%YAML 1.1
%TAG !u! tag:unity3d.com,2011:
--- !u!29 &1
OcclusionCullingSettings:
  m_ObjectHideFlags: 0
  serializedVersion: 2
  m_OcclusionBakeSettings:
    smallestOccluder: 5
    smallestHole: 0.25
    backfaceThreshold: 100
  m_SceneGUID: 00000000000000000000000000000000
  m_OcclusionCullingData: {fileID: 0}
--- !u!104 &2
RenderSettings:
  m_ObjectHideFlags: 0
  serializedVersion: 9
  m_Fog: 0
  m_FogColor: {r: 0.5, g: 0.5, b: 0.5, a: 1}
  m_FogMode: 3
  m_FogDensity: 0.01
  m_LinearFogStart: 0
  m_LinearFogEnd: 300
  m_AmbientSkyColor: {r: 0.212, g: 0.227, b: 0.259, a: 1}
  m_AmbientEquatorColor: {r: 0.114, g: 0.125, b: 0.133, a: 1}
  m_AmbientGroundColor: {r: 0.047, g: 0.043, b: 0.035, a: 1}
  m_AmbientIntensity: 1
  m_AmbientMode: 0
  m_SubtractiveShadowColor: {r: 0.42, g: 0.478, b: 0.627, a: 1}
  m_SkyboxMaterial: {fileID: 10304, guid: 0000000000000000f000000000000000, type: 0}
  m_HaloStrength: 0.5
  m_FlareStrength: 1
  m_FlareFadeSpeed: 3
  m_HaloTexture: {fileID: 0}
  m_SpotCookie: {fileID: 10001, guid: 0000000000000000e000000000000000, type: 0}
  m_DefaultReflectionMode: 0
  m_DefaultReflectionResolution: 128
  m_ReflectionBounces: 1
  m_ReflectionIntensity: 1
  m_CustomReflection: {fileID: 0}
  m_Sun: {fileID: 705507994}
  m_IndirectSpecularColor: {r: 0.18028378, g: 0.22571412, b: 0.30692285, a: 1}
  m_UseRadianceAmbientProbe: 0
--- !u!157 &3
LightmapSettings:
  m_ObjectHideFlags: 0
  serializedVersion: 12
  m_GIWorkflowMode: 1
  m_GISettings:
    serializedVersion: 2
    m_BounceScale: 1
    m_IndirectOutputScale: 1
    m_AlbedoBoost: 1
    m_EnvironmentLightingMode: 0
    m_EnableBakedLightmaps: 1
    m_EnableRealtimeLightmaps: 0
  m_LightmapEditorSettings:
    serializedVersion: 12
    m_Resolution: 2
    m_BakeResolution: 40
    m_AtlasSize: 1024
    m_AO: 0
    m_AOMaxDistance: 1
    m_CompAOExponent: 1
    m_CompAOExponentDirect: 0
    m_ExtractAmbientOcclusion: 0
    m_Padding: 2
    m_LightmapParameters: {fileID: 0}
    m_LightmapsBakeMode: 1
    m_TextureCompression: 1
    m_FinalGather: 0
    m_FinalGatherFiltering: 1
    m_FinalGatherRayCount: 256
    m_ReflectionCompression: 2
    m_MixedBakeMode: 2
    m_BakeBackend: 1
    m_PVRSampling: 1
    m_PVRDirectSampleCount: 32
    m_PVRSampleCount: 500
    m_PVRBounces: 2
    m_PVREnvironmentSampleCount: 500
    m_PVREnvironmentReferencePointCount: 2048
    m_PVRFilteringMode: 2
    m_PVRDenoiserTypeDirect: 0
    m_PVRDenoiserTypeIndirect: 0
    m_PVRDenoiserTypeAO: 0
    m_PVRFilterTypeDirect: 0
    m_PVRFilterTypeIndirect: 0
    m_PVRFilterTypeAO: 0
    m_PVREnvironmentMIS: 0
    m_PVRCulling: 1
    m_PVRFilteringGaussRadiusDirect: 1
    m_PVRFilteringGaussRadiusIndirect: 5
    m_PVRFilteringGaussRadiusAO: 2
    m_PVRFilteringAtrousPositionSigmaDirect: 0.5
    m_PVRFilteringAtrousPositionSigmaIndirect: 2
    m_PVRFilteringAtrousPositionSigmaAO: 1
    m_ExportTrainingData: 0
    m_TrainingDataDestination: TrainingData
    m_LightProbeSampleCountMultiplier: 4
  m_LightingDataAsset: {fileID: 0}
  m_LightingSettings: {fileID: 0}
--- !u!196 &4
NavMeshSettings:
  serializedVersion: 2
  m_ObjectHideFlags: 0
  m_BuildSettings:
    serializedVersion: 2
    agentTypeID: 0
    agentRadius: 0.5
    agentHeight: 2
    agentSlope: 45
    agentClimb: 0.4
    ledgeDropHeight: 0
    maxJumpAcrossDistance: 0
    minRegionArea: 2
    manualCellSize: 0
    cellSize: 0.16666667
    manualTileSize: 0
    tileSize: 256
    accuratePlacement: 0
    maxJobWorkers: 0
    preserveTilesOutsideBounds: 0
    debug:
      m_Flags: 0
  m_NavMeshData: {fileID: 0}
--- !u!1 &151308754 stripped
GameObject:
  m_CorrespondingSourceObject: {fileID: 6540126486176102408, guid: e8c3ea3c1046f8b4bbd682c2b7a0e4fe, type: 3}
  m_PrefabInstance: {fileID: 1170466718}
  m_PrefabAsset: {fileID: 0}
--- !u!114 &151308755
MonoBehaviour:
  m_ObjectHideFlags: 0
  m_CorrespondingSourceObject: {fileID: 0}
  m_PrefabInstance: {fileID: 0}
  m_PrefabAsset: {fileID: 0}
  m_GameObject: {fileID: 151308754}
  m_Enabled: 1
  m_EditorHideFlags: 0
  m_Script: {fileID: 11500000, guid: d9ad66e7cc9a2754d8ea989740c9f00d, type: 3}
  m_Name: 
  m_EditorClassIdentifier: 
  m_InteractionManager: {fileID: 0}
  m_Colliders: []
  m_InteractionLayerMask:
    serializedVersion: 2
    m_Bits: 4294967295
  m_InteractionLayers:
    m_Bits: 1
  m_SelectMode: 0
  m_CustomReticle: {fileID: 0}
  m_FirstHoverEntered:
    m_PersistentCalls:
      m_Calls: []
  m_LastHoverExited:
    m_PersistentCalls:
      m_Calls: []
  m_HoverEntered:
    m_PersistentCalls:
      m_Calls: []
  m_HoverExited:
    m_PersistentCalls:
      m_Calls: []
  m_FirstSelectEntered:
    m_PersistentCalls:
      m_Calls: []
  m_LastSelectExited:
    m_PersistentCalls:
      m_Calls: []
  m_SelectEntered:
    m_PersistentCalls:
      m_Calls: []
  m_SelectExited:
    m_PersistentCalls:
      m_Calls: []
  m_Activated:
    m_PersistentCalls:
      m_Calls: []
  m_Deactivated:
    m_PersistentCalls:
      m_Calls: []
  m_OnFirstHoverEntered:
    m_PersistentCalls:
      m_Calls: []
  m_OnLastHoverExited:
    m_PersistentCalls:
      m_Calls: []
  m_OnHoverEntered:
    m_PersistentCalls:
      m_Calls: []
  m_OnHoverExited:
    m_PersistentCalls:
      m_Calls: []
  m_OnSelectEntered:
    m_PersistentCalls:
      m_Calls: []
  m_OnSelectExited:
    m_PersistentCalls:
      m_Calls: []
  m_OnSelectCanceled:
    m_PersistentCalls:
      m_Calls: []
  m_OnActivate:
    m_PersistentCalls:
      m_Calls: []
  m_OnDeactivate:
    m_PersistentCalls:
      m_Calls: []
  isGazePinchSelected:
    active: 0
    onEntered:
      m_PersistentCalls:
        m_Calls: []
    onExited:
      m_PersistentCalls:
        m_Calls: []
  isRaySelected:
    active: 0
    onEntered:
      m_PersistentCalls:
        m_Calls: []
    onExited:
      m_PersistentCalls:
        m_Calls: []
  isPokeSelected:
    active: 0
    onEntered:
      m_PersistentCalls:
        m_Calls: []
    onExited:
      m_PersistentCalls:
        m_Calls: []
  isGrabSelected:
    active: 0
    onEntered:
      m_PersistentCalls:
        m_Calls: []
    onExited:
      m_PersistentCalls:
        m_Calls: []
  isGazeHovered:
    active: 0
    onEntered:
      m_PersistentCalls:
        m_Calls: []
    onExited:
      m_PersistentCalls:
        m_Calls: []
  isGazePinchHovered:
    active: 0
    onEntered:
      m_PersistentCalls:
        m_Calls: []
    onExited:
      m_PersistentCalls:
        m_Calls: []
  isRayHovered:
    active: 0
    onEntered:
      m_PersistentCalls:
        m_Calls: []
    onExited:
      m_PersistentCalls:
        m_Calls: []
  isGrabHovered:
    active: 0
    onEntered:
      m_PersistentCalls:
        m_Calls: []
    onExited:
      m_PersistentCalls:
        m_Calls: []
  isPokeHovered:
    active: 0
    onEntered:
      m_PersistentCalls:
        m_Calls: []
    onExited:
      m_PersistentCalls:
        m_Calls: []
  isActiveHovered:
    active: 0
    onEntered:
      m_PersistentCalls:
        m_Calls: []
    onExited:
      m_PersistentCalls:
        m_Calls: []
  disabledInteractorTypes:
  - reference: Microsoft.MixedReality.Toolkit.Input.PokeInteractor, Microsoft.MixedReality.Toolkit.Input
  - reference: Microsoft.MixedReality.Toolkit.IPokeInteractor, Microsoft.MixedReality.Toolkit.Core
  toggleMode: 0
  selectThreshold: 0.9
  deselectThreshold: 0.1
  triggerOnRelease: 1
  useGazeDwell: 0
  gazeDwellTime: 1
  useFarDwell: 0
  farDwellTime: 1
  allowSelectByVoice: 1
  speechRecognitionKeyword: select
  voiceRequiresFocus: 1
  isToggled:
    active: 0
    onEntered:
      m_PersistentCalls:
        m_Calls: []
    onExited:
      m_PersistentCalls:
        m_Calls: []
  onClicked:
    m_PersistentCalls:
      m_Calls: []
  onEnabled:
    m_PersistentCalls:
      m_Calls: []
  onDisabled:
    m_PersistentCalls:
      m_Calls: []
  hostTransform: {fileID: 1947783662}
  allowedManipulations: 7
  allowedInteractionTypes: -1
  useForcesForNearManipulation: 0
  rotationAnchorNear: 1
  rotationAnchorFar: 1
  releaseBehavior: 3
  transformSmoothingLogicType:
    reference: Microsoft.MixedReality.Toolkit.SpatialManipulation.DefaultTransformSmoothingLogic,
      Microsoft.MixedReality.Toolkit.SpatialManipulation
  smoothingFar: 1
  smoothingNear: 1
  moveLerpTime: 0.001
  rotateLerpTime: 0.001
  scaleLerpTime: 0.001
  enableConstraints: 1
  constraintsManager: {fileID: 151308756}
  manipulationLogicTypes:
    moveLogicType:
      reference: Microsoft.MixedReality.Toolkit.SpatialManipulation.MoveLogic, Microsoft.MixedReality.Toolkit.SpatialManipulation
    rotateLogicType:
      reference: Microsoft.MixedReality.Toolkit.SpatialManipulation.RotateLogic,
        Microsoft.MixedReality.Toolkit.SpatialManipulation
    scaleLogicType:
      reference: Microsoft.MixedReality.Toolkit.SpatialManipulation.ScaleLogic, Microsoft.MixedReality.Toolkit.SpatialManipulation
--- !u!114 &151308756
MonoBehaviour:
  m_ObjectHideFlags: 0
  m_CorrespondingSourceObject: {fileID: 0}
  m_PrefabInstance: {fileID: 0}
  m_PrefabAsset: {fileID: 0}
  m_GameObject: {fileID: 151308754}
  m_Enabled: 1
  m_EditorHideFlags: 0
  m_Script: {fileID: 11500000, guid: 50cdab0cd5a0916419324bb54314773d, type: 3}
  m_Name: 
  m_EditorClassIdentifier: 
  autoConstraintSelection: 1
  selectedConstraints: []
--- !u!1001 &157828794
PrefabInstance:
  m_ObjectHideFlags: 0
  serializedVersion: 2
  m_Modification:
    m_TransformParent: {fileID: 1947783662}
    m_Modifications:
    - target: {fileID: 223372579958337539, guid: f443144a6d408c34bb8a7d70a73644c4, type: 3}
      propertyPath: m_Size.x
      value: 32
      objectReference: {fileID: 0}
    - target: {fileID: 223372579958337539, guid: f443144a6d408c34bb8a7d70a73644c4, type: 3}
      propertyPath: m_Size.y
      value: 32
      objectReference: {fileID: 0}
    - target: {fileID: 223372579958337542, guid: f443144a6d408c34bb8a7d70a73644c4, type: 3}
      propertyPath: m_AnchorMax.y
      value: 0
      objectReference: {fileID: 0}
    - target: {fileID: 223372579958337542, guid: f443144a6d408c34bb8a7d70a73644c4, type: 3}
      propertyPath: m_AnchorMin.y
      value: 0
      objectReference: {fileID: 0}
    - target: {fileID: 223372579958337542, guid: f443144a6d408c34bb8a7d70a73644c4, type: 3}
      propertyPath: m_SizeDelta.x
      value: 0
      objectReference: {fileID: 0}
    - target: {fileID: 223372579958337542, guid: f443144a6d408c34bb8a7d70a73644c4, type: 3}
      propertyPath: m_SizeDelta.y
      value: 0
      objectReference: {fileID: 0}
    - target: {fileID: 223372579958337542, guid: f443144a6d408c34bb8a7d70a73644c4, type: 3}
      propertyPath: m_AnchoredPosition.x
      value: 0
      objectReference: {fileID: 0}
    - target: {fileID: 223372579958337542, guid: f443144a6d408c34bb8a7d70a73644c4, type: 3}
      propertyPath: m_AnchoredPosition.y
      value: 0
      objectReference: {fileID: 0}
    - target: {fileID: 791738712976538213, guid: f443144a6d408c34bb8a7d70a73644c4, type: 3}
      propertyPath: m_RootOrder
      value: 1
      objectReference: {fileID: 0}
    - target: {fileID: 791738712976538213, guid: f443144a6d408c34bb8a7d70a73644c4, type: 3}
      propertyPath: m_LocalPosition.x
      value: 0.073000014
      objectReference: {fileID: 0}
    - target: {fileID: 791738712976538213, guid: f443144a6d408c34bb8a7d70a73644c4, type: 3}
      propertyPath: m_LocalPosition.y
      value: -0.09849998
      objectReference: {fileID: 0}
    - target: {fileID: 992451720734287869, guid: f443144a6d408c34bb8a7d70a73644c4, type: 3}
      propertyPath: m_AnchorMax.y
      value: 0
      objectReference: {fileID: 0}
    - target: {fileID: 992451720734287869, guid: f443144a6d408c34bb8a7d70a73644c4, type: 3}
      propertyPath: m_AnchorMin.y
      value: 0
      objectReference: {fileID: 0}
    - target: {fileID: 992451720734287869, guid: f443144a6d408c34bb8a7d70a73644c4, type: 3}
      propertyPath: m_AnchoredPosition.x
      value: 0
      objectReference: {fileID: 0}
    - target: {fileID: 992451720734287869, guid: f443144a6d408c34bb8a7d70a73644c4, type: 3}
      propertyPath: m_AnchoredPosition.y
      value: 0
      objectReference: {fileID: 0}
    - target: {fileID: 1369624966173409788, guid: f443144a6d408c34bb8a7d70a73644c4, type: 3}
      propertyPath: m_AnchorMax.y
      value: 0
      objectReference: {fileID: 0}
    - target: {fileID: 1369624966173409788, guid: f443144a6d408c34bb8a7d70a73644c4, type: 3}
      propertyPath: m_AnchorMin.y
      value: 0
      objectReference: {fileID: 0}
    - target: {fileID: 1369624966173409788, guid: f443144a6d408c34bb8a7d70a73644c4, type: 3}
      propertyPath: m_SizeDelta.x
      value: 0
      objectReference: {fileID: 0}
    - target: {fileID: 1369624966173409788, guid: f443144a6d408c34bb8a7d70a73644c4, type: 3}
      propertyPath: m_SizeDelta.y
      value: 0
      objectReference: {fileID: 0}
    - target: {fileID: 1369624966173409788, guid: f443144a6d408c34bb8a7d70a73644c4, type: 3}
      propertyPath: m_AnchoredPosition.x
      value: 0
      objectReference: {fileID: 0}
    - target: {fileID: 1369624966173409788, guid: f443144a6d408c34bb8a7d70a73644c4, type: 3}
      propertyPath: m_AnchoredPosition.y
      value: 0
      objectReference: {fileID: 0}
    - target: {fileID: 2335485236933921044, guid: f443144a6d408c34bb8a7d70a73644c4, type: 3}
      propertyPath: m_Name
      value: NearMenuBase (1)
      objectReference: {fileID: 0}
    - target: {fileID: 2335485236933921045, guid: f443144a6d408c34bb8a7d70a73644c4, type: 3}
      propertyPath: m_Pivot.x
      value: 0.5
      objectReference: {fileID: 0}
    - target: {fileID: 2335485236933921045, guid: f443144a6d408c34bb8a7d70a73644c4, type: 3}
      propertyPath: m_Pivot.y
      value: 0.5
      objectReference: {fileID: 0}
    - target: {fileID: 2335485236933921045, guid: f443144a6d408c34bb8a7d70a73644c4, type: 3}
      propertyPath: m_RootOrder
      value: 2
      objectReference: {fileID: 0}
    - target: {fileID: 2335485236933921045, guid: f443144a6d408c34bb8a7d70a73644c4, type: 3}
      propertyPath: m_AnchorMax.x
      value: 0.5
      objectReference: {fileID: 0}
    - target: {fileID: 2335485236933921045, guid: f443144a6d408c34bb8a7d70a73644c4, type: 3}
      propertyPath: m_AnchorMax.y
      value: 0.5
      objectReference: {fileID: 0}
    - target: {fileID: 2335485236933921045, guid: f443144a6d408c34bb8a7d70a73644c4, type: 3}
      propertyPath: m_AnchorMin.x
      value: 0.5
      objectReference: {fileID: 0}
    - target: {fileID: 2335485236933921045, guid: f443144a6d408c34bb8a7d70a73644c4, type: 3}
      propertyPath: m_AnchorMin.y
      value: 0.5
      objectReference: {fileID: 0}
    - target: {fileID: 2335485236933921045, guid: f443144a6d408c34bb8a7d70a73644c4, type: 3}
      propertyPath: m_SizeDelta.x
      value: 100
      objectReference: {fileID: 0}
    - target: {fileID: 2335485236933921045, guid: f443144a6d408c34bb8a7d70a73644c4, type: 3}
      propertyPath: m_SizeDelta.y
      value: 100
      objectReference: {fileID: 0}
    - target: {fileID: 2335485236933921045, guid: f443144a6d408c34bb8a7d70a73644c4, type: 3}
      propertyPath: m_LocalPosition.x
      value: 0
      objectReference: {fileID: 0}
    - target: {fileID: 2335485236933921045, guid: f443144a6d408c34bb8a7d70a73644c4, type: 3}
      propertyPath: m_LocalPosition.y
      value: 0
      objectReference: {fileID: 0}
    - target: {fileID: 2335485236933921045, guid: f443144a6d408c34bb8a7d70a73644c4, type: 3}
      propertyPath: m_LocalPosition.z
      value: 0
      objectReference: {fileID: 0}
    - target: {fileID: 2335485236933921045, guid: f443144a6d408c34bb8a7d70a73644c4, type: 3}
      propertyPath: m_LocalRotation.w
      value: 1
      objectReference: {fileID: 0}
    - target: {fileID: 2335485236933921045, guid: f443144a6d408c34bb8a7d70a73644c4, type: 3}
      propertyPath: m_LocalRotation.x
      value: -0
      objectReference: {fileID: 0}
    - target: {fileID: 2335485236933921045, guid: f443144a6d408c34bb8a7d70a73644c4, type: 3}
      propertyPath: m_LocalRotation.y
      value: -0
      objectReference: {fileID: 0}
    - target: {fileID: 2335485236933921045, guid: f443144a6d408c34bb8a7d70a73644c4, type: 3}
      propertyPath: m_LocalRotation.z
      value: -0
      objectReference: {fileID: 0}
    - target: {fileID: 2335485236933921045, guid: f443144a6d408c34bb8a7d70a73644c4, type: 3}
      propertyPath: m_AnchoredPosition.x
      value: -0.11
      objectReference: {fileID: 0}
    - target: {fileID: 2335485236933921045, guid: f443144a6d408c34bb8a7d70a73644c4, type: 3}
      propertyPath: m_AnchoredPosition.y
      value: -0.2744
      objectReference: {fileID: 0}
    - target: {fileID: 2335485236933921045, guid: f443144a6d408c34bb8a7d70a73644c4, type: 3}
      propertyPath: m_LocalEulerAnglesHint.x
      value: 0
      objectReference: {fileID: 0}
    - target: {fileID: 2335485236933921045, guid: f443144a6d408c34bb8a7d70a73644c4, type: 3}
      propertyPath: m_LocalEulerAnglesHint.y
      value: 0
      objectReference: {fileID: 0}
    - target: {fileID: 2335485236933921045, guid: f443144a6d408c34bb8a7d70a73644c4, type: 3}
      propertyPath: m_LocalEulerAnglesHint.z
      value: 0
      objectReference: {fileID: 0}
    - target: {fileID: 3450833885017814221, guid: f443144a6d408c34bb8a7d70a73644c4, type: 3}
      propertyPath: m_SizeDelta.x
      value: 0
      objectReference: {fileID: 0}
    - target: {fileID: 3450833885017814221, guid: f443144a6d408c34bb8a7d70a73644c4, type: 3}
      propertyPath: m_SizeDelta.y
      value: 0
      objectReference: {fileID: 0}
    - target: {fileID: 5318425351248371147, guid: f443144a6d408c34bb8a7d70a73644c4, type: 3}
      propertyPath: m_AnchorMax.y
      value: 0
      objectReference: {fileID: 0}
    - target: {fileID: 5318425351248371147, guid: f443144a6d408c34bb8a7d70a73644c4, type: 3}
      propertyPath: m_AnchorMin.y
      value: 0
      objectReference: {fileID: 0}
    - target: {fileID: 5318425351248371147, guid: f443144a6d408c34bb8a7d70a73644c4, type: 3}
      propertyPath: m_SizeDelta.x
      value: 0
      objectReference: {fileID: 0}
    - target: {fileID: 5318425351248371147, guid: f443144a6d408c34bb8a7d70a73644c4, type: 3}
      propertyPath: m_SizeDelta.y
      value: 0
      objectReference: {fileID: 0}
    - target: {fileID: 5318425351248371147, guid: f443144a6d408c34bb8a7d70a73644c4, type: 3}
      propertyPath: m_AnchoredPosition.x
      value: 0
      objectReference: {fileID: 0}
    - target: {fileID: 5318425351248371147, guid: f443144a6d408c34bb8a7d70a73644c4, type: 3}
      propertyPath: m_AnchoredPosition.y
      value: 0
      objectReference: {fileID: 0}
    - target: {fileID: 5332909852769523961, guid: f443144a6d408c34bb8a7d70a73644c4, type: 3}
      propertyPath: m_AnchorMax.y
      value: 0
      objectReference: {fileID: 0}
    - target: {fileID: 5332909852769523961, guid: f443144a6d408c34bb8a7d70a73644c4, type: 3}
      propertyPath: m_AnchorMin.y
      value: 0
      objectReference: {fileID: 0}
    - target: {fileID: 5332909852769523961, guid: f443144a6d408c34bb8a7d70a73644c4, type: 3}
      propertyPath: m_SizeDelta.x
      value: 0
      objectReference: {fileID: 0}
    - target: {fileID: 5332909852769523961, guid: f443144a6d408c34bb8a7d70a73644c4, type: 3}
      propertyPath: m_SizeDelta.y
      value: 0
      objectReference: {fileID: 0}
    - target: {fileID: 5332909852769523961, guid: f443144a6d408c34bb8a7d70a73644c4, type: 3}
      propertyPath: m_AnchoredPosition.x
      value: 0
      objectReference: {fileID: 0}
    - target: {fileID: 5332909852769523961, guid: f443144a6d408c34bb8a7d70a73644c4, type: 3}
      propertyPath: m_AnchoredPosition.y
      value: 0
      objectReference: {fileID: 0}
    - target: {fileID: 5453643585072226201, guid: f443144a6d408c34bb8a7d70a73644c4, type: 3}
      propertyPath: m_LocalPosition.y
      value: 0
      objectReference: {fileID: 0}
    - target: {fileID: 6473538699528776753, guid: f443144a6d408c34bb8a7d70a73644c4, type: 3}
      propertyPath: m_AnchorMax.y
      value: 0
      objectReference: {fileID: 0}
    - target: {fileID: 6473538699528776753, guid: f443144a6d408c34bb8a7d70a73644c4, type: 3}
      propertyPath: m_AnchorMin.y
      value: 0
      objectReference: {fileID: 0}
    - target: {fileID: 6473538699528776753, guid: f443144a6d408c34bb8a7d70a73644c4, type: 3}
      propertyPath: m_AnchoredPosition.x
      value: 0
      objectReference: {fileID: 0}
    - target: {fileID: 6473538699528776753, guid: f443144a6d408c34bb8a7d70a73644c4, type: 3}
      propertyPath: m_AnchoredPosition.y
      value: 0
      objectReference: {fileID: 0}
    - target: {fileID: 6492567553477273859, guid: f443144a6d408c34bb8a7d70a73644c4, type: 3}
      propertyPath: m_AnchorMax.y
      value: 0
      objectReference: {fileID: 0}
    - target: {fileID: 6492567553477273859, guid: f443144a6d408c34bb8a7d70a73644c4, type: 3}
      propertyPath: m_AnchorMin.y
      value: 0
      objectReference: {fileID: 0}
    - target: {fileID: 6492567553477273859, guid: f443144a6d408c34bb8a7d70a73644c4, type: 3}
      propertyPath: m_SizeDelta.x
      value: 0
      objectReference: {fileID: 0}
    - target: {fileID: 6492567553477273859, guid: f443144a6d408c34bb8a7d70a73644c4, type: 3}
      propertyPath: m_SizeDelta.y
      value: 0
      objectReference: {fileID: 0}
    - target: {fileID: 6492567553477273859, guid: f443144a6d408c34bb8a7d70a73644c4, type: 3}
      propertyPath: m_AnchoredPosition.x
      value: 0
      objectReference: {fileID: 0}
    - target: {fileID: 6492567553477273859, guid: f443144a6d408c34bb8a7d70a73644c4, type: 3}
      propertyPath: m_AnchoredPosition.y
      value: 0
      objectReference: {fileID: 0}
    - target: {fileID: 6492567553477273862, guid: f443144a6d408c34bb8a7d70a73644c4, type: 3}
      propertyPath: m_Size.x
      value: 32
      objectReference: {fileID: 0}
    - target: {fileID: 6492567553477273862, guid: f443144a6d408c34bb8a7d70a73644c4, type: 3}
      propertyPath: m_Size.y
      value: 32
      objectReference: {fileID: 0}
    - target: {fileID: 7384403063639928581, guid: f443144a6d408c34bb8a7d70a73644c4, type: 3}
      propertyPath: m_AnchorMax.y
      value: 0
      objectReference: {fileID: 0}
    - target: {fileID: 7384403063639928581, guid: f443144a6d408c34bb8a7d70a73644c4, type: 3}
      propertyPath: m_AnchorMin.y
      value: 0
      objectReference: {fileID: 0}
    - target: {fileID: 7384403063639928581, guid: f443144a6d408c34bb8a7d70a73644c4, type: 3}
      propertyPath: m_SizeDelta.x
      value: 0
      objectReference: {fileID: 0}
    - target: {fileID: 7384403063639928581, guid: f443144a6d408c34bb8a7d70a73644c4, type: 3}
      propertyPath: m_SizeDelta.y
      value: 0
      objectReference: {fileID: 0}
    - target: {fileID: 7384403063639928581, guid: f443144a6d408c34bb8a7d70a73644c4, type: 3}
      propertyPath: m_AnchoredPosition.x
      value: 0
      objectReference: {fileID: 0}
    - target: {fileID: 7384403063639928581, guid: f443144a6d408c34bb8a7d70a73644c4, type: 3}
      propertyPath: m_AnchoredPosition.y
      value: 0
      objectReference: {fileID: 0}
    - target: {fileID: 7545235273640670357, guid: f443144a6d408c34bb8a7d70a73644c4, type: 3}
      propertyPath: m_AnchorMax.y
      value: 0
      objectReference: {fileID: 0}
    - target: {fileID: 7545235273640670357, guid: f443144a6d408c34bb8a7d70a73644c4, type: 3}
      propertyPath: m_AnchorMin.y
      value: 0
      objectReference: {fileID: 0}
    - target: {fileID: 7545235273640670357, guid: f443144a6d408c34bb8a7d70a73644c4, type: 3}
      propertyPath: m_AnchoredPosition.x
      value: 0
      objectReference: {fileID: 0}
    - target: {fileID: 7545235273640670357, guid: f443144a6d408c34bb8a7d70a73644c4, type: 3}
      propertyPath: m_AnchoredPosition.y
      value: 0
      objectReference: {fileID: 0}
    - target: {fileID: 8110664055982005406, guid: f443144a6d408c34bb8a7d70a73644c4, type: 3}
      propertyPath: m_AnchorMax.y
      value: 0
      objectReference: {fileID: 0}
    - target: {fileID: 8110664055982005406, guid: f443144a6d408c34bb8a7d70a73644c4, type: 3}
      propertyPath: m_AnchorMin.y
      value: 0
      objectReference: {fileID: 0}
    - target: {fileID: 8110664055982005406, guid: f443144a6d408c34bb8a7d70a73644c4, type: 3}
      propertyPath: m_SizeDelta.x
      value: 0
      objectReference: {fileID: 0}
    - target: {fileID: 8110664055982005406, guid: f443144a6d408c34bb8a7d70a73644c4, type: 3}
      propertyPath: m_SizeDelta.y
      value: 0
      objectReference: {fileID: 0}
    - target: {fileID: 8110664055982005406, guid: f443144a6d408c34bb8a7d70a73644c4, type: 3}
      propertyPath: m_AnchoredPosition.x
      value: 52
      objectReference: {fileID: 0}
    - target: {fileID: 8110664055982005406, guid: f443144a6d408c34bb8a7d70a73644c4, type: 3}
      propertyPath: m_AnchoredPosition.y
      value: 0
      objectReference: {fileID: 0}
    - target: {fileID: 8530624725811928826, guid: f443144a6d408c34bb8a7d70a73644c4, type: 3}
      propertyPath: m_Size.x
      value: 32
      objectReference: {fileID: 0}
    - target: {fileID: 8530624725811928826, guid: f443144a6d408c34bb8a7d70a73644c4, type: 3}
      propertyPath: m_Size.y
      value: 32
      objectReference: {fileID: 0}
    - target: {fileID: 8530624725811928831, guid: f443144a6d408c34bb8a7d70a73644c4, type: 3}
      propertyPath: m_RootOrder
      value: 6
      objectReference: {fileID: 0}
    - target: {fileID: 8530624725811928831, guid: f443144a6d408c34bb8a7d70a73644c4, type: 3}
      propertyPath: m_AnchorMax.y
      value: 0
      objectReference: {fileID: 0}
<<<<<<< HEAD
    m_RemovedComponents: []
  m_SourcePrefab: {fileID: 100100000, guid: e8c3ea3c1046f8b4bbd682c2b7a0e4fe, type: 3}
--- !u!224 &1170466719 stripped
RectTransform:
  m_CorrespondingSourceObject: {fileID: 3220012215463627515, guid: e8c3ea3c1046f8b4bbd682c2b7a0e4fe, type: 3}
  m_PrefabInstance: {fileID: 1170466718}
  m_PrefabAsset: {fileID: 0}
--- !u!4 &1455505158 stripped
Transform:
  m_CorrespondingSourceObject: {fileID: 513590159956093989, guid: 2b74cdd9868cc12408acbc2ebc4ff0cd, type: 3}
  m_PrefabInstance: {fileID: 8867072297744737665}
  m_PrefabAsset: {fileID: 0}
--- !u!1 &1551252956
GameObject:
  m_ObjectHideFlags: 0
  m_CorrespondingSourceObject: {fileID: 0}
  m_PrefabInstance: {fileID: 0}
  m_PrefabAsset: {fileID: 0}
  serializedVersion: 6
  m_Component:
  - component: {fileID: 1551252957}
  - component: {fileID: 1551252960}
  - component: {fileID: 1551252959}
  - component: {fileID: 1551252958}
  m_Layer: 0
  m_Name: Quad
  m_TagString: Untagged
  m_Icon: {fileID: 0}
  m_NavMeshLayer: 0
  m_StaticEditorFlags: 0
  m_IsActive: 1
--- !u!4 &1551252957
Transform:
  m_ObjectHideFlags: 0
  m_CorrespondingSourceObject: {fileID: 0}
  m_PrefabInstance: {fileID: 0}
  m_PrefabAsset: {fileID: 0}
  m_GameObject: {fileID: 1551252956}
  m_LocalRotation: {x: 0.28939572, y: -0, z: -0, w: 0.9572095}
  m_LocalPosition: {x: -0.01144, y: -0.37624, z: 0.09883}
  m_LocalScale: {x: 0.23897779, y: 0.0437293, z: 0.1}
  m_Children: []
  m_Father: {fileID: 735511181}
  m_RootOrder: 5
  m_LocalEulerAnglesHint: {x: 33.644, y: 0, z: 0}
--- !u!64 &1551252958
MeshCollider:
  m_ObjectHideFlags: 0
  m_CorrespondingSourceObject: {fileID: 0}
  m_PrefabInstance: {fileID: 0}
  m_PrefabAsset: {fileID: 0}
  m_GameObject: {fileID: 1551252956}
  m_Material: {fileID: 0}
  m_IsTrigger: 0
  m_Enabled: 1
  serializedVersion: 4
  m_Convex: 0
  m_CookingOptions: 30
  m_Mesh: {fileID: 10210, guid: 0000000000000000e000000000000000, type: 0}
--- !u!23 &1551252959
MeshRenderer:
  m_ObjectHideFlags: 0
  m_CorrespondingSourceObject: {fileID: 0}
  m_PrefabInstance: {fileID: 0}
  m_PrefabAsset: {fileID: 0}
  m_GameObject: {fileID: 1551252956}
  m_Enabled: 1
  m_CastShadows: 1
  m_ReceiveShadows: 1
  m_DynamicOccludee: 1
  m_MotionVectors: 1
  m_LightProbeUsage: 1
  m_ReflectionProbeUsage: 1
  m_RayTracingMode: 2
  m_RayTraceProcedural: 0
  m_RenderingLayerMask: 1
  m_RendererPriority: 0
  m_Materials:
  - {fileID: 2100000, guid: 3940a7658692e0047aac8452e250f1d7, type: 2}
  m_StaticBatchInfo:
    firstSubMesh: 0
    subMeshCount: 0
  m_StaticBatchRoot: {fileID: 0}
  m_ProbeAnchor: {fileID: 0}
  m_LightProbeVolumeOverride: {fileID: 0}
  m_ScaleInLightmap: 1
  m_ReceiveGI: 1
  m_PreserveUVs: 0
  m_IgnoreNormalsForChartDetection: 0
  m_ImportantGI: 0
  m_StitchLightmapSeams: 1
  m_SelectedEditorRenderState: 3
  m_MinimumChartSize: 4
  m_AutoUVMaxDistance: 0.5
  m_AutoUVMaxAngle: 89
  m_LightmapParameters: {fileID: 0}
  m_SortingLayerID: 0
  m_SortingLayer: 0
  m_SortingOrder: 0
  m_AdditionalVertexStreams: {fileID: 0}
--- !u!33 &1551252960
MeshFilter:
  m_ObjectHideFlags: 0
  m_CorrespondingSourceObject: {fileID: 0}
  m_PrefabInstance: {fileID: 0}
  m_PrefabAsset: {fileID: 0}
  m_GameObject: {fileID: 1551252956}
  m_Mesh: {fileID: 10210, guid: 0000000000000000e000000000000000, type: 0}
--- !u!1 &1761219193 stripped
GameObject:
  m_CorrespondingSourceObject: {fileID: 8323939510892415185, guid: e8c3ea3c1046f8b4bbd682c2b7a0e4fe, type: 3}
  m_PrefabInstance: {fileID: 1170466718}
  m_PrefabAsset: {fileID: 0}
--- !u!65 &1761219194
BoxCollider:
  m_ObjectHideFlags: 0
  m_CorrespondingSourceObject: {fileID: 0}
  m_PrefabInstance: {fileID: 0}
  m_PrefabAsset: {fileID: 0}
  m_GameObject: {fileID: 1761219193}
  m_Material: {fileID: 0}
  m_IsTrigger: 0
  m_Enabled: 1
  serializedVersion: 2
  m_Size: {x: 0.99999994, y: 0.99999994, z: 0.1}
  m_Center: {x: 0, y: -0.000000014901161, z: 0.05}
--- !u!1 &1947783661
GameObject:
  m_ObjectHideFlags: 0
  m_CorrespondingSourceObject: {fileID: 0}
  m_PrefabInstance: {fileID: 0}
  m_PrefabAsset: {fileID: 0}
  serializedVersion: 6
  m_Component:
  - component: {fileID: 1947783662}
  m_Layer: 0
  m_Name: Content
  m_TagString: Untagged
  m_Icon: {fileID: 0}
  m_NavMeshLayer: 0
  m_StaticEditorFlags: 0
  m_IsActive: 1
--- !u!4 &1947783662
Transform:
  m_ObjectHideFlags: 0
  m_CorrespondingSourceObject: {fileID: 0}
  m_PrefabInstance: {fileID: 0}
  m_PrefabAsset: {fileID: 0}
  m_GameObject: {fileID: 1947783661}
  m_LocalRotation: {x: 0, y: 0, z: 0, w: 1}
  m_LocalPosition: {x: 0, y: 1.6, z: 1}
  m_LocalScale: {x: 1, y: 1, z: 1}
  m_Children:
  - {fileID: 1170466719}
  - {fileID: 283704448}
  - {fileID: 1455505158}
  - {fileID: 2020949729}
  - {fileID: 3140517157188498036}
  - {fileID: 453568015940915060}
  m_Father: {fileID: 0}
  m_RootOrder: 5
  m_LocalEulerAnglesHint: {x: 0, y: 0, z: 0}
--- !u!4 &2020949729 stripped
Transform:
  m_CorrespondingSourceObject: {fileID: 8886231263588526330, guid: edc73b5f425704241bc7f867410ae1de, type: 3}
  m_PrefabInstance: {fileID: 6441974122133703609}
  m_PrefabAsset: {fileID: 0}
--- !u!1001 &453568015940915059
PrefabInstance:
  m_ObjectHideFlags: 0
  serializedVersion: 2
  m_Modification:
    m_TransformParent: {fileID: 1947783662}
    m_Modifications:
    - target: {fileID: 24116150528627139, guid: efb2518ea8cabb2448c04e77976b4087, type: 3}
      propertyPath: m_Size.x
      value: 32
      objectReference: {fileID: 0}
    - target: {fileID: 24116150528627139, guid: efb2518ea8cabb2448c04e77976b4087, type: 3}
      propertyPath: m_Size.y
      value: 32
      objectReference: {fileID: 0}
    - target: {fileID: 24116150528627142, guid: efb2518ea8cabb2448c04e77976b4087, type: 3}
      propertyPath: m_AnchorMax.y
      value: 0
      objectReference: {fileID: 0}
    - target: {fileID: 24116150528627142, guid: efb2518ea8cabb2448c04e77976b4087, type: 3}
=======
    - target: {fileID: 8530624725811928831, guid: f443144a6d408c34bb8a7d70a73644c4, type: 3}
>>>>>>> f8a02c09
      propertyPath: m_AnchorMin.y
      value: 0
      objectReference: {fileID: 0}
    - target: {fileID: 8530624725811928831, guid: f443144a6d408c34bb8a7d70a73644c4, type: 3}
      propertyPath: m_SizeDelta.x
      value: 0
      objectReference: {fileID: 0}
    - target: {fileID: 8530624725811928831, guid: f443144a6d408c34bb8a7d70a73644c4, type: 3}
      propertyPath: m_SizeDelta.y
      value: 0
      objectReference: {fileID: 0}
    - target: {fileID: 8530624725811928831, guid: f443144a6d408c34bb8a7d70a73644c4, type: 3}
      propertyPath: m_AnchoredPosition.x
      value: 0
      objectReference: {fileID: 0}
    - target: {fileID: 8530624725811928831, guid: f443144a6d408c34bb8a7d70a73644c4, type: 3}
      propertyPath: m_AnchoredPosition.y
      value: 0
      objectReference: {fileID: 0}
    - target: {fileID: 9005125325574834608, guid: f443144a6d408c34bb8a7d70a73644c4, type: 3}
      propertyPath: m_ConstraintCount
      value: 2
      objectReference: {fileID: 0}
    m_RemovedComponents: []
  m_SourcePrefab: {fileID: 100100000, guid: f443144a6d408c34bb8a7d70a73644c4, type: 3}
--- !u!224 &157828796 stripped
RectTransform:
  m_CorrespondingSourceObject: {fileID: 8110664055982005406, guid: f443144a6d408c34bb8a7d70a73644c4, type: 3}
  m_PrefabInstance: {fileID: 157828794}
  m_PrefabAsset: {fileID: 0}
--- !u!1001 &170460591
PrefabInstance:
  m_ObjectHideFlags: 0
  serializedVersion: 2
  m_Modification:
    m_TransformParent: {fileID: 184818334}
    m_Modifications:
    - target: {fileID: 7216918420766221479, guid: c6b351a67ceb69140b199996bbbea156, type: 3}
      propertyPath: m_AnchorMax.y
      value: 0
      objectReference: {fileID: 0}
    - target: {fileID: 7216918420766221479, guid: c6b351a67ceb69140b199996bbbea156, type: 3}
      propertyPath: m_AnchorMin.y
      value: 0
      objectReference: {fileID: 0}
    - target: {fileID: 7216918420766221479, guid: c6b351a67ceb69140b199996bbbea156, type: 3}
      propertyPath: m_SizeDelta.x
      value: 0
      objectReference: {fileID: 0}
    - target: {fileID: 7216918420766221479, guid: c6b351a67ceb69140b199996bbbea156, type: 3}
      propertyPath: m_SizeDelta.y
      value: 0
      objectReference: {fileID: 0}
    - target: {fileID: 7216918420766221479, guid: c6b351a67ceb69140b199996bbbea156, type: 3}
      propertyPath: m_AnchoredPosition.x
      value: 0
      objectReference: {fileID: 0}
    - target: {fileID: 7216918420766221479, guid: c6b351a67ceb69140b199996bbbea156, type: 3}
      propertyPath: m_AnchoredPosition.y
      value: 0
      objectReference: {fileID: 0}
    - target: {fileID: 8376646494505211202, guid: c6b351a67ceb69140b199996bbbea156, type: 3}
      propertyPath: m_Name
      value: Action Button (5)
      objectReference: {fileID: 0}
    - target: {fileID: 8376646494505211224, guid: c6b351a67ceb69140b199996bbbea156, type: 3}
      propertyPath: m_Size.x
      value: 32
      objectReference: {fileID: 0}
    - target: {fileID: 8376646494505211224, guid: c6b351a67ceb69140b199996bbbea156, type: 3}
      propertyPath: m_Size.y
      value: 32
      objectReference: {fileID: 0}
    - target: {fileID: 8376646494505211229, guid: c6b351a67ceb69140b199996bbbea156, type: 3}
      propertyPath: m_Pivot.x
      value: 0.5
      objectReference: {fileID: 0}
    - target: {fileID: 8376646494505211229, guid: c6b351a67ceb69140b199996bbbea156, type: 3}
      propertyPath: m_Pivot.y
      value: 0.5
      objectReference: {fileID: 0}
    - target: {fileID: 8376646494505211229, guid: c6b351a67ceb69140b199996bbbea156, type: 3}
      propertyPath: m_RootOrder
      value: 5
      objectReference: {fileID: 0}
    - target: {fileID: 8376646494505211229, guid: c6b351a67ceb69140b199996bbbea156, type: 3}
      propertyPath: m_AnchorMax.x
      value: 0
      objectReference: {fileID: 0}
    - target: {fileID: 8376646494505211229, guid: c6b351a67ceb69140b199996bbbea156, type: 3}
      propertyPath: m_AnchorMax.y
      value: 0
      objectReference: {fileID: 0}
    - target: {fileID: 8376646494505211229, guid: c6b351a67ceb69140b199996bbbea156, type: 3}
      propertyPath: m_AnchorMin.x
      value: 0
      objectReference: {fileID: 0}
    - target: {fileID: 8376646494505211229, guid: c6b351a67ceb69140b199996bbbea156, type: 3}
      propertyPath: m_AnchorMin.y
      value: 0
      objectReference: {fileID: 0}
    - target: {fileID: 8376646494505211229, guid: c6b351a67ceb69140b199996bbbea156, type: 3}
      propertyPath: m_SizeDelta.x
      value: 0
      objectReference: {fileID: 0}
    - target: {fileID: 8376646494505211229, guid: c6b351a67ceb69140b199996bbbea156, type: 3}
      propertyPath: m_SizeDelta.y
      value: 0
      objectReference: {fileID: 0}
    - target: {fileID: 8376646494505211229, guid: c6b351a67ceb69140b199996bbbea156, type: 3}
      propertyPath: m_LocalScale.x
      value: 1
      objectReference: {fileID: 0}
    - target: {fileID: 8376646494505211229, guid: c6b351a67ceb69140b199996bbbea156, type: 3}
      propertyPath: m_LocalScale.y
      value: 1
      objectReference: {fileID: 0}
    - target: {fileID: 8376646494505211229, guid: c6b351a67ceb69140b199996bbbea156, type: 3}
      propertyPath: m_LocalScale.z
      value: 1
      objectReference: {fileID: 0}
    - target: {fileID: 8376646494505211229, guid: c6b351a67ceb69140b199996bbbea156, type: 3}
      propertyPath: m_LocalPosition.x
      value: 0
      objectReference: {fileID: 0}
    - target: {fileID: 8376646494505211229, guid: c6b351a67ceb69140b199996bbbea156, type: 3}
      propertyPath: m_LocalPosition.y
      value: 0
      objectReference: {fileID: 0}
    - target: {fileID: 8376646494505211229, guid: c6b351a67ceb69140b199996bbbea156, type: 3}
      propertyPath: m_LocalPosition.z
      value: 0
      objectReference: {fileID: 0}
    - target: {fileID: 8376646494505211229, guid: c6b351a67ceb69140b199996bbbea156, type: 3}
      propertyPath: m_LocalRotation.w
      value: 1
      objectReference: {fileID: 0}
    - target: {fileID: 8376646494505211229, guid: c6b351a67ceb69140b199996bbbea156, type: 3}
      propertyPath: m_LocalRotation.x
      value: -0
      objectReference: {fileID: 0}
    - target: {fileID: 8376646494505211229, guid: c6b351a67ceb69140b199996bbbea156, type: 3}
      propertyPath: m_LocalRotation.y
      value: -0
      objectReference: {fileID: 0}
    - target: {fileID: 8376646494505211229, guid: c6b351a67ceb69140b199996bbbea156, type: 3}
      propertyPath: m_LocalRotation.z
      value: -0
      objectReference: {fileID: 0}
    - target: {fileID: 8376646494505211229, guid: c6b351a67ceb69140b199996bbbea156, type: 3}
      propertyPath: m_AnchoredPosition.x
      value: 0
      objectReference: {fileID: 0}
    - target: {fileID: 8376646494505211229, guid: c6b351a67ceb69140b199996bbbea156, type: 3}
      propertyPath: m_AnchoredPosition.y
      value: 0
      objectReference: {fileID: 0}
    - target: {fileID: 8376646494505211229, guid: c6b351a67ceb69140b199996bbbea156, type: 3}
      propertyPath: m_LocalEulerAnglesHint.x
      value: 0
      objectReference: {fileID: 0}
    - target: {fileID: 8376646494505211229, guid: c6b351a67ceb69140b199996bbbea156, type: 3}
      propertyPath: m_LocalEulerAnglesHint.y
      value: 0
      objectReference: {fileID: 0}
    - target: {fileID: 8376646494505211229, guid: c6b351a67ceb69140b199996bbbea156, type: 3}
      propertyPath: m_LocalEulerAnglesHint.z
      value: 0
      objectReference: {fileID: 0}
    m_RemovedComponents: []
  m_SourcePrefab: {fileID: 100100000, guid: c6b351a67ceb69140b199996bbbea156, type: 3}
--- !u!224 &184818334 stripped
RectTransform:
  m_CorrespondingSourceObject: {fileID: 8110664055982005406, guid: f443144a6d408c34bb8a7d70a73644c4, type: 3}
  m_PrefabInstance: {fileID: 918144028}
  m_PrefabAsset: {fileID: 0}
--- !u!4 &246086723 stripped
Transform:
  m_CorrespondingSourceObject: {fileID: 791738712976538213, guid: f443144a6d408c34bb8a7d70a73644c4, type: 3}
  m_PrefabInstance: {fileID: 795824529}
  m_PrefabAsset: {fileID: 0}
--- !u!1001 &308774567
PrefabInstance:
  m_ObjectHideFlags: 0
  serializedVersion: 2
  m_Modification:
    m_TransformParent: {fileID: 1947783662}
    m_Modifications:
    - target: {fileID: 223372579958337539, guid: f443144a6d408c34bb8a7d70a73644c4, type: 3}
      propertyPath: m_Size.x
      value: 96
      objectReference: {fileID: 0}
    - target: {fileID: 223372579958337539, guid: f443144a6d408c34bb8a7d70a73644c4, type: 3}
      propertyPath: m_Size.y
      value: 32
      objectReference: {fileID: 0}
    - target: {fileID: 223372579958337542, guid: f443144a6d408c34bb8a7d70a73644c4, type: 3}
      propertyPath: m_AnchorMax.y
      value: 0
      objectReference: {fileID: 0}
    - target: {fileID: 223372579958337542, guid: f443144a6d408c34bb8a7d70a73644c4, type: 3}
      propertyPath: m_AnchorMin.y
      value: 0
      objectReference: {fileID: 0}
    - target: {fileID: 223372579958337542, guid: f443144a6d408c34bb8a7d70a73644c4, type: 3}
      propertyPath: m_SizeDelta.x
      value: 0
      objectReference: {fileID: 0}
    - target: {fileID: 223372579958337542, guid: f443144a6d408c34bb8a7d70a73644c4, type: 3}
      propertyPath: m_SizeDelta.y
      value: 0
      objectReference: {fileID: 0}
    - target: {fileID: 223372579958337542, guid: f443144a6d408c34bb8a7d70a73644c4, type: 3}
      propertyPath: m_AnchoredPosition.x
      value: 0
      objectReference: {fileID: 0}
    - target: {fileID: 223372579958337542, guid: f443144a6d408c34bb8a7d70a73644c4, type: 3}
      propertyPath: m_AnchoredPosition.y
      value: 0
      objectReference: {fileID: 0}
    - target: {fileID: 791738712976538213, guid: f443144a6d408c34bb8a7d70a73644c4, type: 3}
      propertyPath: m_RootOrder
      value: 4
      objectReference: {fileID: 0}
    - target: {fileID: 791738712976538213, guid: f443144a6d408c34bb8a7d70a73644c4, type: 3}
      propertyPath: m_LocalPosition.x
      value: 0.246
      objectReference: {fileID: 0}
    - target: {fileID: 791738712976538213, guid: f443144a6d408c34bb8a7d70a73644c4, type: 3}
      propertyPath: m_LocalPosition.y
      value: -0.072
      objectReference: {fileID: 0}
    - target: {fileID: 992451720734287869, guid: f443144a6d408c34bb8a7d70a73644c4, type: 3}
      propertyPath: m_AnchorMax.y
      value: 0
      objectReference: {fileID: 0}
    - target: {fileID: 992451720734287869, guid: f443144a6d408c34bb8a7d70a73644c4, type: 3}
      propertyPath: m_AnchorMin.y
      value: 0
      objectReference: {fileID: 0}
    - target: {fileID: 992451720734287869, guid: f443144a6d408c34bb8a7d70a73644c4, type: 3}
      propertyPath: m_AnchoredPosition.x
      value: 0
      objectReference: {fileID: 0}
    - target: {fileID: 992451720734287869, guid: f443144a6d408c34bb8a7d70a73644c4, type: 3}
      propertyPath: m_AnchoredPosition.y
      value: 0
      objectReference: {fileID: 0}
    - target: {fileID: 1369624966173409788, guid: f443144a6d408c34bb8a7d70a73644c4, type: 3}
      propertyPath: m_AnchorMax.y
      value: 0
      objectReference: {fileID: 0}
    - target: {fileID: 1369624966173409788, guid: f443144a6d408c34bb8a7d70a73644c4, type: 3}
      propertyPath: m_AnchorMin.y
      value: 0
      objectReference: {fileID: 0}
    - target: {fileID: 1369624966173409788, guid: f443144a6d408c34bb8a7d70a73644c4, type: 3}
      propertyPath: m_SizeDelta.x
      value: 0
      objectReference: {fileID: 0}
    - target: {fileID: 1369624966173409788, guid: f443144a6d408c34bb8a7d70a73644c4, type: 3}
      propertyPath: m_SizeDelta.y
      value: 0
      objectReference: {fileID: 0}
    - target: {fileID: 1369624966173409788, guid: f443144a6d408c34bb8a7d70a73644c4, type: 3}
      propertyPath: m_AnchoredPosition.x
      value: 0
      objectReference: {fileID: 0}
    - target: {fileID: 1369624966173409788, guid: f443144a6d408c34bb8a7d70a73644c4, type: 3}
      propertyPath: m_AnchoredPosition.y
      value: 0
      objectReference: {fileID: 0}
    - target: {fileID: 1512490177272325920, guid: f443144a6d408c34bb8a7d70a73644c4, type: 3}
      propertyPath: m_MinWidth
      value: 96
      objectReference: {fileID: 0}
    - target: {fileID: 1796962630925070541, guid: f443144a6d408c34bb8a7d70a73644c4, type: 3}
      propertyPath: m_HorizontalAlignment
      value: 1
      objectReference: {fileID: 0}
    - target: {fileID: 2298964246992339170, guid: f443144a6d408c34bb8a7d70a73644c4, type: 3}
      propertyPath: m_IsActive
      value: 1
      objectReference: {fileID: 0}
    - target: {fileID: 2335485236933921044, guid: f443144a6d408c34bb8a7d70a73644c4, type: 3}
      propertyPath: m_Name
      value: NearMenuBase (4)
      objectReference: {fileID: 0}
    - target: {fileID: 2335485236933921045, guid: f443144a6d408c34bb8a7d70a73644c4, type: 3}
      propertyPath: m_Pivot.x
      value: 0.5
      objectReference: {fileID: 0}
    - target: {fileID: 2335485236933921045, guid: f443144a6d408c34bb8a7d70a73644c4, type: 3}
      propertyPath: m_Pivot.y
      value: 0.5
      objectReference: {fileID: 0}
    - target: {fileID: 2335485236933921045, guid: f443144a6d408c34bb8a7d70a73644c4, type: 3}
      propertyPath: m_RootOrder
      value: 3
      objectReference: {fileID: 0}
    - target: {fileID: 2335485236933921045, guid: f443144a6d408c34bb8a7d70a73644c4, type: 3}
      propertyPath: m_AnchorMax.x
      value: 0.5
      objectReference: {fileID: 0}
    - target: {fileID: 2335485236933921045, guid: f443144a6d408c34bb8a7d70a73644c4, type: 3}
      propertyPath: m_AnchorMax.y
      value: 0.5
      objectReference: {fileID: 0}
    - target: {fileID: 2335485236933921045, guid: f443144a6d408c34bb8a7d70a73644c4, type: 3}
      propertyPath: m_AnchorMin.x
      value: 0.5
      objectReference: {fileID: 0}
    - target: {fileID: 2335485236933921045, guid: f443144a6d408c34bb8a7d70a73644c4, type: 3}
      propertyPath: m_AnchorMin.y
      value: 0.5
      objectReference: {fileID: 0}
    - target: {fileID: 2335485236933921045, guid: f443144a6d408c34bb8a7d70a73644c4, type: 3}
      propertyPath: m_SizeDelta.x
      value: 100
      objectReference: {fileID: 0}
    - target: {fileID: 2335485236933921045, guid: f443144a6d408c34bb8a7d70a73644c4, type: 3}
      propertyPath: m_SizeDelta.y
      value: 100
      objectReference: {fileID: 0}
    - target: {fileID: 2335485236933921045, guid: f443144a6d408c34bb8a7d70a73644c4, type: 3}
      propertyPath: m_LocalPosition.x
      value: 0
      objectReference: {fileID: 0}
    - target: {fileID: 2335485236933921045, guid: f443144a6d408c34bb8a7d70a73644c4, type: 3}
      propertyPath: m_LocalPosition.y
      value: 0
      objectReference: {fileID: 0}
    - target: {fileID: 2335485236933921045, guid: f443144a6d408c34bb8a7d70a73644c4, type: 3}
      propertyPath: m_LocalPosition.z
      value: 0
      objectReference: {fileID: 0}
    - target: {fileID: 2335485236933921045, guid: f443144a6d408c34bb8a7d70a73644c4, type: 3}
      propertyPath: m_LocalRotation.w
      value: 1
      objectReference: {fileID: 0}
    - target: {fileID: 2335485236933921045, guid: f443144a6d408c34bb8a7d70a73644c4, type: 3}
      propertyPath: m_LocalRotation.x
      value: -0
      objectReference: {fileID: 0}
    - target: {fileID: 2335485236933921045, guid: f443144a6d408c34bb8a7d70a73644c4, type: 3}
      propertyPath: m_LocalRotation.y
      value: -0
      objectReference: {fileID: 0}
    - target: {fileID: 2335485236933921045, guid: f443144a6d408c34bb8a7d70a73644c4, type: 3}
      propertyPath: m_LocalRotation.z
      value: -0
      objectReference: {fileID: 0}
    - target: {fileID: 2335485236933921045, guid: f443144a6d408c34bb8a7d70a73644c4, type: 3}
      propertyPath: m_AnchoredPosition.x
      value: 0.11430001
      objectReference: {fileID: 0}
    - target: {fileID: 2335485236933921045, guid: f443144a6d408c34bb8a7d70a73644c4, type: 3}
      propertyPath: m_AnchoredPosition.y
      value: -0.2744
      objectReference: {fileID: 0}
    - target: {fileID: 2335485236933921045, guid: f443144a6d408c34bb8a7d70a73644c4, type: 3}
      propertyPath: m_LocalEulerAnglesHint.x
      value: 0
      objectReference: {fileID: 0}
    - target: {fileID: 2335485236933921045, guid: f443144a6d408c34bb8a7d70a73644c4, type: 3}
      propertyPath: m_LocalEulerAnglesHint.y
      value: 0
      objectReference: {fileID: 0}
    - target: {fileID: 2335485236933921045, guid: f443144a6d408c34bb8a7d70a73644c4, type: 3}
      propertyPath: m_LocalEulerAnglesHint.z
      value: 0
      objectReference: {fileID: 0}
    - target: {fileID: 3450833885017814221, guid: f443144a6d408c34bb8a7d70a73644c4, type: 3}
      propertyPath: m_SizeDelta.x
      value: 0
      objectReference: {fileID: 0}
    - target: {fileID: 3450833885017814221, guid: f443144a6d408c34bb8a7d70a73644c4, type: 3}
      propertyPath: m_SizeDelta.y
      value: 0
      objectReference: {fileID: 0}
    - target: {fileID: 3719808341881337630, guid: f443144a6d408c34bb8a7d70a73644c4, type: 3}
      propertyPath: m_IsActive
      value: 1
      objectReference: {fileID: 0}
    - target: {fileID: 3785541337326208817, guid: f443144a6d408c34bb8a7d70a73644c4, type: 3}
      propertyPath: m_HorizontalAlignment
      value: 1
      objectReference: {fileID: 0}
    - target: {fileID: 4536452660954325773, guid: f443144a6d408c34bb8a7d70a73644c4, type: 3}
      propertyPath: m_AnchorMax.y
      value: 0
      objectReference: {fileID: 0}
    - target: {fileID: 4536452660954325773, guid: f443144a6d408c34bb8a7d70a73644c4, type: 3}
      propertyPath: m_AnchorMin.y
      value: 0
      objectReference: {fileID: 0}
    - target: {fileID: 4536452660954325773, guid: f443144a6d408c34bb8a7d70a73644c4, type: 3}
      propertyPath: m_SizeDelta.x
      value: 0
      objectReference: {fileID: 0}
    - target: {fileID: 4536452660954325773, guid: f443144a6d408c34bb8a7d70a73644c4, type: 3}
      propertyPath: m_SizeDelta.y
      value: 0
      objectReference: {fileID: 0}
    - target: {fileID: 4536452660954325773, guid: f443144a6d408c34bb8a7d70a73644c4, type: 3}
      propertyPath: m_AnchoredPosition.x
      value: 0
      objectReference: {fileID: 0}
    - target: {fileID: 4536452660954325773, guid: f443144a6d408c34bb8a7d70a73644c4, type: 3}
      propertyPath: m_AnchoredPosition.y
      value: 0
      objectReference: {fileID: 0}
    - target: {fileID: 5318425351248371147, guid: f443144a6d408c34bb8a7d70a73644c4, type: 3}
      propertyPath: m_AnchorMax.y
      value: 0
      objectReference: {fileID: 0}
    - target: {fileID: 5318425351248371147, guid: f443144a6d408c34bb8a7d70a73644c4, type: 3}
      propertyPath: m_AnchorMin.y
      value: 0
      objectReference: {fileID: 0}
    - target: {fileID: 5318425351248371147, guid: f443144a6d408c34bb8a7d70a73644c4, type: 3}
      propertyPath: m_SizeDelta.x
      value: 0
      objectReference: {fileID: 0}
    - target: {fileID: 5318425351248371147, guid: f443144a6d408c34bb8a7d70a73644c4, type: 3}
      propertyPath: m_SizeDelta.y
      value: 0
      objectReference: {fileID: 0}
    - target: {fileID: 5318425351248371147, guid: f443144a6d408c34bb8a7d70a73644c4, type: 3}
      propertyPath: m_AnchoredPosition.x
      value: 0
      objectReference: {fileID: 0}
    - target: {fileID: 5318425351248371147, guid: f443144a6d408c34bb8a7d70a73644c4, type: 3}
      propertyPath: m_AnchoredPosition.y
      value: 0
      objectReference: {fileID: 0}
    - target: {fileID: 5332909852769523961, guid: f443144a6d408c34bb8a7d70a73644c4, type: 3}
      propertyPath: m_AnchorMax.y
      value: 0
      objectReference: {fileID: 0}
    - target: {fileID: 5332909852769523961, guid: f443144a6d408c34bb8a7d70a73644c4, type: 3}
      propertyPath: m_AnchorMin.y
      value: 0
      objectReference: {fileID: 0}
    - target: {fileID: 5332909852769523961, guid: f443144a6d408c34bb8a7d70a73644c4, type: 3}
      propertyPath: m_SizeDelta.x
      value: 0
      objectReference: {fileID: 0}
    - target: {fileID: 5332909852769523961, guid: f443144a6d408c34bb8a7d70a73644c4, type: 3}
      propertyPath: m_SizeDelta.y
      value: 0
      objectReference: {fileID: 0}
    - target: {fileID: 5332909852769523961, guid: f443144a6d408c34bb8a7d70a73644c4, type: 3}
      propertyPath: m_AnchoredPosition.x
      value: 0
      objectReference: {fileID: 0}
    - target: {fileID: 5332909852769523961, guid: f443144a6d408c34bb8a7d70a73644c4, type: 3}
      propertyPath: m_AnchoredPosition.y
      value: 0
      objectReference: {fileID: 0}
    - target: {fileID: 5444850269258730996, guid: f443144a6d408c34bb8a7d70a73644c4, type: 3}
      propertyPath: m_AnchorMax.y
      value: 0
      objectReference: {fileID: 0}
    - target: {fileID: 5444850269258730996, guid: f443144a6d408c34bb8a7d70a73644c4, type: 3}
      propertyPath: m_AnchorMin.y
      value: 0
      objectReference: {fileID: 0}
    - target: {fileID: 5444850269258730996, guid: f443144a6d408c34bb8a7d70a73644c4, type: 3}
      propertyPath: m_SizeDelta.x
      value: 0
      objectReference: {fileID: 0}
    - target: {fileID: 5444850269258730996, guid: f443144a6d408c34bb8a7d70a73644c4, type: 3}
      propertyPath: m_SizeDelta.y
      value: 0
      objectReference: {fileID: 0}
    - target: {fileID: 5444850269258730996, guid: f443144a6d408c34bb8a7d70a73644c4, type: 3}
      propertyPath: m_AnchoredPosition.x
      value: 0
      objectReference: {fileID: 0}
    - target: {fileID: 5444850269258730996, guid: f443144a6d408c34bb8a7d70a73644c4, type: 3}
      propertyPath: m_AnchoredPosition.y
      value: 0
      objectReference: {fileID: 0}
    - target: {fileID: 5620173659647933989, guid: f443144a6d408c34bb8a7d70a73644c4, type: 3}
      propertyPath: m_MinWidth
      value: 96
      objectReference: {fileID: 0}
    - target: {fileID: 6473538699528776753, guid: f443144a6d408c34bb8a7d70a73644c4, type: 3}
      propertyPath: m_AnchorMax.y
      value: 0
      objectReference: {fileID: 0}
    - target: {fileID: 6473538699528776753, guid: f443144a6d408c34bb8a7d70a73644c4, type: 3}
      propertyPath: m_AnchorMin.y
      value: 0
      objectReference: {fileID: 0}
    - target: {fileID: 6473538699528776753, guid: f443144a6d408c34bb8a7d70a73644c4, type: 3}
      propertyPath: m_AnchoredPosition.x
      value: 0
      objectReference: {fileID: 0}
    - target: {fileID: 6473538699528776753, guid: f443144a6d408c34bb8a7d70a73644c4, type: 3}
      propertyPath: m_AnchoredPosition.y
      value: 0
      objectReference: {fileID: 0}
    - target: {fileID: 6492567553477273859, guid: f443144a6d408c34bb8a7d70a73644c4, type: 3}
      propertyPath: m_AnchorMax.y
      value: 0
      objectReference: {fileID: 0}
    - target: {fileID: 6492567553477273859, guid: f443144a6d408c34bb8a7d70a73644c4, type: 3}
      propertyPath: m_AnchorMin.y
      value: 0
      objectReference: {fileID: 0}
    - target: {fileID: 6492567553477273859, guid: f443144a6d408c34bb8a7d70a73644c4, type: 3}
      propertyPath: m_SizeDelta.x
      value: 0
      objectReference: {fileID: 0}
    - target: {fileID: 6492567553477273859, guid: f443144a6d408c34bb8a7d70a73644c4, type: 3}
      propertyPath: m_SizeDelta.y
      value: 0
      objectReference: {fileID: 0}
    - target: {fileID: 6492567553477273859, guid: f443144a6d408c34bb8a7d70a73644c4, type: 3}
      propertyPath: m_AnchoredPosition.x
      value: 0
      objectReference: {fileID: 0}
    - target: {fileID: 6492567553477273859, guid: f443144a6d408c34bb8a7d70a73644c4, type: 3}
      propertyPath: m_AnchoredPosition.y
      value: 0
      objectReference: {fileID: 0}
    - target: {fileID: 6492567553477273862, guid: f443144a6d408c34bb8a7d70a73644c4, type: 3}
      propertyPath: m_Size.x
      value: 96
      objectReference: {fileID: 0}
    - target: {fileID: 6492567553477273862, guid: f443144a6d408c34bb8a7d70a73644c4, type: 3}
      propertyPath: m_Size.y
      value: 32
      objectReference: {fileID: 0}
    - target: {fileID: 7027365966841383385, guid: f443144a6d408c34bb8a7d70a73644c4, type: 3}
      propertyPath: m_MinWidth
      value: 96
      objectReference: {fileID: 0}
    - target: {fileID: 7384403063639928581, guid: f443144a6d408c34bb8a7d70a73644c4, type: 3}
      propertyPath: m_AnchorMax.y
      value: 0
      objectReference: {fileID: 0}
    - target: {fileID: 7384403063639928581, guid: f443144a6d408c34bb8a7d70a73644c4, type: 3}
      propertyPath: m_AnchorMin.y
      value: 0
      objectReference: {fileID: 0}
    - target: {fileID: 7384403063639928581, guid: f443144a6d408c34bb8a7d70a73644c4, type: 3}
      propertyPath: m_SizeDelta.x
      value: 0
      objectReference: {fileID: 0}
    - target: {fileID: 7384403063639928581, guid: f443144a6d408c34bb8a7d70a73644c4, type: 3}
      propertyPath: m_SizeDelta.y
      value: 0
      objectReference: {fileID: 0}
    - target: {fileID: 7384403063639928581, guid: f443144a6d408c34bb8a7d70a73644c4, type: 3}
      propertyPath: m_AnchoredPosition.x
      value: 0
      objectReference: {fileID: 0}
    - target: {fileID: 7384403063639928581, guid: f443144a6d408c34bb8a7d70a73644c4, type: 3}
      propertyPath: m_AnchoredPosition.y
      value: 0
      objectReference: {fileID: 0}
    - target: {fileID: 7491483233092712968, guid: f443144a6d408c34bb8a7d70a73644c4, type: 3}
      propertyPath: m_AnchorMax.y
      value: 0
      objectReference: {fileID: 0}
    - target: {fileID: 7491483233092712968, guid: f443144a6d408c34bb8a7d70a73644c4, type: 3}
      propertyPath: m_AnchorMin.y
      value: 0
      objectReference: {fileID: 0}
    - target: {fileID: 7491483233092712968, guid: f443144a6d408c34bb8a7d70a73644c4, type: 3}
      propertyPath: m_SizeDelta.x
      value: 0
      objectReference: {fileID: 0}
    - target: {fileID: 7491483233092712968, guid: f443144a6d408c34bb8a7d70a73644c4, type: 3}
      propertyPath: m_SizeDelta.y
      value: 0
      objectReference: {fileID: 0}
    - target: {fileID: 7491483233092712968, guid: f443144a6d408c34bb8a7d70a73644c4, type: 3}
      propertyPath: m_AnchoredPosition.x
      value: 0
      objectReference: {fileID: 0}
    - target: {fileID: 7491483233092712968, guid: f443144a6d408c34bb8a7d70a73644c4, type: 3}
      propertyPath: m_AnchoredPosition.y
      value: 0
      objectReference: {fileID: 0}
    - target: {fileID: 7545235273640670357, guid: f443144a6d408c34bb8a7d70a73644c4, type: 3}
      propertyPath: m_AnchorMax.y
      value: 0
      objectReference: {fileID: 0}
    - target: {fileID: 7545235273640670357, guid: f443144a6d408c34bb8a7d70a73644c4, type: 3}
      propertyPath: m_AnchorMin.y
      value: 0
      objectReference: {fileID: 0}
    - target: {fileID: 7545235273640670357, guid: f443144a6d408c34bb8a7d70a73644c4, type: 3}
      propertyPath: m_AnchoredPosition.x
      value: 0
      objectReference: {fileID: 0}
    - target: {fileID: 7545235273640670357, guid: f443144a6d408c34bb8a7d70a73644c4, type: 3}
      propertyPath: m_AnchoredPosition.y
      value: 0
      objectReference: {fileID: 0}
    - target: {fileID: 7682232893914541595, guid: f443144a6d408c34bb8a7d70a73644c4, type: 3}
      propertyPath: m_IsActive
      value: 1
      objectReference: {fileID: 0}
    - target: {fileID: 7893506322554232372, guid: f443144a6d408c34bb8a7d70a73644c4, type: 3}
      propertyPath: m_HorizontalAlignment
      value: 1
      objectReference: {fileID: 0}
    - target: {fileID: 8110664055982005406, guid: f443144a6d408c34bb8a7d70a73644c4, type: 3}
      propertyPath: m_AnchorMax.y
      value: 0
      objectReference: {fileID: 0}
    - target: {fileID: 8110664055982005406, guid: f443144a6d408c34bb8a7d70a73644c4, type: 3}
      propertyPath: m_AnchorMin.y
      value: 0
      objectReference: {fileID: 0}
    - target: {fileID: 8110664055982005406, guid: f443144a6d408c34bb8a7d70a73644c4, type: 3}
      propertyPath: m_SizeDelta.x
      value: 0
      objectReference: {fileID: 0}
    - target: {fileID: 8110664055982005406, guid: f443144a6d408c34bb8a7d70a73644c4, type: 3}
      propertyPath: m_SizeDelta.y
      value: 0
      objectReference: {fileID: 0}
    - target: {fileID: 8110664055982005406, guid: f443144a6d408c34bb8a7d70a73644c4, type: 3}
      propertyPath: m_AnchoredPosition.x
      value: 52
      objectReference: {fileID: 0}
    - target: {fileID: 8110664055982005406, guid: f443144a6d408c34bb8a7d70a73644c4, type: 3}
      propertyPath: m_AnchoredPosition.y
      value: 0
      objectReference: {fileID: 0}
    - target: {fileID: 8530624725811928826, guid: f443144a6d408c34bb8a7d70a73644c4, type: 3}
      propertyPath: m_Size.x
      value: 96
      objectReference: {fileID: 0}
    - target: {fileID: 8530624725811928826, guid: f443144a6d408c34bb8a7d70a73644c4, type: 3}
      propertyPath: m_Size.y
      value: 32
      objectReference: {fileID: 0}
    - target: {fileID: 8530624725811928831, guid: f443144a6d408c34bb8a7d70a73644c4, type: 3}
      propertyPath: m_AnchorMax.y
      value: 0
      objectReference: {fileID: 0}
    - target: {fileID: 8530624725811928831, guid: f443144a6d408c34bb8a7d70a73644c4, type: 3}
      propertyPath: m_AnchorMin.y
      value: 0
      objectReference: {fileID: 0}
    - target: {fileID: 8530624725811928831, guid: f443144a6d408c34bb8a7d70a73644c4, type: 3}
      propertyPath: m_SizeDelta.x
      value: 0
      objectReference: {fileID: 0}
    - target: {fileID: 8530624725811928831, guid: f443144a6d408c34bb8a7d70a73644c4, type: 3}
      propertyPath: m_SizeDelta.y
      value: 0
      objectReference: {fileID: 0}
    - target: {fileID: 8530624725811928831, guid: f443144a6d408c34bb8a7d70a73644c4, type: 3}
      propertyPath: m_AnchoredPosition.x
      value: 0
      objectReference: {fileID: 0}
    - target: {fileID: 8530624725811928831, guid: f443144a6d408c34bb8a7d70a73644c4, type: 3}
      propertyPath: m_AnchoredPosition.y
      value: 0
      objectReference: {fileID: 0}
    m_RemovedComponents:
    - {fileID: 9005125325574834608, guid: f443144a6d408c34bb8a7d70a73644c4, type: 3}
  m_SourcePrefab: {fileID: 100100000, guid: f443144a6d408c34bb8a7d70a73644c4, type: 3}
--- !u!4 &319652459 stripped
Transform:
  m_CorrespondingSourceObject: {fileID: 791738712976538213, guid: f443144a6d408c34bb8a7d70a73644c4, type: 3}
  m_PrefabInstance: {fileID: 308774567}
  m_PrefabAsset: {fileID: 0}
--- !u!1001 &413704268
PrefabInstance:
  m_ObjectHideFlags: 0
  serializedVersion: 2
  m_Modification:
    m_TransformParent: {fileID: 157828796}
    m_Modifications:
    - target: {fileID: 7216918420766221479, guid: c6b351a67ceb69140b199996bbbea156, type: 3}
      propertyPath: m_AnchorMax.y
      value: 0
      objectReference: {fileID: 0}
    - target: {fileID: 7216918420766221479, guid: c6b351a67ceb69140b199996bbbea156, type: 3}
      propertyPath: m_AnchorMin.y
      value: 0
      objectReference: {fileID: 0}
    - target: {fileID: 7216918420766221479, guid: c6b351a67ceb69140b199996bbbea156, type: 3}
      propertyPath: m_SizeDelta.x
      value: 0
      objectReference: {fileID: 0}
    - target: {fileID: 7216918420766221479, guid: c6b351a67ceb69140b199996bbbea156, type: 3}
      propertyPath: m_SizeDelta.y
      value: 0
      objectReference: {fileID: 0}
    - target: {fileID: 7216918420766221479, guid: c6b351a67ceb69140b199996bbbea156, type: 3}
      propertyPath: m_AnchoredPosition.x
      value: 0
      objectReference: {fileID: 0}
    - target: {fileID: 7216918420766221479, guid: c6b351a67ceb69140b199996bbbea156, type: 3}
      propertyPath: m_AnchoredPosition.y
      value: 0
      objectReference: {fileID: 0}
    - target: {fileID: 8376646494505211202, guid: c6b351a67ceb69140b199996bbbea156, type: 3}
      propertyPath: m_Name
      value: Action Button (6)
      objectReference: {fileID: 0}
    - target: {fileID: 8376646494505211224, guid: c6b351a67ceb69140b199996bbbea156, type: 3}
      propertyPath: m_Size.x
      value: 32
      objectReference: {fileID: 0}
    - target: {fileID: 8376646494505211224, guid: c6b351a67ceb69140b199996bbbea156, type: 3}
      propertyPath: m_Size.y
      value: 32
      objectReference: {fileID: 0}
    - target: {fileID: 8376646494505211229, guid: c6b351a67ceb69140b199996bbbea156, type: 3}
      propertyPath: m_Pivot.x
      value: 0.5
      objectReference: {fileID: 0}
    - target: {fileID: 8376646494505211229, guid: c6b351a67ceb69140b199996bbbea156, type: 3}
      propertyPath: m_Pivot.y
      value: 0.5
      objectReference: {fileID: 0}
    - target: {fileID: 8376646494505211229, guid: c6b351a67ceb69140b199996bbbea156, type: 3}
      propertyPath: m_RootOrder
      value: 5
      objectReference: {fileID: 0}
    - target: {fileID: 8376646494505211229, guid: c6b351a67ceb69140b199996bbbea156, type: 3}
      propertyPath: m_AnchorMax.x
      value: 0
      objectReference: {fileID: 0}
    - target: {fileID: 8376646494505211229, guid: c6b351a67ceb69140b199996bbbea156, type: 3}
      propertyPath: m_AnchorMax.y
      value: 0
      objectReference: {fileID: 0}
    - target: {fileID: 8376646494505211229, guid: c6b351a67ceb69140b199996bbbea156, type: 3}
      propertyPath: m_AnchorMin.x
      value: 0
      objectReference: {fileID: 0}
    - target: {fileID: 8376646494505211229, guid: c6b351a67ceb69140b199996bbbea156, type: 3}
      propertyPath: m_AnchorMin.y
      value: 0
      objectReference: {fileID: 0}
    - target: {fileID: 8376646494505211229, guid: c6b351a67ceb69140b199996bbbea156, type: 3}
      propertyPath: m_SizeDelta.x
      value: 0
      objectReference: {fileID: 0}
    - target: {fileID: 8376646494505211229, guid: c6b351a67ceb69140b199996bbbea156, type: 3}
      propertyPath: m_SizeDelta.y
      value: 0
      objectReference: {fileID: 0}
    - target: {fileID: 8376646494505211229, guid: c6b351a67ceb69140b199996bbbea156, type: 3}
      propertyPath: m_LocalScale.x
      value: 1
      objectReference: {fileID: 0}
    - target: {fileID: 8376646494505211229, guid: c6b351a67ceb69140b199996bbbea156, type: 3}
      propertyPath: m_LocalScale.y
      value: 1
      objectReference: {fileID: 0}
    - target: {fileID: 8376646494505211229, guid: c6b351a67ceb69140b199996bbbea156, type: 3}
      propertyPath: m_LocalScale.z
      value: 1
      objectReference: {fileID: 0}
    - target: {fileID: 8376646494505211229, guid: c6b351a67ceb69140b199996bbbea156, type: 3}
      propertyPath: m_LocalPosition.x
      value: 0
      objectReference: {fileID: 0}
    - target: {fileID: 8376646494505211229, guid: c6b351a67ceb69140b199996bbbea156, type: 3}
      propertyPath: m_LocalPosition.y
      value: 0
      objectReference: {fileID: 0}
    - target: {fileID: 8376646494505211229, guid: c6b351a67ceb69140b199996bbbea156, type: 3}
      propertyPath: m_LocalPosition.z
      value: 0
      objectReference: {fileID: 0}
    - target: {fileID: 8376646494505211229, guid: c6b351a67ceb69140b199996bbbea156, type: 3}
      propertyPath: m_LocalRotation.w
      value: 1
      objectReference: {fileID: 0}
    - target: {fileID: 8376646494505211229, guid: c6b351a67ceb69140b199996bbbea156, type: 3}
      propertyPath: m_LocalRotation.x
      value: -0
      objectReference: {fileID: 0}
    - target: {fileID: 8376646494505211229, guid: c6b351a67ceb69140b199996bbbea156, type: 3}
      propertyPath: m_LocalRotation.y
      value: -0
      objectReference: {fileID: 0}
    - target: {fileID: 8376646494505211229, guid: c6b351a67ceb69140b199996bbbea156, type: 3}
      propertyPath: m_LocalRotation.z
      value: -0
      objectReference: {fileID: 0}
    - target: {fileID: 8376646494505211229, guid: c6b351a67ceb69140b199996bbbea156, type: 3}
      propertyPath: m_AnchoredPosition.x
      value: 0
      objectReference: {fileID: 0}
    - target: {fileID: 8376646494505211229, guid: c6b351a67ceb69140b199996bbbea156, type: 3}
      propertyPath: m_AnchoredPosition.y
      value: 0
      objectReference: {fileID: 0}
    - target: {fileID: 8376646494505211229, guid: c6b351a67ceb69140b199996bbbea156, type: 3}
      propertyPath: m_LocalEulerAnglesHint.x
      value: 0
      objectReference: {fileID: 0}
    - target: {fileID: 8376646494505211229, guid: c6b351a67ceb69140b199996bbbea156, type: 3}
      propertyPath: m_LocalEulerAnglesHint.y
      value: 0
      objectReference: {fileID: 0}
    - target: {fileID: 8376646494505211229, guid: c6b351a67ceb69140b199996bbbea156, type: 3}
      propertyPath: m_LocalEulerAnglesHint.z
      value: 0
      objectReference: {fileID: 0}
    m_RemovedComponents: []
  m_SourcePrefab: {fileID: 100100000, guid: c6b351a67ceb69140b199996bbbea156, type: 3}
--- !u!1001 &525252187
PrefabInstance:
  m_ObjectHideFlags: 0
  serializedVersion: 2
  m_Modification:
    m_TransformParent: {fileID: 0}
    m_Modifications:
    - target: {fileID: 2351505567455720332, guid: 4d7e2f87fefe0ba468719b15288b46e7, type: 3}
      propertyPath: m_RootOrder
      value: 1
      objectReference: {fileID: 0}
    - target: {fileID: 2351505567455720332, guid: 4d7e2f87fefe0ba468719b15288b46e7, type: 3}
      propertyPath: m_LocalEulerAnglesHint.x
      value: 0
      objectReference: {fileID: 0}
    - target: {fileID: 2351505567455720332, guid: 4d7e2f87fefe0ba468719b15288b46e7, type: 3}
      propertyPath: m_LocalEulerAnglesHint.y
      value: 0
      objectReference: {fileID: 0}
    - target: {fileID: 2351505567455720332, guid: 4d7e2f87fefe0ba468719b15288b46e7, type: 3}
      propertyPath: m_LocalEulerAnglesHint.z
      value: 0
      objectReference: {fileID: 0}
    - target: {fileID: 2351505567455720334, guid: 4d7e2f87fefe0ba468719b15288b46e7, type: 3}
      propertyPath: m_Name
      value: MRTK XR Rig
      objectReference: {fileID: 0}
    m_RemovedComponents: []
  m_SourcePrefab: {fileID: 100100000, guid: 4d7e2f87fefe0ba468719b15288b46e7, type: 3}
--- !u!1001 &530525190
PrefabInstance:
  m_ObjectHideFlags: 0
  serializedVersion: 2
  m_Modification:
    m_TransformParent: {fileID: 0}
    m_Modifications:
    - target: {fileID: 3493013819197874656, guid: ad5b753b73e311143a85055b15cea562, type: 3}
      propertyPath: m_RootOrder
      value: 2
      objectReference: {fileID: 0}
    - target: {fileID: 3493013819197874656, guid: ad5b753b73e311143a85055b15cea562, type: 3}
      propertyPath: m_LocalEulerAnglesHint.x
      value: 0
      objectReference: {fileID: 0}
    - target: {fileID: 3493013819197874656, guid: ad5b753b73e311143a85055b15cea562, type: 3}
      propertyPath: m_LocalEulerAnglesHint.y
      value: 0
      objectReference: {fileID: 0}
    - target: {fileID: 3493013819197874656, guid: ad5b753b73e311143a85055b15cea562, type: 3}
      propertyPath: m_LocalEulerAnglesHint.z
      value: 0
      objectReference: {fileID: 0}
    - target: {fileID: 7585035320575375756, guid: ad5b753b73e311143a85055b15cea562, type: 3}
      propertyPath: m_Name
      value: MRTKInputSimulator
      objectReference: {fileID: 0}
    - target: {fileID: 7585035320575375756, guid: ad5b753b73e311143a85055b15cea562, type: 3}
      propertyPath: m_IsActive
      value: 1
      objectReference: {fileID: 0}
    m_RemovedComponents: []
  m_SourcePrefab: {fileID: 100100000, guid: ad5b753b73e311143a85055b15cea562, type: 3}
--- !u!4 &614300527 stripped
Transform:
  m_CorrespondingSourceObject: {fileID: 791738712976538213, guid: f443144a6d408c34bb8a7d70a73644c4, type: 3}
  m_PrefabInstance: {fileID: 918144028}
  m_PrefabAsset: {fileID: 0}
--- !u!1 &705507993
GameObject:
  m_ObjectHideFlags: 0
  m_CorrespondingSourceObject: {fileID: 0}
  m_PrefabInstance: {fileID: 0}
  m_PrefabAsset: {fileID: 0}
  serializedVersion: 6
  m_Component:
  - component: {fileID: 705507995}
  - component: {fileID: 705507994}
  m_Layer: 0
  m_Name: Directional Light
  m_TagString: Untagged
  m_Icon: {fileID: 0}
  m_NavMeshLayer: 0
  m_StaticEditorFlags: 0
  m_IsActive: 1
--- !u!108 &705507994
Light:
  m_ObjectHideFlags: 0
  m_CorrespondingSourceObject: {fileID: 0}
  m_PrefabInstance: {fileID: 0}
  m_PrefabAsset: {fileID: 0}
  m_GameObject: {fileID: 705507993}
  m_Enabled: 1
  serializedVersion: 10
  m_Type: 1
  m_Shape: 0
  m_Color: {r: 1, g: 0.95686275, b: 0.8392157, a: 1}
  m_Intensity: 1
  m_Range: 10
  m_SpotAngle: 30
  m_InnerSpotAngle: 21.80208
  m_CookieSize: 10
  m_Shadows:
    m_Type: 2
    m_Resolution: -1
    m_CustomResolution: -1
    m_Strength: 1
    m_Bias: 0.05
    m_NormalBias: 0.4
    m_NearPlane: 0.2
    m_CullingMatrixOverride:
      e00: 1
      e01: 0
      e02: 0
      e03: 0
      e10: 0
      e11: 1
      e12: 0
      e13: 0
      e20: 0
      e21: 0
      e22: 1
      e23: 0
      e30: 0
      e31: 0
      e32: 0
      e33: 1
    m_UseCullingMatrixOverride: 0
  m_Cookie: {fileID: 0}
  m_DrawHalo: 0
  m_Flare: {fileID: 0}
  m_RenderMode: 0
  m_CullingMask:
    serializedVersion: 2
    m_Bits: 4294967295
  m_RenderingLayerMask: 1
  m_Lightmapping: 1
  m_LightShadowCasterMode: 0
  m_AreaSize: {x: 1, y: 1}
  m_BounceIntensity: 1
  m_ColorTemperature: 6570
  m_UseColorTemperature: 0
  m_BoundingSphereOverride: {x: 0, y: 0, z: 0, w: 0}
  m_UseBoundingSphereOverride: 0
  m_UseViewFrustumForShadowCasterCull: 1
  m_ShadowRadius: 0
  m_ShadowAngle: 0
--- !u!4 &705507995
Transform:
  m_ObjectHideFlags: 0
  m_CorrespondingSourceObject: {fileID: 0}
  m_PrefabInstance: {fileID: 0}
  m_PrefabAsset: {fileID: 0}
  m_GameObject: {fileID: 705507993}
  m_LocalRotation: {x: 0.40821788, y: -0.23456968, z: 0.10938163, w: 0.8754261}
  m_LocalPosition: {x: 0, y: 3, z: 0}
  m_LocalScale: {x: 1, y: 1, z: 1}
  m_Children: []
  m_Father: {fileID: 0}
  m_RootOrder: 0
  m_LocalEulerAnglesHint: {x: 50, y: -30, z: 0}
--- !u!4 &735511181 stripped
Transform:
  m_CorrespondingSourceObject: {fileID: 7781529056550460865, guid: c07c4bd04b45c014fad0e3cd30747f06, type: 3}
  m_PrefabInstance: {fileID: 771189643}
  m_PrefabAsset: {fileID: 0}
--- !u!1001 &771189643
PrefabInstance:
  m_ObjectHideFlags: 0
  serializedVersion: 2
  m_Modification:
    m_TransformParent: {fileID: 0}
    m_Modifications:
    - target: {fileID: 7781529056550460865, guid: c07c4bd04b45c014fad0e3cd30747f06, type: 3}
      propertyPath: m_RootOrder
      value: 4
      objectReference: {fileID: 0}
    - target: {fileID: 7781529056550460865, guid: c07c4bd04b45c014fad0e3cd30747f06, type: 3}
      propertyPath: m_LocalPosition.x
      value: 0
      objectReference: {fileID: 0}
    - target: {fileID: 7781529056550460865, guid: c07c4bd04b45c014fad0e3cd30747f06, type: 3}
      propertyPath: m_LocalPosition.y
      value: 0
      objectReference: {fileID: 0}
    - target: {fileID: 7781529056550460865, guid: c07c4bd04b45c014fad0e3cd30747f06, type: 3}
      propertyPath: m_LocalPosition.z
      value: 0
      objectReference: {fileID: 0}
    - target: {fileID: 7781529056550460865, guid: c07c4bd04b45c014fad0e3cd30747f06, type: 3}
      propertyPath: m_LocalRotation.w
      value: 1
      objectReference: {fileID: 0}
    - target: {fileID: 7781529056550460865, guid: c07c4bd04b45c014fad0e3cd30747f06, type: 3}
      propertyPath: m_LocalRotation.x
      value: 0
      objectReference: {fileID: 0}
    - target: {fileID: 7781529056550460865, guid: c07c4bd04b45c014fad0e3cd30747f06, type: 3}
      propertyPath: m_LocalRotation.y
      value: 0
      objectReference: {fileID: 0}
    - target: {fileID: 7781529056550460865, guid: c07c4bd04b45c014fad0e3cd30747f06, type: 3}
      propertyPath: m_LocalRotation.z
      value: 0
      objectReference: {fileID: 0}
    - target: {fileID: 7781529056550460865, guid: c07c4bd04b45c014fad0e3cd30747f06, type: 3}
      propertyPath: m_LocalEulerAnglesHint.x
      value: 0
      objectReference: {fileID: 0}
    - target: {fileID: 7781529056550460865, guid: c07c4bd04b45c014fad0e3cd30747f06, type: 3}
      propertyPath: m_LocalEulerAnglesHint.y
      value: 0
      objectReference: {fileID: 0}
    - target: {fileID: 7781529056550460865, guid: c07c4bd04b45c014fad0e3cd30747f06, type: 3}
      propertyPath: m_LocalEulerAnglesHint.z
      value: 0
      objectReference: {fileID: 0}
    - target: {fileID: 7781529056550460866, guid: c07c4bd04b45c014fad0e3cd30747f06, type: 3}
      propertyPath: m_Name
      value: SimpleProfiler
      objectReference: {fileID: 0}
    - target: {fileID: 7781529056550460866, guid: c07c4bd04b45c014fad0e3cd30747f06, type: 3}
      propertyPath: m_IsActive
      value: 0
      objectReference: {fileID: 0}
    m_RemovedComponents: []
  m_SourcePrefab: {fileID: 100100000, guid: c07c4bd04b45c014fad0e3cd30747f06, type: 3}
--- !u!1001 &795824529
PrefabInstance:
  m_ObjectHideFlags: 0
  serializedVersion: 2
  m_Modification:
    m_TransformParent: {fileID: 1947783662}
    m_Modifications:
    - target: {fileID: 223372579958337539, guid: f443144a6d408c34bb8a7d70a73644c4, type: 3}
      propertyPath: m_Size.x
      value: 32
      objectReference: {fileID: 0}
    - target: {fileID: 223372579958337539, guid: f443144a6d408c34bb8a7d70a73644c4, type: 3}
      propertyPath: m_Size.y
      value: 32
      objectReference: {fileID: 0}
    - target: {fileID: 223372579958337542, guid: f443144a6d408c34bb8a7d70a73644c4, type: 3}
      propertyPath: m_AnchorMax.y
      value: 0
      objectReference: {fileID: 0}
    - target: {fileID: 223372579958337542, guid: f443144a6d408c34bb8a7d70a73644c4, type: 3}
      propertyPath: m_AnchorMin.y
      value: 0
      objectReference: {fileID: 0}
    - target: {fileID: 223372579958337542, guid: f443144a6d408c34bb8a7d70a73644c4, type: 3}
      propertyPath: m_SizeDelta.x
      value: 0
      objectReference: {fileID: 0}
    - target: {fileID: 223372579958337542, guid: f443144a6d408c34bb8a7d70a73644c4, type: 3}
      propertyPath: m_SizeDelta.y
      value: 0
      objectReference: {fileID: 0}
    - target: {fileID: 223372579958337542, guid: f443144a6d408c34bb8a7d70a73644c4, type: 3}
      propertyPath: m_AnchoredPosition.x
      value: 0
      objectReference: {fileID: 0}
    - target: {fileID: 223372579958337542, guid: f443144a6d408c34bb8a7d70a73644c4, type: 3}
      propertyPath: m_AnchoredPosition.y
      value: 0
      objectReference: {fileID: 0}
    - target: {fileID: 791738712976538213, guid: f443144a6d408c34bb8a7d70a73644c4, type: 3}
      propertyPath: m_RootOrder
      value: 2
      objectReference: {fileID: 0}
    - target: {fileID: 791738712976538213, guid: f443144a6d408c34bb8a7d70a73644c4, type: 3}
      propertyPath: m_LocalPosition.x
      value: 0.073000014
      objectReference: {fileID: 0}
    - target: {fileID: 791738712976538213, guid: f443144a6d408c34bb8a7d70a73644c4, type: 3}
      propertyPath: m_LocalPosition.y
      value: -0.017699987
      objectReference: {fileID: 0}
    - target: {fileID: 992451720734287869, guid: f443144a6d408c34bb8a7d70a73644c4, type: 3}
      propertyPath: m_AnchorMax.y
      value: 0
      objectReference: {fileID: 0}
    - target: {fileID: 992451720734287869, guid: f443144a6d408c34bb8a7d70a73644c4, type: 3}
      propertyPath: m_AnchorMin.y
      value: 0
      objectReference: {fileID: 0}
    - target: {fileID: 992451720734287869, guid: f443144a6d408c34bb8a7d70a73644c4, type: 3}
      propertyPath: m_AnchoredPosition.x
      value: 0
      objectReference: {fileID: 0}
    - target: {fileID: 992451720734287869, guid: f443144a6d408c34bb8a7d70a73644c4, type: 3}
      propertyPath: m_AnchoredPosition.y
      value: 0
      objectReference: {fileID: 0}
    - target: {fileID: 1369624966173409788, guid: f443144a6d408c34bb8a7d70a73644c4, type: 3}
      propertyPath: m_AnchorMax.y
      value: 0
      objectReference: {fileID: 0}
    - target: {fileID: 1369624966173409788, guid: f443144a6d408c34bb8a7d70a73644c4, type: 3}
      propertyPath: m_AnchorMin.y
      value: 0
      objectReference: {fileID: 0}
    - target: {fileID: 1369624966173409788, guid: f443144a6d408c34bb8a7d70a73644c4, type: 3}
      propertyPath: m_SizeDelta.x
      value: 0
      objectReference: {fileID: 0}
    - target: {fileID: 1369624966173409788, guid: f443144a6d408c34bb8a7d70a73644c4, type: 3}
      propertyPath: m_SizeDelta.y
      value: 0
      objectReference: {fileID: 0}
    - target: {fileID: 1369624966173409788, guid: f443144a6d408c34bb8a7d70a73644c4, type: 3}
      propertyPath: m_AnchoredPosition.x
      value: 0
      objectReference: {fileID: 0}
    - target: {fileID: 1369624966173409788, guid: f443144a6d408c34bb8a7d70a73644c4, type: 3}
      propertyPath: m_AnchoredPosition.y
      value: 0
      objectReference: {fileID: 0}
    - target: {fileID: 2335485236933921044, guid: f443144a6d408c34bb8a7d70a73644c4, type: 3}
      propertyPath: m_Name
      value: NearMenuBase (2)
      objectReference: {fileID: 0}
    - target: {fileID: 2335485236933921045, guid: f443144a6d408c34bb8a7d70a73644c4, type: 3}
      propertyPath: m_Pivot.x
      value: 0.5
      objectReference: {fileID: 0}
    - target: {fileID: 2335485236933921045, guid: f443144a6d408c34bb8a7d70a73644c4, type: 3}
      propertyPath: m_Pivot.y
      value: 0.5
      objectReference: {fileID: 0}
    - target: {fileID: 2335485236933921045, guid: f443144a6d408c34bb8a7d70a73644c4, type: 3}
      propertyPath: m_RootOrder
      value: 3
      objectReference: {fileID: 0}
    - target: {fileID: 2335485236933921045, guid: f443144a6d408c34bb8a7d70a73644c4, type: 3}
      propertyPath: m_AnchorMax.x
      value: 0.5
      objectReference: {fileID: 0}
    - target: {fileID: 2335485236933921045, guid: f443144a6d408c34bb8a7d70a73644c4, type: 3}
      propertyPath: m_AnchorMax.y
      value: 0.5
      objectReference: {fileID: 0}
    - target: {fileID: 2335485236933921045, guid: f443144a6d408c34bb8a7d70a73644c4, type: 3}
      propertyPath: m_AnchorMin.x
      value: 0.5
      objectReference: {fileID: 0}
    - target: {fileID: 2335485236933921045, guid: f443144a6d408c34bb8a7d70a73644c4, type: 3}
      propertyPath: m_AnchorMin.y
      value: 0.5
      objectReference: {fileID: 0}
    - target: {fileID: 2335485236933921045, guid: f443144a6d408c34bb8a7d70a73644c4, type: 3}
      propertyPath: m_SizeDelta.x
      value: 100
      objectReference: {fileID: 0}
    - target: {fileID: 2335485236933921045, guid: f443144a6d408c34bb8a7d70a73644c4, type: 3}
      propertyPath: m_SizeDelta.y
      value: 100
      objectReference: {fileID: 0}
    - target: {fileID: 2335485236933921045, guid: f443144a6d408c34bb8a7d70a73644c4, type: 3}
      propertyPath: m_LocalPosition.x
      value: 0
      objectReference: {fileID: 0}
    - target: {fileID: 2335485236933921045, guid: f443144a6d408c34bb8a7d70a73644c4, type: 3}
      propertyPath: m_LocalPosition.y
      value: 0
      objectReference: {fileID: 0}
    - target: {fileID: 2335485236933921045, guid: f443144a6d408c34bb8a7d70a73644c4, type: 3}
      propertyPath: m_LocalPosition.z
      value: 0
      objectReference: {fileID: 0}
    - target: {fileID: 2335485236933921045, guid: f443144a6d408c34bb8a7d70a73644c4, type: 3}
      propertyPath: m_LocalRotation.w
      value: 1
      objectReference: {fileID: 0}
    - target: {fileID: 2335485236933921045, guid: f443144a6d408c34bb8a7d70a73644c4, type: 3}
      propertyPath: m_LocalRotation.x
      value: -0
      objectReference: {fileID: 0}
    - target: {fileID: 2335485236933921045, guid: f443144a6d408c34bb8a7d70a73644c4, type: 3}
      propertyPath: m_LocalRotation.y
      value: -0
      objectReference: {fileID: 0}
    - target: {fileID: 2335485236933921045, guid: f443144a6d408c34bb8a7d70a73644c4, type: 3}
      propertyPath: m_LocalRotation.z
      value: -0
      objectReference: {fileID: 0}
    - target: {fileID: 2335485236933921045, guid: f443144a6d408c34bb8a7d70a73644c4, type: 3}
      propertyPath: m_AnchoredPosition.x
      value: 0.11430001
      objectReference: {fileID: 0}
    - target: {fileID: 2335485236933921045, guid: f443144a6d408c34bb8a7d70a73644c4, type: 3}
      propertyPath: m_AnchoredPosition.y
      value: -0.2744
      objectReference: {fileID: 0}
    - target: {fileID: 2335485236933921045, guid: f443144a6d408c34bb8a7d70a73644c4, type: 3}
      propertyPath: m_LocalEulerAnglesHint.x
      value: 0
      objectReference: {fileID: 0}
    - target: {fileID: 2335485236933921045, guid: f443144a6d408c34bb8a7d70a73644c4, type: 3}
      propertyPath: m_LocalEulerAnglesHint.y
      value: 0
      objectReference: {fileID: 0}
    - target: {fileID: 2335485236933921045, guid: f443144a6d408c34bb8a7d70a73644c4, type: 3}
      propertyPath: m_LocalEulerAnglesHint.z
      value: 0
      objectReference: {fileID: 0}
    - target: {fileID: 3450833885017814221, guid: f443144a6d408c34bb8a7d70a73644c4, type: 3}
      propertyPath: m_SizeDelta.x
      value: 0
      objectReference: {fileID: 0}
    - target: {fileID: 3450833885017814221, guid: f443144a6d408c34bb8a7d70a73644c4, type: 3}
      propertyPath: m_SizeDelta.y
      value: 0
      objectReference: {fileID: 0}
    - target: {fileID: 5318425351248371147, guid: f443144a6d408c34bb8a7d70a73644c4, type: 3}
      propertyPath: m_AnchorMax.y
      value: 0
      objectReference: {fileID: 0}
    - target: {fileID: 5318425351248371147, guid: f443144a6d408c34bb8a7d70a73644c4, type: 3}
      propertyPath: m_AnchorMin.y
      value: 0
      objectReference: {fileID: 0}
    - target: {fileID: 5318425351248371147, guid: f443144a6d408c34bb8a7d70a73644c4, type: 3}
      propertyPath: m_SizeDelta.x
      value: 0
      objectReference: {fileID: 0}
    - target: {fileID: 5318425351248371147, guid: f443144a6d408c34bb8a7d70a73644c4, type: 3}
      propertyPath: m_SizeDelta.y
      value: 0
      objectReference: {fileID: 0}
    - target: {fileID: 5318425351248371147, guid: f443144a6d408c34bb8a7d70a73644c4, type: 3}
      propertyPath: m_AnchoredPosition.x
      value: 0
      objectReference: {fileID: 0}
    - target: {fileID: 5318425351248371147, guid: f443144a6d408c34bb8a7d70a73644c4, type: 3}
      propertyPath: m_AnchoredPosition.y
      value: 0
      objectReference: {fileID: 0}
    - target: {fileID: 5332909852769523961, guid: f443144a6d408c34bb8a7d70a73644c4, type: 3}
      propertyPath: m_AnchorMax.y
      value: 0
      objectReference: {fileID: 0}
    - target: {fileID: 5332909852769523961, guid: f443144a6d408c34bb8a7d70a73644c4, type: 3}
      propertyPath: m_AnchorMin.y
      value: 0
      objectReference: {fileID: 0}
    - target: {fileID: 5332909852769523961, guid: f443144a6d408c34bb8a7d70a73644c4, type: 3}
      propertyPath: m_SizeDelta.x
      value: 0
      objectReference: {fileID: 0}
    - target: {fileID: 5332909852769523961, guid: f443144a6d408c34bb8a7d70a73644c4, type: 3}
      propertyPath: m_SizeDelta.y
      value: 0
      objectReference: {fileID: 0}
    - target: {fileID: 5332909852769523961, guid: f443144a6d408c34bb8a7d70a73644c4, type: 3}
      propertyPath: m_AnchoredPosition.x
      value: 0
      objectReference: {fileID: 0}
    - target: {fileID: 5332909852769523961, guid: f443144a6d408c34bb8a7d70a73644c4, type: 3}
      propertyPath: m_AnchoredPosition.y
      value: 0
      objectReference: {fileID: 0}
    - target: {fileID: 6473538699528776753, guid: f443144a6d408c34bb8a7d70a73644c4, type: 3}
      propertyPath: m_AnchorMax.y
      value: 0
      objectReference: {fileID: 0}
    - target: {fileID: 6473538699528776753, guid: f443144a6d408c34bb8a7d70a73644c4, type: 3}
      propertyPath: m_AnchorMin.y
      value: 0
      objectReference: {fileID: 0}
    - target: {fileID: 6473538699528776753, guid: f443144a6d408c34bb8a7d70a73644c4, type: 3}
      propertyPath: m_AnchoredPosition.x
      value: 0
      objectReference: {fileID: 0}
    - target: {fileID: 6473538699528776753, guid: f443144a6d408c34bb8a7d70a73644c4, type: 3}
      propertyPath: m_AnchoredPosition.y
      value: 0
      objectReference: {fileID: 0}
    - target: {fileID: 6492567553477273859, guid: f443144a6d408c34bb8a7d70a73644c4, type: 3}
      propertyPath: m_AnchorMax.y
      value: 0
      objectReference: {fileID: 0}
    - target: {fileID: 6492567553477273859, guid: f443144a6d408c34bb8a7d70a73644c4, type: 3}
      propertyPath: m_AnchorMin.y
      value: 0
      objectReference: {fileID: 0}
    - target: {fileID: 6492567553477273859, guid: f443144a6d408c34bb8a7d70a73644c4, type: 3}
      propertyPath: m_SizeDelta.x
      value: 0
      objectReference: {fileID: 0}
    - target: {fileID: 6492567553477273859, guid: f443144a6d408c34bb8a7d70a73644c4, type: 3}
      propertyPath: m_SizeDelta.y
      value: 0
      objectReference: {fileID: 0}
    - target: {fileID: 6492567553477273859, guid: f443144a6d408c34bb8a7d70a73644c4, type: 3}
      propertyPath: m_AnchoredPosition.x
      value: 0
      objectReference: {fileID: 0}
    - target: {fileID: 6492567553477273859, guid: f443144a6d408c34bb8a7d70a73644c4, type: 3}
      propertyPath: m_AnchoredPosition.y
      value: 0
      objectReference: {fileID: 0}
    - target: {fileID: 6492567553477273862, guid: f443144a6d408c34bb8a7d70a73644c4, type: 3}
      propertyPath: m_Size.x
      value: 32
      objectReference: {fileID: 0}
    - target: {fileID: 6492567553477273862, guid: f443144a6d408c34bb8a7d70a73644c4, type: 3}
      propertyPath: m_Size.y
      value: 32
      objectReference: {fileID: 0}
    - target: {fileID: 7384403063639928581, guid: f443144a6d408c34bb8a7d70a73644c4, type: 3}
      propertyPath: m_AnchorMax.y
      value: 0
      objectReference: {fileID: 0}
    - target: {fileID: 7384403063639928581, guid: f443144a6d408c34bb8a7d70a73644c4, type: 3}
      propertyPath: m_AnchorMin.y
      value: 0
      objectReference: {fileID: 0}
    - target: {fileID: 7384403063639928581, guid: f443144a6d408c34bb8a7d70a73644c4, type: 3}
      propertyPath: m_SizeDelta.x
      value: 0
      objectReference: {fileID: 0}
    - target: {fileID: 7384403063639928581, guid: f443144a6d408c34bb8a7d70a73644c4, type: 3}
      propertyPath: m_SizeDelta.y
      value: 0
      objectReference: {fileID: 0}
    - target: {fileID: 7384403063639928581, guid: f443144a6d408c34bb8a7d70a73644c4, type: 3}
      propertyPath: m_AnchoredPosition.x
      value: 0
      objectReference: {fileID: 0}
    - target: {fileID: 7384403063639928581, guid: f443144a6d408c34bb8a7d70a73644c4, type: 3}
      propertyPath: m_AnchoredPosition.y
      value: 0
      objectReference: {fileID: 0}
    - target: {fileID: 7545235273640670357, guid: f443144a6d408c34bb8a7d70a73644c4, type: 3}
      propertyPath: m_AnchorMax.y
      value: 0
      objectReference: {fileID: 0}
    - target: {fileID: 7545235273640670357, guid: f443144a6d408c34bb8a7d70a73644c4, type: 3}
      propertyPath: m_AnchorMin.y
      value: 0
      objectReference: {fileID: 0}
    - target: {fileID: 7545235273640670357, guid: f443144a6d408c34bb8a7d70a73644c4, type: 3}
      propertyPath: m_AnchoredPosition.x
      value: 0
      objectReference: {fileID: 0}
    - target: {fileID: 7545235273640670357, guid: f443144a6d408c34bb8a7d70a73644c4, type: 3}
      propertyPath: m_AnchoredPosition.y
      value: 0
      objectReference: {fileID: 0}
    - target: {fileID: 8110664055982005406, guid: f443144a6d408c34bb8a7d70a73644c4, type: 3}
      propertyPath: m_AnchorMax.y
      value: 0
      objectReference: {fileID: 0}
    - target: {fileID: 8110664055982005406, guid: f443144a6d408c34bb8a7d70a73644c4, type: 3}
      propertyPath: m_AnchorMin.y
      value: 0
      objectReference: {fileID: 0}
    - target: {fileID: 8110664055982005406, guid: f443144a6d408c34bb8a7d70a73644c4, type: 3}
      propertyPath: m_SizeDelta.x
      value: 0
      objectReference: {fileID: 0}
    - target: {fileID: 8110664055982005406, guid: f443144a6d408c34bb8a7d70a73644c4, type: 3}
      propertyPath: m_SizeDelta.y
      value: 0
      objectReference: {fileID: 0}
    - target: {fileID: 8110664055982005406, guid: f443144a6d408c34bb8a7d70a73644c4, type: 3}
      propertyPath: m_AnchoredPosition.x
      value: 52
      objectReference: {fileID: 0}
    - target: {fileID: 8110664055982005406, guid: f443144a6d408c34bb8a7d70a73644c4, type: 3}
      propertyPath: m_AnchoredPosition.y
      value: 0
      objectReference: {fileID: 0}
    - target: {fileID: 8530624725811928826, guid: f443144a6d408c34bb8a7d70a73644c4, type: 3}
      propertyPath: m_Size.x
      value: 32
      objectReference: {fileID: 0}
    - target: {fileID: 8530624725811928826, guid: f443144a6d408c34bb8a7d70a73644c4, type: 3}
      propertyPath: m_Size.y
      value: 32
      objectReference: {fileID: 0}
    - target: {fileID: 8530624725811928831, guid: f443144a6d408c34bb8a7d70a73644c4, type: 3}
      propertyPath: m_AnchorMax.y
      value: 0
      objectReference: {fileID: 0}
    - target: {fileID: 8530624725811928831, guid: f443144a6d408c34bb8a7d70a73644c4, type: 3}
      propertyPath: m_AnchorMin.y
      value: 0
      objectReference: {fileID: 0}
    - target: {fileID: 8530624725811928831, guid: f443144a6d408c34bb8a7d70a73644c4, type: 3}
      propertyPath: m_SizeDelta.x
      value: 0
      objectReference: {fileID: 0}
    - target: {fileID: 8530624725811928831, guid: f443144a6d408c34bb8a7d70a73644c4, type: 3}
      propertyPath: m_SizeDelta.y
      value: 0
      objectReference: {fileID: 0}
    - target: {fileID: 8530624725811928831, guid: f443144a6d408c34bb8a7d70a73644c4, type: 3}
      propertyPath: m_AnchoredPosition.x
      value: 0
      objectReference: {fileID: 0}
    - target: {fileID: 8530624725811928831, guid: f443144a6d408c34bb8a7d70a73644c4, type: 3}
      propertyPath: m_AnchoredPosition.y
      value: 0
      objectReference: {fileID: 0}
    m_RemovedComponents: []
  m_SourcePrefab: {fileID: 100100000, guid: f443144a6d408c34bb8a7d70a73644c4, type: 3}
--- !u!1001 &918144028
PrefabInstance:
  m_ObjectHideFlags: 0
  serializedVersion: 2
  m_Modification:
    m_TransformParent: {fileID: 1947783662}
    m_Modifications:
    - target: {fileID: 223372579958337539, guid: f443144a6d408c34bb8a7d70a73644c4, type: 3}
      propertyPath: m_Size.x
      value: 32
      objectReference: {fileID: 0}
    - target: {fileID: 223372579958337539, guid: f443144a6d408c34bb8a7d70a73644c4, type: 3}
      propertyPath: m_Size.y
      value: 32
      objectReference: {fileID: 0}
    - target: {fileID: 223372579958337542, guid: f443144a6d408c34bb8a7d70a73644c4, type: 3}
      propertyPath: m_AnchorMax.y
      value: 0
      objectReference: {fileID: 0}
    - target: {fileID: 223372579958337542, guid: f443144a6d408c34bb8a7d70a73644c4, type: 3}
      propertyPath: m_AnchorMin.y
      value: 0
      objectReference: {fileID: 0}
    - target: {fileID: 223372579958337542, guid: f443144a6d408c34bb8a7d70a73644c4, type: 3}
      propertyPath: m_SizeDelta.x
      value: 0
      objectReference: {fileID: 0}
    - target: {fileID: 223372579958337542, guid: f443144a6d408c34bb8a7d70a73644c4, type: 3}
      propertyPath: m_SizeDelta.y
      value: 0
      objectReference: {fileID: 0}
    - target: {fileID: 223372579958337542, guid: f443144a6d408c34bb8a7d70a73644c4, type: 3}
      propertyPath: m_AnchoredPosition.x
      value: 0
      objectReference: {fileID: 0}
    - target: {fileID: 223372579958337542, guid: f443144a6d408c34bb8a7d70a73644c4, type: 3}
      propertyPath: m_AnchoredPosition.y
      value: 0
      objectReference: {fileID: 0}
    - target: {fileID: 791738712976538213, guid: f443144a6d408c34bb8a7d70a73644c4, type: 3}
      propertyPath: m_RootOrder
      value: 3
      objectReference: {fileID: 0}
    - target: {fileID: 791738712976538213, guid: f443144a6d408c34bb8a7d70a73644c4, type: 3}
      propertyPath: m_LocalPosition.x
      value: 0.16300003
      objectReference: {fileID: 0}
    - target: {fileID: 791738712976538213, guid: f443144a6d408c34bb8a7d70a73644c4, type: 3}
      propertyPath: m_LocalPosition.y
      value: 0.05400002
      objectReference: {fileID: 0}
    - target: {fileID: 992451720734287869, guid: f443144a6d408c34bb8a7d70a73644c4, type: 3}
      propertyPath: m_AnchorMax.y
      value: 0
      objectReference: {fileID: 0}
    - target: {fileID: 992451720734287869, guid: f443144a6d408c34bb8a7d70a73644c4, type: 3}
      propertyPath: m_AnchorMin.y
      value: 0
      objectReference: {fileID: 0}
    - target: {fileID: 992451720734287869, guid: f443144a6d408c34bb8a7d70a73644c4, type: 3}
      propertyPath: m_AnchoredPosition.x
      value: 0
      objectReference: {fileID: 0}
    - target: {fileID: 992451720734287869, guid: f443144a6d408c34bb8a7d70a73644c4, type: 3}
      propertyPath: m_AnchoredPosition.y
      value: 0
      objectReference: {fileID: 0}
    - target: {fileID: 1369624966173409788, guid: f443144a6d408c34bb8a7d70a73644c4, type: 3}
      propertyPath: m_AnchorMax.y
      value: 0
      objectReference: {fileID: 0}
    - target: {fileID: 1369624966173409788, guid: f443144a6d408c34bb8a7d70a73644c4, type: 3}
      propertyPath: m_AnchorMin.y
      value: 0
      objectReference: {fileID: 0}
    - target: {fileID: 1369624966173409788, guid: f443144a6d408c34bb8a7d70a73644c4, type: 3}
      propertyPath: m_SizeDelta.x
      value: 0
      objectReference: {fileID: 0}
    - target: {fileID: 1369624966173409788, guid: f443144a6d408c34bb8a7d70a73644c4, type: 3}
      propertyPath: m_SizeDelta.y
      value: 0
      objectReference: {fileID: 0}
    - target: {fileID: 1369624966173409788, guid: f443144a6d408c34bb8a7d70a73644c4, type: 3}
      propertyPath: m_AnchoredPosition.x
      value: 0
      objectReference: {fileID: 0}
    - target: {fileID: 1369624966173409788, guid: f443144a6d408c34bb8a7d70a73644c4, type: 3}
      propertyPath: m_AnchoredPosition.y
      value: 0
      objectReference: {fileID: 0}
    - target: {fileID: 2335485236933921044, guid: f443144a6d408c34bb8a7d70a73644c4, type: 3}
      propertyPath: m_Name
      value: NearMenuBase (3)
      objectReference: {fileID: 0}
    - target: {fileID: 2335485236933921045, guid: f443144a6d408c34bb8a7d70a73644c4, type: 3}
      propertyPath: m_Pivot.x
      value: 0.5
      objectReference: {fileID: 0}
    - target: {fileID: 2335485236933921045, guid: f443144a6d408c34bb8a7d70a73644c4, type: 3}
      propertyPath: m_Pivot.y
      value: 0.5
      objectReference: {fileID: 0}
    - target: {fileID: 2335485236933921045, guid: f443144a6d408c34bb8a7d70a73644c4, type: 3}
      propertyPath: m_RootOrder
      value: 3
      objectReference: {fileID: 0}
    - target: {fileID: 2335485236933921045, guid: f443144a6d408c34bb8a7d70a73644c4, type: 3}
      propertyPath: m_AnchorMax.x
      value: 0.5
      objectReference: {fileID: 0}
    - target: {fileID: 2335485236933921045, guid: f443144a6d408c34bb8a7d70a73644c4, type: 3}
      propertyPath: m_AnchorMax.y
      value: 0.5
      objectReference: {fileID: 0}
    - target: {fileID: 2335485236933921045, guid: f443144a6d408c34bb8a7d70a73644c4, type: 3}
      propertyPath: m_AnchorMin.x
      value: 0.5
      objectReference: {fileID: 0}
    - target: {fileID: 2335485236933921045, guid: f443144a6d408c34bb8a7d70a73644c4, type: 3}
      propertyPath: m_AnchorMin.y
      value: 0.5
      objectReference: {fileID: 0}
    - target: {fileID: 2335485236933921045, guid: f443144a6d408c34bb8a7d70a73644c4, type: 3}
      propertyPath: m_SizeDelta.x
      value: 100
      objectReference: {fileID: 0}
    - target: {fileID: 2335485236933921045, guid: f443144a6d408c34bb8a7d70a73644c4, type: 3}
      propertyPath: m_SizeDelta.y
      value: 100
      objectReference: {fileID: 0}
    - target: {fileID: 2335485236933921045, guid: f443144a6d408c34bb8a7d70a73644c4, type: 3}
      propertyPath: m_LocalPosition.x
      value: 0
      objectReference: {fileID: 0}
    - target: {fileID: 2335485236933921045, guid: f443144a6d408c34bb8a7d70a73644c4, type: 3}
      propertyPath: m_LocalPosition.y
      value: 0
      objectReference: {fileID: 0}
    - target: {fileID: 2335485236933921045, guid: f443144a6d408c34bb8a7d70a73644c4, type: 3}
      propertyPath: m_LocalPosition.z
      value: 0
      objectReference: {fileID: 0}
    - target: {fileID: 2335485236933921045, guid: f443144a6d408c34bb8a7d70a73644c4, type: 3}
      propertyPath: m_LocalRotation.w
      value: 1
      objectReference: {fileID: 0}
    - target: {fileID: 2335485236933921045, guid: f443144a6d408c34bb8a7d70a73644c4, type: 3}
      propertyPath: m_LocalRotation.x
      value: -0
      objectReference: {fileID: 0}
    - target: {fileID: 2335485236933921045, guid: f443144a6d408c34bb8a7d70a73644c4, type: 3}
      propertyPath: m_LocalRotation.y
      value: -0
      objectReference: {fileID: 0}
    - target: {fileID: 2335485236933921045, guid: f443144a6d408c34bb8a7d70a73644c4, type: 3}
      propertyPath: m_LocalRotation.z
      value: -0
      objectReference: {fileID: 0}
    - target: {fileID: 2335485236933921045, guid: f443144a6d408c34bb8a7d70a73644c4, type: 3}
      propertyPath: m_AnchoredPosition.x
      value: 0.11430001
      objectReference: {fileID: 0}
    - target: {fileID: 2335485236933921045, guid: f443144a6d408c34bb8a7d70a73644c4, type: 3}
      propertyPath: m_AnchoredPosition.y
      value: -0.2744
      objectReference: {fileID: 0}
    - target: {fileID: 2335485236933921045, guid: f443144a6d408c34bb8a7d70a73644c4, type: 3}
      propertyPath: m_LocalEulerAnglesHint.x
      value: 0
      objectReference: {fileID: 0}
    - target: {fileID: 2335485236933921045, guid: f443144a6d408c34bb8a7d70a73644c4, type: 3}
      propertyPath: m_LocalEulerAnglesHint.y
      value: 0
      objectReference: {fileID: 0}
    - target: {fileID: 2335485236933921045, guid: f443144a6d408c34bb8a7d70a73644c4, type: 3}
      propertyPath: m_LocalEulerAnglesHint.z
      value: 0
      objectReference: {fileID: 0}
    - target: {fileID: 3450833885017814221, guid: f443144a6d408c34bb8a7d70a73644c4, type: 3}
      propertyPath: m_SizeDelta.x
      value: 0
      objectReference: {fileID: 0}
    - target: {fileID: 3450833885017814221, guid: f443144a6d408c34bb8a7d70a73644c4, type: 3}
      propertyPath: m_SizeDelta.y
      value: 0
      objectReference: {fileID: 0}
    - target: {fileID: 5318425351248371147, guid: f443144a6d408c34bb8a7d70a73644c4, type: 3}
      propertyPath: m_AnchorMax.y
      value: 0
      objectReference: {fileID: 0}
    - target: {fileID: 5318425351248371147, guid: f443144a6d408c34bb8a7d70a73644c4, type: 3}
      propertyPath: m_AnchorMin.y
      value: 0
      objectReference: {fileID: 0}
    - target: {fileID: 5318425351248371147, guid: f443144a6d408c34bb8a7d70a73644c4, type: 3}
      propertyPath: m_SizeDelta.x
      value: 0
      objectReference: {fileID: 0}
    - target: {fileID: 5318425351248371147, guid: f443144a6d408c34bb8a7d70a73644c4, type: 3}
      propertyPath: m_SizeDelta.y
      value: 0
      objectReference: {fileID: 0}
    - target: {fileID: 5318425351248371147, guid: f443144a6d408c34bb8a7d70a73644c4, type: 3}
      propertyPath: m_AnchoredPosition.x
      value: 0
      objectReference: {fileID: 0}
    - target: {fileID: 5318425351248371147, guid: f443144a6d408c34bb8a7d70a73644c4, type: 3}
      propertyPath: m_AnchoredPosition.y
      value: 0
      objectReference: {fileID: 0}
    - target: {fileID: 5332909852769523961, guid: f443144a6d408c34bb8a7d70a73644c4, type: 3}
      propertyPath: m_AnchorMax.y
      value: 0
      objectReference: {fileID: 0}
    - target: {fileID: 5332909852769523961, guid: f443144a6d408c34bb8a7d70a73644c4, type: 3}
      propertyPath: m_AnchorMin.y
      value: 0
      objectReference: {fileID: 0}
    - target: {fileID: 5332909852769523961, guid: f443144a6d408c34bb8a7d70a73644c4, type: 3}
      propertyPath: m_SizeDelta.x
      value: 0
      objectReference: {fileID: 0}
    - target: {fileID: 5332909852769523961, guid: f443144a6d408c34bb8a7d70a73644c4, type: 3}
      propertyPath: m_SizeDelta.y
      value: 0
      objectReference: {fileID: 0}
    - target: {fileID: 5332909852769523961, guid: f443144a6d408c34bb8a7d70a73644c4, type: 3}
      propertyPath: m_AnchoredPosition.x
      value: 0
      objectReference: {fileID: 0}
    - target: {fileID: 5332909852769523961, guid: f443144a6d408c34bb8a7d70a73644c4, type: 3}
      propertyPath: m_AnchoredPosition.y
      value: 0
      objectReference: {fileID: 0}
    - target: {fileID: 6473538699528776753, guid: f443144a6d408c34bb8a7d70a73644c4, type: 3}
      propertyPath: m_AnchorMax.y
      value: 0
      objectReference: {fileID: 0}
    - target: {fileID: 6473538699528776753, guid: f443144a6d408c34bb8a7d70a73644c4, type: 3}
      propertyPath: m_AnchorMin.y
      value: 0
      objectReference: {fileID: 0}
    - target: {fileID: 6473538699528776753, guid: f443144a6d408c34bb8a7d70a73644c4, type: 3}
      propertyPath: m_AnchoredPosition.x
      value: 0
      objectReference: {fileID: 0}
    - target: {fileID: 6473538699528776753, guid: f443144a6d408c34bb8a7d70a73644c4, type: 3}
      propertyPath: m_AnchoredPosition.y
      value: 0
      objectReference: {fileID: 0}
    - target: {fileID: 6492567553477273859, guid: f443144a6d408c34bb8a7d70a73644c4, type: 3}
      propertyPath: m_AnchorMax.y
      value: 0
      objectReference: {fileID: 0}
    - target: {fileID: 6492567553477273859, guid: f443144a6d408c34bb8a7d70a73644c4, type: 3}
      propertyPath: m_AnchorMin.y
      value: 0
      objectReference: {fileID: 0}
    - target: {fileID: 6492567553477273859, guid: f443144a6d408c34bb8a7d70a73644c4, type: 3}
      propertyPath: m_SizeDelta.x
      value: 0
      objectReference: {fileID: 0}
    - target: {fileID: 6492567553477273859, guid: f443144a6d408c34bb8a7d70a73644c4, type: 3}
      propertyPath: m_SizeDelta.y
      value: 0
      objectReference: {fileID: 0}
    - target: {fileID: 6492567553477273859, guid: f443144a6d408c34bb8a7d70a73644c4, type: 3}
      propertyPath: m_AnchoredPosition.x
      value: 0
      objectReference: {fileID: 0}
    - target: {fileID: 6492567553477273859, guid: f443144a6d408c34bb8a7d70a73644c4, type: 3}
      propertyPath: m_AnchoredPosition.y
      value: 0
      objectReference: {fileID: 0}
    - target: {fileID: 6492567553477273862, guid: f443144a6d408c34bb8a7d70a73644c4, type: 3}
      propertyPath: m_Size.x
      value: 32
      objectReference: {fileID: 0}
    - target: {fileID: 6492567553477273862, guid: f443144a6d408c34bb8a7d70a73644c4, type: 3}
      propertyPath: m_Size.y
      value: 32
      objectReference: {fileID: 0}
    - target: {fileID: 7384403063639928581, guid: f443144a6d408c34bb8a7d70a73644c4, type: 3}
      propertyPath: m_AnchorMax.y
      value: 0
      objectReference: {fileID: 0}
    - target: {fileID: 7384403063639928581, guid: f443144a6d408c34bb8a7d70a73644c4, type: 3}
      propertyPath: m_AnchorMin.y
      value: 0
      objectReference: {fileID: 0}
    - target: {fileID: 7384403063639928581, guid: f443144a6d408c34bb8a7d70a73644c4, type: 3}
      propertyPath: m_SizeDelta.x
      value: 0
      objectReference: {fileID: 0}
    - target: {fileID: 7384403063639928581, guid: f443144a6d408c34bb8a7d70a73644c4, type: 3}
      propertyPath: m_SizeDelta.y
      value: 0
      objectReference: {fileID: 0}
    - target: {fileID: 7384403063639928581, guid: f443144a6d408c34bb8a7d70a73644c4, type: 3}
      propertyPath: m_AnchoredPosition.x
      value: 0
      objectReference: {fileID: 0}
    - target: {fileID: 7384403063639928581, guid: f443144a6d408c34bb8a7d70a73644c4, type: 3}
      propertyPath: m_AnchoredPosition.y
      value: 0
      objectReference: {fileID: 0}
    - target: {fileID: 7545235273640670357, guid: f443144a6d408c34bb8a7d70a73644c4, type: 3}
      propertyPath: m_AnchorMax.y
      value: 0
      objectReference: {fileID: 0}
    - target: {fileID: 7545235273640670357, guid: f443144a6d408c34bb8a7d70a73644c4, type: 3}
      propertyPath: m_AnchorMin.y
      value: 0
      objectReference: {fileID: 0}
    - target: {fileID: 7545235273640670357, guid: f443144a6d408c34bb8a7d70a73644c4, type: 3}
      propertyPath: m_AnchoredPosition.x
      value: 0
      objectReference: {fileID: 0}
    - target: {fileID: 7545235273640670357, guid: f443144a6d408c34bb8a7d70a73644c4, type: 3}
      propertyPath: m_AnchoredPosition.y
      value: 0
      objectReference: {fileID: 0}
    - target: {fileID: 8110664055982005406, guid: f443144a6d408c34bb8a7d70a73644c4, type: 3}
      propertyPath: m_AnchorMax.y
      value: 0
      objectReference: {fileID: 0}
    - target: {fileID: 8110664055982005406, guid: f443144a6d408c34bb8a7d70a73644c4, type: 3}
      propertyPath: m_AnchorMin.y
      value: 0
      objectReference: {fileID: 0}
    - target: {fileID: 8110664055982005406, guid: f443144a6d408c34bb8a7d70a73644c4, type: 3}
      propertyPath: m_SizeDelta.x
      value: 0
      objectReference: {fileID: 0}
    - target: {fileID: 8110664055982005406, guid: f443144a6d408c34bb8a7d70a73644c4, type: 3}
      propertyPath: m_SizeDelta.y
      value: 0
      objectReference: {fileID: 0}
    - target: {fileID: 8110664055982005406, guid: f443144a6d408c34bb8a7d70a73644c4, type: 3}
      propertyPath: m_AnchoredPosition.x
      value: 84
      objectReference: {fileID: 0}
    - target: {fileID: 8110664055982005406, guid: f443144a6d408c34bb8a7d70a73644c4, type: 3}
      propertyPath: m_AnchoredPosition.y
      value: 0
      objectReference: {fileID: 0}
    - target: {fileID: 8530624725811928826, guid: f443144a6d408c34bb8a7d70a73644c4, type: 3}
      propertyPath: m_Size.x
      value: 32
      objectReference: {fileID: 0}
    - target: {fileID: 8530624725811928826, guid: f443144a6d408c34bb8a7d70a73644c4, type: 3}
      propertyPath: m_Size.y
      value: 32
      objectReference: {fileID: 0}
    - target: {fileID: 8530624725811928831, guid: f443144a6d408c34bb8a7d70a73644c4, type: 3}
      propertyPath: m_AnchorMax.y
      value: 0
      objectReference: {fileID: 0}
    - target: {fileID: 8530624725811928831, guid: f443144a6d408c34bb8a7d70a73644c4, type: 3}
      propertyPath: m_AnchorMin.y
      value: 0
      objectReference: {fileID: 0}
    - target: {fileID: 8530624725811928831, guid: f443144a6d408c34bb8a7d70a73644c4, type: 3}
      propertyPath: m_SizeDelta.x
      value: 0
      objectReference: {fileID: 0}
    - target: {fileID: 8530624725811928831, guid: f443144a6d408c34bb8a7d70a73644c4, type: 3}
      propertyPath: m_SizeDelta.y
      value: 0
      objectReference: {fileID: 0}
    - target: {fileID: 8530624725811928831, guid: f443144a6d408c34bb8a7d70a73644c4, type: 3}
      propertyPath: m_AnchoredPosition.x
      value: 0
      objectReference: {fileID: 0}
    - target: {fileID: 8530624725811928831, guid: f443144a6d408c34bb8a7d70a73644c4, type: 3}
      propertyPath: m_AnchoredPosition.y
      value: 0
      objectReference: {fileID: 0}
    m_RemovedComponents: []
  m_SourcePrefab: {fileID: 100100000, guid: f443144a6d408c34bb8a7d70a73644c4, type: 3}
--- !u!1001 &938884473
PrefabInstance:
  m_ObjectHideFlags: 0
  serializedVersion: 2
  m_Modification:
    m_TransformParent: {fileID: 0}
    m_Modifications:
    - target: {fileID: 7372669237086358564, guid: 8bfb4497dda968b469f9c0c4a22374d1, type: 3}
      propertyPath: m_Name
      value: SampleSceneHandMenu
      objectReference: {fileID: 0}
    - target: {fileID: 7372669237086358568, guid: 8bfb4497dda968b469f9c0c4a22374d1, type: 3}
      propertyPath: m_RootOrder
      value: 6
      objectReference: {fileID: 0}
    - target: {fileID: 7372669237086358568, guid: 8bfb4497dda968b469f9c0c4a22374d1, type: 3}
      propertyPath: m_LocalPosition.x
      value: 0
      objectReference: {fileID: 0}
    - target: {fileID: 7372669237086358568, guid: 8bfb4497dda968b469f9c0c4a22374d1, type: 3}
      propertyPath: m_LocalPosition.y
      value: 0
      objectReference: {fileID: 0}
    - target: {fileID: 7372669237086358568, guid: 8bfb4497dda968b469f9c0c4a22374d1, type: 3}
      propertyPath: m_LocalPosition.z
      value: 0
      objectReference: {fileID: 0}
    - target: {fileID: 7372669237086358568, guid: 8bfb4497dda968b469f9c0c4a22374d1, type: 3}
      propertyPath: m_LocalRotation.w
      value: 1
      objectReference: {fileID: 0}
    - target: {fileID: 7372669237086358568, guid: 8bfb4497dda968b469f9c0c4a22374d1, type: 3}
      propertyPath: m_LocalRotation.x
      value: 0
      objectReference: {fileID: 0}
    - target: {fileID: 7372669237086358568, guid: 8bfb4497dda968b469f9c0c4a22374d1, type: 3}
      propertyPath: m_LocalRotation.y
      value: 0
      objectReference: {fileID: 0}
    - target: {fileID: 7372669237086358568, guid: 8bfb4497dda968b469f9c0c4a22374d1, type: 3}
      propertyPath: m_LocalRotation.z
      value: 0
      objectReference: {fileID: 0}
    - target: {fileID: 7372669237086358568, guid: 8bfb4497dda968b469f9c0c4a22374d1, type: 3}
      propertyPath: m_LocalEulerAnglesHint.x
      value: 0
      objectReference: {fileID: 0}
    - target: {fileID: 7372669237086358568, guid: 8bfb4497dda968b469f9c0c4a22374d1, type: 3}
      propertyPath: m_LocalEulerAnglesHint.y
      value: 0
      objectReference: {fileID: 0}
    - target: {fileID: 7372669237086358568, guid: 8bfb4497dda968b469f9c0c4a22374d1, type: 3}
      propertyPath: m_LocalEulerAnglesHint.z
      value: 0
      objectReference: {fileID: 0}
    m_RemovedComponents: []
  m_SourcePrefab: {fileID: 100100000, guid: 8bfb4497dda968b469f9c0c4a22374d1, type: 3}
--- !u!1001 &955120134
PrefabInstance:
  m_ObjectHideFlags: 0
  serializedVersion: 2
  m_Modification:
    m_TransformParent: {fileID: 184818334}
    m_Modifications:
    - target: {fileID: 7216918420766221479, guid: c6b351a67ceb69140b199996bbbea156, type: 3}
      propertyPath: m_AnchorMax.y
      value: 0
      objectReference: {fileID: 0}
    - target: {fileID: 7216918420766221479, guid: c6b351a67ceb69140b199996bbbea156, type: 3}
      propertyPath: m_AnchorMin.y
      value: 0
      objectReference: {fileID: 0}
    - target: {fileID: 7216918420766221479, guid: c6b351a67ceb69140b199996bbbea156, type: 3}
      propertyPath: m_SizeDelta.x
      value: 0
      objectReference: {fileID: 0}
    - target: {fileID: 7216918420766221479, guid: c6b351a67ceb69140b199996bbbea156, type: 3}
      propertyPath: m_SizeDelta.y
      value: 0
      objectReference: {fileID: 0}
    - target: {fileID: 7216918420766221479, guid: c6b351a67ceb69140b199996bbbea156, type: 3}
      propertyPath: m_AnchoredPosition.x
      value: 0
      objectReference: {fileID: 0}
    - target: {fileID: 7216918420766221479, guid: c6b351a67ceb69140b199996bbbea156, type: 3}
      propertyPath: m_AnchoredPosition.y
      value: 0
      objectReference: {fileID: 0}
    - target: {fileID: 8376646494505211202, guid: c6b351a67ceb69140b199996bbbea156, type: 3}
      propertyPath: m_Name
      value: Action Button (4)
      objectReference: {fileID: 0}
    - target: {fileID: 8376646494505211224, guid: c6b351a67ceb69140b199996bbbea156, type: 3}
      propertyPath: m_Size.x
      value: 32
      objectReference: {fileID: 0}
    - target: {fileID: 8376646494505211224, guid: c6b351a67ceb69140b199996bbbea156, type: 3}
      propertyPath: m_Size.y
      value: 32
      objectReference: {fileID: 0}
    - target: {fileID: 8376646494505211229, guid: c6b351a67ceb69140b199996bbbea156, type: 3}
      propertyPath: m_Pivot.x
      value: 0.5
      objectReference: {fileID: 0}
    - target: {fileID: 8376646494505211229, guid: c6b351a67ceb69140b199996bbbea156, type: 3}
      propertyPath: m_Pivot.y
      value: 0.5
      objectReference: {fileID: 0}
    - target: {fileID: 8376646494505211229, guid: c6b351a67ceb69140b199996bbbea156, type: 3}
      propertyPath: m_RootOrder
      value: 4
      objectReference: {fileID: 0}
    - target: {fileID: 8376646494505211229, guid: c6b351a67ceb69140b199996bbbea156, type: 3}
      propertyPath: m_AnchorMax.x
      value: 0
      objectReference: {fileID: 0}
    - target: {fileID: 8376646494505211229, guid: c6b351a67ceb69140b199996bbbea156, type: 3}
      propertyPath: m_AnchorMax.y
      value: 0
      objectReference: {fileID: 0}
    - target: {fileID: 8376646494505211229, guid: c6b351a67ceb69140b199996bbbea156, type: 3}
      propertyPath: m_AnchorMin.x
      value: 0
      objectReference: {fileID: 0}
    - target: {fileID: 8376646494505211229, guid: c6b351a67ceb69140b199996bbbea156, type: 3}
      propertyPath: m_AnchorMin.y
      value: 0
      objectReference: {fileID: 0}
    - target: {fileID: 8376646494505211229, guid: c6b351a67ceb69140b199996bbbea156, type: 3}
      propertyPath: m_SizeDelta.x
      value: 0
      objectReference: {fileID: 0}
    - target: {fileID: 8376646494505211229, guid: c6b351a67ceb69140b199996bbbea156, type: 3}
      propertyPath: m_SizeDelta.y
      value: 0
      objectReference: {fileID: 0}
    - target: {fileID: 8376646494505211229, guid: c6b351a67ceb69140b199996bbbea156, type: 3}
      propertyPath: m_LocalScale.x
      value: 1
      objectReference: {fileID: 0}
    - target: {fileID: 8376646494505211229, guid: c6b351a67ceb69140b199996bbbea156, type: 3}
      propertyPath: m_LocalScale.y
      value: 1
      objectReference: {fileID: 0}
    - target: {fileID: 8376646494505211229, guid: c6b351a67ceb69140b199996bbbea156, type: 3}
      propertyPath: m_LocalScale.z
      value: 1
      objectReference: {fileID: 0}
    - target: {fileID: 8376646494505211229, guid: c6b351a67ceb69140b199996bbbea156, type: 3}
      propertyPath: m_LocalPosition.x
      value: 0
      objectReference: {fileID: 0}
    - target: {fileID: 8376646494505211229, guid: c6b351a67ceb69140b199996bbbea156, type: 3}
      propertyPath: m_LocalPosition.y
      value: 0
      objectReference: {fileID: 0}
    - target: {fileID: 8376646494505211229, guid: c6b351a67ceb69140b199996bbbea156, type: 3}
      propertyPath: m_LocalPosition.z
      value: 0
      objectReference: {fileID: 0}
    - target: {fileID: 8376646494505211229, guid: c6b351a67ceb69140b199996bbbea156, type: 3}
      propertyPath: m_LocalRotation.w
      value: 1
      objectReference: {fileID: 0}
    - target: {fileID: 8376646494505211229, guid: c6b351a67ceb69140b199996bbbea156, type: 3}
      propertyPath: m_LocalRotation.x
      value: -0
      objectReference: {fileID: 0}
    - target: {fileID: 8376646494505211229, guid: c6b351a67ceb69140b199996bbbea156, type: 3}
      propertyPath: m_LocalRotation.y
      value: -0
      objectReference: {fileID: 0}
    - target: {fileID: 8376646494505211229, guid: c6b351a67ceb69140b199996bbbea156, type: 3}
      propertyPath: m_LocalRotation.z
      value: -0
      objectReference: {fileID: 0}
    - target: {fileID: 8376646494505211229, guid: c6b351a67ceb69140b199996bbbea156, type: 3}
      propertyPath: m_AnchoredPosition.x
      value: 0
      objectReference: {fileID: 0}
    - target: {fileID: 8376646494505211229, guid: c6b351a67ceb69140b199996bbbea156, type: 3}
      propertyPath: m_AnchoredPosition.y
      value: 0
      objectReference: {fileID: 0}
    - target: {fileID: 8376646494505211229, guid: c6b351a67ceb69140b199996bbbea156, type: 3}
      propertyPath: m_LocalEulerAnglesHint.x
      value: 0
      objectReference: {fileID: 0}
    - target: {fileID: 8376646494505211229, guid: c6b351a67ceb69140b199996bbbea156, type: 3}
      propertyPath: m_LocalEulerAnglesHint.y
      value: 0
      objectReference: {fileID: 0}
    - target: {fileID: 8376646494505211229, guid: c6b351a67ceb69140b199996bbbea156, type: 3}
      propertyPath: m_LocalEulerAnglesHint.z
      value: 0
      objectReference: {fileID: 0}
    m_RemovedComponents: []
  m_SourcePrefab: {fileID: 100100000, guid: c6b351a67ceb69140b199996bbbea156, type: 3}
--- !u!1 &1160405537
GameObject:
  m_ObjectHideFlags: 0
  m_CorrespondingSourceObject: {fileID: 0}
  m_PrefabInstance: {fileID: 0}
  m_PrefabAsset: {fileID: 0}
  serializedVersion: 6
  m_Component:
  - component: {fileID: 1160405540}
  - component: {fileID: 1160405539}
  - component: {fileID: 1160405538}
  m_Layer: 0
  m_Name: EventSystem
  m_TagString: Untagged
  m_Icon: {fileID: 0}
  m_NavMeshLayer: 0
  m_StaticEditorFlags: 0
  m_IsActive: 1
--- !u!114 &1160405538
MonoBehaviour:
  m_ObjectHideFlags: 0
  m_CorrespondingSourceObject: {fileID: 0}
  m_PrefabInstance: {fileID: 0}
  m_PrefabAsset: {fileID: 0}
  m_GameObject: {fileID: 1160405537}
  m_Enabled: 1
  m_EditorHideFlags: 0
  m_Script: {fileID: 11500000, guid: 4f231c4fb786f3946a6b90b886c48677, type: 3}
  m_Name: 
  m_EditorClassIdentifier: 
  m_HorizontalAxis: Horizontal
  m_VerticalAxis: Vertical
  m_SubmitButton: Submit
  m_CancelButton: Cancel
  m_InputActionsPerSecond: 10
  m_RepeatDelay: 0.5
  m_ForceModuleActive: 0
--- !u!114 &1160405539
MonoBehaviour:
  m_ObjectHideFlags: 0
  m_CorrespondingSourceObject: {fileID: 0}
  m_PrefabInstance: {fileID: 0}
  m_PrefabAsset: {fileID: 0}
  m_GameObject: {fileID: 1160405537}
  m_Enabled: 1
  m_EditorHideFlags: 0
  m_Script: {fileID: 11500000, guid: 76c392e42b5098c458856cdf6ecaaaa1, type: 3}
  m_Name: 
  m_EditorClassIdentifier: 
  m_FirstSelected: {fileID: 0}
  m_sendNavigationEvents: 1
  m_DragThreshold: 10
--- !u!4 &1160405540
Transform:
  m_ObjectHideFlags: 0
  m_CorrespondingSourceObject: {fileID: 0}
  m_PrefabInstance: {fileID: 0}
  m_PrefabAsset: {fileID: 0}
  m_GameObject: {fileID: 1160405537}
  m_LocalRotation: {x: 0, y: 0, z: 0, w: 1}
  m_LocalPosition: {x: 0, y: 0, z: 0}
  m_LocalScale: {x: 1, y: 1, z: 1}
  m_Children: []
  m_Father: {fileID: 0}
  m_RootOrder: 3
  m_LocalEulerAnglesHint: {x: 0, y: 0, z: 0}
--- !u!1001 &1170466718
PrefabInstance:
  m_ObjectHideFlags: 0
  serializedVersion: 2
  m_Modification:
    m_TransformParent: {fileID: 1947783662}
    m_Modifications:
    - target: {fileID: 566361764857432160, guid: e8c3ea3c1046f8b4bbd682c2b7a0e4fe, type: 3}
      propertyPath: m_AnchoredPosition.y
      value: -52.4
      objectReference: {fileID: 0}
    - target: {fileID: 2446705927233332293, guid: e8c3ea3c1046f8b4bbd682c2b7a0e4fe, type: 3}
      propertyPath: m_text
      value: "This example scene demonstrates various types of near interaction menus
        with following functionality:\n\n- Toggle Pin button for Tag-along behavior\n-
        Grabbable bar \n- Auto pin on grab"
      objectReference: {fileID: 0}
    - target: {fileID: 3220012215463627515, guid: e8c3ea3c1046f8b4bbd682c2b7a0e4fe, type: 3}
      propertyPath: m_Pivot.x
      value: 0.5
      objectReference: {fileID: 0}
    - target: {fileID: 3220012215463627515, guid: e8c3ea3c1046f8b4bbd682c2b7a0e4fe, type: 3}
      propertyPath: m_Pivot.y
      value: 0.5
      objectReference: {fileID: 0}
    - target: {fileID: 3220012215463627515, guid: e8c3ea3c1046f8b4bbd682c2b7a0e4fe, type: 3}
      propertyPath: m_RootOrder
      value: 0
      objectReference: {fileID: 0}
    - target: {fileID: 3220012215463627515, guid: e8c3ea3c1046f8b4bbd682c2b7a0e4fe, type: 3}
      propertyPath: m_AnchorMax.x
      value: 0
      objectReference: {fileID: 0}
    - target: {fileID: 3220012215463627515, guid: e8c3ea3c1046f8b4bbd682c2b7a0e4fe, type: 3}
      propertyPath: m_AnchorMax.y
      value: 0
      objectReference: {fileID: 0}
    - target: {fileID: 3220012215463627515, guid: e8c3ea3c1046f8b4bbd682c2b7a0e4fe, type: 3}
      propertyPath: m_AnchorMin.x
      value: 0
      objectReference: {fileID: 0}
    - target: {fileID: 3220012215463627515, guid: e8c3ea3c1046f8b4bbd682c2b7a0e4fe, type: 3}
      propertyPath: m_AnchorMin.y
      value: 0
      objectReference: {fileID: 0}
    - target: {fileID: 3220012215463627515, guid: e8c3ea3c1046f8b4bbd682c2b7a0e4fe, type: 3}
      propertyPath: m_SizeDelta.x
      value: 213.2298
      objectReference: {fileID: 0}
    - target: {fileID: 3220012215463627515, guid: e8c3ea3c1046f8b4bbd682c2b7a0e4fe, type: 3}
      propertyPath: m_SizeDelta.y
      value: 93.4684
      objectReference: {fileID: 0}
    - target: {fileID: 3220012215463627515, guid: e8c3ea3c1046f8b4bbd682c2b7a0e4fe, type: 3}
      propertyPath: m_LocalPosition.x
      value: 0
      objectReference: {fileID: 0}
    - target: {fileID: 3220012215463627515, guid: e8c3ea3c1046f8b4bbd682c2b7a0e4fe, type: 3}
      propertyPath: m_LocalPosition.y
      value: 0
      objectReference: {fileID: 0}
    - target: {fileID: 3220012215463627515, guid: e8c3ea3c1046f8b4bbd682c2b7a0e4fe, type: 3}
      propertyPath: m_LocalPosition.z
      value: 0
      objectReference: {fileID: 0}
    - target: {fileID: 3220012215463627515, guid: e8c3ea3c1046f8b4bbd682c2b7a0e4fe, type: 3}
      propertyPath: m_LocalRotation.w
      value: 1
      objectReference: {fileID: 0}
    - target: {fileID: 3220012215463627515, guid: e8c3ea3c1046f8b4bbd682c2b7a0e4fe, type: 3}
      propertyPath: m_LocalRotation.x
      value: -0
      objectReference: {fileID: 0}
    - target: {fileID: 3220012215463627515, guid: e8c3ea3c1046f8b4bbd682c2b7a0e4fe, type: 3}
      propertyPath: m_LocalRotation.y
      value: -0
      objectReference: {fileID: 0}
    - target: {fileID: 3220012215463627515, guid: e8c3ea3c1046f8b4bbd682c2b7a0e4fe, type: 3}
      propertyPath: m_LocalRotation.z
      value: -0
      objectReference: {fileID: 0}
    - target: {fileID: 3220012215463627515, guid: e8c3ea3c1046f8b4bbd682c2b7a0e4fe, type: 3}
      propertyPath: m_AnchoredPosition.x
      value: -0.14099999
      objectReference: {fileID: 0}
    - target: {fileID: 3220012215463627515, guid: e8c3ea3c1046f8b4bbd682c2b7a0e4fe, type: 3}
      propertyPath: m_AnchoredPosition.y
      value: 0
      objectReference: {fileID: 0}
    - target: {fileID: 3220012215463627515, guid: e8c3ea3c1046f8b4bbd682c2b7a0e4fe, type: 3}
      propertyPath: m_LocalEulerAnglesHint.x
      value: 0
      objectReference: {fileID: 0}
    - target: {fileID: 3220012215463627515, guid: e8c3ea3c1046f8b4bbd682c2b7a0e4fe, type: 3}
      propertyPath: m_LocalEulerAnglesHint.y
      value: 0
      objectReference: {fileID: 0}
    - target: {fileID: 3220012215463627515, guid: e8c3ea3c1046f8b4bbd682c2b7a0e4fe, type: 3}
      propertyPath: m_LocalEulerAnglesHint.z
      value: 0
      objectReference: {fileID: 0}
    - target: {fileID: 4568172237328552037, guid: e8c3ea3c1046f8b4bbd682c2b7a0e4fe, type: 3}
      propertyPath: m_text
      value: Near Menu Examples
      objectReference: {fileID: 0}
    - target: {fileID: 5158546944129612579, guid: e8c3ea3c1046f8b4bbd682c2b7a0e4fe, type: 3}
      propertyPath: m_LocalPosition.y
      value: 23.55
      objectReference: {fileID: 0}
    - target: {fileID: 5493534032387613222, guid: e8c3ea3c1046f8b4bbd682c2b7a0e4fe, type: 3}
      propertyPath: m_LocalScale.y
      value: 127.70602
      objectReference: {fileID: 0}
    - target: {fileID: 5493534032387613222, guid: e8c3ea3c1046f8b4bbd682c2b7a0e4fe, type: 3}
      propertyPath: m_LocalPosition.y
      value: -9.91
      objectReference: {fileID: 0}
    - target: {fileID: 6540126486176102408, guid: e8c3ea3c1046f8b4bbd682c2b7a0e4fe, type: 3}
      propertyPath: m_Name
      value: DescriptionPanel
      objectReference: {fileID: 0}
    - target: {fileID: 6540126486176102408, guid: e8c3ea3c1046f8b4bbd682c2b7a0e4fe, type: 3}
      propertyPath: m_IsActive
      value: 1
      objectReference: {fileID: 0}
    - target: {fileID: 6809291684801504143, guid: e8c3ea3c1046f8b4bbd682c2b7a0e4fe, type: 3}
      propertyPath: m_text
      value: 
      objectReference: {fileID: 0}
    m_RemovedComponents: []
  m_SourcePrefab: {fileID: 100100000, guid: e8c3ea3c1046f8b4bbd682c2b7a0e4fe, type: 3}
--- !u!224 &1170466719 stripped
RectTransform:
  m_CorrespondingSourceObject: {fileID: 3220012215463627515, guid: e8c3ea3c1046f8b4bbd682c2b7a0e4fe, type: 3}
  m_PrefabInstance: {fileID: 1170466718}
  m_PrefabAsset: {fileID: 0}
--- !u!4 &1297402049 stripped
Transform:
  m_CorrespondingSourceObject: {fileID: 791738712976538213, guid: f443144a6d408c34bb8a7d70a73644c4, type: 3}
  m_PrefabInstance: {fileID: 157828794}
  m_PrefabAsset: {fileID: 0}
--- !u!1 &1390670812 stripped
GameObject:
  m_CorrespondingSourceObject: {fileID: 3290671103035759102, guid: f443144a6d408c34bb8a7d70a73644c4, type: 3}
  m_PrefabInstance: {fileID: 308774567}
  m_PrefabAsset: {fileID: 0}
--- !u!114 &1390670814
MonoBehaviour:
  m_ObjectHideFlags: 0
  m_CorrespondingSourceObject: {fileID: 0}
  m_PrefabInstance: {fileID: 0}
  m_PrefabAsset: {fileID: 0}
  m_GameObject: {fileID: 1390670812}
  m_Enabled: 1
  m_EditorHideFlags: 0
  m_Script: {fileID: 11500000, guid: 59f8146938fff824cb5fd77236b75775, type: 3}
  m_Name: 
  m_EditorClassIdentifier: 
  m_Padding:
    m_Left: 4
    m_Right: 4
    m_Top: 4
    m_Bottom: 4
  m_ChildAlignment: 0
  m_Spacing: 0
  m_ChildForceExpandWidth: 1
  m_ChildForceExpandHeight: 1
  m_ChildControlWidth: 1
  m_ChildControlHeight: 1
  m_ChildScaleWidth: 0
  m_ChildScaleHeight: 0
  m_ReverseArrangement: 0
--- !u!1 &1551252956
GameObject:
  m_ObjectHideFlags: 0
  m_CorrespondingSourceObject: {fileID: 0}
  m_PrefabInstance: {fileID: 0}
  m_PrefabAsset: {fileID: 0}
  serializedVersion: 6
  m_Component:
  - component: {fileID: 1551252957}
  - component: {fileID: 1551252960}
  - component: {fileID: 1551252959}
  - component: {fileID: 1551252958}
  m_Layer: 0
  m_Name: Quad
  m_TagString: Untagged
  m_Icon: {fileID: 0}
  m_NavMeshLayer: 0
  m_StaticEditorFlags: 0
  m_IsActive: 1
--- !u!4 &1551252957
Transform:
  m_ObjectHideFlags: 0
  m_CorrespondingSourceObject: {fileID: 0}
  m_PrefabInstance: {fileID: 0}
  m_PrefabAsset: {fileID: 0}
  m_GameObject: {fileID: 1551252956}
  m_LocalRotation: {x: 0.28939572, y: -0, z: -0, w: 0.9572095}
  m_LocalPosition: {x: -0.01144, y: -0.37624, z: 0.09883}
  m_LocalScale: {x: 0.23897779, y: 0.0437293, z: 0.1}
  m_Children: []
  m_Father: {fileID: 735511181}
  m_RootOrder: 5
  m_LocalEulerAnglesHint: {x: 33.644, y: 0, z: 0}
--- !u!64 &1551252958
MeshCollider:
  m_ObjectHideFlags: 0
  m_CorrespondingSourceObject: {fileID: 0}
  m_PrefabInstance: {fileID: 0}
  m_PrefabAsset: {fileID: 0}
  m_GameObject: {fileID: 1551252956}
  m_Material: {fileID: 0}
  m_IsTrigger: 0
  m_Enabled: 1
  serializedVersion: 4
  m_Convex: 0
  m_CookingOptions: 30
  m_Mesh: {fileID: 10210, guid: 0000000000000000e000000000000000, type: 0}
--- !u!23 &1551252959
MeshRenderer:
  m_ObjectHideFlags: 0
  m_CorrespondingSourceObject: {fileID: 0}
  m_PrefabInstance: {fileID: 0}
  m_PrefabAsset: {fileID: 0}
  m_GameObject: {fileID: 1551252956}
  m_Enabled: 1
  m_CastShadows: 1
  m_ReceiveShadows: 1
  m_DynamicOccludee: 1
  m_MotionVectors: 1
  m_LightProbeUsage: 1
  m_ReflectionProbeUsage: 1
  m_RayTracingMode: 2
  m_RayTraceProcedural: 0
  m_RenderingLayerMask: 1
  m_RendererPriority: 0
  m_Materials:
  - {fileID: 2100000, guid: 3940a7658692e0047aac8452e250f1d7, type: 2}
  m_StaticBatchInfo:
    firstSubMesh: 0
    subMeshCount: 0
  m_StaticBatchRoot: {fileID: 0}
  m_ProbeAnchor: {fileID: 0}
  m_LightProbeVolumeOverride: {fileID: 0}
  m_ScaleInLightmap: 1
  m_ReceiveGI: 1
  m_PreserveUVs: 0
  m_IgnoreNormalsForChartDetection: 0
  m_ImportantGI: 0
  m_StitchLightmapSeams: 1
  m_SelectedEditorRenderState: 3
  m_MinimumChartSize: 4
  m_AutoUVMaxDistance: 0.5
  m_AutoUVMaxAngle: 89
  m_LightmapParameters: {fileID: 0}
  m_SortingLayerID: 0
  m_SortingLayer: 0
  m_SortingOrder: 0
  m_AdditionalVertexStreams: {fileID: 0}
--- !u!33 &1551252960
MeshFilter:
  m_ObjectHideFlags: 0
  m_CorrespondingSourceObject: {fileID: 0}
  m_PrefabInstance: {fileID: 0}
  m_PrefabAsset: {fileID: 0}
  m_GameObject: {fileID: 1551252956}
  m_Mesh: {fileID: 10210, guid: 0000000000000000e000000000000000, type: 0}
--- !u!1 &1761219193 stripped
GameObject:
  m_CorrespondingSourceObject: {fileID: 8323939510892415185, guid: e8c3ea3c1046f8b4bbd682c2b7a0e4fe, type: 3}
  m_PrefabInstance: {fileID: 1170466718}
  m_PrefabAsset: {fileID: 0}
--- !u!65 &1761219194
BoxCollider:
  m_ObjectHideFlags: 0
  m_CorrespondingSourceObject: {fileID: 0}
  m_PrefabInstance: {fileID: 0}
  m_PrefabAsset: {fileID: 0}
  m_GameObject: {fileID: 1761219193}
  m_Material: {fileID: 0}
  m_IsTrigger: 0
  m_Enabled: 1
  serializedVersion: 2
  m_Size: {x: 0.99999994, y: 0.99999994, z: 0.1}
  m_Center: {x: 0, y: -0.000000014901161, z: 0.05}
--- !u!1001 &1833531428
PrefabInstance:
  m_ObjectHideFlags: 0
  serializedVersion: 2
  m_Modification:
    m_TransformParent: {fileID: 157828796}
    m_Modifications:
    - target: {fileID: 7216918420766221479, guid: c6b351a67ceb69140b199996bbbea156, type: 3}
      propertyPath: m_AnchorMax.y
      value: 0
      objectReference: {fileID: 0}
    - target: {fileID: 7216918420766221479, guid: c6b351a67ceb69140b199996bbbea156, type: 3}
      propertyPath: m_AnchorMin.y
      value: 0
      objectReference: {fileID: 0}
    - target: {fileID: 7216918420766221479, guid: c6b351a67ceb69140b199996bbbea156, type: 3}
      propertyPath: m_SizeDelta.x
      value: 0
      objectReference: {fileID: 0}
    - target: {fileID: 7216918420766221479, guid: c6b351a67ceb69140b199996bbbea156, type: 3}
      propertyPath: m_SizeDelta.y
      value: 0
      objectReference: {fileID: 0}
    - target: {fileID: 7216918420766221479, guid: c6b351a67ceb69140b199996bbbea156, type: 3}
      propertyPath: m_AnchoredPosition.x
      value: 0
      objectReference: {fileID: 0}
    - target: {fileID: 7216918420766221479, guid: c6b351a67ceb69140b199996bbbea156, type: 3}
      propertyPath: m_AnchoredPosition.y
      value: 0
      objectReference: {fileID: 0}
    - target: {fileID: 8376646494505211202, guid: c6b351a67ceb69140b199996bbbea156, type: 3}
      propertyPath: m_Name
      value: Action Button (4)
      objectReference: {fileID: 0}
    - target: {fileID: 8376646494505211224, guid: c6b351a67ceb69140b199996bbbea156, type: 3}
      propertyPath: m_Size.x
      value: 32
      objectReference: {fileID: 0}
    - target: {fileID: 8376646494505211224, guid: c6b351a67ceb69140b199996bbbea156, type: 3}
      propertyPath: m_Size.y
      value: 32
      objectReference: {fileID: 0}
    - target: {fileID: 8376646494505211229, guid: c6b351a67ceb69140b199996bbbea156, type: 3}
      propertyPath: m_Pivot.x
      value: 0.5
      objectReference: {fileID: 0}
    - target: {fileID: 8376646494505211229, guid: c6b351a67ceb69140b199996bbbea156, type: 3}
      propertyPath: m_Pivot.y
      value: 0.5
      objectReference: {fileID: 0}
    - target: {fileID: 8376646494505211229, guid: c6b351a67ceb69140b199996bbbea156, type: 3}
      propertyPath: m_RootOrder
      value: 3
      objectReference: {fileID: 0}
    - target: {fileID: 8376646494505211229, guid: c6b351a67ceb69140b199996bbbea156, type: 3}
      propertyPath: m_AnchorMax.x
      value: 0
      objectReference: {fileID: 0}
    - target: {fileID: 8376646494505211229, guid: c6b351a67ceb69140b199996bbbea156, type: 3}
      propertyPath: m_AnchorMax.y
      value: 0
      objectReference: {fileID: 0}
    - target: {fileID: 8376646494505211229, guid: c6b351a67ceb69140b199996bbbea156, type: 3}
      propertyPath: m_AnchorMin.x
      value: 0
      objectReference: {fileID: 0}
    - target: {fileID: 8376646494505211229, guid: c6b351a67ceb69140b199996bbbea156, type: 3}
      propertyPath: m_AnchorMin.y
      value: 0
      objectReference: {fileID: 0}
    - target: {fileID: 8376646494505211229, guid: c6b351a67ceb69140b199996bbbea156, type: 3}
      propertyPath: m_SizeDelta.x
      value: 0
      objectReference: {fileID: 0}
    - target: {fileID: 8376646494505211229, guid: c6b351a67ceb69140b199996bbbea156, type: 3}
      propertyPath: m_SizeDelta.y
      value: 0
      objectReference: {fileID: 0}
    - target: {fileID: 8376646494505211229, guid: c6b351a67ceb69140b199996bbbea156, type: 3}
      propertyPath: m_LocalScale.x
      value: 1
      objectReference: {fileID: 0}
    - target: {fileID: 8376646494505211229, guid: c6b351a67ceb69140b199996bbbea156, type: 3}
      propertyPath: m_LocalScale.y
      value: 1
      objectReference: {fileID: 0}
    - target: {fileID: 8376646494505211229, guid: c6b351a67ceb69140b199996bbbea156, type: 3}
      propertyPath: m_LocalScale.z
      value: 1
      objectReference: {fileID: 0}
    - target: {fileID: 8376646494505211229, guid: c6b351a67ceb69140b199996bbbea156, type: 3}
      propertyPath: m_LocalPosition.x
      value: 0
      objectReference: {fileID: 0}
    - target: {fileID: 8376646494505211229, guid: c6b351a67ceb69140b199996bbbea156, type: 3}
      propertyPath: m_LocalPosition.y
      value: 0
      objectReference: {fileID: 0}
    - target: {fileID: 8376646494505211229, guid: c6b351a67ceb69140b199996bbbea156, type: 3}
      propertyPath: m_LocalPosition.z
      value: 0
      objectReference: {fileID: 0}
    - target: {fileID: 8376646494505211229, guid: c6b351a67ceb69140b199996bbbea156, type: 3}
      propertyPath: m_LocalRotation.w
      value: 1
      objectReference: {fileID: 0}
    - target: {fileID: 8376646494505211229, guid: c6b351a67ceb69140b199996bbbea156, type: 3}
      propertyPath: m_LocalRotation.x
      value: -0
      objectReference: {fileID: 0}
    - target: {fileID: 8376646494505211229, guid: c6b351a67ceb69140b199996bbbea156, type: 3}
      propertyPath: m_LocalRotation.y
      value: -0
      objectReference: {fileID: 0}
    - target: {fileID: 8376646494505211229, guid: c6b351a67ceb69140b199996bbbea156, type: 3}
      propertyPath: m_LocalRotation.z
      value: -0
      objectReference: {fileID: 0}
    - target: {fileID: 8376646494505211229, guid: c6b351a67ceb69140b199996bbbea156, type: 3}
      propertyPath: m_AnchoredPosition.x
      value: 0
      objectReference: {fileID: 0}
    - target: {fileID: 8376646494505211229, guid: c6b351a67ceb69140b199996bbbea156, type: 3}
      propertyPath: m_AnchoredPosition.y
      value: 0
      objectReference: {fileID: 0}
    - target: {fileID: 8376646494505211229, guid: c6b351a67ceb69140b199996bbbea156, type: 3}
      propertyPath: m_LocalEulerAnglesHint.x
      value: 0
      objectReference: {fileID: 0}
    - target: {fileID: 8376646494505211229, guid: c6b351a67ceb69140b199996bbbea156, type: 3}
      propertyPath: m_LocalEulerAnglesHint.y
      value: 0
      objectReference: {fileID: 0}
    - target: {fileID: 8376646494505211229, guid: c6b351a67ceb69140b199996bbbea156, type: 3}
      propertyPath: m_LocalEulerAnglesHint.z
      value: 0
      objectReference: {fileID: 0}
    m_RemovedComponents: []
  m_SourcePrefab: {fileID: 100100000, guid: c6b351a67ceb69140b199996bbbea156, type: 3}
--- !u!1 &1947783661
GameObject:
  m_ObjectHideFlags: 0
  m_CorrespondingSourceObject: {fileID: 0}
  m_PrefabInstance: {fileID: 0}
  m_PrefabAsset: {fileID: 0}
  serializedVersion: 6
  m_Component:
  - component: {fileID: 1947783662}
  m_Layer: 0
  m_Name: Content
  m_TagString: Untagged
  m_Icon: {fileID: 0}
  m_NavMeshLayer: 0
  m_StaticEditorFlags: 0
  m_IsActive: 1
--- !u!4 &1947783662
Transform:
  m_ObjectHideFlags: 0
  m_CorrespondingSourceObject: {fileID: 0}
  m_PrefabInstance: {fileID: 0}
  m_PrefabAsset: {fileID: 0}
  m_GameObject: {fileID: 1947783661}
  m_LocalRotation: {x: 0, y: 0, z: 0, w: 1}
  m_LocalPosition: {x: 0, y: 0, z: 1}
  m_LocalScale: {x: 1, y: 1, z: 1}
  m_Children:
  - {fileID: 1170466719}
  - {fileID: 1297402049}
  - {fileID: 246086723}
  - {fileID: 614300527}
  - {fileID: 319652459}
  m_Father: {fileID: 0}
  m_RootOrder: 5
  m_LocalEulerAnglesHint: {x: 0, y: 0, z: 0}
--- !u!1001 &1950286844
PrefabInstance:
  m_ObjectHideFlags: 0
  serializedVersion: 2
  m_Modification:
    m_TransformParent: {fileID: 157828796}
    m_Modifications:
    - target: {fileID: 7216918420766221479, guid: c6b351a67ceb69140b199996bbbea156, type: 3}
      propertyPath: m_AnchorMax.y
      value: 0
      objectReference: {fileID: 0}
    - target: {fileID: 7216918420766221479, guid: c6b351a67ceb69140b199996bbbea156, type: 3}
      propertyPath: m_AnchorMin.y
      value: 0
      objectReference: {fileID: 0}
    - target: {fileID: 7216918420766221479, guid: c6b351a67ceb69140b199996bbbea156, type: 3}
      propertyPath: m_SizeDelta.x
      value: 0
      objectReference: {fileID: 0}
    - target: {fileID: 7216918420766221479, guid: c6b351a67ceb69140b199996bbbea156, type: 3}
      propertyPath: m_SizeDelta.y
      value: 0
      objectReference: {fileID: 0}
    - target: {fileID: 7216918420766221479, guid: c6b351a67ceb69140b199996bbbea156, type: 3}
      propertyPath: m_AnchoredPosition.x
      value: 0
      objectReference: {fileID: 0}
    - target: {fileID: 7216918420766221479, guid: c6b351a67ceb69140b199996bbbea156, type: 3}
      propertyPath: m_AnchoredPosition.y
      value: 0
      objectReference: {fileID: 0}
    - target: {fileID: 8376646494505211202, guid: c6b351a67ceb69140b199996bbbea156, type: 3}
      propertyPath: m_Name
      value: Action Button (5)
      objectReference: {fileID: 0}
    - target: {fileID: 8376646494505211224, guid: c6b351a67ceb69140b199996bbbea156, type: 3}
      propertyPath: m_Size.x
      value: 32
      objectReference: {fileID: 0}
    - target: {fileID: 8376646494505211224, guid: c6b351a67ceb69140b199996bbbea156, type: 3}
      propertyPath: m_Size.y
      value: 32
      objectReference: {fileID: 0}
    - target: {fileID: 8376646494505211229, guid: c6b351a67ceb69140b199996bbbea156, type: 3}
      propertyPath: m_Pivot.x
      value: 0.5
      objectReference: {fileID: 0}
    - target: {fileID: 8376646494505211229, guid: c6b351a67ceb69140b199996bbbea156, type: 3}
      propertyPath: m_Pivot.y
      value: 0.5
      objectReference: {fileID: 0}
    - target: {fileID: 8376646494505211229, guid: c6b351a67ceb69140b199996bbbea156, type: 3}
      propertyPath: m_RootOrder
      value: 4
      objectReference: {fileID: 0}
    - target: {fileID: 8376646494505211229, guid: c6b351a67ceb69140b199996bbbea156, type: 3}
      propertyPath: m_AnchorMax.x
      value: 0
      objectReference: {fileID: 0}
    - target: {fileID: 8376646494505211229, guid: c6b351a67ceb69140b199996bbbea156, type: 3}
      propertyPath: m_AnchorMax.y
      value: 0
      objectReference: {fileID: 0}
    - target: {fileID: 8376646494505211229, guid: c6b351a67ceb69140b199996bbbea156, type: 3}
      propertyPath: m_AnchorMin.x
      value: 0
      objectReference: {fileID: 0}
    - target: {fileID: 8376646494505211229, guid: c6b351a67ceb69140b199996bbbea156, type: 3}
      propertyPath: m_AnchorMin.y
      value: 0
      objectReference: {fileID: 0}
    - target: {fileID: 8376646494505211229, guid: c6b351a67ceb69140b199996bbbea156, type: 3}
      propertyPath: m_SizeDelta.x
      value: 0
      objectReference: {fileID: 0}
    - target: {fileID: 8376646494505211229, guid: c6b351a67ceb69140b199996bbbea156, type: 3}
      propertyPath: m_SizeDelta.y
      value: 0
      objectReference: {fileID: 0}
    - target: {fileID: 8376646494505211229, guid: c6b351a67ceb69140b199996bbbea156, type: 3}
      propertyPath: m_LocalScale.x
      value: 1
      objectReference: {fileID: 0}
    - target: {fileID: 8376646494505211229, guid: c6b351a67ceb69140b199996bbbea156, type: 3}
      propertyPath: m_LocalScale.y
      value: 1
      objectReference: {fileID: 0}
    - target: {fileID: 8376646494505211229, guid: c6b351a67ceb69140b199996bbbea156, type: 3}
      propertyPath: m_LocalScale.z
      value: 1
      objectReference: {fileID: 0}
    - target: {fileID: 8376646494505211229, guid: c6b351a67ceb69140b199996bbbea156, type: 3}
      propertyPath: m_LocalPosition.x
      value: 0
      objectReference: {fileID: 0}
    - target: {fileID: 8376646494505211229, guid: c6b351a67ceb69140b199996bbbea156, type: 3}
      propertyPath: m_LocalPosition.y
      value: 0
      objectReference: {fileID: 0}
    - target: {fileID: 8376646494505211229, guid: c6b351a67ceb69140b199996bbbea156, type: 3}
      propertyPath: m_LocalPosition.z
      value: 0
      objectReference: {fileID: 0}
    - target: {fileID: 8376646494505211229, guid: c6b351a67ceb69140b199996bbbea156, type: 3}
      propertyPath: m_LocalRotation.w
      value: 1
      objectReference: {fileID: 0}
    - target: {fileID: 8376646494505211229, guid: c6b351a67ceb69140b199996bbbea156, type: 3}
      propertyPath: m_LocalRotation.x
      value: -0
      objectReference: {fileID: 0}
    - target: {fileID: 8376646494505211229, guid: c6b351a67ceb69140b199996bbbea156, type: 3}
      propertyPath: m_LocalRotation.y
      value: -0
      objectReference: {fileID: 0}
    - target: {fileID: 8376646494505211229, guid: c6b351a67ceb69140b199996bbbea156, type: 3}
      propertyPath: m_LocalRotation.z
      value: -0
      objectReference: {fileID: 0}
    - target: {fileID: 8376646494505211229, guid: c6b351a67ceb69140b199996bbbea156, type: 3}
      propertyPath: m_AnchoredPosition.x
      value: 0
      objectReference: {fileID: 0}
    - target: {fileID: 8376646494505211229, guid: c6b351a67ceb69140b199996bbbea156, type: 3}
      propertyPath: m_AnchoredPosition.y
      value: 0
      objectReference: {fileID: 0}
    - target: {fileID: 8376646494505211229, guid: c6b351a67ceb69140b199996bbbea156, type: 3}
      propertyPath: m_LocalEulerAnglesHint.x
      value: 0
      objectReference: {fileID: 0}
    - target: {fileID: 8376646494505211229, guid: c6b351a67ceb69140b199996bbbea156, type: 3}
      propertyPath: m_LocalEulerAnglesHint.y
      value: 0
      objectReference: {fileID: 0}
    - target: {fileID: 8376646494505211229, guid: c6b351a67ceb69140b199996bbbea156, type: 3}
      propertyPath: m_LocalEulerAnglesHint.z
      value: 0
      objectReference: {fileID: 0}
    m_RemovedComponents: []
  m_SourcePrefab: {fileID: 100100000, guid: c6b351a67ceb69140b199996bbbea156, type: 3}<|MERGE_RESOLUTION|>--- conflicted
+++ resolved
@@ -723,197 +723,7 @@
       propertyPath: m_AnchorMax.y
       value: 0
       objectReference: {fileID: 0}
-<<<<<<< HEAD
-    m_RemovedComponents: []
-  m_SourcePrefab: {fileID: 100100000, guid: e8c3ea3c1046f8b4bbd682c2b7a0e4fe, type: 3}
---- !u!224 &1170466719 stripped
-RectTransform:
-  m_CorrespondingSourceObject: {fileID: 3220012215463627515, guid: e8c3ea3c1046f8b4bbd682c2b7a0e4fe, type: 3}
-  m_PrefabInstance: {fileID: 1170466718}
-  m_PrefabAsset: {fileID: 0}
---- !u!4 &1455505158 stripped
-Transform:
-  m_CorrespondingSourceObject: {fileID: 513590159956093989, guid: 2b74cdd9868cc12408acbc2ebc4ff0cd, type: 3}
-  m_PrefabInstance: {fileID: 8867072297744737665}
-  m_PrefabAsset: {fileID: 0}
---- !u!1 &1551252956
-GameObject:
-  m_ObjectHideFlags: 0
-  m_CorrespondingSourceObject: {fileID: 0}
-  m_PrefabInstance: {fileID: 0}
-  m_PrefabAsset: {fileID: 0}
-  serializedVersion: 6
-  m_Component:
-  - component: {fileID: 1551252957}
-  - component: {fileID: 1551252960}
-  - component: {fileID: 1551252959}
-  - component: {fileID: 1551252958}
-  m_Layer: 0
-  m_Name: Quad
-  m_TagString: Untagged
-  m_Icon: {fileID: 0}
-  m_NavMeshLayer: 0
-  m_StaticEditorFlags: 0
-  m_IsActive: 1
---- !u!4 &1551252957
-Transform:
-  m_ObjectHideFlags: 0
-  m_CorrespondingSourceObject: {fileID: 0}
-  m_PrefabInstance: {fileID: 0}
-  m_PrefabAsset: {fileID: 0}
-  m_GameObject: {fileID: 1551252956}
-  m_LocalRotation: {x: 0.28939572, y: -0, z: -0, w: 0.9572095}
-  m_LocalPosition: {x: -0.01144, y: -0.37624, z: 0.09883}
-  m_LocalScale: {x: 0.23897779, y: 0.0437293, z: 0.1}
-  m_Children: []
-  m_Father: {fileID: 735511181}
-  m_RootOrder: 5
-  m_LocalEulerAnglesHint: {x: 33.644, y: 0, z: 0}
---- !u!64 &1551252958
-MeshCollider:
-  m_ObjectHideFlags: 0
-  m_CorrespondingSourceObject: {fileID: 0}
-  m_PrefabInstance: {fileID: 0}
-  m_PrefabAsset: {fileID: 0}
-  m_GameObject: {fileID: 1551252956}
-  m_Material: {fileID: 0}
-  m_IsTrigger: 0
-  m_Enabled: 1
-  serializedVersion: 4
-  m_Convex: 0
-  m_CookingOptions: 30
-  m_Mesh: {fileID: 10210, guid: 0000000000000000e000000000000000, type: 0}
---- !u!23 &1551252959
-MeshRenderer:
-  m_ObjectHideFlags: 0
-  m_CorrespondingSourceObject: {fileID: 0}
-  m_PrefabInstance: {fileID: 0}
-  m_PrefabAsset: {fileID: 0}
-  m_GameObject: {fileID: 1551252956}
-  m_Enabled: 1
-  m_CastShadows: 1
-  m_ReceiveShadows: 1
-  m_DynamicOccludee: 1
-  m_MotionVectors: 1
-  m_LightProbeUsage: 1
-  m_ReflectionProbeUsage: 1
-  m_RayTracingMode: 2
-  m_RayTraceProcedural: 0
-  m_RenderingLayerMask: 1
-  m_RendererPriority: 0
-  m_Materials:
-  - {fileID: 2100000, guid: 3940a7658692e0047aac8452e250f1d7, type: 2}
-  m_StaticBatchInfo:
-    firstSubMesh: 0
-    subMeshCount: 0
-  m_StaticBatchRoot: {fileID: 0}
-  m_ProbeAnchor: {fileID: 0}
-  m_LightProbeVolumeOverride: {fileID: 0}
-  m_ScaleInLightmap: 1
-  m_ReceiveGI: 1
-  m_PreserveUVs: 0
-  m_IgnoreNormalsForChartDetection: 0
-  m_ImportantGI: 0
-  m_StitchLightmapSeams: 1
-  m_SelectedEditorRenderState: 3
-  m_MinimumChartSize: 4
-  m_AutoUVMaxDistance: 0.5
-  m_AutoUVMaxAngle: 89
-  m_LightmapParameters: {fileID: 0}
-  m_SortingLayerID: 0
-  m_SortingLayer: 0
-  m_SortingOrder: 0
-  m_AdditionalVertexStreams: {fileID: 0}
---- !u!33 &1551252960
-MeshFilter:
-  m_ObjectHideFlags: 0
-  m_CorrespondingSourceObject: {fileID: 0}
-  m_PrefabInstance: {fileID: 0}
-  m_PrefabAsset: {fileID: 0}
-  m_GameObject: {fileID: 1551252956}
-  m_Mesh: {fileID: 10210, guid: 0000000000000000e000000000000000, type: 0}
---- !u!1 &1761219193 stripped
-GameObject:
-  m_CorrespondingSourceObject: {fileID: 8323939510892415185, guid: e8c3ea3c1046f8b4bbd682c2b7a0e4fe, type: 3}
-  m_PrefabInstance: {fileID: 1170466718}
-  m_PrefabAsset: {fileID: 0}
---- !u!65 &1761219194
-BoxCollider:
-  m_ObjectHideFlags: 0
-  m_CorrespondingSourceObject: {fileID: 0}
-  m_PrefabInstance: {fileID: 0}
-  m_PrefabAsset: {fileID: 0}
-  m_GameObject: {fileID: 1761219193}
-  m_Material: {fileID: 0}
-  m_IsTrigger: 0
-  m_Enabled: 1
-  serializedVersion: 2
-  m_Size: {x: 0.99999994, y: 0.99999994, z: 0.1}
-  m_Center: {x: 0, y: -0.000000014901161, z: 0.05}
---- !u!1 &1947783661
-GameObject:
-  m_ObjectHideFlags: 0
-  m_CorrespondingSourceObject: {fileID: 0}
-  m_PrefabInstance: {fileID: 0}
-  m_PrefabAsset: {fileID: 0}
-  serializedVersion: 6
-  m_Component:
-  - component: {fileID: 1947783662}
-  m_Layer: 0
-  m_Name: Content
-  m_TagString: Untagged
-  m_Icon: {fileID: 0}
-  m_NavMeshLayer: 0
-  m_StaticEditorFlags: 0
-  m_IsActive: 1
---- !u!4 &1947783662
-Transform:
-  m_ObjectHideFlags: 0
-  m_CorrespondingSourceObject: {fileID: 0}
-  m_PrefabInstance: {fileID: 0}
-  m_PrefabAsset: {fileID: 0}
-  m_GameObject: {fileID: 1947783661}
-  m_LocalRotation: {x: 0, y: 0, z: 0, w: 1}
-  m_LocalPosition: {x: 0, y: 1.6, z: 1}
-  m_LocalScale: {x: 1, y: 1, z: 1}
-  m_Children:
-  - {fileID: 1170466719}
-  - {fileID: 283704448}
-  - {fileID: 1455505158}
-  - {fileID: 2020949729}
-  - {fileID: 3140517157188498036}
-  - {fileID: 453568015940915060}
-  m_Father: {fileID: 0}
-  m_RootOrder: 5
-  m_LocalEulerAnglesHint: {x: 0, y: 0, z: 0}
---- !u!4 &2020949729 stripped
-Transform:
-  m_CorrespondingSourceObject: {fileID: 8886231263588526330, guid: edc73b5f425704241bc7f867410ae1de, type: 3}
-  m_PrefabInstance: {fileID: 6441974122133703609}
-  m_PrefabAsset: {fileID: 0}
---- !u!1001 &453568015940915059
-PrefabInstance:
-  m_ObjectHideFlags: 0
-  serializedVersion: 2
-  m_Modification:
-    m_TransformParent: {fileID: 1947783662}
-    m_Modifications:
-    - target: {fileID: 24116150528627139, guid: efb2518ea8cabb2448c04e77976b4087, type: 3}
-      propertyPath: m_Size.x
-      value: 32
-      objectReference: {fileID: 0}
-    - target: {fileID: 24116150528627139, guid: efb2518ea8cabb2448c04e77976b4087, type: 3}
-      propertyPath: m_Size.y
-      value: 32
-      objectReference: {fileID: 0}
-    - target: {fileID: 24116150528627142, guid: efb2518ea8cabb2448c04e77976b4087, type: 3}
-      propertyPath: m_AnchorMax.y
-      value: 0
-      objectReference: {fileID: 0}
-    - target: {fileID: 24116150528627142, guid: efb2518ea8cabb2448c04e77976b4087, type: 3}
-=======
     - target: {fileID: 8530624725811928831, guid: f443144a6d408c34bb8a7d70a73644c4, type: 3}
->>>>>>> f8a02c09
       propertyPath: m_AnchorMin.y
       value: 0
       objectReference: {fileID: 0}
@@ -3434,7 +3244,7 @@
   m_PrefabAsset: {fileID: 0}
   m_GameObject: {fileID: 1947783661}
   m_LocalRotation: {x: 0, y: 0, z: 0, w: 1}
-  m_LocalPosition: {x: 0, y: 0, z: 1}
+  m_LocalPosition: {x: 0, y: 1.6, z: 1}
   m_LocalScale: {x: 1, y: 1, z: 1}
   m_Children:
   - {fileID: 1170466719}
