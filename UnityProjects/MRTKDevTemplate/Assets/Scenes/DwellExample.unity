--- conflicted
+++ resolved
@@ -909,7 +909,7 @@
   - {fileID: 921747010}
   - {fileID: 3024129124519395749}
   m_Father: {fileID: 0}
-  m_RootOrder: 4
+  m_RootOrder: 3
   m_LocalEulerAnglesHint: {x: 0, y: 0, z: 0}
 --- !u!1 &1299375454
 GameObject:
@@ -1366,7 +1366,7 @@
     m_Modifications:
     - target: {fileID: 2351505567455720332, guid: 4d7e2f87fefe0ba468719b15288b46e7, type: 3}
       propertyPath: m_RootOrder
-      value: 2
+      value: 1
       objectReference: {fileID: 0}
     - target: {fileID: 2351505567455720332, guid: 4d7e2f87fefe0ba468719b15288b46e7, type: 3}
       propertyPath: m_LocalPosition.x
@@ -1414,165 +1414,6 @@
       objectReference: {fileID: 0}
     m_RemovedComponents: []
   m_SourcePrefab: {fileID: 100100000, guid: 4d7e2f87fefe0ba468719b15288b46e7, type: 3}
-<<<<<<< HEAD
---- !u!1001 &1594034607
-PrefabInstance:
-  m_ObjectHideFlags: 0
-  serializedVersion: 2
-  m_Modification:
-    m_TransformParent: {fileID: 0}
-    m_Modifications:
-    - target: {fileID: 1667384560894720772, guid: 8bfb4497dda968b469f9c0c4a22374d1, type: 3}
-      propertyPath: isToggled.onExited.m_PersistentCalls.m_Calls.Array.data[0].m_Target
-      value: 
-      objectReference: {fileID: 0}
-    - target: {fileID: 1667384560894720772, guid: 8bfb4497dda968b469f9c0c4a22374d1, type: 3}
-      propertyPath: isToggled.onExited.m_PersistentCalls.m_Calls.Array.data[1].m_Target
-      value: 
-      objectReference: {fileID: 0}
-    - target: {fileID: 1667384560894720772, guid: 8bfb4497dda968b469f9c0c4a22374d1, type: 3}
-      propertyPath: isToggled.onEntered.m_PersistentCalls.m_Calls.Array.data[0].m_Target
-      value: 
-      objectReference: {fileID: 0}
-    - target: {fileID: 1667384560894720772, guid: 8bfb4497dda968b469f9c0c4a22374d1, type: 3}
-      propertyPath: isToggled.onEntered.m_PersistentCalls.m_Calls.Array.data[1].m_Target
-      value: 
-      objectReference: {fileID: 0}
-    - target: {fileID: 1667384561245672091, guid: 8bfb4497dda968b469f9c0c4a22374d1, type: 3}
-      propertyPath: isToggled.onExited.m_PersistentCalls.m_Calls.Array.data[0].m_Target
-      value: 
-      objectReference: {fileID: 0}
-    - target: {fileID: 1667384561245672091, guid: 8bfb4497dda968b469f9c0c4a22374d1, type: 3}
-      propertyPath: isToggled.onExited.m_PersistentCalls.m_Calls.Array.data[1].m_Target
-      value: 
-      objectReference: {fileID: 0}
-    - target: {fileID: 1667384561245672091, guid: 8bfb4497dda968b469f9c0c4a22374d1, type: 3}
-      propertyPath: isToggled.onEntered.m_PersistentCalls.m_Calls.Array.data[0].m_Target
-      value: 
-      objectReference: {fileID: 0}
-    - target: {fileID: 1667384561245672091, guid: 8bfb4497dda968b469f9c0c4a22374d1, type: 3}
-      propertyPath: isToggled.onEntered.m_PersistentCalls.m_Calls.Array.data[1].m_Target
-      value: 
-      objectReference: {fileID: 0}
-    - target: {fileID: 1667384562270007169, guid: 8bfb4497dda968b469f9c0c4a22374d1, type: 3}
-      propertyPath: isToggled.onExited.m_PersistentCalls.m_Calls.Array.data[0].m_Target
-      value: 
-      objectReference: {fileID: 0}
-    - target: {fileID: 1667384562270007169, guid: 8bfb4497dda968b469f9c0c4a22374d1, type: 3}
-      propertyPath: isToggled.onEntered.m_PersistentCalls.m_Calls.Array.data[0].m_Target
-      value: 
-      objectReference: {fileID: 0}
-    - target: {fileID: 2082148069247382453, guid: 8bfb4497dda968b469f9c0c4a22374d1, type: 3}
-      propertyPath: Spatialize
-      value: 1
-      objectReference: {fileID: 0}
-    - target: {fileID: 2082148069247382453, guid: 8bfb4497dda968b469f9c0c4a22374d1, type: 3}
-      propertyPath: OutputAudioMixerGroup
-      value: 
-      objectReference: {fileID: 3526612193736648505, guid: c4ec596b04ef53f4581688939092e813, type: 2}
-    - target: {fileID: 2082148069247382453, guid: 8bfb4497dda968b469f9c0c4a22374d1, type: 3}
-      propertyPath: panLevelCustomCurve.m_Curve.Array.data[0].value
-      value: 1
-      objectReference: {fileID: 0}
-    - target: {fileID: 3045578032311879198, guid: 8bfb4497dda968b469f9c0c4a22374d1, type: 3}
-      propertyPath: Spatialize
-      value: 1
-      objectReference: {fileID: 0}
-    - target: {fileID: 3045578032311879198, guid: 8bfb4497dda968b469f9c0c4a22374d1, type: 3}
-      propertyPath: OutputAudioMixerGroup
-      value: 
-      objectReference: {fileID: 3526612193736648505, guid: c4ec596b04ef53f4581688939092e813, type: 2}
-    - target: {fileID: 3045578032311879198, guid: 8bfb4497dda968b469f9c0c4a22374d1, type: 3}
-      propertyPath: panLevelCustomCurve.m_Curve.Array.data[0].value
-      value: 1
-      objectReference: {fileID: 0}
-    - target: {fileID: 6134130586559970896, guid: 8bfb4497dda968b469f9c0c4a22374d1, type: 3}
-      propertyPath: Spatialize
-      value: 1
-      objectReference: {fileID: 0}
-    - target: {fileID: 6134130586559970896, guid: 8bfb4497dda968b469f9c0c4a22374d1, type: 3}
-      propertyPath: OutputAudioMixerGroup
-      value: 
-      objectReference: {fileID: 3526612193736648505, guid: c4ec596b04ef53f4581688939092e813, type: 2}
-    - target: {fileID: 6134130586559970896, guid: 8bfb4497dda968b469f9c0c4a22374d1, type: 3}
-      propertyPath: panLevelCustomCurve.m_Curve.Array.data[0].value
-      value: 1
-      objectReference: {fileID: 0}
-    - target: {fileID: 7326570055845349072, guid: 8bfb4497dda968b469f9c0c4a22374d1, type: 3}
-      propertyPath: Spatialize
-      value: 1
-      objectReference: {fileID: 0}
-    - target: {fileID: 7326570055845349072, guid: 8bfb4497dda968b469f9c0c4a22374d1, type: 3}
-      propertyPath: OutputAudioMixerGroup
-      value: 
-      objectReference: {fileID: 3526612193736648505, guid: c4ec596b04ef53f4581688939092e813, type: 2}
-    - target: {fileID: 7326570055845349072, guid: 8bfb4497dda968b469f9c0c4a22374d1, type: 3}
-      propertyPath: panLevelCustomCurve.m_Curve.Array.data[0].value
-      value: 1
-      objectReference: {fileID: 0}
-    - target: {fileID: 7372669237086358564, guid: 8bfb4497dda968b469f9c0c4a22374d1, type: 3}
-      propertyPath: m_Name
-      value: HandMenu
-      objectReference: {fileID: 0}
-    - target: {fileID: 7372669237086358568, guid: 8bfb4497dda968b469f9c0c4a22374d1, type: 3}
-      propertyPath: m_RootOrder
-      value: 1
-      objectReference: {fileID: 0}
-    - target: {fileID: 7372669237086358568, guid: 8bfb4497dda968b469f9c0c4a22374d1, type: 3}
-      propertyPath: m_LocalPosition.x
-      value: 0
-      objectReference: {fileID: 0}
-    - target: {fileID: 7372669237086358568, guid: 8bfb4497dda968b469f9c0c4a22374d1, type: 3}
-      propertyPath: m_LocalPosition.y
-      value: 0
-      objectReference: {fileID: 0}
-    - target: {fileID: 7372669237086358568, guid: 8bfb4497dda968b469f9c0c4a22374d1, type: 3}
-      propertyPath: m_LocalPosition.z
-      value: 0
-      objectReference: {fileID: 0}
-    - target: {fileID: 7372669237086358568, guid: 8bfb4497dda968b469f9c0c4a22374d1, type: 3}
-      propertyPath: m_LocalRotation.w
-      value: 1
-      objectReference: {fileID: 0}
-    - target: {fileID: 7372669237086358568, guid: 8bfb4497dda968b469f9c0c4a22374d1, type: 3}
-      propertyPath: m_LocalRotation.x
-      value: 0
-      objectReference: {fileID: 0}
-    - target: {fileID: 7372669237086358568, guid: 8bfb4497dda968b469f9c0c4a22374d1, type: 3}
-      propertyPath: m_LocalRotation.y
-      value: 0
-      objectReference: {fileID: 0}
-    - target: {fileID: 7372669237086358568, guid: 8bfb4497dda968b469f9c0c4a22374d1, type: 3}
-      propertyPath: m_LocalRotation.z
-      value: 0
-      objectReference: {fileID: 0}
-    - target: {fileID: 7372669237086358568, guid: 8bfb4497dda968b469f9c0c4a22374d1, type: 3}
-      propertyPath: m_LocalEulerAnglesHint.x
-      value: 0
-      objectReference: {fileID: 0}
-    - target: {fileID: 7372669237086358568, guid: 8bfb4497dda968b469f9c0c4a22374d1, type: 3}
-      propertyPath: m_LocalEulerAnglesHint.y
-      value: 0
-      objectReference: {fileID: 0}
-    - target: {fileID: 7372669237086358568, guid: 8bfb4497dda968b469f9c0c4a22374d1, type: 3}
-      propertyPath: m_LocalEulerAnglesHint.z
-      value: 0
-      objectReference: {fileID: 0}
-    - target: {fileID: 7618871619398064040, guid: 8bfb4497dda968b469f9c0c4a22374d1, type: 3}
-      propertyPath: Spatialize
-      value: 1
-      objectReference: {fileID: 0}
-    - target: {fileID: 7618871619398064040, guid: 8bfb4497dda968b469f9c0c4a22374d1, type: 3}
-      propertyPath: OutputAudioMixerGroup
-      value: 
-      objectReference: {fileID: 3526612193736648505, guid: c4ec596b04ef53f4581688939092e813, type: 2}
-    - target: {fileID: 7618871619398064040, guid: 8bfb4497dda968b469f9c0c4a22374d1, type: 3}
-      propertyPath: panLevelCustomCurve.m_Curve.Array.data[0].value
-      value: 1
-      objectReference: {fileID: 0}
-    m_RemovedComponents: []
-  m_SourcePrefab: {fileID: 100100000, guid: 8bfb4497dda968b469f9c0c4a22374d1, type: 3}
-=======
 --- !u!114 &1537567897 stripped
 MonoBehaviour:
   m_CorrespondingSourceObject: {fileID: 5569439093497552269, guid: 4d7e2f87fefe0ba468719b15288b46e7, type: 3}
@@ -1584,7 +1425,6 @@
   m_Script: {fileID: 11500000, guid: 83e4e6cca11330d4088d729ab4fc9d9f, type: 3}
   m_Name: 
   m_EditorClassIdentifier: 
->>>>>>> 9716f206
 --- !u!1001 &1985204942
 PrefabInstance:
   m_ObjectHideFlags: 0
@@ -1594,7 +1434,7 @@
     m_Modifications:
     - target: {fileID: 3493013819197874656, guid: ad5b753b73e311143a85055b15cea562, type: 3}
       propertyPath: m_RootOrder
-      value: 3
+      value: 2
       objectReference: {fileID: 0}
     - target: {fileID: 3493013819197874656, guid: ad5b753b73e311143a85055b15cea562, type: 3}
       propertyPath: m_LocalPosition.x
