%YAML 1.1
%TAG !u! tag:unity3d.com,2011:
--- !u!29 &1
OcclusionCullingSettings:
  m_ObjectHideFlags: 0
  serializedVersion: 2
  m_OcclusionBakeSettings:
    smallestOccluder: 5
    smallestHole: 0.25
    backfaceThreshold: 100
  m_SceneGUID: 00000000000000000000000000000000
  m_OcclusionCullingData: {fileID: 0}
--- !u!104 &2
RenderSettings:
  m_ObjectHideFlags: 0
  serializedVersion: 9
  m_Fog: 0
  m_FogColor: {r: 0.5, g: 0.5, b: 0.5, a: 1}
  m_FogMode: 3
  m_FogDensity: 0.01
  m_LinearFogStart: 0
  m_LinearFogEnd: 300
  m_AmbientSkyColor: {r: 0.212, g: 0.227, b: 0.259, a: 1}
  m_AmbientEquatorColor: {r: 0.114, g: 0.125, b: 0.133, a: 1}
  m_AmbientGroundColor: {r: 0.047, g: 0.043, b: 0.035, a: 1}
  m_AmbientIntensity: 1
  m_AmbientMode: 0
  m_SubtractiveShadowColor: {r: 0.42, g: 0.478, b: 0.627, a: 1}
  m_SkyboxMaterial: {fileID: 10304, guid: 0000000000000000f000000000000000, type: 0}
  m_HaloStrength: 0.5
  m_FlareStrength: 1
  m_FlareFadeSpeed: 3
  m_HaloTexture: {fileID: 0}
  m_SpotCookie: {fileID: 10001, guid: 0000000000000000e000000000000000, type: 0}
  m_DefaultReflectionMode: 0
  m_DefaultReflectionResolution: 128
  m_ReflectionBounces: 1
  m_ReflectionIntensity: 1
  m_CustomReflection: {fileID: 0}
  m_Sun: {fileID: 705507994}
  m_IndirectSpecularColor: {r: 0.18028378, g: 0.22571412, b: 0.30692285, a: 1}
  m_UseRadianceAmbientProbe: 0
--- !u!157 &3
LightmapSettings:
  m_ObjectHideFlags: 0
  serializedVersion: 12
  m_GIWorkflowMode: 1
  m_GISettings:
    serializedVersion: 2
    m_BounceScale: 1
    m_IndirectOutputScale: 1
    m_AlbedoBoost: 1
    m_EnvironmentLightingMode: 0
    m_EnableBakedLightmaps: 1
    m_EnableRealtimeLightmaps: 0
  m_LightmapEditorSettings:
    serializedVersion: 12
    m_Resolution: 2
    m_BakeResolution: 40
    m_AtlasSize: 1024
    m_AO: 0
    m_AOMaxDistance: 1
    m_CompAOExponent: 1
    m_CompAOExponentDirect: 0
    m_ExtractAmbientOcclusion: 0
    m_Padding: 2
    m_LightmapParameters: {fileID: 0}
    m_LightmapsBakeMode: 1
    m_TextureCompression: 1
    m_FinalGather: 0
    m_FinalGatherFiltering: 1
    m_FinalGatherRayCount: 256
    m_ReflectionCompression: 2
    m_MixedBakeMode: 2
    m_BakeBackend: 1
    m_PVRSampling: 1
    m_PVRDirectSampleCount: 32
    m_PVRSampleCount: 500
    m_PVRBounces: 2
    m_PVREnvironmentSampleCount: 500
    m_PVREnvironmentReferencePointCount: 2048
    m_PVRFilteringMode: 2
    m_PVRDenoiserTypeDirect: 0
    m_PVRDenoiserTypeIndirect: 0
    m_PVRDenoiserTypeAO: 0
    m_PVRFilterTypeDirect: 0
    m_PVRFilterTypeIndirect: 0
    m_PVRFilterTypeAO: 0
    m_PVREnvironmentMIS: 0
    m_PVRCulling: 1
    m_PVRFilteringGaussRadiusDirect: 1
    m_PVRFilteringGaussRadiusIndirect: 5
    m_PVRFilteringGaussRadiusAO: 2
    m_PVRFilteringAtrousPositionSigmaDirect: 0.5
    m_PVRFilteringAtrousPositionSigmaIndirect: 2
    m_PVRFilteringAtrousPositionSigmaAO: 1
    m_ExportTrainingData: 0
    m_TrainingDataDestination: TrainingData
    m_LightProbeSampleCountMultiplier: 4
  m_LightingDataAsset: {fileID: 0}
  m_LightingSettings: {fileID: 0}
--- !u!196 &4
NavMeshSettings:
  serializedVersion: 2
  m_ObjectHideFlags: 0
  m_BuildSettings:
    serializedVersion: 2
    agentTypeID: 0
    agentRadius: 0.5
    agentHeight: 2
    agentSlope: 45
    agentClimb: 0.4
    ledgeDropHeight: 0
    maxJumpAcrossDistance: 0
    minRegionArea: 2
    manualCellSize: 0
    cellSize: 0.16666667
    manualTileSize: 0
    tileSize: 256
    accuratePlacement: 0
    maxJobWorkers: 0
    preserveTilesOutsideBounds: 0
    debug:
      m_Flags: 0
  m_NavMeshData: {fileID: 0}
--- !u!1 &151308754 stripped
GameObject:
  m_CorrespondingSourceObject: {fileID: 6540126486176102408, guid: e8c3ea3c1046f8b4bbd682c2b7a0e4fe, type: 3}
  m_PrefabInstance: {fileID: 1170466718}
  m_PrefabAsset: {fileID: 0}
--- !u!114 &151308755
MonoBehaviour:
  m_ObjectHideFlags: 0
  m_CorrespondingSourceObject: {fileID: 0}
  m_PrefabInstance: {fileID: 0}
  m_PrefabAsset: {fileID: 0}
  m_GameObject: {fileID: 151308754}
  m_Enabled: 1
  m_EditorHideFlags: 0
  m_Script: {fileID: 11500000, guid: d9ad66e7cc9a2754d8ea989740c9f00d, type: 3}
  m_Name: 
  m_EditorClassIdentifier: 
  m_InteractionManager: {fileID: 0}
  m_Colliders: []
  m_InteractionLayerMask:
    serializedVersion: 2
    m_Bits: 4294967295
  m_InteractionLayers:
    m_Bits: 1
  m_SelectMode: 0
  m_CustomReticle: {fileID: 0}
  m_FirstHoverEntered:
    m_PersistentCalls:
      m_Calls: []
  m_LastHoverExited:
    m_PersistentCalls:
      m_Calls: []
  m_HoverEntered:
    m_PersistentCalls:
      m_Calls: []
  m_HoverExited:
    m_PersistentCalls:
      m_Calls: []
  m_FirstSelectEntered:
    m_PersistentCalls:
      m_Calls: []
  m_LastSelectExited:
    m_PersistentCalls:
      m_Calls: []
  m_SelectEntered:
    m_PersistentCalls:
      m_Calls: []
  m_SelectExited:
    m_PersistentCalls:
      m_Calls: []
  m_Activated:
    m_PersistentCalls:
      m_Calls: []
  m_Deactivated:
    m_PersistentCalls:
      m_Calls: []
  m_OnFirstHoverEntered:
    m_PersistentCalls:
      m_Calls: []
  m_OnLastHoverExited:
    m_PersistentCalls:
      m_Calls: []
  m_OnHoverEntered:
    m_PersistentCalls:
      m_Calls: []
  m_OnHoverExited:
    m_PersistentCalls:
      m_Calls: []
  m_OnSelectEntered:
    m_PersistentCalls:
      m_Calls: []
  m_OnSelectExited:
    m_PersistentCalls:
      m_Calls: []
  m_OnSelectCanceled:
    m_PersistentCalls:
      m_Calls: []
  m_OnActivate:
    m_PersistentCalls:
      m_Calls: []
  m_OnDeactivate:
    m_PersistentCalls:
      m_Calls: []
  isGazePinchSelected:
    active: 0
    onEntered:
      m_PersistentCalls:
        m_Calls: []
    onExited:
      m_PersistentCalls:
        m_Calls: []
  isRaySelected:
    active: 0
    onEntered:
      m_PersistentCalls:
        m_Calls: []
    onExited:
      m_PersistentCalls:
        m_Calls: []
  isPokeSelected:
    active: 0
    onEntered:
      m_PersistentCalls:
        m_Calls: []
    onExited:
      m_PersistentCalls:
        m_Calls: []
  isGrabSelected:
    active: 0
    onEntered:
      m_PersistentCalls:
        m_Calls: []
    onExited:
      m_PersistentCalls:
        m_Calls: []
  isGazeHovered:
    active: 0
    onEntered:
      m_PersistentCalls:
        m_Calls: []
    onExited:
      m_PersistentCalls:
        m_Calls: []
  isGazePinchHovered:
    active: 0
    onEntered:
      m_PersistentCalls:
        m_Calls: []
    onExited:
      m_PersistentCalls:
        m_Calls: []
  isRayHovered:
    active: 0
    onEntered:
      m_PersistentCalls:
        m_Calls: []
    onExited:
      m_PersistentCalls:
        m_Calls: []
  isGrabHovered:
    active: 0
    onEntered:
      m_PersistentCalls:
        m_Calls: []
    onExited:
      m_PersistentCalls:
        m_Calls: []
  isPokeHovered:
    active: 0
    onEntered:
      m_PersistentCalls:
        m_Calls: []
    onExited:
      m_PersistentCalls:
        m_Calls: []
  isActiveHovered:
    active: 0
    onEntered:
      m_PersistentCalls:
        m_Calls: []
    onExited:
      m_PersistentCalls:
        m_Calls: []
  disabledInteractorTypes:
  - reference: Microsoft.MixedReality.Toolkit.Input.PokeInteractor, Microsoft.MixedReality.Toolkit.Input
  - reference: Microsoft.MixedReality.Toolkit.IPokeInteractor, Microsoft.MixedReality.Toolkit.Core
  toggleMode: 0
  selectThreshold: 0.9
  deselectThreshold: 0.1
  triggerOnRelease: 1
  useGazeDwell: 0
  gazeDwellTime: 1
  useFarDwell: 0
  farDwellTime: 1
  allowSelectByVoice: 1
  speechRecognitionKeyword: select
  voiceRequiresFocus: 1
  isToggled:
    active: 0
    onEntered:
      m_PersistentCalls:
        m_Calls: []
    onExited:
      m_PersistentCalls:
        m_Calls: []
  onClicked:
    m_PersistentCalls:
      m_Calls: []
  onEnabled:
    m_PersistentCalls:
      m_Calls: []
  onDisabled:
    m_PersistentCalls:
      m_Calls: []
  hostTransform: {fileID: 1947783662}
  allowedManipulations: 7
  allowedInteractionTypes: -1
  useForcesForNearManipulation: 0
  rotationAnchorNear: 1
  rotationAnchorFar: 1
  releaseBehavior: 3
  transformSmoothingLogicType:
    reference: Microsoft.MixedReality.Toolkit.SpatialManipulation.DefaultTransformSmoothingLogic,
      Microsoft.MixedReality.Toolkit.SpatialManipulation
  smoothingFar: 1
  smoothingNear: 1
  moveLerpTime: 0.001
  rotateLerpTime: 0.001
  scaleLerpTime: 0.001
  enableConstraints: 1
  constraintsManager: {fileID: 151308756}
  manipulationLogicTypes:
    moveLogicType:
      reference: Microsoft.MixedReality.Toolkit.SpatialManipulation.MoveLogic, Microsoft.MixedReality.Toolkit.SpatialManipulation
    rotateLogicType:
      reference: Microsoft.MixedReality.Toolkit.SpatialManipulation.RotateLogic,
        Microsoft.MixedReality.Toolkit.SpatialManipulation
    scaleLogicType:
      reference: Microsoft.MixedReality.Toolkit.SpatialManipulation.ScaleLogic, Microsoft.MixedReality.Toolkit.SpatialManipulation
--- !u!114 &151308756
MonoBehaviour:
  m_ObjectHideFlags: 0
  m_CorrespondingSourceObject: {fileID: 0}
  m_PrefabInstance: {fileID: 0}
  m_PrefabAsset: {fileID: 0}
  m_GameObject: {fileID: 151308754}
  m_Enabled: 1
  m_EditorHideFlags: 0
  m_Script: {fileID: 11500000, guid: 50cdab0cd5a0916419324bb54314773d, type: 3}
  m_Name: 
  m_EditorClassIdentifier: 
  autoConstraintSelection: 1
  selectedConstraints: []
--- !u!1001 &171904562
PrefabInstance:
  m_ObjectHideFlags: 0
  serializedVersion: 2
  m_Modification:
    m_TransformParent: {fileID: 232084057}
    m_Modifications:
    - target: {fileID: 410843422125320171, guid: c6b351a67ceb69140b199996bbbea156, type: 3}
      propertyPath: m_IsActive
      value: 0
      objectReference: {fileID: 0}
    - target: {fileID: 1922220768106560367, guid: c6b351a67ceb69140b199996bbbea156, type: 3}
      propertyPath: m_text
      value: '<size=8>Medium</size>

        <size=6><alpha=#88>If you need actional
        actions.</size>'
      objectReference: {fileID: 0}
    - target: {fileID: 1922220768106560367, guid: c6b351a67ceb69140b199996bbbea156, type: 3}
      propertyPath: m_HorizontalAlignment
      value: 1
      objectReference: {fileID: 0}
    - target: {fileID: 2142167140070017856, guid: c6b351a67ceb69140b199996bbbea156, type: 3}
      propertyPath: m_IsActive
      value: 1
      objectReference: {fileID: 0}
    - target: {fileID: 4897024374970528438, guid: c6b351a67ceb69140b199996bbbea156, type: 3}
      propertyPath: m_RootOrder
      value: 1
      objectReference: {fileID: 0}
    - target: {fileID: 5319578128471115350, guid: c6b351a67ceb69140b199996bbbea156, type: 3}
      propertyPath: m_AnchorMax.y
      value: 0
      objectReference: {fileID: 0}
    - target: {fileID: 5319578128471115350, guid: c6b351a67ceb69140b199996bbbea156, type: 3}
      propertyPath: m_AnchorMin.y
      value: 0
      objectReference: {fileID: 0}
    - target: {fileID: 5319578128471115350, guid: c6b351a67ceb69140b199996bbbea156, type: 3}
      propertyPath: m_SizeDelta.x
      value: 0
      objectReference: {fileID: 0}
    - target: {fileID: 5319578128471115350, guid: c6b351a67ceb69140b199996bbbea156, type: 3}
      propertyPath: m_SizeDelta.y
      value: 0
      objectReference: {fileID: 0}
    - target: {fileID: 5319578128471115350, guid: c6b351a67ceb69140b199996bbbea156, type: 3}
      propertyPath: m_AnchoredPosition.x
      value: 0
      objectReference: {fileID: 0}
    - target: {fileID: 5319578128471115350, guid: c6b351a67ceb69140b199996bbbea156, type: 3}
      propertyPath: m_AnchoredPosition.y
      value: 0
      objectReference: {fileID: 0}
    - target: {fileID: 7195404727611163259, guid: c6b351a67ceb69140b199996bbbea156, type: 3}
      propertyPath: m_MinWidth
      value: 128
      objectReference: {fileID: 0}
    - target: {fileID: 7216918420766221479, guid: c6b351a67ceb69140b199996bbbea156, type: 3}
      propertyPath: m_AnchorMax.y
      value: 1
      objectReference: {fileID: 0}
    - target: {fileID: 7216918420766221479, guid: c6b351a67ceb69140b199996bbbea156, type: 3}
      propertyPath: m_AnchorMin.y
      value: 1
      objectReference: {fileID: 0}
    - target: {fileID: 7216918420766221479, guid: c6b351a67ceb69140b199996bbbea156, type: 3}
      propertyPath: m_SizeDelta.x
      value: 12
      objectReference: {fileID: 0}
    - target: {fileID: 7216918420766221479, guid: c6b351a67ceb69140b199996bbbea156, type: 3}
      propertyPath: m_SizeDelta.y
      value: 31.999989
      objectReference: {fileID: 0}
    - target: {fileID: 7216918420766221479, guid: c6b351a67ceb69140b199996bbbea156, type: 3}
      propertyPath: m_AnchoredPosition.x
      value: 16
      objectReference: {fileID: 0}
    - target: {fileID: 7216918420766221479, guid: c6b351a67ceb69140b199996bbbea156, type: 3}
      propertyPath: m_AnchoredPosition.y
      value: -15.999994
      objectReference: {fileID: 0}
    - target: {fileID: 8376646494505211202, guid: c6b351a67ceb69140b199996bbbea156, type: 3}
      propertyPath: m_Name
      value: List Item (1)
      objectReference: {fileID: 0}
    - target: {fileID: 8376646494505211224, guid: c6b351a67ceb69140b199996bbbea156, type: 3}
      propertyPath: m_Size.x
      value: 144.14178
      objectReference: {fileID: 0}
    - target: {fileID: 8376646494505211226, guid: c6b351a67ceb69140b199996bbbea156, type: 3}
      propertyPath: toggleMode
      value: 1
      objectReference: {fileID: 0}
    - target: {fileID: 8376646494505211229, guid: c6b351a67ceb69140b199996bbbea156, type: 3}
      propertyPath: m_Pivot.x
      value: 0.5
      objectReference: {fileID: 0}
    - target: {fileID: 8376646494505211229, guid: c6b351a67ceb69140b199996bbbea156, type: 3}
      propertyPath: m_Pivot.y
      value: 0.5
      objectReference: {fileID: 0}
    - target: {fileID: 8376646494505211229, guid: c6b351a67ceb69140b199996bbbea156, type: 3}
      propertyPath: m_RootOrder
      value: 3
      objectReference: {fileID: 0}
    - target: {fileID: 8376646494505211229, guid: c6b351a67ceb69140b199996bbbea156, type: 3}
      propertyPath: m_AnchorMax.x
      value: 0
      objectReference: {fileID: 0}
    - target: {fileID: 8376646494505211229, guid: c6b351a67ceb69140b199996bbbea156, type: 3}
      propertyPath: m_AnchorMax.y
      value: 0
      objectReference: {fileID: 0}
    - target: {fileID: 8376646494505211229, guid: c6b351a67ceb69140b199996bbbea156, type: 3}
      propertyPath: m_AnchorMin.x
      value: 0
      objectReference: {fileID: 0}
    - target: {fileID: 8376646494505211229, guid: c6b351a67ceb69140b199996bbbea156, type: 3}
      propertyPath: m_AnchorMin.y
      value: 0
      objectReference: {fileID: 0}
    - target: {fileID: 8376646494505211229, guid: c6b351a67ceb69140b199996bbbea156, type: 3}
      propertyPath: m_SizeDelta.x
      value: 0
      objectReference: {fileID: 0}
    - target: {fileID: 8376646494505211229, guid: c6b351a67ceb69140b199996bbbea156, type: 3}
      propertyPath: m_SizeDelta.y
      value: 32
      objectReference: {fileID: 0}
    - target: {fileID: 8376646494505211229, guid: c6b351a67ceb69140b199996bbbea156, type: 3}
      propertyPath: m_LocalPosition.x
      value: 0
      objectReference: {fileID: 0}
    - target: {fileID: 8376646494505211229, guid: c6b351a67ceb69140b199996bbbea156, type: 3}
      propertyPath: m_LocalPosition.y
      value: 0
      objectReference: {fileID: 0}
    - target: {fileID: 8376646494505211229, guid: c6b351a67ceb69140b199996bbbea156, type: 3}
      propertyPath: m_LocalPosition.z
      value: 0
      objectReference: {fileID: 0}
    - target: {fileID: 8376646494505211229, guid: c6b351a67ceb69140b199996bbbea156, type: 3}
      propertyPath: m_LocalRotation.w
      value: 1
      objectReference: {fileID: 0}
    - target: {fileID: 8376646494505211229, guid: c6b351a67ceb69140b199996bbbea156, type: 3}
      propertyPath: m_LocalRotation.x
      value: -0
      objectReference: {fileID: 0}
    - target: {fileID: 8376646494505211229, guid: c6b351a67ceb69140b199996bbbea156, type: 3}
      propertyPath: m_LocalRotation.y
      value: -0
      objectReference: {fileID: 0}
    - target: {fileID: 8376646494505211229, guid: c6b351a67ceb69140b199996bbbea156, type: 3}
      propertyPath: m_LocalRotation.z
      value: -0
      objectReference: {fileID: 0}
    - target: {fileID: 8376646494505211229, guid: c6b351a67ceb69140b199996bbbea156, type: 3}
      propertyPath: m_AnchoredPosition.x
      value: 0
      objectReference: {fileID: 0}
    - target: {fileID: 8376646494505211229, guid: c6b351a67ceb69140b199996bbbea156, type: 3}
      propertyPath: m_AnchoredPosition.y
      value: 0
      objectReference: {fileID: 0}
    - target: {fileID: 8376646494505211229, guid: c6b351a67ceb69140b199996bbbea156, type: 3}
      propertyPath: m_LocalEulerAnglesHint.x
      value: 0
      objectReference: {fileID: 0}
    - target: {fileID: 8376646494505211229, guid: c6b351a67ceb69140b199996bbbea156, type: 3}
      propertyPath: m_LocalEulerAnglesHint.y
      value: 0
      objectReference: {fileID: 0}
    - target: {fileID: 8376646494505211229, guid: c6b351a67ceb69140b199996bbbea156, type: 3}
      propertyPath: m_LocalEulerAnglesHint.z
      value: 0
      objectReference: {fileID: 0}
    m_RemovedComponents: []
  m_SourcePrefab: {fileID: 100100000, guid: c6b351a67ceb69140b199996bbbea156, type: 3}
--- !u!224 &171904563 stripped
RectTransform:
  m_CorrespondingSourceObject: {fileID: 8376646494505211229, guid: c6b351a67ceb69140b199996bbbea156, type: 3}
  m_PrefabInstance: {fileID: 171904562}
  m_PrefabAsset: {fileID: 0}
--- !u!1001 &204808760
PrefabInstance:
  m_ObjectHideFlags: 0
  serializedVersion: 2
  m_Modification:
    m_TransformParent: {fileID: 232084057}
    m_Modifications:
    - target: {fileID: 410843422125320171, guid: c6b351a67ceb69140b199996bbbea156, type: 3}
      propertyPath: m_IsActive
      value: 0
      objectReference: {fileID: 0}
    - target: {fileID: 1922220768106560367, guid: c6b351a67ceb69140b199996bbbea156, type: 3}
      propertyPath: m_text
      value: '<size=8>Small</size>

        <size=6><alpha=#88>Useful for quick,
        handy actions.</size>'
      objectReference: {fileID: 0}
    - target: {fileID: 1922220768106560367, guid: c6b351a67ceb69140b199996bbbea156, type: 3}
      propertyPath: m_HorizontalAlignment
      value: 1
      objectReference: {fileID: 0}
    - target: {fileID: 2142167140070017856, guid: c6b351a67ceb69140b199996bbbea156, type: 3}
      propertyPath: m_IsActive
      value: 1
      objectReference: {fileID: 0}
    - target: {fileID: 4897024374970528438, guid: c6b351a67ceb69140b199996bbbea156, type: 3}
      propertyPath: m_RootOrder
      value: 1
      objectReference: {fileID: 0}
    - target: {fileID: 5319578128471115350, guid: c6b351a67ceb69140b199996bbbea156, type: 3}
      propertyPath: m_AnchorMax.y
      value: 0
      objectReference: {fileID: 0}
    - target: {fileID: 5319578128471115350, guid: c6b351a67ceb69140b199996bbbea156, type: 3}
      propertyPath: m_AnchorMin.y
      value: 0
      objectReference: {fileID: 0}
    - target: {fileID: 5319578128471115350, guid: c6b351a67ceb69140b199996bbbea156, type: 3}
      propertyPath: m_SizeDelta.x
      value: 0
      objectReference: {fileID: 0}
    - target: {fileID: 5319578128471115350, guid: c6b351a67ceb69140b199996bbbea156, type: 3}
      propertyPath: m_SizeDelta.y
      value: 0
      objectReference: {fileID: 0}
    - target: {fileID: 5319578128471115350, guid: c6b351a67ceb69140b199996bbbea156, type: 3}
      propertyPath: m_AnchoredPosition.x
      value: 0
      objectReference: {fileID: 0}
    - target: {fileID: 5319578128471115350, guid: c6b351a67ceb69140b199996bbbea156, type: 3}
      propertyPath: m_AnchoredPosition.y
      value: 0
      objectReference: {fileID: 0}
    - target: {fileID: 7195404727611163259, guid: c6b351a67ceb69140b199996bbbea156, type: 3}
      propertyPath: m_MinWidth
      value: 128
      objectReference: {fileID: 0}
    - target: {fileID: 7216918420766221479, guid: c6b351a67ceb69140b199996bbbea156, type: 3}
      propertyPath: m_AnchorMax.y
      value: 1
      objectReference: {fileID: 0}
    - target: {fileID: 7216918420766221479, guid: c6b351a67ceb69140b199996bbbea156, type: 3}
      propertyPath: m_AnchorMin.y
      value: 1
      objectReference: {fileID: 0}
    - target: {fileID: 7216918420766221479, guid: c6b351a67ceb69140b199996bbbea156, type: 3}
      propertyPath: m_SizeDelta.x
      value: 12
      objectReference: {fileID: 0}
    - target: {fileID: 7216918420766221479, guid: c6b351a67ceb69140b199996bbbea156, type: 3}
      propertyPath: m_SizeDelta.y
      value: 31.999989
      objectReference: {fileID: 0}
    - target: {fileID: 7216918420766221479, guid: c6b351a67ceb69140b199996bbbea156, type: 3}
      propertyPath: m_AnchoredPosition.x
      value: 16
      objectReference: {fileID: 0}
    - target: {fileID: 7216918420766221479, guid: c6b351a67ceb69140b199996bbbea156, type: 3}
      propertyPath: m_AnchoredPosition.y
      value: -15.999994
      objectReference: {fileID: 0}
    - target: {fileID: 8376646494505211202, guid: c6b351a67ceb69140b199996bbbea156, type: 3}
      propertyPath: m_Name
      value: List Item
      objectReference: {fileID: 0}
    - target: {fileID: 8376646494505211224, guid: c6b351a67ceb69140b199996bbbea156, type: 3}
      propertyPath: m_Size.x
      value: 144.14178
      objectReference: {fileID: 0}
    - target: {fileID: 8376646494505211226, guid: c6b351a67ceb69140b199996bbbea156, type: 3}
      propertyPath: toggleMode
      value: 1
      objectReference: {fileID: 0}
    - target: {fileID: 8376646494505211229, guid: c6b351a67ceb69140b199996bbbea156, type: 3}
      propertyPath: m_Pivot.x
      value: 0.5
      objectReference: {fileID: 0}
    - target: {fileID: 8376646494505211229, guid: c6b351a67ceb69140b199996bbbea156, type: 3}
      propertyPath: m_Pivot.y
      value: 0.5
      objectReference: {fileID: 0}
    - target: {fileID: 8376646494505211229, guid: c6b351a67ceb69140b199996bbbea156, type: 3}
      propertyPath: m_RootOrder
      value: 2
      objectReference: {fileID: 0}
    - target: {fileID: 8376646494505211229, guid: c6b351a67ceb69140b199996bbbea156, type: 3}
      propertyPath: m_AnchorMax.x
      value: 0
      objectReference: {fileID: 0}
    - target: {fileID: 8376646494505211229, guid: c6b351a67ceb69140b199996bbbea156, type: 3}
      propertyPath: m_AnchorMax.y
      value: 0
      objectReference: {fileID: 0}
    - target: {fileID: 8376646494505211229, guid: c6b351a67ceb69140b199996bbbea156, type: 3}
      propertyPath: m_AnchorMin.x
      value: 0
      objectReference: {fileID: 0}
    - target: {fileID: 8376646494505211229, guid: c6b351a67ceb69140b199996bbbea156, type: 3}
      propertyPath: m_AnchorMin.y
      value: 0
      objectReference: {fileID: 0}
    - target: {fileID: 8376646494505211229, guid: c6b351a67ceb69140b199996bbbea156, type: 3}
      propertyPath: m_SizeDelta.x
      value: 0
      objectReference: {fileID: 0}
    - target: {fileID: 8376646494505211229, guid: c6b351a67ceb69140b199996bbbea156, type: 3}
      propertyPath: m_SizeDelta.y
      value: 32
      objectReference: {fileID: 0}
    - target: {fileID: 8376646494505211229, guid: c6b351a67ceb69140b199996bbbea156, type: 3}
      propertyPath: m_LocalPosition.x
      value: 0
      objectReference: {fileID: 0}
    - target: {fileID: 8376646494505211229, guid: c6b351a67ceb69140b199996bbbea156, type: 3}
      propertyPath: m_LocalPosition.y
      value: 0
      objectReference: {fileID: 0}
    - target: {fileID: 8376646494505211229, guid: c6b351a67ceb69140b199996bbbea156, type: 3}
      propertyPath: m_LocalPosition.z
      value: 0
      objectReference: {fileID: 0}
    - target: {fileID: 8376646494505211229, guid: c6b351a67ceb69140b199996bbbea156, type: 3}
      propertyPath: m_LocalRotation.w
      value: 1
      objectReference: {fileID: 0}
    - target: {fileID: 8376646494505211229, guid: c6b351a67ceb69140b199996bbbea156, type: 3}
      propertyPath: m_LocalRotation.x
      value: -0
      objectReference: {fileID: 0}
    - target: {fileID: 8376646494505211229, guid: c6b351a67ceb69140b199996bbbea156, type: 3}
      propertyPath: m_LocalRotation.y
      value: -0
      objectReference: {fileID: 0}
    - target: {fileID: 8376646494505211229, guid: c6b351a67ceb69140b199996bbbea156, type: 3}
      propertyPath: m_LocalRotation.z
      value: -0
      objectReference: {fileID: 0}
    - target: {fileID: 8376646494505211229, guid: c6b351a67ceb69140b199996bbbea156, type: 3}
      propertyPath: m_AnchoredPosition.x
      value: 0
      objectReference: {fileID: 0}
    - target: {fileID: 8376646494505211229, guid: c6b351a67ceb69140b199996bbbea156, type: 3}
      propertyPath: m_AnchoredPosition.y
      value: 0
      objectReference: {fileID: 0}
    - target: {fileID: 8376646494505211229, guid: c6b351a67ceb69140b199996bbbea156, type: 3}
      propertyPath: m_LocalEulerAnglesHint.x
      value: 0
      objectReference: {fileID: 0}
    - target: {fileID: 8376646494505211229, guid: c6b351a67ceb69140b199996bbbea156, type: 3}
      propertyPath: m_LocalEulerAnglesHint.y
      value: 0
      objectReference: {fileID: 0}
    - target: {fileID: 8376646494505211229, guid: c6b351a67ceb69140b199996bbbea156, type: 3}
      propertyPath: m_LocalEulerAnglesHint.z
      value: 0
      objectReference: {fileID: 0}
    m_RemovedComponents: []
  m_SourcePrefab: {fileID: 100100000, guid: c6b351a67ceb69140b199996bbbea156, type: 3}
--- !u!224 &204808761 stripped
RectTransform:
  m_CorrespondingSourceObject: {fileID: 8376646494505211229, guid: c6b351a67ceb69140b199996bbbea156, type: 3}
  m_PrefabInstance: {fileID: 204808760}
  m_PrefabAsset: {fileID: 0}
--- !u!1 &232084056
GameObject:
  m_ObjectHideFlags: 0
  m_CorrespondingSourceObject: {fileID: 0}
  m_PrefabInstance: {fileID: 0}
  m_PrefabAsset: {fileID: 0}
  serializedVersion: 6
  m_Component:
  - component: {fileID: 232084057}
  - component: {fileID: 232084063}
  - component: {fileID: 232084062}
  - component: {fileID: 232084061}
  - component: {fileID: 232084060}
  - component: {fileID: 232084059}
  - component: {fileID: 232084058}
  m_Layer: 5
  m_Name: Toggle List
  m_TagString: Untagged
  m_Icon: {fileID: 0}
  m_NavMeshLayer: 0
  m_StaticEditorFlags: 0
  m_IsActive: 1
--- !u!224 &232084057
RectTransform:
  m_ObjectHideFlags: 0
  m_CorrespondingSourceObject: {fileID: 0}
  m_PrefabInstance: {fileID: 0}
  m_PrefabAsset: {fileID: 0}
  m_GameObject: {fileID: 232084056}
  m_LocalRotation: {x: -0, y: -0, z: -0, w: 1}
  m_LocalPosition: {x: 0, y: 0, z: 0}
  m_LocalScale: {x: 1, y: 1, z: 1}
  m_Children:
  - {fileID: 425047842}
  - {fileID: 1601003817}
  - {fileID: 204808761}
  - {fileID: 171904563}
  - {fileID: 1407079548}
  m_Father: {fileID: 653593383}
  m_RootOrder: 0
  m_LocalEulerAnglesHint: {x: 0, y: 0, z: 0}
  m_AnchorMin: {x: 0, y: 1}
  m_AnchorMax: {x: 1, y: 1}
  m_AnchoredPosition: {x: 0, y: 0}
  m_SizeDelta: {x: 0, y: 0}
  m_Pivot: {x: 0.49999994, y: 0.9999999}
--- !u!114 &232084058
MonoBehaviour:
  m_ObjectHideFlags: 0
  m_CorrespondingSourceObject: {fileID: 0}
  m_PrefabInstance: {fileID: 0}
  m_PrefabAsset: {fileID: 0}
  m_GameObject: {fileID: 232084056}
  m_Enabled: 1
  m_EditorHideFlags: 0
  m_Script: {fileID: 11500000, guid: 7b3628ac500d9f34294b171a574ddad8, type: 3}
  m_Name: 
  m_EditorClassIdentifier: 
  toggleCollection: {fileID: 232084059}
  targetObjects:
  - {fileID: 7020600567413794099}
  - {fileID: 626655241}
  - {fileID: 365982912235277985}
--- !u!114 &232084059
MonoBehaviour:
  m_ObjectHideFlags: 0
  m_CorrespondingSourceObject: {fileID: 0}
  m_PrefabInstance: {fileID: 0}
  m_PrefabAsset: {fileID: 0}
  m_GameObject: {fileID: 232084056}
  m_Enabled: 1
  m_EditorHideFlags: 0
  m_Script: {fileID: 11500000, guid: a0062122f5920d1449aa2f20c88ee400, type: 3}
  m_Name: 
  m_EditorClassIdentifier: 
  toggles: []
  allowSwitchOff: 0
  currentIndex: 0
  onToggleSelected:
    m_PersistentCalls:
      m_Calls: []
--- !u!114 &232084060
MonoBehaviour:
  m_ObjectHideFlags: 0
  m_CorrespondingSourceObject: {fileID: 0}
  m_PrefabInstance: {fileID: 0}
  m_PrefabAsset: {fileID: 0}
  m_GameObject: {fileID: 232084056}
  m_Enabled: 1
  m_EditorHideFlags: 0
  m_Script: {fileID: 11500000, guid: 59f8146938fff824cb5fd77236b75775, type: 3}
  m_Name: 
  m_EditorClassIdentifier: 
  m_Padding:
    m_Left: 4
    m_Right: 4
    m_Top: 4
    m_Bottom: 4
  m_ChildAlignment: 0
  m_Spacing: 0
  m_ChildForceExpandWidth: 1
  m_ChildForceExpandHeight: 1
  m_ChildControlWidth: 1
  m_ChildControlHeight: 0
  m_ChildScaleWidth: 0
  m_ChildScaleHeight: 0
  m_ReverseArrangement: 0
--- !u!114 &232084061
MonoBehaviour:
  m_ObjectHideFlags: 0
  m_CorrespondingSourceObject: {fileID: 0}
  m_PrefabInstance: {fileID: 0}
  m_PrefabAsset: {fileID: 0}
  m_GameObject: {fileID: 232084056}
  m_Enabled: 1
  m_EditorHideFlags: 0
  m_Script: {fileID: 11500000, guid: 3245ec927659c4140ac4f8d17403cc18, type: 3}
  m_Name: 
  m_EditorClassIdentifier: 
  m_HorizontalFit: 0
  m_VerticalFit: 1
--- !u!114 &232084062
MonoBehaviour:
  m_ObjectHideFlags: 0
  m_CorrespondingSourceObject: {fileID: 0}
  m_PrefabInstance: {fileID: 0}
  m_PrefabAsset: {fileID: 0}
  m_GameObject: {fileID: 232084056}
  m_Enabled: 1
  m_EditorHideFlags: 0
  m_Script: {fileID: 11500000, guid: e4220fa33d0e48745b2cb5c52731e75e, type: 3}
  m_Name: 
  m_EditorClassIdentifier: 
  m_Material: {fileID: 2100000, guid: 65972ebbfd5c529479f9c30fd3ec3f6a, type: 2}
  m_Color: {r: 1, g: 1, b: 1, a: 1}
  m_RaycastTarget: 0
  m_RaycastPadding: {x: 0, y: 0, z: 0, w: 0}
  m_Maskable: 1
  m_OnCullStateChanged:
    m_PersistentCalls:
      m_Calls: []
  radius: 13
  thickness: 2
  wedges: 8
  calculateSmoothEdges: 1
--- !u!222 &232084063
CanvasRenderer:
  m_ObjectHideFlags: 0
  m_CorrespondingSourceObject: {fileID: 0}
  m_PrefabInstance: {fileID: 0}
  m_PrefabAsset: {fileID: 0}
  m_GameObject: {fileID: 232084056}
  m_CullTransparentMesh: 1
--- !u!1001 &233562033
PrefabInstance:
  m_ObjectHideFlags: 0
  serializedVersion: 2
  m_Modification:
    m_TransformParent: {fileID: 626655240}
    m_Modifications:
    - target: {fileID: 7216918420766221479, guid: c6b351a67ceb69140b199996bbbea156, type: 3}
      propertyPath: m_AnchorMax.y
      value: 0
      objectReference: {fileID: 0}
    - target: {fileID: 7216918420766221479, guid: c6b351a67ceb69140b199996bbbea156, type: 3}
      propertyPath: m_AnchorMin.y
      value: 0
      objectReference: {fileID: 0}
    - target: {fileID: 7216918420766221479, guid: c6b351a67ceb69140b199996bbbea156, type: 3}
      propertyPath: m_SizeDelta.x
      value: 0
      objectReference: {fileID: 0}
    - target: {fileID: 7216918420766221479, guid: c6b351a67ceb69140b199996bbbea156, type: 3}
      propertyPath: m_SizeDelta.y
      value: 0
      objectReference: {fileID: 0}
    - target: {fileID: 7216918420766221479, guid: c6b351a67ceb69140b199996bbbea156, type: 3}
      propertyPath: m_AnchoredPosition.x
      value: 0
      objectReference: {fileID: 0}
    - target: {fileID: 7216918420766221479, guid: c6b351a67ceb69140b199996bbbea156, type: 3}
      propertyPath: m_AnchoredPosition.y
      value: 0
      objectReference: {fileID: 0}
    - target: {fileID: 8376646494505211202, guid: c6b351a67ceb69140b199996bbbea156, type: 3}
      propertyPath: m_Name
      value: Action Button (6)
      objectReference: {fileID: 0}
    - target: {fileID: 8376646494505211224, guid: c6b351a67ceb69140b199996bbbea156, type: 3}
      propertyPath: m_Size.x
      value: 32
      objectReference: {fileID: 0}
    - target: {fileID: 8376646494505211224, guid: c6b351a67ceb69140b199996bbbea156, type: 3}
      propertyPath: m_Size.y
      value: 32
      objectReference: {fileID: 0}
    - target: {fileID: 8376646494505211229, guid: c6b351a67ceb69140b199996bbbea156, type: 3}
      propertyPath: m_Pivot.x
      value: 0.5
      objectReference: {fileID: 0}
    - target: {fileID: 8376646494505211229, guid: c6b351a67ceb69140b199996bbbea156, type: 3}
      propertyPath: m_Pivot.y
      value: 0.5
      objectReference: {fileID: 0}
    - target: {fileID: 8376646494505211229, guid: c6b351a67ceb69140b199996bbbea156, type: 3}
      propertyPath: m_RootOrder
      value: 5
      objectReference: {fileID: 0}
    - target: {fileID: 8376646494505211229, guid: c6b351a67ceb69140b199996bbbea156, type: 3}
      propertyPath: m_AnchorMax.x
      value: 0
      objectReference: {fileID: 0}
    - target: {fileID: 8376646494505211229, guid: c6b351a67ceb69140b199996bbbea156, type: 3}
      propertyPath: m_AnchorMax.y
      value: 0
      objectReference: {fileID: 0}
    - target: {fileID: 8376646494505211229, guid: c6b351a67ceb69140b199996bbbea156, type: 3}
      propertyPath: m_AnchorMin.x
      value: 0
      objectReference: {fileID: 0}
    - target: {fileID: 8376646494505211229, guid: c6b351a67ceb69140b199996bbbea156, type: 3}
      propertyPath: m_AnchorMin.y
      value: 0
      objectReference: {fileID: 0}
    - target: {fileID: 8376646494505211229, guid: c6b351a67ceb69140b199996bbbea156, type: 3}
      propertyPath: m_SizeDelta.x
      value: 0
      objectReference: {fileID: 0}
    - target: {fileID: 8376646494505211229, guid: c6b351a67ceb69140b199996bbbea156, type: 3}
      propertyPath: m_SizeDelta.y
      value: 0
      objectReference: {fileID: 0}
    - target: {fileID: 8376646494505211229, guid: c6b351a67ceb69140b199996bbbea156, type: 3}
      propertyPath: m_LocalScale.x
      value: 1
      objectReference: {fileID: 0}
    - target: {fileID: 8376646494505211229, guid: c6b351a67ceb69140b199996bbbea156, type: 3}
      propertyPath: m_LocalScale.y
      value: 1
      objectReference: {fileID: 0}
    - target: {fileID: 8376646494505211229, guid: c6b351a67ceb69140b199996bbbea156, type: 3}
      propertyPath: m_LocalScale.z
      value: 1
      objectReference: {fileID: 0}
    - target: {fileID: 8376646494505211229, guid: c6b351a67ceb69140b199996bbbea156, type: 3}
      propertyPath: m_LocalPosition.x
      value: 0
      objectReference: {fileID: 0}
    - target: {fileID: 8376646494505211229, guid: c6b351a67ceb69140b199996bbbea156, type: 3}
      propertyPath: m_LocalPosition.y
      value: 0
      objectReference: {fileID: 0}
    - target: {fileID: 8376646494505211229, guid: c6b351a67ceb69140b199996bbbea156, type: 3}
      propertyPath: m_LocalPosition.z
      value: 0
      objectReference: {fileID: 0}
    - target: {fileID: 8376646494505211229, guid: c6b351a67ceb69140b199996bbbea156, type: 3}
      propertyPath: m_LocalRotation.w
      value: 1
      objectReference: {fileID: 0}
    - target: {fileID: 8376646494505211229, guid: c6b351a67ceb69140b199996bbbea156, type: 3}
      propertyPath: m_LocalRotation.x
      value: -0
      objectReference: {fileID: 0}
    - target: {fileID: 8376646494505211229, guid: c6b351a67ceb69140b199996bbbea156, type: 3}
      propertyPath: m_LocalRotation.y
      value: -0
      objectReference: {fileID: 0}
    - target: {fileID: 8376646494505211229, guid: c6b351a67ceb69140b199996bbbea156, type: 3}
      propertyPath: m_LocalRotation.z
      value: -0
      objectReference: {fileID: 0}
    - target: {fileID: 8376646494505211229, guid: c6b351a67ceb69140b199996bbbea156, type: 3}
      propertyPath: m_AnchoredPosition.x
      value: 0
      objectReference: {fileID: 0}
    - target: {fileID: 8376646494505211229, guid: c6b351a67ceb69140b199996bbbea156, type: 3}
      propertyPath: m_AnchoredPosition.y
      value: 0
      objectReference: {fileID: 0}
    - target: {fileID: 8376646494505211229, guid: c6b351a67ceb69140b199996bbbea156, type: 3}
      propertyPath: m_LocalEulerAnglesHint.x
      value: 0
      objectReference: {fileID: 0}
    - target: {fileID: 8376646494505211229, guid: c6b351a67ceb69140b199996bbbea156, type: 3}
      propertyPath: m_LocalEulerAnglesHint.y
      value: 0
      objectReference: {fileID: 0}
    - target: {fileID: 8376646494505211229, guid: c6b351a67ceb69140b199996bbbea156, type: 3}
      propertyPath: m_LocalEulerAnglesHint.z
      value: 0
      objectReference: {fileID: 0}
    m_RemovedComponents: []
  m_SourcePrefab: {fileID: 100100000, guid: c6b351a67ceb69140b199996bbbea156, type: 3}
--- !u!1 &276972199
GameObject:
  m_ObjectHideFlags: 0
  m_CorrespondingSourceObject: {fileID: 0}
  m_PrefabInstance: {fileID: 0}
  m_PrefabAsset: {fileID: 0}
  serializedVersion: 6
  m_Component:
  - component: {fileID: 276972200}
  m_Layer: 0
  m_Name: Option Panel
  m_TagString: Untagged
  m_Icon: {fileID: 0}
  m_NavMeshLayer: 0
  m_StaticEditorFlags: 0
  m_IsActive: 1
--- !u!4 &276972200
Transform:
  m_ObjectHideFlags: 0
  m_CorrespondingSourceObject: {fileID: 0}
  m_PrefabInstance: {fileID: 0}
  m_PrefabAsset: {fileID: 0}
<<<<<<< HEAD
  m_GameObject: {fileID: 1947783661}
  m_LocalRotation: {x: 0, y: 0, z: 0, w: 1}
  m_LocalPosition: {x: 0, y: 1.6, z: 1}
=======
  m_GameObject: {fileID: 276972199}
  m_LocalRotation: {x: -0, y: -0, z: -0, w: 1}
  m_LocalPosition: {x: -0.25, y: -0.107, z: 0.003}
>>>>>>> f8a02c09
  m_LocalScale: {x: 1, y: 1, z: 1}
  m_Children:
  - {fileID: 653593383}
  m_Father: {fileID: 1947783662}
  m_RootOrder: 2
  m_LocalEulerAnglesHint: {x: 0, y: 0, z: 0}
--- !u!1 &425047841
GameObject:
  m_ObjectHideFlags: 0
  m_CorrespondingSourceObject: {fileID: 0}
  m_PrefabInstance: {fileID: 0}
  m_PrefabAsset: {fileID: 0}
  serializedVersion: 6
  m_Component:
  - component: {fileID: 425047842}
  - component: {fileID: 425047845}
  - component: {fileID: 425047844}
  - component: {fileID: 425047843}
  m_Layer: 5
  m_Name: Text
  m_TagString: Untagged
  m_Icon: {fileID: 0}
  m_NavMeshLayer: 0
  m_StaticEditorFlags: 0
  m_IsActive: 1
--- !u!224 &425047842
RectTransform:
  m_ObjectHideFlags: 0
  m_CorrespondingSourceObject: {fileID: 0}
  m_PrefabInstance: {fileID: 0}
  m_PrefabAsset: {fileID: 0}
  m_GameObject: {fileID: 425047841}
  m_LocalRotation: {x: -0, y: -0, z: -0, w: 1}
  m_LocalPosition: {x: 0, y: 0, z: -4}
  m_LocalScale: {x: 1, y: 1, z: 1}
  m_Children: []
  m_Father: {fileID: 232084057}
  m_RootOrder: 0
  m_LocalEulerAnglesHint: {x: 0, y: 0, z: 0}
  m_AnchorMin: {x: 0, y: 0}
  m_AnchorMax: {x: 0, y: 0}
  m_AnchoredPosition: {x: 76.07089, y: 0}
  m_SizeDelta: {x: 144.14178, y: 0}
  m_Pivot: {x: 0.5, y: 0.5}
--- !u!114 &425047843
MonoBehaviour:
  m_ObjectHideFlags: 0
  m_CorrespondingSourceObject: {fileID: 0}
  m_PrefabInstance: {fileID: 0}
  m_PrefabAsset: {fileID: 0}
  m_GameObject: {fileID: 425047841}
  m_Enabled: 1
  m_EditorHideFlags: 0
  m_Script: {fileID: 11500000, guid: 3245ec927659c4140ac4f8d17403cc18, type: 3}
  m_Name: 
  m_EditorClassIdentifier: 
  m_HorizontalFit: 0
  m_VerticalFit: 2
--- !u!114 &425047844
MonoBehaviour:
  m_ObjectHideFlags: 0
  m_CorrespondingSourceObject: {fileID: 0}
  m_PrefabInstance: {fileID: 0}
  m_PrefabAsset: {fileID: 0}
  m_GameObject: {fileID: 425047841}
  m_Enabled: 1
  m_EditorHideFlags: 0
  m_Script: {fileID: 11500000, guid: f4688fdb7df04437aeb418b961361dc5, type: 3}
  m_Name: 
  m_EditorClassIdentifier: 
  m_Material: {fileID: 0}
  m_Color: {r: 1, g: 1, b: 1, a: 1}
  m_RaycastTarget: 0
  m_RaycastPadding: {x: 0, y: 0, z: 0, w: 0}
  m_Maskable: 1
  m_OnCullStateChanged:
    m_PersistentCalls:
      m_Calls: []
  m_text: Raise your hand and look at your flat palm.
  m_isRightToLeft: 0
  m_fontAsset: {fileID: 11400000, guid: 533bdd8d5c92b52448ee2ecf7bd828a4, type: 2}
  m_sharedMaterial: {fileID: -1005824763306460071, guid: 533bdd8d5c92b52448ee2ecf7bd828a4, type: 2}
  m_fontSharedMaterials: []
  m_fontMaterial: {fileID: 0}
  m_fontMaterials: []
  m_fontColor32:
    serializedVersion: 2
    rgba: 4294967295
  m_fontColor: {r: 1, g: 1, b: 1, a: 1}
  m_enableVertexGradient: 0
  m_colorMode: 3
  m_fontColorGradient:
    topLeft: {r: 1, g: 1, b: 1, a: 1}
    topRight: {r: 1, g: 1, b: 1, a: 1}
    bottomLeft: {r: 1, g: 1, b: 1, a: 1}
    bottomRight: {r: 1, g: 1, b: 1, a: 1}
  m_fontColorGradientPreset: {fileID: 0}
  m_spriteAsset: {fileID: 0}
  m_tintAllSprites: 0
  m_StyleSheet: {fileID: 0}
  m_TextStyleHashCode: -1183493901
  m_overrideHtmlColors: 0
  m_faceColor:
    serializedVersion: 2
    rgba: 4294967295
  m_fontSize: 12
  m_fontSizeBase: 12
  m_fontWeight: 400
  m_enableAutoSizing: 0
  m_fontSizeMin: 18
  m_fontSizeMax: 72
  m_fontStyle: 0
  m_HorizontalAlignment: 1
  m_VerticalAlignment: 256
  m_textAlignment: 65535
  m_characterSpacing: 0
  m_wordSpacing: 0
  m_lineSpacing: 0
  m_lineSpacingMax: 0
  m_paragraphSpacing: 0
  m_charWidthMaxAdj: 0
  m_enableWordWrapping: 1
  m_wordWrappingRatios: 0.4
  m_overflowMode: 0
  m_linkedTextComponent: {fileID: 0}
  parentLinkedComponent: {fileID: 0}
  m_enableKerning: 1
  m_enableExtraPadding: 0
  checkPaddingRequired: 0
  m_isRichText: 1
  m_parseCtrlCharacters: 1
  m_isOrthographic: 1
  m_isCullingEnabled: 0
  m_horizontalMapping: 0
  m_verticalMapping: 0
  m_uvLineOffset: 0
  m_geometrySortingOrder: 0
  m_IsTextObjectScaleStatic: 0
  m_VertexBufferAutoSizeReduction: 0
  m_useMaxVisibleDescender: 1
  m_pageToDisplay: 1
  m_margin: {x: 10.280308, y: 10.286148, z: 0, w: 6.535471}
  m_isUsingLegacyAnimationComponent: 0
  m_isVolumetricText: 0
  m_hasFontAssetChanged: 0
  m_baseMaterial: {fileID: 0}
  m_maskOffset: {x: 0, y: 0, z: 0, w: 0}
--- !u!222 &425047845
CanvasRenderer:
  m_ObjectHideFlags: 0
  m_CorrespondingSourceObject: {fileID: 0}
  m_PrefabInstance: {fileID: 0}
  m_PrefabAsset: {fileID: 0}
  m_GameObject: {fileID: 425047841}
  m_CullTransparentMesh: 1
--- !u!1001 &525252187
PrefabInstance:
  m_ObjectHideFlags: 0
  serializedVersion: 2
  m_Modification:
    m_TransformParent: {fileID: 0}
    m_Modifications:
    - target: {fileID: 2351505567455720332, guid: 4d7e2f87fefe0ba468719b15288b46e7, type: 3}
      propertyPath: m_RootOrder
      value: 1
      objectReference: {fileID: 0}
    - target: {fileID: 2351505567455720332, guid: 4d7e2f87fefe0ba468719b15288b46e7, type: 3}
      propertyPath: m_LocalEulerAnglesHint.x
      value: 0
      objectReference: {fileID: 0}
    - target: {fileID: 2351505567455720332, guid: 4d7e2f87fefe0ba468719b15288b46e7, type: 3}
      propertyPath: m_LocalEulerAnglesHint.y
      value: 0
      objectReference: {fileID: 0}
    - target: {fileID: 2351505567455720332, guid: 4d7e2f87fefe0ba468719b15288b46e7, type: 3}
      propertyPath: m_LocalEulerAnglesHint.z
      value: 0
      objectReference: {fileID: 0}
    - target: {fileID: 2351505567455720334, guid: 4d7e2f87fefe0ba468719b15288b46e7, type: 3}
      propertyPath: m_Name
      value: MRTK XR Rig
      objectReference: {fileID: 0}
    m_RemovedComponents: []
  m_SourcePrefab: {fileID: 100100000, guid: 4d7e2f87fefe0ba468719b15288b46e7, type: 3}
--- !u!1001 &530525190
PrefabInstance:
  m_ObjectHideFlags: 0
  serializedVersion: 2
  m_Modification:
    m_TransformParent: {fileID: 0}
    m_Modifications:
    - target: {fileID: 2471102458936864900, guid: ad5b753b73e311143a85055b15cea562, type: 3}
      propertyPath: leftControllerSettings.faceTheCamera
      value: 
      objectReference: {fileID: -3464755530298322375, guid: 70b361cf3c037d54896482d1ffd9f999, type: 3}
    - target: {fileID: 2471102458936864900, guid: ad5b753b73e311143a85055b15cea562, type: 3}
      propertyPath: leftControllerSettings.neutralHandshape
      value: 1
      objectReference: {fileID: 0}
    - target: {fileID: 2471102458936864900, guid: ad5b753b73e311143a85055b15cea562, type: 3}
      propertyPath: rightControllerSettings.neutralHandshape
      value: 1
      objectReference: {fileID: 0}
    - target: {fileID: 3493013819197874656, guid: ad5b753b73e311143a85055b15cea562, type: 3}
      propertyPath: m_RootOrder
      value: 2
      objectReference: {fileID: 0}
    - target: {fileID: 3493013819197874656, guid: ad5b753b73e311143a85055b15cea562, type: 3}
      propertyPath: m_LocalEulerAnglesHint.x
      value: 0
      objectReference: {fileID: 0}
    - target: {fileID: 3493013819197874656, guid: ad5b753b73e311143a85055b15cea562, type: 3}
      propertyPath: m_LocalEulerAnglesHint.y
      value: 0
      objectReference: {fileID: 0}
    - target: {fileID: 3493013819197874656, guid: ad5b753b73e311143a85055b15cea562, type: 3}
      propertyPath: m_LocalEulerAnglesHint.z
      value: 0
      objectReference: {fileID: 0}
    - target: {fileID: 7585035320575375756, guid: ad5b753b73e311143a85055b15cea562, type: 3}
      propertyPath: m_Name
      value: MRTKInputSimulator
      objectReference: {fileID: 0}
    - target: {fileID: 7585035320575375756, guid: ad5b753b73e311143a85055b15cea562, type: 3}
      propertyPath: m_IsActive
      value: 1
      objectReference: {fileID: 0}
    m_RemovedComponents: []
  m_SourcePrefab: {fileID: 100100000, guid: ad5b753b73e311143a85055b15cea562, type: 3}
--- !u!1001 &626655238
PrefabInstance:
  m_ObjectHideFlags: 0
  serializedVersion: 2
  m_Modification:
    m_TransformParent: {fileID: 1947783662}
    m_Modifications:
    - target: {fileID: 1947121577341454423, guid: 506cbd034c7d76f45b0ef11fe23b8e53, type: 3}
      propertyPath: m_Name
      value: HandMenu (Medium)
      objectReference: {fileID: 0}
    - target: {fileID: 1947121577341454423, guid: 506cbd034c7d76f45b0ef11fe23b8e53, type: 3}
      propertyPath: m_IsActive
      value: 1
      objectReference: {fileID: 0}
    - target: {fileID: 1947121577341454504, guid: 506cbd034c7d76f45b0ef11fe23b8e53, type: 3}
      propertyPath: m_RootOrder
      value: 5
      objectReference: {fileID: 0}
    - target: {fileID: 1947121577341454504, guid: 506cbd034c7d76f45b0ef11fe23b8e53, type: 3}
      propertyPath: m_LocalPosition.x
      value: -0.0031
      objectReference: {fileID: 0}
    - target: {fileID: 1947121577341454504, guid: 506cbd034c7d76f45b0ef11fe23b8e53, type: 3}
      propertyPath: m_LocalPosition.y
      value: -0.0215
      objectReference: {fileID: 0}
    - target: {fileID: 1947121577341454504, guid: 506cbd034c7d76f45b0ef11fe23b8e53, type: 3}
      propertyPath: m_LocalPosition.z
      value: 0
      objectReference: {fileID: 0}
    - target: {fileID: 1947121577341454504, guid: 506cbd034c7d76f45b0ef11fe23b8e53, type: 3}
      propertyPath: m_LocalRotation.w
      value: 1
      objectReference: {fileID: 0}
    - target: {fileID: 1947121577341454504, guid: 506cbd034c7d76f45b0ef11fe23b8e53, type: 3}
      propertyPath: m_LocalRotation.x
      value: -0
      objectReference: {fileID: 0}
    - target: {fileID: 1947121577341454504, guid: 506cbd034c7d76f45b0ef11fe23b8e53, type: 3}
      propertyPath: m_LocalRotation.y
      value: -0
      objectReference: {fileID: 0}
    - target: {fileID: 1947121577341454504, guid: 506cbd034c7d76f45b0ef11fe23b8e53, type: 3}
      propertyPath: m_LocalRotation.z
      value: -0
      objectReference: {fileID: 0}
    - target: {fileID: 1947121577341454504, guid: 506cbd034c7d76f45b0ef11fe23b8e53, type: 3}
      propertyPath: m_LocalEulerAnglesHint.x
      value: 0
      objectReference: {fileID: 0}
    - target: {fileID: 1947121577341454504, guid: 506cbd034c7d76f45b0ef11fe23b8e53, type: 3}
      propertyPath: m_LocalEulerAnglesHint.y
      value: 0
      objectReference: {fileID: 0}
    - target: {fileID: 1947121577341454504, guid: 506cbd034c7d76f45b0ef11fe23b8e53, type: 3}
      propertyPath: m_LocalEulerAnglesHint.z
      value: 0
      objectReference: {fileID: 0}
    - target: {fileID: 4789772246953526017, guid: 506cbd034c7d76f45b0ef11fe23b8e53, type: 3}
      propertyPath: m_AnchorMax.y
      value: 0
      objectReference: {fileID: 0}
    - target: {fileID: 4789772246953526017, guid: 506cbd034c7d76f45b0ef11fe23b8e53, type: 3}
      propertyPath: m_AnchorMin.y
      value: 0
      objectReference: {fileID: 0}
    - target: {fileID: 4789772246953526017, guid: 506cbd034c7d76f45b0ef11fe23b8e53, type: 3}
      propertyPath: m_SizeDelta.x
      value: 0
      objectReference: {fileID: 0}
    - target: {fileID: 4789772246953526017, guid: 506cbd034c7d76f45b0ef11fe23b8e53, type: 3}
      propertyPath: m_SizeDelta.y
      value: 0
      objectReference: {fileID: 0}
    - target: {fileID: 4789772246953526017, guid: 506cbd034c7d76f45b0ef11fe23b8e53, type: 3}
      propertyPath: m_AnchoredPosition.x
      value: 0
      objectReference: {fileID: 0}
    - target: {fileID: 4789772246953526017, guid: 506cbd034c7d76f45b0ef11fe23b8e53, type: 3}
      propertyPath: m_AnchoredPosition.y
      value: 0
      objectReference: {fileID: 0}
    - target: {fileID: 4820305362186937808, guid: 506cbd034c7d76f45b0ef11fe23b8e53, type: 3}
      propertyPath: m_AnchorMax.y
      value: 0
      objectReference: {fileID: 0}
    - target: {fileID: 4820305362186937808, guid: 506cbd034c7d76f45b0ef11fe23b8e53, type: 3}
      propertyPath: m_AnchorMin.y
      value: 0
      objectReference: {fileID: 0}
    - target: {fileID: 4820305362186937808, guid: 506cbd034c7d76f45b0ef11fe23b8e53, type: 3}
      propertyPath: m_SizeDelta.x
      value: 0
      objectReference: {fileID: 0}
    - target: {fileID: 4820305362186937808, guid: 506cbd034c7d76f45b0ef11fe23b8e53, type: 3}
      propertyPath: m_SizeDelta.y
      value: 0
      objectReference: {fileID: 0}
    - target: {fileID: 4820305362186937808, guid: 506cbd034c7d76f45b0ef11fe23b8e53, type: 3}
      propertyPath: m_AnchoredPosition.x
      value: 0
      objectReference: {fileID: 0}
    - target: {fileID: 4820305362186937808, guid: 506cbd034c7d76f45b0ef11fe23b8e53, type: 3}
      propertyPath: m_AnchoredPosition.y
      value: 0
      objectReference: {fileID: 0}
    - target: {fileID: 4820305362186937813, guid: 506cbd034c7d76f45b0ef11fe23b8e53, type: 3}
      propertyPath: m_Size.x
      value: 32
      objectReference: {fileID: 0}
    - target: {fileID: 4820305362186937813, guid: 506cbd034c7d76f45b0ef11fe23b8e53, type: 3}
      propertyPath: m_Size.y
      value: 32
      objectReference: {fileID: 0}
    - target: {fileID: 5935963046560133883, guid: 506cbd034c7d76f45b0ef11fe23b8e53, type: 3}
      propertyPath: m_AnchorMax.y
      value: 0
      objectReference: {fileID: 0}
    - target: {fileID: 5935963046560133883, guid: 506cbd034c7d76f45b0ef11fe23b8e53, type: 3}
      propertyPath: m_AnchorMin.y
      value: 0
      objectReference: {fileID: 0}
    - target: {fileID: 5935963046560133883, guid: 506cbd034c7d76f45b0ef11fe23b8e53, type: 3}
      propertyPath: m_SizeDelta.x
      value: 0
      objectReference: {fileID: 0}
    - target: {fileID: 5935963046560133883, guid: 506cbd034c7d76f45b0ef11fe23b8e53, type: 3}
      propertyPath: m_SizeDelta.y
      value: 0
      objectReference: {fileID: 0}
    - target: {fileID: 5935963046560133883, guid: 506cbd034c7d76f45b0ef11fe23b8e53, type: 3}
      propertyPath: m_AnchoredPosition.x
      value: 0
      objectReference: {fileID: 0}
    - target: {fileID: 5935963046560133883, guid: 506cbd034c7d76f45b0ef11fe23b8e53, type: 3}
      propertyPath: m_AnchoredPosition.y
      value: 0
      objectReference: {fileID: 0}
    - target: {fileID: 5935963046560133886, guid: 506cbd034c7d76f45b0ef11fe23b8e53, type: 3}
      propertyPath: m_Size.x
      value: 32
      objectReference: {fileID: 0}
    - target: {fileID: 5935963046560133886, guid: 506cbd034c7d76f45b0ef11fe23b8e53, type: 3}
      propertyPath: m_Size.y
      value: 32
      objectReference: {fileID: 0}
    - target: {fileID: 5980037842585211946, guid: 506cbd034c7d76f45b0ef11fe23b8e53, type: 3}
      propertyPath: m_AnchorMax.y
      value: 0
      objectReference: {fileID: 0}
    - target: {fileID: 5980037842585211946, guid: 506cbd034c7d76f45b0ef11fe23b8e53, type: 3}
      propertyPath: m_AnchorMin.y
      value: 0
      objectReference: {fileID: 0}
    - target: {fileID: 5980037842585211946, guid: 506cbd034c7d76f45b0ef11fe23b8e53, type: 3}
      propertyPath: m_SizeDelta.x
      value: 0
      objectReference: {fileID: 0}
    - target: {fileID: 5980037842585211946, guid: 506cbd034c7d76f45b0ef11fe23b8e53, type: 3}
      propertyPath: m_SizeDelta.y
      value: 0
      objectReference: {fileID: 0}
    - target: {fileID: 5980037842585211946, guid: 506cbd034c7d76f45b0ef11fe23b8e53, type: 3}
      propertyPath: m_AnchoredPosition.x
      value: 0
      objectReference: {fileID: 0}
    - target: {fileID: 5980037842585211946, guid: 506cbd034c7d76f45b0ef11fe23b8e53, type: 3}
      propertyPath: m_AnchoredPosition.y
      value: 0
      objectReference: {fileID: 0}
    - target: {fileID: 7002844371585223464, guid: 506cbd034c7d76f45b0ef11fe23b8e53, type: 3}
      propertyPath: m_AnchorMax.y
      value: 0
      objectReference: {fileID: 0}
    - target: {fileID: 7002844371585223464, guid: 506cbd034c7d76f45b0ef11fe23b8e53, type: 3}
      propertyPath: m_AnchorMin.y
      value: 0
      objectReference: {fileID: 0}
    - target: {fileID: 7002844371585223464, guid: 506cbd034c7d76f45b0ef11fe23b8e53, type: 3}
      propertyPath: m_SizeDelta.x
      value: 0
      objectReference: {fileID: 0}
    - target: {fileID: 7002844371585223464, guid: 506cbd034c7d76f45b0ef11fe23b8e53, type: 3}
      propertyPath: m_SizeDelta.y
      value: 0
      objectReference: {fileID: 0}
    - target: {fileID: 7002844371585223464, guid: 506cbd034c7d76f45b0ef11fe23b8e53, type: 3}
      propertyPath: m_AnchoredPosition.x
      value: 0
      objectReference: {fileID: 0}
    - target: {fileID: 7002844371585223464, guid: 506cbd034c7d76f45b0ef11fe23b8e53, type: 3}
      propertyPath: m_AnchoredPosition.y
      value: 0
      objectReference: {fileID: 0}
    - target: {fileID: 7002844371585223469, guid: 506cbd034c7d76f45b0ef11fe23b8e53, type: 3}
      propertyPath: m_Size.x
      value: 32
      objectReference: {fileID: 0}
    - target: {fileID: 7002844371585223469, guid: 506cbd034c7d76f45b0ef11fe23b8e53, type: 3}
      propertyPath: m_Size.y
      value: 32
      objectReference: {fileID: 0}
    - target: {fileID: 7083505145275335002, guid: 506cbd034c7d76f45b0ef11fe23b8e53, type: 3}
      propertyPath: m_SizeDelta.x
      value: 0
      objectReference: {fileID: 0}
    - target: {fileID: 7083505145275335002, guid: 506cbd034c7d76f45b0ef11fe23b8e53, type: 3}
      propertyPath: m_SizeDelta.y
      value: 0
      objectReference: {fileID: 0}
    - target: {fileID: 7083505145275335002, guid: 506cbd034c7d76f45b0ef11fe23b8e53, type: 3}
      propertyPath: m_AnchoredPosition.x
      value: 14.1
      objectReference: {fileID: 0}
    - target: {fileID: 7921129117481357687, guid: 506cbd034c7d76f45b0ef11fe23b8e53, type: 3}
      propertyPath: m_AnchorMax.y
      value: 0
      objectReference: {fileID: 0}
    - target: {fileID: 7921129117481357687, guid: 506cbd034c7d76f45b0ef11fe23b8e53, type: 3}
      propertyPath: m_AnchorMin.y
      value: 0
      objectReference: {fileID: 0}
    - target: {fileID: 7921129117481357687, guid: 506cbd034c7d76f45b0ef11fe23b8e53, type: 3}
      propertyPath: m_SizeDelta.x
      value: 0
      objectReference: {fileID: 0}
    - target: {fileID: 7921129117481357687, guid: 506cbd034c7d76f45b0ef11fe23b8e53, type: 3}
      propertyPath: m_SizeDelta.y
      value: 0
      objectReference: {fileID: 0}
    - target: {fileID: 7921129117481357687, guid: 506cbd034c7d76f45b0ef11fe23b8e53, type: 3}
      propertyPath: m_AnchoredPosition.x
      value: 0
      objectReference: {fileID: 0}
    - target: {fileID: 7921129117481357687, guid: 506cbd034c7d76f45b0ef11fe23b8e53, type: 3}
      propertyPath: m_AnchoredPosition.y
      value: 0
      objectReference: {fileID: 0}
    - target: {fileID: 8158111646121802450, guid: 506cbd034c7d76f45b0ef11fe23b8e53, type: 3}
      propertyPath: m_AnchorMax.y
      value: 0
      objectReference: {fileID: 0}
    - target: {fileID: 8158111646121802450, guid: 506cbd034c7d76f45b0ef11fe23b8e53, type: 3}
      propertyPath: m_AnchorMin.y
      value: 0
      objectReference: {fileID: 0}
    - target: {fileID: 8158111646121802450, guid: 506cbd034c7d76f45b0ef11fe23b8e53, type: 3}
      propertyPath: m_SizeDelta.x
      value: 0
      objectReference: {fileID: 0}
    - target: {fileID: 8158111646121802450, guid: 506cbd034c7d76f45b0ef11fe23b8e53, type: 3}
      propertyPath: m_SizeDelta.y
      value: 0
      objectReference: {fileID: 0}
    - target: {fileID: 8158111646121802450, guid: 506cbd034c7d76f45b0ef11fe23b8e53, type: 3}
      propertyPath: m_AnchoredPosition.x
      value: 0
      objectReference: {fileID: 0}
    - target: {fileID: 8158111646121802450, guid: 506cbd034c7d76f45b0ef11fe23b8e53, type: 3}
      propertyPath: m_AnchoredPosition.y
      value: 0
      objectReference: {fileID: 0}
    - target: {fileID: 8770205039056191355, guid: 506cbd034c7d76f45b0ef11fe23b8e53, type: 3}
      propertyPath: m_ConstraintCount
      value: 2
      objectReference: {fileID: 0}
    - target: {fileID: 9076431640829730952, guid: 506cbd034c7d76f45b0ef11fe23b8e53, type: 3}
      propertyPath: m_Size.x
      value: 32
      objectReference: {fileID: 0}
    - target: {fileID: 9076431640829730952, guid: 506cbd034c7d76f45b0ef11fe23b8e53, type: 3}
      propertyPath: m_Size.y
      value: 32
      objectReference: {fileID: 0}
    - target: {fileID: 9076431640829730957, guid: 506cbd034c7d76f45b0ef11fe23b8e53, type: 3}
      propertyPath: m_AnchorMax.y
      value: 0
      objectReference: {fileID: 0}
    - target: {fileID: 9076431640829730957, guid: 506cbd034c7d76f45b0ef11fe23b8e53, type: 3}
      propertyPath: m_AnchorMin.y
      value: 0
      objectReference: {fileID: 0}
    - target: {fileID: 9076431640829730957, guid: 506cbd034c7d76f45b0ef11fe23b8e53, type: 3}
      propertyPath: m_SizeDelta.x
      value: 0
      objectReference: {fileID: 0}
    - target: {fileID: 9076431640829730957, guid: 506cbd034c7d76f45b0ef11fe23b8e53, type: 3}
      propertyPath: m_SizeDelta.y
      value: 0
      objectReference: {fileID: 0}
    - target: {fileID: 9076431640829730957, guid: 506cbd034c7d76f45b0ef11fe23b8e53, type: 3}
      propertyPath: m_AnchoredPosition.x
      value: 0
      objectReference: {fileID: 0}
    - target: {fileID: 9076431640829730957, guid: 506cbd034c7d76f45b0ef11fe23b8e53, type: 3}
      propertyPath: m_AnchoredPosition.y
      value: 0
      objectReference: {fileID: 0}
    m_RemovedComponents: []
  m_SourcePrefab: {fileID: 100100000, guid: 506cbd034c7d76f45b0ef11fe23b8e53, type: 3}
--- !u!4 &626655239 stripped
Transform:
  m_CorrespondingSourceObject: {fileID: 1947121577341454504, guid: 506cbd034c7d76f45b0ef11fe23b8e53, type: 3}
  m_PrefabInstance: {fileID: 626655238}
  m_PrefabAsset: {fileID: 0}
--- !u!224 &626655240 stripped
RectTransform:
  m_CorrespondingSourceObject: {fileID: 7083505145275335002, guid: 506cbd034c7d76f45b0ef11fe23b8e53, type: 3}
  m_PrefabInstance: {fileID: 626655238}
  m_PrefabAsset: {fileID: 0}
--- !u!1 &626655241 stripped
GameObject:
  m_CorrespondingSourceObject: {fileID: 1947121577341454423, guid: 506cbd034c7d76f45b0ef11fe23b8e53, type: 3}
  m_PrefabInstance: {fileID: 626655238}
  m_PrefabAsset: {fileID: 0}
--- !u!1001 &642451550
PrefabInstance:
  m_ObjectHideFlags: 0
  serializedVersion: 2
  m_Modification:
    m_TransformParent: {fileID: 626655240}
    m_Modifications:
    - target: {fileID: 7216918420766221479, guid: c6b351a67ceb69140b199996bbbea156, type: 3}
      propertyPath: m_AnchorMax.y
      value: 0
      objectReference: {fileID: 0}
    - target: {fileID: 7216918420766221479, guid: c6b351a67ceb69140b199996bbbea156, type: 3}
      propertyPath: m_AnchorMin.y
      value: 0
      objectReference: {fileID: 0}
    - target: {fileID: 7216918420766221479, guid: c6b351a67ceb69140b199996bbbea156, type: 3}
      propertyPath: m_SizeDelta.x
      value: 0
      objectReference: {fileID: 0}
    - target: {fileID: 7216918420766221479, guid: c6b351a67ceb69140b199996bbbea156, type: 3}
      propertyPath: m_SizeDelta.y
      value: 0
      objectReference: {fileID: 0}
    - target: {fileID: 7216918420766221479, guid: c6b351a67ceb69140b199996bbbea156, type: 3}
      propertyPath: m_AnchoredPosition.x
      value: 0
      objectReference: {fileID: 0}
    - target: {fileID: 7216918420766221479, guid: c6b351a67ceb69140b199996bbbea156, type: 3}
      propertyPath: m_AnchoredPosition.y
      value: 0
      objectReference: {fileID: 0}
    - target: {fileID: 8376646494505211202, guid: c6b351a67ceb69140b199996bbbea156, type: 3}
      propertyPath: m_Name
      value: Action Button (5)
      objectReference: {fileID: 0}
    - target: {fileID: 8376646494505211224, guid: c6b351a67ceb69140b199996bbbea156, type: 3}
      propertyPath: m_Size.x
      value: 32
      objectReference: {fileID: 0}
    - target: {fileID: 8376646494505211224, guid: c6b351a67ceb69140b199996bbbea156, type: 3}
      propertyPath: m_Size.y
      value: 32
      objectReference: {fileID: 0}
    - target: {fileID: 8376646494505211229, guid: c6b351a67ceb69140b199996bbbea156, type: 3}
      propertyPath: m_Pivot.x
      value: 0.5
      objectReference: {fileID: 0}
    - target: {fileID: 8376646494505211229, guid: c6b351a67ceb69140b199996bbbea156, type: 3}
      propertyPath: m_Pivot.y
      value: 0.5
      objectReference: {fileID: 0}
    - target: {fileID: 8376646494505211229, guid: c6b351a67ceb69140b199996bbbea156, type: 3}
      propertyPath: m_RootOrder
      value: 4
      objectReference: {fileID: 0}
    - target: {fileID: 8376646494505211229, guid: c6b351a67ceb69140b199996bbbea156, type: 3}
      propertyPath: m_AnchorMax.x
      value: 0
      objectReference: {fileID: 0}
    - target: {fileID: 8376646494505211229, guid: c6b351a67ceb69140b199996bbbea156, type: 3}
      propertyPath: m_AnchorMax.y
      value: 0
      objectReference: {fileID: 0}
    - target: {fileID: 8376646494505211229, guid: c6b351a67ceb69140b199996bbbea156, type: 3}
      propertyPath: m_AnchorMin.x
      value: 0
      objectReference: {fileID: 0}
    - target: {fileID: 8376646494505211229, guid: c6b351a67ceb69140b199996bbbea156, type: 3}
      propertyPath: m_AnchorMin.y
      value: 0
      objectReference: {fileID: 0}
    - target: {fileID: 8376646494505211229, guid: c6b351a67ceb69140b199996bbbea156, type: 3}
      propertyPath: m_SizeDelta.x
      value: 0
      objectReference: {fileID: 0}
    - target: {fileID: 8376646494505211229, guid: c6b351a67ceb69140b199996bbbea156, type: 3}
      propertyPath: m_SizeDelta.y
      value: 0
      objectReference: {fileID: 0}
    - target: {fileID: 8376646494505211229, guid: c6b351a67ceb69140b199996bbbea156, type: 3}
      propertyPath: m_LocalScale.x
      value: 1
      objectReference: {fileID: 0}
    - target: {fileID: 8376646494505211229, guid: c6b351a67ceb69140b199996bbbea156, type: 3}
      propertyPath: m_LocalScale.y
      value: 1
      objectReference: {fileID: 0}
    - target: {fileID: 8376646494505211229, guid: c6b351a67ceb69140b199996bbbea156, type: 3}
      propertyPath: m_LocalScale.z
      value: 1
      objectReference: {fileID: 0}
    - target: {fileID: 8376646494505211229, guid: c6b351a67ceb69140b199996bbbea156, type: 3}
      propertyPath: m_LocalPosition.x
      value: 0
      objectReference: {fileID: 0}
    - target: {fileID: 8376646494505211229, guid: c6b351a67ceb69140b199996bbbea156, type: 3}
      propertyPath: m_LocalPosition.y
      value: 0
      objectReference: {fileID: 0}
    - target: {fileID: 8376646494505211229, guid: c6b351a67ceb69140b199996bbbea156, type: 3}
      propertyPath: m_LocalPosition.z
      value: 0
      objectReference: {fileID: 0}
    - target: {fileID: 8376646494505211229, guid: c6b351a67ceb69140b199996bbbea156, type: 3}
      propertyPath: m_LocalRotation.w
      value: 1
      objectReference: {fileID: 0}
    - target: {fileID: 8376646494505211229, guid: c6b351a67ceb69140b199996bbbea156, type: 3}
      propertyPath: m_LocalRotation.x
      value: -0
      objectReference: {fileID: 0}
    - target: {fileID: 8376646494505211229, guid: c6b351a67ceb69140b199996bbbea156, type: 3}
      propertyPath: m_LocalRotation.y
      value: -0
      objectReference: {fileID: 0}
    - target: {fileID: 8376646494505211229, guid: c6b351a67ceb69140b199996bbbea156, type: 3}
      propertyPath: m_LocalRotation.z
      value: -0
      objectReference: {fileID: 0}
    - target: {fileID: 8376646494505211229, guid: c6b351a67ceb69140b199996bbbea156, type: 3}
      propertyPath: m_AnchoredPosition.x
      value: 0
      objectReference: {fileID: 0}
    - target: {fileID: 8376646494505211229, guid: c6b351a67ceb69140b199996bbbea156, type: 3}
      propertyPath: m_AnchoredPosition.y
      value: 0
      objectReference: {fileID: 0}
    - target: {fileID: 8376646494505211229, guid: c6b351a67ceb69140b199996bbbea156, type: 3}
      propertyPath: m_LocalEulerAnglesHint.x
      value: 0
      objectReference: {fileID: 0}
    - target: {fileID: 8376646494505211229, guid: c6b351a67ceb69140b199996bbbea156, type: 3}
      propertyPath: m_LocalEulerAnglesHint.y
      value: 0
      objectReference: {fileID: 0}
    - target: {fileID: 8376646494505211229, guid: c6b351a67ceb69140b199996bbbea156, type: 3}
      propertyPath: m_LocalEulerAnglesHint.z
      value: 0
      objectReference: {fileID: 0}
    m_RemovedComponents: []
  m_SourcePrefab: {fileID: 100100000, guid: c6b351a67ceb69140b199996bbbea156, type: 3}
--- !u!1 &653593382
GameObject:
  m_ObjectHideFlags: 0
  m_CorrespondingSourceObject: {fileID: 0}
  m_PrefabInstance: {fileID: 0}
  m_PrefabAsset: {fileID: 0}
  serializedVersion: 6
  m_Component:
  - component: {fileID: 653593383}
  - component: {fileID: 653593386}
  - component: {fileID: 653593385}
  - component: {fileID: 653593384}
  m_Layer: 0
  m_Name: Canvas
  m_TagString: Untagged
  m_Icon: {fileID: 0}
  m_NavMeshLayer: 0
  m_StaticEditorFlags: 0
  m_IsActive: 1
--- !u!224 &653593383
RectTransform:
  m_ObjectHideFlags: 0
  m_CorrespondingSourceObject: {fileID: 0}
  m_PrefabInstance: {fileID: 0}
  m_PrefabAsset: {fileID: 0}
  m_GameObject: {fileID: 653593382}
  m_LocalRotation: {x: -0, y: -0, z: -0, w: 1}
  m_LocalPosition: {x: 0, y: 0, z: 0}
  m_LocalScale: {x: 0.001, y: 0.001, z: 0.001}
  m_Children:
  - {fileID: 232084057}
  m_Father: {fileID: 276972200}
  m_RootOrder: 0
  m_LocalEulerAnglesHint: {x: 0, y: 0, z: 0}
  m_AnchorMin: {x: 0, y: 0}
  m_AnchorMax: {x: 0, y: 0}
  m_AnchoredPosition: {x: -0.0055, y: 0.1096}
  m_SizeDelta: {x: 152.14178, y: 284.23373}
  m_Pivot: {x: 0.5, y: 0.5}
--- !u!114 &653593384
MonoBehaviour:
  m_ObjectHideFlags: 0
  m_CorrespondingSourceObject: {fileID: 0}
  m_PrefabInstance: {fileID: 0}
  m_PrefabAsset: {fileID: 0}
  m_GameObject: {fileID: 653593382}
  m_Enabled: 1
  m_EditorHideFlags: 0
  m_Script: {fileID: 11500000, guid: dc42784cf147c0c48a680349fa168899, type: 3}
  m_Name: 
  m_EditorClassIdentifier: 
  m_IgnoreReversedGraphics: 1
  m_BlockingObjects: 0
  m_BlockingMask:
    serializedVersion: 2
    m_Bits: 4294967295
--- !u!114 &653593385
MonoBehaviour:
  m_ObjectHideFlags: 0
  m_CorrespondingSourceObject: {fileID: 0}
  m_PrefabInstance: {fileID: 0}
  m_PrefabAsset: {fileID: 0}
  m_GameObject: {fileID: 653593382}
  m_Enabled: 1
  m_EditorHideFlags: 0
  m_Script: {fileID: 11500000, guid: 0cd44c1031e13a943bb63640046fad76, type: 3}
  m_Name: 
  m_EditorClassIdentifier: 
  m_UiScaleMode: 0
  m_ReferencePixelsPerUnit: 100
  m_ScaleFactor: 1
  m_ReferenceResolution: {x: 800, y: 600}
  m_ScreenMatchMode: 0
  m_MatchWidthOrHeight: 0
  m_PhysicalUnit: 3
  m_FallbackScreenDPI: 96
  m_DefaultSpriteDPI: 96
  m_DynamicPixelsPerUnit: 1
  m_PresetInfoIsWorld: 1
--- !u!223 &653593386
Canvas:
  m_ObjectHideFlags: 0
  m_CorrespondingSourceObject: {fileID: 0}
  m_PrefabInstance: {fileID: 0}
  m_PrefabAsset: {fileID: 0}
  m_GameObject: {fileID: 653593382}
  m_Enabled: 1
  serializedVersion: 3
  m_RenderMode: 2
  m_Camera: {fileID: 0}
  m_PlaneDistance: 100
  m_PixelPerfect: 0
  m_ReceivesEvents: 1
  m_OverrideSorting: 0
  m_OverridePixelPerfect: 0
  m_SortingBucketNormalizedSize: 0
  m_AdditionalShaderChannelsFlag: 31
  m_SortingLayerID: 0
  m_SortingOrder: 0
  m_TargetDisplay: 0
--- !u!1 &705507993
GameObject:
  m_ObjectHideFlags: 0
  m_CorrespondingSourceObject: {fileID: 0}
  m_PrefabInstance: {fileID: 0}
  m_PrefabAsset: {fileID: 0}
  serializedVersion: 6
  m_Component:
  - component: {fileID: 705507995}
  - component: {fileID: 705507994}
  m_Layer: 0
  m_Name: Directional Light
  m_TagString: Untagged
  m_Icon: {fileID: 0}
  m_NavMeshLayer: 0
  m_StaticEditorFlags: 0
  m_IsActive: 1
--- !u!108 &705507994
Light:
  m_ObjectHideFlags: 0
  m_CorrespondingSourceObject: {fileID: 0}
  m_PrefabInstance: {fileID: 0}
  m_PrefabAsset: {fileID: 0}
  m_GameObject: {fileID: 705507993}
  m_Enabled: 1
  serializedVersion: 10
  m_Type: 1
  m_Shape: 0
  m_Color: {r: 1, g: 0.95686275, b: 0.8392157, a: 1}
  m_Intensity: 1
  m_Range: 10
  m_SpotAngle: 30
  m_InnerSpotAngle: 21.80208
  m_CookieSize: 10
  m_Shadows:
    m_Type: 2
    m_Resolution: -1
    m_CustomResolution: -1
    m_Strength: 1
    m_Bias: 0.05
    m_NormalBias: 0.4
    m_NearPlane: 0.2
    m_CullingMatrixOverride:
      e00: 1
      e01: 0
      e02: 0
      e03: 0
      e10: 0
      e11: 1
      e12: 0
      e13: 0
      e20: 0
      e21: 0
      e22: 1
      e23: 0
      e30: 0
      e31: 0
      e32: 0
      e33: 1
    m_UseCullingMatrixOverride: 0
  m_Cookie: {fileID: 0}
  m_DrawHalo: 0
  m_Flare: {fileID: 0}
  m_RenderMode: 0
  m_CullingMask:
    serializedVersion: 2
    m_Bits: 4294967295
  m_RenderingLayerMask: 1
  m_Lightmapping: 1
  m_LightShadowCasterMode: 0
  m_AreaSize: {x: 1, y: 1}
  m_BounceIntensity: 1
  m_ColorTemperature: 6570
  m_UseColorTemperature: 0
  m_BoundingSphereOverride: {x: 0, y: 0, z: 0, w: 0}
  m_UseBoundingSphereOverride: 0
  m_UseViewFrustumForShadowCasterCull: 1
  m_ShadowRadius: 0
  m_ShadowAngle: 0
--- !u!4 &705507995
Transform:
  m_ObjectHideFlags: 0
  m_CorrespondingSourceObject: {fileID: 0}
  m_PrefabInstance: {fileID: 0}
  m_PrefabAsset: {fileID: 0}
  m_GameObject: {fileID: 705507993}
  m_LocalRotation: {x: 0.40821788, y: -0.23456968, z: 0.10938163, w: 0.8754261}
  m_LocalPosition: {x: 0, y: 3, z: 0}
  m_LocalScale: {x: 1, y: 1, z: 1}
  m_Children: []
  m_Father: {fileID: 0}
  m_RootOrder: 0
  m_LocalEulerAnglesHint: {x: 50, y: -30, z: 0}
--- !u!4 &735511181 stripped
Transform:
  m_CorrespondingSourceObject: {fileID: 7781529056550460865, guid: c07c4bd04b45c014fad0e3cd30747f06, type: 3}
  m_PrefabInstance: {fileID: 771189643}
  m_PrefabAsset: {fileID: 0}
--- !u!1001 &771189643
PrefabInstance:
  m_ObjectHideFlags: 0
  serializedVersion: 2
  m_Modification:
    m_TransformParent: {fileID: 0}
    m_Modifications:
    - target: {fileID: 7781529056550460865, guid: c07c4bd04b45c014fad0e3cd30747f06, type: 3}
      propertyPath: m_RootOrder
      value: 4
      objectReference: {fileID: 0}
    - target: {fileID: 7781529056550460865, guid: c07c4bd04b45c014fad0e3cd30747f06, type: 3}
      propertyPath: m_LocalPosition.x
      value: 0
      objectReference: {fileID: 0}
    - target: {fileID: 7781529056550460865, guid: c07c4bd04b45c014fad0e3cd30747f06, type: 3}
      propertyPath: m_LocalPosition.y
      value: 0
      objectReference: {fileID: 0}
    - target: {fileID: 7781529056550460865, guid: c07c4bd04b45c014fad0e3cd30747f06, type: 3}
      propertyPath: m_LocalPosition.z
      value: 0
      objectReference: {fileID: 0}
    - target: {fileID: 7781529056550460865, guid: c07c4bd04b45c014fad0e3cd30747f06, type: 3}
      propertyPath: m_LocalRotation.w
      value: 1
      objectReference: {fileID: 0}
    - target: {fileID: 7781529056550460865, guid: c07c4bd04b45c014fad0e3cd30747f06, type: 3}
      propertyPath: m_LocalRotation.x
      value: 0
      objectReference: {fileID: 0}
    - target: {fileID: 7781529056550460865, guid: c07c4bd04b45c014fad0e3cd30747f06, type: 3}
      propertyPath: m_LocalRotation.y
      value: 0
      objectReference: {fileID: 0}
    - target: {fileID: 7781529056550460865, guid: c07c4bd04b45c014fad0e3cd30747f06, type: 3}
      propertyPath: m_LocalRotation.z
      value: 0
      objectReference: {fileID: 0}
    - target: {fileID: 7781529056550460865, guid: c07c4bd04b45c014fad0e3cd30747f06, type: 3}
      propertyPath: m_LocalEulerAnglesHint.x
      value: 0
      objectReference: {fileID: 0}
    - target: {fileID: 7781529056550460865, guid: c07c4bd04b45c014fad0e3cd30747f06, type: 3}
      propertyPath: m_LocalEulerAnglesHint.y
      value: 0
      objectReference: {fileID: 0}
    - target: {fileID: 7781529056550460865, guid: c07c4bd04b45c014fad0e3cd30747f06, type: 3}
      propertyPath: m_LocalEulerAnglesHint.z
      value: 0
      objectReference: {fileID: 0}
    - target: {fileID: 7781529056550460866, guid: c07c4bd04b45c014fad0e3cd30747f06, type: 3}
      propertyPath: m_Name
      value: SimpleProfiler
      objectReference: {fileID: 0}
    - target: {fileID: 7781529056550460866, guid: c07c4bd04b45c014fad0e3cd30747f06, type: 3}
      propertyPath: m_IsActive
      value: 0
      objectReference: {fileID: 0}
    m_RemovedComponents: []
  m_SourcePrefab: {fileID: 100100000, guid: c07c4bd04b45c014fad0e3cd30747f06, type: 3}
--- !u!1001 &952597135
PrefabInstance:
  m_ObjectHideFlags: 0
  serializedVersion: 2
  m_Modification:
    m_TransformParent: {fileID: 626655240}
    m_Modifications:
    - target: {fileID: 7216918420766221479, guid: c6b351a67ceb69140b199996bbbea156, type: 3}
      propertyPath: m_AnchorMax.y
      value: 0
      objectReference: {fileID: 0}
    - target: {fileID: 7216918420766221479, guid: c6b351a67ceb69140b199996bbbea156, type: 3}
      propertyPath: m_AnchorMin.y
      value: 0
      objectReference: {fileID: 0}
    - target: {fileID: 7216918420766221479, guid: c6b351a67ceb69140b199996bbbea156, type: 3}
      propertyPath: m_SizeDelta.x
      value: 0
      objectReference: {fileID: 0}
    - target: {fileID: 7216918420766221479, guid: c6b351a67ceb69140b199996bbbea156, type: 3}
      propertyPath: m_SizeDelta.y
      value: 0
      objectReference: {fileID: 0}
    - target: {fileID: 7216918420766221479, guid: c6b351a67ceb69140b199996bbbea156, type: 3}
      propertyPath: m_AnchoredPosition.x
      value: 0
      objectReference: {fileID: 0}
    - target: {fileID: 7216918420766221479, guid: c6b351a67ceb69140b199996bbbea156, type: 3}
      propertyPath: m_AnchoredPosition.y
      value: 0
      objectReference: {fileID: 0}
    - target: {fileID: 8376646494505211202, guid: c6b351a67ceb69140b199996bbbea156, type: 3}
      propertyPath: m_Name
      value: Action Button (8)
      objectReference: {fileID: 0}
    - target: {fileID: 8376646494505211224, guid: c6b351a67ceb69140b199996bbbea156, type: 3}
      propertyPath: m_Size.x
      value: 32
      objectReference: {fileID: 0}
    - target: {fileID: 8376646494505211224, guid: c6b351a67ceb69140b199996bbbea156, type: 3}
      propertyPath: m_Size.y
      value: 32
      objectReference: {fileID: 0}
    - target: {fileID: 8376646494505211229, guid: c6b351a67ceb69140b199996bbbea156, type: 3}
      propertyPath: m_Pivot.x
      value: 0.5
      objectReference: {fileID: 0}
    - target: {fileID: 8376646494505211229, guid: c6b351a67ceb69140b199996bbbea156, type: 3}
      propertyPath: m_Pivot.y
      value: 0.5
      objectReference: {fileID: 0}
    - target: {fileID: 8376646494505211229, guid: c6b351a67ceb69140b199996bbbea156, type: 3}
      propertyPath: m_RootOrder
      value: 7
      objectReference: {fileID: 0}
    - target: {fileID: 8376646494505211229, guid: c6b351a67ceb69140b199996bbbea156, type: 3}
      propertyPath: m_AnchorMax.x
      value: 0
      objectReference: {fileID: 0}
    - target: {fileID: 8376646494505211229, guid: c6b351a67ceb69140b199996bbbea156, type: 3}
      propertyPath: m_AnchorMax.y
      value: 0
      objectReference: {fileID: 0}
    - target: {fileID: 8376646494505211229, guid: c6b351a67ceb69140b199996bbbea156, type: 3}
      propertyPath: m_AnchorMin.x
      value: 0
      objectReference: {fileID: 0}
    - target: {fileID: 8376646494505211229, guid: c6b351a67ceb69140b199996bbbea156, type: 3}
      propertyPath: m_AnchorMin.y
      value: 0
      objectReference: {fileID: 0}
    - target: {fileID: 8376646494505211229, guid: c6b351a67ceb69140b199996bbbea156, type: 3}
      propertyPath: m_SizeDelta.x
      value: 0
      objectReference: {fileID: 0}
    - target: {fileID: 8376646494505211229, guid: c6b351a67ceb69140b199996bbbea156, type: 3}
      propertyPath: m_SizeDelta.y
      value: 0
      objectReference: {fileID: 0}
    - target: {fileID: 8376646494505211229, guid: c6b351a67ceb69140b199996bbbea156, type: 3}
      propertyPath: m_LocalScale.x
      value: 1
      objectReference: {fileID: 0}
    - target: {fileID: 8376646494505211229, guid: c6b351a67ceb69140b199996bbbea156, type: 3}
      propertyPath: m_LocalScale.y
      value: 1
      objectReference: {fileID: 0}
    - target: {fileID: 8376646494505211229, guid: c6b351a67ceb69140b199996bbbea156, type: 3}
      propertyPath: m_LocalScale.z
      value: 1
      objectReference: {fileID: 0}
    - target: {fileID: 8376646494505211229, guid: c6b351a67ceb69140b199996bbbea156, type: 3}
      propertyPath: m_LocalPosition.x
      value: 0
      objectReference: {fileID: 0}
    - target: {fileID: 8376646494505211229, guid: c6b351a67ceb69140b199996bbbea156, type: 3}
      propertyPath: m_LocalPosition.y
      value: 0
      objectReference: {fileID: 0}
    - target: {fileID: 8376646494505211229, guid: c6b351a67ceb69140b199996bbbea156, type: 3}
      propertyPath: m_LocalPosition.z
      value: 0
      objectReference: {fileID: 0}
    - target: {fileID: 8376646494505211229, guid: c6b351a67ceb69140b199996bbbea156, type: 3}
      propertyPath: m_LocalRotation.w
      value: 1
      objectReference: {fileID: 0}
    - target: {fileID: 8376646494505211229, guid: c6b351a67ceb69140b199996bbbea156, type: 3}
      propertyPath: m_LocalRotation.x
      value: -0
      objectReference: {fileID: 0}
    - target: {fileID: 8376646494505211229, guid: c6b351a67ceb69140b199996bbbea156, type: 3}
      propertyPath: m_LocalRotation.y
      value: -0
      objectReference: {fileID: 0}
    - target: {fileID: 8376646494505211229, guid: c6b351a67ceb69140b199996bbbea156, type: 3}
      propertyPath: m_LocalRotation.z
      value: -0
      objectReference: {fileID: 0}
    - target: {fileID: 8376646494505211229, guid: c6b351a67ceb69140b199996bbbea156, type: 3}
      propertyPath: m_AnchoredPosition.x
      value: 0
      objectReference: {fileID: 0}
    - target: {fileID: 8376646494505211229, guid: c6b351a67ceb69140b199996bbbea156, type: 3}
      propertyPath: m_AnchoredPosition.y
      value: 0
      objectReference: {fileID: 0}
    - target: {fileID: 8376646494505211229, guid: c6b351a67ceb69140b199996bbbea156, type: 3}
      propertyPath: m_LocalEulerAnglesHint.x
      value: 0
      objectReference: {fileID: 0}
    - target: {fileID: 8376646494505211229, guid: c6b351a67ceb69140b199996bbbea156, type: 3}
      propertyPath: m_LocalEulerAnglesHint.y
      value: 0
      objectReference: {fileID: 0}
    - target: {fileID: 8376646494505211229, guid: c6b351a67ceb69140b199996bbbea156, type: 3}
      propertyPath: m_LocalEulerAnglesHint.z
      value: 0
      objectReference: {fileID: 0}
    m_RemovedComponents: []
  m_SourcePrefab: {fileID: 100100000, guid: c6b351a67ceb69140b199996bbbea156, type: 3}
--- !u!1 &1160405537
GameObject:
  m_ObjectHideFlags: 0
  m_CorrespondingSourceObject: {fileID: 0}
  m_PrefabInstance: {fileID: 0}
  m_PrefabAsset: {fileID: 0}
  serializedVersion: 6
  m_Component:
  - component: {fileID: 1160405540}
  - component: {fileID: 1160405539}
  - component: {fileID: 1160405538}
  m_Layer: 0
  m_Name: EventSystem
  m_TagString: Untagged
  m_Icon: {fileID: 0}
  m_NavMeshLayer: 0
  m_StaticEditorFlags: 0
  m_IsActive: 1
--- !u!114 &1160405538
MonoBehaviour:
  m_ObjectHideFlags: 0
  m_CorrespondingSourceObject: {fileID: 0}
  m_PrefabInstance: {fileID: 0}
  m_PrefabAsset: {fileID: 0}
  m_GameObject: {fileID: 1160405537}
  m_Enabled: 1
  m_EditorHideFlags: 0
  m_Script: {fileID: 11500000, guid: 4f231c4fb786f3946a6b90b886c48677, type: 3}
  m_Name: 
  m_EditorClassIdentifier: 
  m_HorizontalAxis: Horizontal
  m_VerticalAxis: Vertical
  m_SubmitButton: Submit
  m_CancelButton: Cancel
  m_InputActionsPerSecond: 10
  m_RepeatDelay: 0.5
  m_ForceModuleActive: 0
--- !u!114 &1160405539
MonoBehaviour:
  m_ObjectHideFlags: 0
  m_CorrespondingSourceObject: {fileID: 0}
  m_PrefabInstance: {fileID: 0}
  m_PrefabAsset: {fileID: 0}
  m_GameObject: {fileID: 1160405537}
  m_Enabled: 1
  m_EditorHideFlags: 0
  m_Script: {fileID: 11500000, guid: 76c392e42b5098c458856cdf6ecaaaa1, type: 3}
  m_Name: 
  m_EditorClassIdentifier: 
  m_FirstSelected: {fileID: 0}
  m_sendNavigationEvents: 1
  m_DragThreshold: 10
--- !u!4 &1160405540
Transform:
  m_ObjectHideFlags: 0
  m_CorrespondingSourceObject: {fileID: 0}
  m_PrefabInstance: {fileID: 0}
  m_PrefabAsset: {fileID: 0}
  m_GameObject: {fileID: 1160405537}
  m_LocalRotation: {x: 0, y: 0, z: 0, w: 1}
  m_LocalPosition: {x: 0, y: 0, z: 0}
  m_LocalScale: {x: 1, y: 1, z: 1}
  m_Children: []
  m_Father: {fileID: 0}
  m_RootOrder: 3
  m_LocalEulerAnglesHint: {x: 0, y: 0, z: 0}
--- !u!1001 &1170466718
PrefabInstance:
  m_ObjectHideFlags: 0
  serializedVersion: 2
  m_Modification:
    m_TransformParent: {fileID: 1947783662}
    m_Modifications:
    - target: {fileID: 566361764857432160, guid: e8c3ea3c1046f8b4bbd682c2b7a0e4fe, type: 3}
      propertyPath: m_SizeDelta.x
      value: 153.3
      objectReference: {fileID: 0}
    - target: {fileID: 566361764857432160, guid: e8c3ea3c1046f8b4bbd682c2b7a0e4fe, type: 3}
      propertyPath: m_AnchoredPosition.x
      value: 106.74
      objectReference: {fileID: 0}
    - target: {fileID: 566361764857432160, guid: e8c3ea3c1046f8b4bbd682c2b7a0e4fe, type: 3}
      propertyPath: m_AnchoredPosition.y
      value: -32.4
      objectReference: {fileID: 0}
    - target: {fileID: 1438325884843275054, guid: e8c3ea3c1046f8b4bbd682c2b7a0e4fe, type: 3}
      propertyPath: m_IsActive
      value: 0
      objectReference: {fileID: 0}
    - target: {fileID: 2446705927233332293, guid: e8c3ea3c1046f8b4bbd682c2b7a0e4fe, type: 3}
      propertyPath: m_text
      value: '<size=12><b>Hand Menu Examples</b></size>


        This scene demonstrates
        use of the HandConstraint, a solver that constrains the tracked object to
        a region safe for hand constrained content. (Such as hand UI/menus.) Safe
        regions are considered areas that don''t intersect with the hand.



        A
        derived class of HandConstraint called "HandConstraintPalmUp" is also included
        to demonstrate a common behavior of activating the solver tracked object
        when the palm is facing the user, and the user looks at the safezone the
        UI is tethered to.


        Visit http://aka.ms/MRDocs > Design > UX Elements
        for more detailed design guideline.'
      objectReference: {fileID: 0}
    - target: {fileID: 2446705927233332293, guid: e8c3ea3c1046f8b4bbd682c2b7a0e4fe, type: 3}
      propertyPath: m_fontSize
      value: 6
      objectReference: {fileID: 0}
    - target: {fileID: 2446705927233332293, guid: e8c3ea3c1046f8b4bbd682c2b7a0e4fe, type: 3}
      propertyPath: m_fontAsset
      value: 
      objectReference: {fileID: 11400000, guid: 533bdd8d5c92b52448ee2ecf7bd828a4, type: 2}
    - target: {fileID: 2446705927233332293, guid: e8c3ea3c1046f8b4bbd682c2b7a0e4fe, type: 3}
      propertyPath: m_fontSizeBase
      value: 6
      objectReference: {fileID: 0}
    - target: {fileID: 2446705927233332293, guid: e8c3ea3c1046f8b4bbd682c2b7a0e4fe, type: 3}
      propertyPath: m_sharedMaterial
      value: 
      objectReference: {fileID: -1005824763306460071, guid: 533bdd8d5c92b52448ee2ecf7bd828a4, type: 2}
    - target: {fileID: 3220012215463627515, guid: e8c3ea3c1046f8b4bbd682c2b7a0e4fe, type: 3}
      propertyPath: m_Pivot.x
      value: 0.5
      objectReference: {fileID: 0}
    - target: {fileID: 3220012215463627515, guid: e8c3ea3c1046f8b4bbd682c2b7a0e4fe, type: 3}
      propertyPath: m_Pivot.y
      value: 0.5
      objectReference: {fileID: 0}
    - target: {fileID: 3220012215463627515, guid: e8c3ea3c1046f8b4bbd682c2b7a0e4fe, type: 3}
      propertyPath: m_RootOrder
      value: 1
      objectReference: {fileID: 0}
    - target: {fileID: 3220012215463627515, guid: e8c3ea3c1046f8b4bbd682c2b7a0e4fe, type: 3}
      propertyPath: m_AnchorMax.x
      value: 0
      objectReference: {fileID: 0}
    - target: {fileID: 3220012215463627515, guid: e8c3ea3c1046f8b4bbd682c2b7a0e4fe, type: 3}
      propertyPath: m_AnchorMax.y
      value: 0
      objectReference: {fileID: 0}
    - target: {fileID: 3220012215463627515, guid: e8c3ea3c1046f8b4bbd682c2b7a0e4fe, type: 3}
      propertyPath: m_AnchorMin.x
      value: 0
      objectReference: {fileID: 0}
    - target: {fileID: 3220012215463627515, guid: e8c3ea3c1046f8b4bbd682c2b7a0e4fe, type: 3}
      propertyPath: m_AnchorMin.y
      value: 0
      objectReference: {fileID: 0}
    - target: {fileID: 3220012215463627515, guid: e8c3ea3c1046f8b4bbd682c2b7a0e4fe, type: 3}
      propertyPath: m_SizeDelta.x
      value: 213.2298
      objectReference: {fileID: 0}
    - target: {fileID: 3220012215463627515, guid: e8c3ea3c1046f8b4bbd682c2b7a0e4fe, type: 3}
      propertyPath: m_SizeDelta.y
      value: 93.4684
      objectReference: {fileID: 0}
    - target: {fileID: 3220012215463627515, guid: e8c3ea3c1046f8b4bbd682c2b7a0e4fe, type: 3}
      propertyPath: m_LocalPosition.x
      value: 0
      objectReference: {fileID: 0}
    - target: {fileID: 3220012215463627515, guid: e8c3ea3c1046f8b4bbd682c2b7a0e4fe, type: 3}
      propertyPath: m_LocalPosition.y
      value: 0
      objectReference: {fileID: 0}
    - target: {fileID: 3220012215463627515, guid: e8c3ea3c1046f8b4bbd682c2b7a0e4fe, type: 3}
      propertyPath: m_LocalPosition.z
      value: 0
      objectReference: {fileID: 0}
    - target: {fileID: 3220012215463627515, guid: e8c3ea3c1046f8b4bbd682c2b7a0e4fe, type: 3}
      propertyPath: m_LocalRotation.w
      value: 1
      objectReference: {fileID: 0}
    - target: {fileID: 3220012215463627515, guid: e8c3ea3c1046f8b4bbd682c2b7a0e4fe, type: 3}
      propertyPath: m_LocalRotation.x
      value: -0
      objectReference: {fileID: 0}
    - target: {fileID: 3220012215463627515, guid: e8c3ea3c1046f8b4bbd682c2b7a0e4fe, type: 3}
      propertyPath: m_LocalRotation.y
      value: -0
      objectReference: {fileID: 0}
    - target: {fileID: 3220012215463627515, guid: e8c3ea3c1046f8b4bbd682c2b7a0e4fe, type: 3}
      propertyPath: m_LocalRotation.z
      value: -0
      objectReference: {fileID: 0}
    - target: {fileID: 3220012215463627515, guid: e8c3ea3c1046f8b4bbd682c2b7a0e4fe, type: 3}
      propertyPath: m_AnchoredPosition.x
      value: -0.4366
      objectReference: {fileID: 0}
    - target: {fileID: 3220012215463627515, guid: e8c3ea3c1046f8b4bbd682c2b7a0e4fe, type: 3}
      propertyPath: m_AnchoredPosition.y
      value: 0.066300005
      objectReference: {fileID: 0}
    - target: {fileID: 3220012215463627515, guid: e8c3ea3c1046f8b4bbd682c2b7a0e4fe, type: 3}
      propertyPath: m_LocalEulerAnglesHint.x
      value: 0
      objectReference: {fileID: 0}
    - target: {fileID: 3220012215463627515, guid: e8c3ea3c1046f8b4bbd682c2b7a0e4fe, type: 3}
      propertyPath: m_LocalEulerAnglesHint.y
      value: 0
      objectReference: {fileID: 0}
    - target: {fileID: 3220012215463627515, guid: e8c3ea3c1046f8b4bbd682c2b7a0e4fe, type: 3}
      propertyPath: m_LocalEulerAnglesHint.z
      value: 0
      objectReference: {fileID: 0}
    - target: {fileID: 4568172237328552037, guid: e8c3ea3c1046f8b4bbd682c2b7a0e4fe, type: 3}
      propertyPath: m_text
      value: Hand Menu Examples
      objectReference: {fileID: 0}
    - target: {fileID: 5158546944129612579, guid: e8c3ea3c1046f8b4bbd682c2b7a0e4fe, type: 3}
      propertyPath: m_LocalPosition.y
      value: 23.55
      objectReference: {fileID: 0}
    - target: {fileID: 5493534032387613222, guid: e8c3ea3c1046f8b4bbd682c2b7a0e4fe, type: 3}
      propertyPath: m_LocalScale.y
      value: 245.97456
      objectReference: {fileID: 0}
    - target: {fileID: 5493534032387613222, guid: e8c3ea3c1046f8b4bbd682c2b7a0e4fe, type: 3}
      propertyPath: m_LocalPosition.y
      value: -68.64
      objectReference: {fileID: 0}
    - target: {fileID: 6540126486176102408, guid: e8c3ea3c1046f8b4bbd682c2b7a0e4fe, type: 3}
      propertyPath: m_Name
      value: DescriptionPanel
      objectReference: {fileID: 0}
    - target: {fileID: 6540126486176102408, guid: e8c3ea3c1046f8b4bbd682c2b7a0e4fe, type: 3}
      propertyPath: m_IsActive
      value: 1
      objectReference: {fileID: 0}
    - target: {fileID: 6676203961570324161, guid: e8c3ea3c1046f8b4bbd682c2b7a0e4fe, type: 3}
      propertyPath: m_Materials.Array.data[0]
      value: 
      objectReference: {fileID: 2100000, guid: 337c6305e0165274582902976fb0141c, type: 2}
    - target: {fileID: 6809291684801504143, guid: e8c3ea3c1046f8b4bbd682c2b7a0e4fe, type: 3}
      propertyPath: m_text
      value: 
      objectReference: {fileID: 0}
    m_RemovedComponents: []
  m_SourcePrefab: {fileID: 100100000, guid: e8c3ea3c1046f8b4bbd682c2b7a0e4fe, type: 3}
--- !u!224 &1170466719 stripped
RectTransform:
  m_CorrespondingSourceObject: {fileID: 3220012215463627515, guid: e8c3ea3c1046f8b4bbd682c2b7a0e4fe, type: 3}
  m_PrefabInstance: {fileID: 1170466718}
  m_PrefabAsset: {fileID: 0}
--- !u!1001 &1407079547
PrefabInstance:
  m_ObjectHideFlags: 0
  serializedVersion: 2
  m_Modification:
    m_TransformParent: {fileID: 232084057}
    m_Modifications:
    - target: {fileID: 410843422125320171, guid: c6b351a67ceb69140b199996bbbea156, type: 3}
      propertyPath: m_IsActive
      value: 0
      objectReference: {fileID: 0}
    - target: {fileID: 1922220768106560367, guid: c6b351a67ceb69140b199996bbbea156, type: 3}
      propertyPath: m_text
      value: '<size=8>Large</size>

        <size=6><alpha=#88>World-locked on hand
        drop (or grab)</size>'
      objectReference: {fileID: 0}
    - target: {fileID: 1922220768106560367, guid: c6b351a67ceb69140b199996bbbea156, type: 3}
      propertyPath: m_HorizontalAlignment
      value: 1
      objectReference: {fileID: 0}
    - target: {fileID: 2142167140070017856, guid: c6b351a67ceb69140b199996bbbea156, type: 3}
      propertyPath: m_IsActive
      value: 1
      objectReference: {fileID: 0}
    - target: {fileID: 4897024374970528438, guid: c6b351a67ceb69140b199996bbbea156, type: 3}
      propertyPath: m_RootOrder
      value: 1
      objectReference: {fileID: 0}
    - target: {fileID: 5319578128471115350, guid: c6b351a67ceb69140b199996bbbea156, type: 3}
      propertyPath: m_AnchorMax.y
      value: 0
      objectReference: {fileID: 0}
    - target: {fileID: 5319578128471115350, guid: c6b351a67ceb69140b199996bbbea156, type: 3}
      propertyPath: m_AnchorMin.y
      value: 0
      objectReference: {fileID: 0}
    - target: {fileID: 5319578128471115350, guid: c6b351a67ceb69140b199996bbbea156, type: 3}
      propertyPath: m_SizeDelta.x
      value: 0
      objectReference: {fileID: 0}
    - target: {fileID: 5319578128471115350, guid: c6b351a67ceb69140b199996bbbea156, type: 3}
      propertyPath: m_SizeDelta.y
      value: 0
      objectReference: {fileID: 0}
    - target: {fileID: 5319578128471115350, guid: c6b351a67ceb69140b199996bbbea156, type: 3}
      propertyPath: m_AnchoredPosition.x
      value: 0
      objectReference: {fileID: 0}
    - target: {fileID: 5319578128471115350, guid: c6b351a67ceb69140b199996bbbea156, type: 3}
      propertyPath: m_AnchoredPosition.y
      value: 0
      objectReference: {fileID: 0}
    - target: {fileID: 7195404727611163259, guid: c6b351a67ceb69140b199996bbbea156, type: 3}
      propertyPath: m_MinWidth
      value: 128
      objectReference: {fileID: 0}
    - target: {fileID: 7216918420766221479, guid: c6b351a67ceb69140b199996bbbea156, type: 3}
      propertyPath: m_AnchorMax.y
      value: 1
      objectReference: {fileID: 0}
    - target: {fileID: 7216918420766221479, guid: c6b351a67ceb69140b199996bbbea156, type: 3}
      propertyPath: m_AnchorMin.y
      value: 1
      objectReference: {fileID: 0}
    - target: {fileID: 7216918420766221479, guid: c6b351a67ceb69140b199996bbbea156, type: 3}
      propertyPath: m_SizeDelta.x
      value: 12
      objectReference: {fileID: 0}
    - target: {fileID: 7216918420766221479, guid: c6b351a67ceb69140b199996bbbea156, type: 3}
      propertyPath: m_SizeDelta.y
      value: 31.999989
      objectReference: {fileID: 0}
    - target: {fileID: 7216918420766221479, guid: c6b351a67ceb69140b199996bbbea156, type: 3}
      propertyPath: m_AnchoredPosition.x
      value: 16
      objectReference: {fileID: 0}
    - target: {fileID: 7216918420766221479, guid: c6b351a67ceb69140b199996bbbea156, type: 3}
      propertyPath: m_AnchoredPosition.y
      value: -15.999994
      objectReference: {fileID: 0}
    - target: {fileID: 8376646494505211202, guid: c6b351a67ceb69140b199996bbbea156, type: 3}
      propertyPath: m_Name
      value: List Item (2)
      objectReference: {fileID: 0}
    - target: {fileID: 8376646494505211224, guid: c6b351a67ceb69140b199996bbbea156, type: 3}
      propertyPath: m_Size.x
      value: 144.14178
      objectReference: {fileID: 0}
    - target: {fileID: 8376646494505211226, guid: c6b351a67ceb69140b199996bbbea156, type: 3}
      propertyPath: toggleMode
      value: 1
      objectReference: {fileID: 0}
    - target: {fileID: 8376646494505211229, guid: c6b351a67ceb69140b199996bbbea156, type: 3}
      propertyPath: m_Pivot.x
      value: 0.5
      objectReference: {fileID: 0}
    - target: {fileID: 8376646494505211229, guid: c6b351a67ceb69140b199996bbbea156, type: 3}
      propertyPath: m_Pivot.y
      value: 0.5
      objectReference: {fileID: 0}
    - target: {fileID: 8376646494505211229, guid: c6b351a67ceb69140b199996bbbea156, type: 3}
      propertyPath: m_RootOrder
      value: 4
      objectReference: {fileID: 0}
    - target: {fileID: 8376646494505211229, guid: c6b351a67ceb69140b199996bbbea156, type: 3}
      propertyPath: m_AnchorMax.x
      value: 0
      objectReference: {fileID: 0}
    - target: {fileID: 8376646494505211229, guid: c6b351a67ceb69140b199996bbbea156, type: 3}
      propertyPath: m_AnchorMax.y
      value: 0
      objectReference: {fileID: 0}
    - target: {fileID: 8376646494505211229, guid: c6b351a67ceb69140b199996bbbea156, type: 3}
      propertyPath: m_AnchorMin.x
      value: 0
      objectReference: {fileID: 0}
    - target: {fileID: 8376646494505211229, guid: c6b351a67ceb69140b199996bbbea156, type: 3}
      propertyPath: m_AnchorMin.y
      value: 0
      objectReference: {fileID: 0}
    - target: {fileID: 8376646494505211229, guid: c6b351a67ceb69140b199996bbbea156, type: 3}
      propertyPath: m_SizeDelta.x
      value: 0
      objectReference: {fileID: 0}
    - target: {fileID: 8376646494505211229, guid: c6b351a67ceb69140b199996bbbea156, type: 3}
      propertyPath: m_SizeDelta.y
      value: 32
      objectReference: {fileID: 0}
    - target: {fileID: 8376646494505211229, guid: c6b351a67ceb69140b199996bbbea156, type: 3}
      propertyPath: m_LocalPosition.x
      value: 0
      objectReference: {fileID: 0}
    - target: {fileID: 8376646494505211229, guid: c6b351a67ceb69140b199996bbbea156, type: 3}
      propertyPath: m_LocalPosition.y
      value: 0
      objectReference: {fileID: 0}
    - target: {fileID: 8376646494505211229, guid: c6b351a67ceb69140b199996bbbea156, type: 3}
      propertyPath: m_LocalPosition.z
      value: 0
      objectReference: {fileID: 0}
    - target: {fileID: 8376646494505211229, guid: c6b351a67ceb69140b199996bbbea156, type: 3}
      propertyPath: m_LocalRotation.w
      value: 1
      objectReference: {fileID: 0}
    - target: {fileID: 8376646494505211229, guid: c6b351a67ceb69140b199996bbbea156, type: 3}
      propertyPath: m_LocalRotation.x
      value: -0
      objectReference: {fileID: 0}
    - target: {fileID: 8376646494505211229, guid: c6b351a67ceb69140b199996bbbea156, type: 3}
      propertyPath: m_LocalRotation.y
      value: -0
      objectReference: {fileID: 0}
    - target: {fileID: 8376646494505211229, guid: c6b351a67ceb69140b199996bbbea156, type: 3}
      propertyPath: m_LocalRotation.z
      value: -0
      objectReference: {fileID: 0}
    - target: {fileID: 8376646494505211229, guid: c6b351a67ceb69140b199996bbbea156, type: 3}
      propertyPath: m_AnchoredPosition.x
      value: 0
      objectReference: {fileID: 0}
    - target: {fileID: 8376646494505211229, guid: c6b351a67ceb69140b199996bbbea156, type: 3}
      propertyPath: m_AnchoredPosition.y
      value: 0
      objectReference: {fileID: 0}
    - target: {fileID: 8376646494505211229, guid: c6b351a67ceb69140b199996bbbea156, type: 3}
      propertyPath: m_LocalEulerAnglesHint.x
      value: 0
      objectReference: {fileID: 0}
    - target: {fileID: 8376646494505211229, guid: c6b351a67ceb69140b199996bbbea156, type: 3}
      propertyPath: m_LocalEulerAnglesHint.y
      value: 0
      objectReference: {fileID: 0}
    - target: {fileID: 8376646494505211229, guid: c6b351a67ceb69140b199996bbbea156, type: 3}
      propertyPath: m_LocalEulerAnglesHint.z
      value: 0
      objectReference: {fileID: 0}
    m_RemovedComponents: []
  m_SourcePrefab: {fileID: 100100000, guid: c6b351a67ceb69140b199996bbbea156, type: 3}
--- !u!224 &1407079548 stripped
RectTransform:
  m_CorrespondingSourceObject: {fileID: 8376646494505211229, guid: c6b351a67ceb69140b199996bbbea156, type: 3}
  m_PrefabInstance: {fileID: 1407079547}
  m_PrefabAsset: {fileID: 0}
--- !u!1 &1551252956
GameObject:
  m_ObjectHideFlags: 0
  m_CorrespondingSourceObject: {fileID: 0}
  m_PrefabInstance: {fileID: 0}
  m_PrefabAsset: {fileID: 0}
  serializedVersion: 6
  m_Component:
  - component: {fileID: 1551252957}
  - component: {fileID: 1551252960}
  - component: {fileID: 1551252959}
  - component: {fileID: 1551252958}
  m_Layer: 0
  m_Name: Quad
  m_TagString: Untagged
  m_Icon: {fileID: 0}
  m_NavMeshLayer: 0
  m_StaticEditorFlags: 0
  m_IsActive: 1
--- !u!4 &1551252957
Transform:
  m_ObjectHideFlags: 0
  m_CorrespondingSourceObject: {fileID: 0}
  m_PrefabInstance: {fileID: 0}
  m_PrefabAsset: {fileID: 0}
  m_GameObject: {fileID: 1551252956}
  m_LocalRotation: {x: 0.28939572, y: -0, z: -0, w: 0.9572095}
  m_LocalPosition: {x: -0.01144, y: -0.37624, z: 0.09883}
  m_LocalScale: {x: 0.23897779, y: 0.0437293, z: 0.1}
  m_Children: []
  m_Father: {fileID: 735511181}
  m_RootOrder: 5
  m_LocalEulerAnglesHint: {x: 33.644, y: 0, z: 0}
--- !u!64 &1551252958
MeshCollider:
  m_ObjectHideFlags: 0
  m_CorrespondingSourceObject: {fileID: 0}
  m_PrefabInstance: {fileID: 0}
  m_PrefabAsset: {fileID: 0}
  m_GameObject: {fileID: 1551252956}
  m_Material: {fileID: 0}
  m_IsTrigger: 0
  m_Enabled: 1
  serializedVersion: 4
  m_Convex: 0
  m_CookingOptions: 30
  m_Mesh: {fileID: 10210, guid: 0000000000000000e000000000000000, type: 0}
--- !u!23 &1551252959
MeshRenderer:
  m_ObjectHideFlags: 0
  m_CorrespondingSourceObject: {fileID: 0}
  m_PrefabInstance: {fileID: 0}
  m_PrefabAsset: {fileID: 0}
  m_GameObject: {fileID: 1551252956}
  m_Enabled: 1
  m_CastShadows: 1
  m_ReceiveShadows: 1
  m_DynamicOccludee: 1
  m_MotionVectors: 1
  m_LightProbeUsage: 1
  m_ReflectionProbeUsage: 1
  m_RayTracingMode: 2
  m_RayTraceProcedural: 0
  m_RenderingLayerMask: 1
  m_RendererPriority: 0
  m_Materials:
  - {fileID: 2100000, guid: 3940a7658692e0047aac8452e250f1d7, type: 2}
  m_StaticBatchInfo:
    firstSubMesh: 0
    subMeshCount: 0
  m_StaticBatchRoot: {fileID: 0}
  m_ProbeAnchor: {fileID: 0}
  m_LightProbeVolumeOverride: {fileID: 0}
  m_ScaleInLightmap: 1
  m_ReceiveGI: 1
  m_PreserveUVs: 0
  m_IgnoreNormalsForChartDetection: 0
  m_ImportantGI: 0
  m_StitchLightmapSeams: 1
  m_SelectedEditorRenderState: 3
  m_MinimumChartSize: 4
  m_AutoUVMaxDistance: 0.5
  m_AutoUVMaxAngle: 89
  m_LightmapParameters: {fileID: 0}
  m_SortingLayerID: 0
  m_SortingLayer: 0
  m_SortingOrder: 0
  m_AdditionalVertexStreams: {fileID: 0}
--- !u!33 &1551252960
MeshFilter:
  m_ObjectHideFlags: 0
  m_CorrespondingSourceObject: {fileID: 0}
  m_PrefabInstance: {fileID: 0}
  m_PrefabAsset: {fileID: 0}
  m_GameObject: {fileID: 1551252956}
  m_Mesh: {fileID: 10210, guid: 0000000000000000e000000000000000, type: 0}
--- !u!1 &1601003816
GameObject:
  m_ObjectHideFlags: 0
  m_CorrespondingSourceObject: {fileID: 0}
  m_PrefabInstance: {fileID: 0}
  m_PrefabAsset: {fileID: 0}
  serializedVersion: 6
  m_Component:
  - component: {fileID: 1601003817}
  - component: {fileID: 1601003820}
  - component: {fileID: 1601003819}
  - component: {fileID: 1601003818}
  m_Layer: 5
  m_Name: Paragraph
  m_TagString: Untagged
  m_Icon: {fileID: 0}
  m_NavMeshLayer: 0
  m_StaticEditorFlags: 0
  m_IsActive: 1
--- !u!224 &1601003817
RectTransform:
  m_ObjectHideFlags: 0
  m_CorrespondingSourceObject: {fileID: 0}
  m_PrefabInstance: {fileID: 0}
  m_PrefabAsset: {fileID: 0}
  m_GameObject: {fileID: 1601003816}
  m_LocalRotation: {x: -0, y: -0, z: -0, w: 1}
  m_LocalPosition: {x: 0, y: 0, z: -3.700018}
  m_LocalScale: {x: 1, y: 1, z: 1}
  m_Children: []
  m_Father: {fileID: 232084057}
  m_RootOrder: 1
  m_LocalEulerAnglesHint: {x: 0, y: 0, z: 0}
  m_AnchorMin: {x: 0, y: 0}
  m_AnchorMax: {x: 0, y: 0}
  m_AnchoredPosition: {x: 76.07089, y: 0}
  m_SizeDelta: {x: 144.14178, y: 0}
  m_Pivot: {x: 0.5, y: 0.5}
--- !u!114 &1601003818
MonoBehaviour:
  m_ObjectHideFlags: 0
  m_CorrespondingSourceObject: {fileID: 0}
  m_PrefabInstance: {fileID: 0}
  m_PrefabAsset: {fileID: 0}
  m_GameObject: {fileID: 1601003816}
  m_Enabled: 1
  m_EditorHideFlags: 0
  m_Script: {fileID: 11500000, guid: 3245ec927659c4140ac4f8d17403cc18, type: 3}
  m_Name: 
  m_EditorClassIdentifier: 
  m_HorizontalFit: 0
  m_VerticalFit: 2
--- !u!114 &1601003819
MonoBehaviour:
  m_ObjectHideFlags: 0
  m_CorrespondingSourceObject: {fileID: 0}
  m_PrefabInstance: {fileID: 0}
  m_PrefabAsset: {fileID: 0}
  m_GameObject: {fileID: 1601003816}
  m_Enabled: 1
  m_EditorHideFlags: 0
  m_Script: {fileID: 11500000, guid: f4688fdb7df04437aeb418b961361dc5, type: 3}
  m_Name: 
  m_EditorClassIdentifier: 
  m_Material: {fileID: 0}
  m_Color: {r: 1, g: 1, b: 1, a: 1}
  m_RaycastTarget: 1
  m_RaycastPadding: {x: 0, y: 0, z: 0, w: 0}
  m_Maskable: 1
  m_OnCullStateChanged:
    m_PersistentCalls:
      m_Calls: []
  m_text: 'You may need to move your hands out of view then back into view for the
    toggled menu to appear. To prevent false activation, these examples are using
    <b><color="yellow">Require Flat Hand</color></b> and <b><color="yellow">Gaze
    Activation</color></b> options.


    Select Hand Menu Type Options:'
  m_isRightToLeft: 0
  m_fontAsset: {fileID: 11400000, guid: fea6b26abeefbc547b6aca1dbda0a34d, type: 2}
  m_sharedMaterial: {fileID: -2049848100760321927, guid: fea6b26abeefbc547b6aca1dbda0a34d, type: 2}
  m_fontSharedMaterials: []
  m_fontMaterial: {fileID: 0}
  m_fontMaterials: []
  m_fontColor32:
    serializedVersion: 2
    rgba: 4294967295
  m_fontColor: {r: 1, g: 1, b: 1, a: 1}
  m_enableVertexGradient: 0
  m_colorMode: 3
  m_fontColorGradient:
    topLeft: {r: 1, g: 1, b: 1, a: 1}
    topRight: {r: 1, g: 1, b: 1, a: 1}
    bottomLeft: {r: 1, g: 1, b: 1, a: 1}
    bottomRight: {r: 1, g: 1, b: 1, a: 1}
  m_fontColorGradientPreset: {fileID: 0}
  m_spriteAsset: {fileID: 0}
  m_tintAllSprites: 0
  m_StyleSheet: {fileID: 0}
  m_TextStyleHashCode: -1183493901
  m_overrideHtmlColors: 0
  m_faceColor:
    serializedVersion: 2
    rgba: 4294967295
  m_fontSize: 7
  m_fontSizeBase: 7
  m_fontWeight: 400
  m_enableAutoSizing: 0
  m_fontSizeMin: 18
  m_fontSizeMax: 72
  m_fontStyle: 0
  m_HorizontalAlignment: 1
  m_VerticalAlignment: 256
  m_textAlignment: 65535
  m_characterSpacing: 0
  m_wordSpacing: 0
  m_lineSpacing: 0
  m_lineSpacingMax: 0
  m_paragraphSpacing: 0
  m_charWidthMaxAdj: 0
  m_enableWordWrapping: 1
  m_wordWrappingRatios: 0.4
  m_overflowMode: 0
  m_linkedTextComponent: {fileID: 0}
  parentLinkedComponent: {fileID: 0}
  m_enableKerning: 1
  m_enableExtraPadding: 0
  checkPaddingRequired: 0
  m_isRichText: 1
  m_parseCtrlCharacters: 1
  m_isOrthographic: 1
  m_isCullingEnabled: 0
  m_horizontalMapping: 0
  m_verticalMapping: 0
  m_uvLineOffset: 0
  m_geometrySortingOrder: 0
  m_IsTextObjectScaleStatic: 0
  m_VertexBufferAutoSizeReduction: 0
  m_useMaxVisibleDescender: 1
  m_pageToDisplay: 1
  m_margin: {x: 10.28031, y: 0, z: 15.2, w: 9}
  m_isUsingLegacyAnimationComponent: 0
  m_isVolumetricText: 0
  m_hasFontAssetChanged: 0
  m_baseMaterial: {fileID: 0}
  m_maskOffset: {x: 0, y: 0, z: 0, w: 0}
--- !u!222 &1601003820
CanvasRenderer:
  m_ObjectHideFlags: 0
  m_CorrespondingSourceObject: {fileID: 0}
  m_PrefabInstance: {fileID: 0}
  m_PrefabAsset: {fileID: 0}
  m_GameObject: {fileID: 1601003816}
  m_CullTransparentMesh: 1
--- !u!1 &1761219193 stripped
GameObject:
  m_CorrespondingSourceObject: {fileID: 8323939510892415185, guid: e8c3ea3c1046f8b4bbd682c2b7a0e4fe, type: 3}
  m_PrefabInstance: {fileID: 1170466718}
  m_PrefabAsset: {fileID: 0}
--- !u!65 &1761219194
BoxCollider:
  m_ObjectHideFlags: 0
  m_CorrespondingSourceObject: {fileID: 0}
  m_PrefabInstance: {fileID: 0}
  m_PrefabAsset: {fileID: 0}
  m_GameObject: {fileID: 1761219193}
  m_Material: {fileID: 0}
  m_IsTrigger: 0
  m_Enabled: 1
  serializedVersion: 2
  m_Size: {x: 0.99999994, y: 0.99999994, z: 0.1}
  m_Center: {x: 0, y: -0.000000014901161, z: 0.05}
--- !u!1001 &1938875008
PrefabInstance:
  m_ObjectHideFlags: 0
  serializedVersion: 2
  m_Modification:
    m_TransformParent: {fileID: 1947783662}
    m_Modifications:
    - target: {fileID: 920286487973313467, guid: 8bfb4497dda968b469f9c0c4a22374d1, type: 3}
      propertyPath: m_IsActive
      value: 1
      objectReference: {fileID: 0}
    - target: {fileID: 935957249241514574, guid: 8bfb4497dda968b469f9c0c4a22374d1, type: 3}
      propertyPath: m_AnchorMax.y
      value: 0
      objectReference: {fileID: 0}
    - target: {fileID: 935957249241514574, guid: 8bfb4497dda968b469f9c0c4a22374d1, type: 3}
      propertyPath: m_AnchorMin.y
      value: 0
      objectReference: {fileID: 0}
    - target: {fileID: 935957249241514574, guid: 8bfb4497dda968b469f9c0c4a22374d1, type: 3}
      propertyPath: m_SizeDelta.x
      value: 0
      objectReference: {fileID: 0}
    - target: {fileID: 935957249241514574, guid: 8bfb4497dda968b469f9c0c4a22374d1, type: 3}
      propertyPath: m_SizeDelta.y
      value: 0
      objectReference: {fileID: 0}
    - target: {fileID: 935957249241514574, guid: 8bfb4497dda968b469f9c0c4a22374d1, type: 3}
      propertyPath: m_AnchoredPosition.x
      value: 0
      objectReference: {fileID: 0}
    - target: {fileID: 935957249241514574, guid: 8bfb4497dda968b469f9c0c4a22374d1, type: 3}
      propertyPath: m_AnchoredPosition.y
      value: 0
      objectReference: {fileID: 0}
    - target: {fileID: 1704949531950093588, guid: 8bfb4497dda968b469f9c0c4a22374d1, type: 3}
      propertyPath: m_AnchorMax.y
      value: 0
      objectReference: {fileID: 0}
    - target: {fileID: 1704949531950093588, guid: 8bfb4497dda968b469f9c0c4a22374d1, type: 3}
      propertyPath: m_AnchorMin.y
      value: 0
      objectReference: {fileID: 0}
    - target: {fileID: 1704949531950093588, guid: 8bfb4497dda968b469f9c0c4a22374d1, type: 3}
      propertyPath: m_SizeDelta.x
      value: 0
      objectReference: {fileID: 0}
    - target: {fileID: 1704949531950093588, guid: 8bfb4497dda968b469f9c0c4a22374d1, type: 3}
      propertyPath: m_SizeDelta.y
      value: 0
      objectReference: {fileID: 0}
    - target: {fileID: 1704949531950093588, guid: 8bfb4497dda968b469f9c0c4a22374d1, type: 3}
      propertyPath: m_AnchoredPosition.x
      value: 0
      objectReference: {fileID: 0}
    - target: {fileID: 1704949531950093588, guid: 8bfb4497dda968b469f9c0c4a22374d1, type: 3}
      propertyPath: m_AnchoredPosition.y
      value: 0
      objectReference: {fileID: 0}
    - target: {fileID: 2082148069247382452, guid: 8bfb4497dda968b469f9c0c4a22374d1, type: 3}
      propertyPath: m_AnchorMax.y
      value: 0
      objectReference: {fileID: 0}
    - target: {fileID: 2082148069247382452, guid: 8bfb4497dda968b469f9c0c4a22374d1, type: 3}
      propertyPath: m_AnchorMin.y
      value: 0
      objectReference: {fileID: 0}
    - target: {fileID: 2082148069247382452, guid: 8bfb4497dda968b469f9c0c4a22374d1, type: 3}
      propertyPath: m_SizeDelta.x
      value: 0
      objectReference: {fileID: 0}
    - target: {fileID: 2082148069247382452, guid: 8bfb4497dda968b469f9c0c4a22374d1, type: 3}
      propertyPath: m_AnchoredPosition.x
      value: 0
      objectReference: {fileID: 0}
    - target: {fileID: 2082148069247382452, guid: 8bfb4497dda968b469f9c0c4a22374d1, type: 3}
      propertyPath: m_AnchoredPosition.y
      value: 0
      objectReference: {fileID: 0}
    - target: {fileID: 3045578032311879199, guid: 8bfb4497dda968b469f9c0c4a22374d1, type: 3}
      propertyPath: m_AnchorMax.y
      value: 0
      objectReference: {fileID: 0}
    - target: {fileID: 3045578032311879199, guid: 8bfb4497dda968b469f9c0c4a22374d1, type: 3}
      propertyPath: m_AnchorMin.y
      value: 0
      objectReference: {fileID: 0}
    - target: {fileID: 3045578032311879199, guid: 8bfb4497dda968b469f9c0c4a22374d1, type: 3}
      propertyPath: m_SizeDelta.x
      value: 0
      objectReference: {fileID: 0}
    - target: {fileID: 3045578032311879199, guid: 8bfb4497dda968b469f9c0c4a22374d1, type: 3}
      propertyPath: m_AnchoredPosition.x
      value: 0
      objectReference: {fileID: 0}
    - target: {fileID: 3045578032311879199, guid: 8bfb4497dda968b469f9c0c4a22374d1, type: 3}
      propertyPath: m_AnchoredPosition.y
      value: 0
      objectReference: {fileID: 0}
    - target: {fileID: 4841568318398405034, guid: 8bfb4497dda968b469f9c0c4a22374d1, type: 3}
      propertyPath: m_AnchorMax.y
      value: 0
      objectReference: {fileID: 0}
    - target: {fileID: 4841568318398405034, guid: 8bfb4497dda968b469f9c0c4a22374d1, type: 3}
      propertyPath: m_AnchorMin.y
      value: 0
      objectReference: {fileID: 0}
    - target: {fileID: 4841568318398405034, guid: 8bfb4497dda968b469f9c0c4a22374d1, type: 3}
      propertyPath: m_SizeDelta.x
      value: 0
      objectReference: {fileID: 0}
    - target: {fileID: 4841568318398405034, guid: 8bfb4497dda968b469f9c0c4a22374d1, type: 3}
      propertyPath: m_AnchoredPosition.x
      value: 0
      objectReference: {fileID: 0}
    - target: {fileID: 4841568318398405034, guid: 8bfb4497dda968b469f9c0c4a22374d1, type: 3}
      propertyPath: m_AnchoredPosition.y
      value: 0
      objectReference: {fileID: 0}
    - target: {fileID: 4987940887523528619, guid: 8bfb4497dda968b469f9c0c4a22374d1, type: 3}
      propertyPath: m_AnchorMax.y
      value: 0
      objectReference: {fileID: 0}
    - target: {fileID: 4987940887523528619, guid: 8bfb4497dda968b469f9c0c4a22374d1, type: 3}
      propertyPath: m_AnchorMin.y
      value: 0
      objectReference: {fileID: 0}
    - target: {fileID: 4987940887523528619, guid: 8bfb4497dda968b469f9c0c4a22374d1, type: 3}
      propertyPath: m_SizeDelta.x
      value: 0
      objectReference: {fileID: 0}
    - target: {fileID: 4987940887523528619, guid: 8bfb4497dda968b469f9c0c4a22374d1, type: 3}
      propertyPath: m_SizeDelta.y
      value: 0
      objectReference: {fileID: 0}
    - target: {fileID: 4987940887523528619, guid: 8bfb4497dda968b469f9c0c4a22374d1, type: 3}
      propertyPath: m_AnchoredPosition.x
      value: 0
      objectReference: {fileID: 0}
    - target: {fileID: 4987940887523528619, guid: 8bfb4497dda968b469f9c0c4a22374d1, type: 3}
      propertyPath: m_AnchoredPosition.y
      value: 0
      objectReference: {fileID: 0}
    - target: {fileID: 5421012330805969101, guid: 8bfb4497dda968b469f9c0c4a22374d1, type: 3}
      propertyPath: m_AnchorMax.y
      value: 0
      objectReference: {fileID: 0}
    - target: {fileID: 5421012330805969101, guid: 8bfb4497dda968b469f9c0c4a22374d1, type: 3}
      propertyPath: m_AnchorMin.y
      value: 0
      objectReference: {fileID: 0}
    - target: {fileID: 5421012330805969101, guid: 8bfb4497dda968b469f9c0c4a22374d1, type: 3}
      propertyPath: m_SizeDelta.x
      value: 0
      objectReference: {fileID: 0}
    - target: {fileID: 5421012330805969101, guid: 8bfb4497dda968b469f9c0c4a22374d1, type: 3}
      propertyPath: m_AnchoredPosition.x
      value: 0
      objectReference: {fileID: 0}
    - target: {fileID: 5421012330805969101, guid: 8bfb4497dda968b469f9c0c4a22374d1, type: 3}
      propertyPath: m_AnchoredPosition.y
      value: 0
      objectReference: {fileID: 0}
    - target: {fileID: 5565386561008249008, guid: 8bfb4497dda968b469f9c0c4a22374d1, type: 3}
      propertyPath: m_AnchorMax.y
      value: 0
      objectReference: {fileID: 0}
    - target: {fileID: 5565386561008249008, guid: 8bfb4497dda968b469f9c0c4a22374d1, type: 3}
      propertyPath: m_AnchorMin.y
      value: 0
      objectReference: {fileID: 0}
    - target: {fileID: 5565386561008249008, guid: 8bfb4497dda968b469f9c0c4a22374d1, type: 3}
      propertyPath: m_SizeDelta.x
      value: 0
      objectReference: {fileID: 0}
    - target: {fileID: 5565386561008249008, guid: 8bfb4497dda968b469f9c0c4a22374d1, type: 3}
      propertyPath: m_AnchoredPosition.x
      value: 0
      objectReference: {fileID: 0}
    - target: {fileID: 5565386561008249008, guid: 8bfb4497dda968b469f9c0c4a22374d1, type: 3}
      propertyPath: m_AnchoredPosition.y
      value: 0
      objectReference: {fileID: 0}
    - target: {fileID: 6077195218878366882, guid: 8bfb4497dda968b469f9c0c4a22374d1, type: 3}
      propertyPath: m_AnchorMax.y
      value: 0
      objectReference: {fileID: 0}
    - target: {fileID: 6077195218878366882, guid: 8bfb4497dda968b469f9c0c4a22374d1, type: 3}
      propertyPath: m_AnchorMin.y
      value: 0
      objectReference: {fileID: 0}
    - target: {fileID: 6077195218878366882, guid: 8bfb4497dda968b469f9c0c4a22374d1, type: 3}
      propertyPath: m_SizeDelta.x
      value: 0
      objectReference: {fileID: 0}
    - target: {fileID: 6077195218878366882, guid: 8bfb4497dda968b469f9c0c4a22374d1, type: 3}
      propertyPath: m_SizeDelta.y
      value: 0
      objectReference: {fileID: 0}
    - target: {fileID: 6077195218878366882, guid: 8bfb4497dda968b469f9c0c4a22374d1, type: 3}
      propertyPath: m_AnchoredPosition.x
      value: 0
      objectReference: {fileID: 0}
    - target: {fileID: 6077195218878366882, guid: 8bfb4497dda968b469f9c0c4a22374d1, type: 3}
      propertyPath: m_AnchoredPosition.y
      value: 0
      objectReference: {fileID: 0}
    - target: {fileID: 6134130586559970897, guid: 8bfb4497dda968b469f9c0c4a22374d1, type: 3}
      propertyPath: m_AnchorMax.y
      value: 0
      objectReference: {fileID: 0}
    - target: {fileID: 6134130586559970897, guid: 8bfb4497dda968b469f9c0c4a22374d1, type: 3}
      propertyPath: m_AnchorMin.y
      value: 0
      objectReference: {fileID: 0}
    - target: {fileID: 6134130586559970897, guid: 8bfb4497dda968b469f9c0c4a22374d1, type: 3}
      propertyPath: m_SizeDelta.x
      value: 0
      objectReference: {fileID: 0}
    - target: {fileID: 6134130586559970897, guid: 8bfb4497dda968b469f9c0c4a22374d1, type: 3}
      propertyPath: m_AnchoredPosition.x
      value: 0
      objectReference: {fileID: 0}
    - target: {fileID: 6134130586559970897, guid: 8bfb4497dda968b469f9c0c4a22374d1, type: 3}
      propertyPath: m_AnchoredPosition.y
      value: 0
      objectReference: {fileID: 0}
<<<<<<< HEAD
    - target: {fileID: 3310055835357852776, guid: a9d1ef88d28877646862e4593f1cfe1e, type: 3}
      propertyPath: m_AnchoredPosition.x
      value: 0
      objectReference: {fileID: 0}
    - target: {fileID: 3310055835357852776, guid: a9d1ef88d28877646862e4593f1cfe1e, type: 3}
      propertyPath: m_AnchoredPosition.y
      value: 0.00007009506
      objectReference: {fileID: 0}
    - target: {fileID: 3310055835546289056, guid: a9d1ef88d28877646862e4593f1cfe1e, type: 3}
=======
    - target: {fileID: 6359108102282368474, guid: 8bfb4497dda968b469f9c0c4a22374d1, type: 3}
>>>>>>> f8a02c09
      propertyPath: m_AnchorMax.y
      value: 0
      objectReference: {fileID: 0}
    - target: {fileID: 6359108102282368474, guid: 8bfb4497dda968b469f9c0c4a22374d1, type: 3}
      propertyPath: m_AnchorMin.y
      value: 0
      objectReference: {fileID: 0}
    - target: {fileID: 6359108102282368474, guid: 8bfb4497dda968b469f9c0c4a22374d1, type: 3}
      propertyPath: m_SizeDelta.x
      value: 0
      objectReference: {fileID: 0}
    - target: {fileID: 6359108102282368474, guid: 8bfb4497dda968b469f9c0c4a22374d1, type: 3}
      propertyPath: m_SizeDelta.y
      value: 0
      objectReference: {fileID: 0}
    - target: {fileID: 6359108102282368474, guid: 8bfb4497dda968b469f9c0c4a22374d1, type: 3}
      propertyPath: m_AnchoredPosition.x
      value: 0
      objectReference: {fileID: 0}
    - target: {fileID: 6359108102282368474, guid: 8bfb4497dda968b469f9c0c4a22374d1, type: 3}
      propertyPath: m_AnchoredPosition.y
      value: 0
      objectReference: {fileID: 0}
    - target: {fileID: 7326570055845349073, guid: 8bfb4497dda968b469f9c0c4a22374d1, type: 3}
      propertyPath: m_AnchorMax.y
      value: 0
      objectReference: {fileID: 0}
    - target: {fileID: 7326570055845349073, guid: 8bfb4497dda968b469f9c0c4a22374d1, type: 3}
      propertyPath: m_AnchorMin.y
      value: 0
      objectReference: {fileID: 0}
    - target: {fileID: 7326570055845349073, guid: 8bfb4497dda968b469f9c0c4a22374d1, type: 3}
      propertyPath: m_SizeDelta.x
      value: 0
      objectReference: {fileID: 0}
    - target: {fileID: 7326570055845349073, guid: 8bfb4497dda968b469f9c0c4a22374d1, type: 3}
      propertyPath: m_AnchoredPosition.x
      value: 0
      objectReference: {fileID: 0}
    - target: {fileID: 7326570055845349073, guid: 8bfb4497dda968b469f9c0c4a22374d1, type: 3}
      propertyPath: m_AnchoredPosition.y
      value: 0
      objectReference: {fileID: 0}
    - target: {fileID: 7372669237086358564, guid: 8bfb4497dda968b469f9c0c4a22374d1, type: 3}
      propertyPath: m_Name
      value: SampleSceneHandMenu - Detached
      objectReference: {fileID: 0}
    - target: {fileID: 7372669237086358568, guid: 8bfb4497dda968b469f9c0c4a22374d1, type: 3}
      propertyPath: m_RootOrder
      value: 0
      objectReference: {fileID: 0}
    - target: {fileID: 7372669237086358568, guid: 8bfb4497dda968b469f9c0c4a22374d1, type: 3}
      propertyPath: m_LocalPosition.x
      value: -0.6037
      objectReference: {fileID: 0}
    - target: {fileID: 7372669237086358568, guid: 8bfb4497dda968b469f9c0c4a22374d1, type: 3}
      propertyPath: m_LocalPosition.y
      value: 0.0461
      objectReference: {fileID: 0}
    - target: {fileID: 7372669237086358568, guid: 8bfb4497dda968b469f9c0c4a22374d1, type: 3}
      propertyPath: m_LocalPosition.z
      value: -0.0235
      objectReference: {fileID: 0}
    - target: {fileID: 7372669237086358568, guid: 8bfb4497dda968b469f9c0c4a22374d1, type: 3}
      propertyPath: m_LocalRotation.w
      value: 0.9884736
      objectReference: {fileID: 0}
    - target: {fileID: 7372669237086358568, guid: 8bfb4497dda968b469f9c0c4a22374d1, type: 3}
      propertyPath: m_LocalRotation.x
      value: -0
      objectReference: {fileID: 0}
    - target: {fileID: 7372669237086358568, guid: 8bfb4497dda968b469f9c0c4a22374d1, type: 3}
      propertyPath: m_LocalRotation.y
      value: -0.1513934
      objectReference: {fileID: 0}
    - target: {fileID: 7372669237086358568, guid: 8bfb4497dda968b469f9c0c4a22374d1, type: 3}
      propertyPath: m_LocalRotation.z
      value: -0
      objectReference: {fileID: 0}
    - target: {fileID: 7372669237086358568, guid: 8bfb4497dda968b469f9c0c4a22374d1, type: 3}
      propertyPath: m_LocalEulerAnglesHint.x
      value: 0
      objectReference: {fileID: 0}
    - target: {fileID: 7372669237086358568, guid: 8bfb4497dda968b469f9c0c4a22374d1, type: 3}
      propertyPath: m_LocalEulerAnglesHint.y
      value: -17.415
      objectReference: {fileID: 0}
    - target: {fileID: 7372669237086358568, guid: 8bfb4497dda968b469f9c0c4a22374d1, type: 3}
      propertyPath: m_LocalEulerAnglesHint.z
      value: 0
      objectReference: {fileID: 0}
    - target: {fileID: 7618871619398064041, guid: 8bfb4497dda968b469f9c0c4a22374d1, type: 3}
      propertyPath: m_AnchorMax.y
      value: 0
      objectReference: {fileID: 0}
    - target: {fileID: 7618871619398064041, guid: 8bfb4497dda968b469f9c0c4a22374d1, type: 3}
      propertyPath: m_AnchorMin.y
      value: 0
      objectReference: {fileID: 0}
    - target: {fileID: 7618871619398064041, guid: 8bfb4497dda968b469f9c0c4a22374d1, type: 3}
      propertyPath: m_SizeDelta.x
      value: 0
      objectReference: {fileID: 0}
    - target: {fileID: 7618871619398064041, guid: 8bfb4497dda968b469f9c0c4a22374d1, type: 3}
      propertyPath: m_AnchoredPosition.x
      value: 0
      objectReference: {fileID: 0}
    - target: {fileID: 7618871619398064041, guid: 8bfb4497dda968b469f9c0c4a22374d1, type: 3}
      propertyPath: m_AnchoredPosition.y
      value: 0
      objectReference: {fileID: 0}
    - target: {fileID: 8695093631179458764, guid: 8bfb4497dda968b469f9c0c4a22374d1, type: 3}
      propertyPath: m_SizeDelta.y
      value: 0
      objectReference: {fileID: 0}
    - target: {fileID: 8992569644303541302, guid: 8bfb4497dda968b469f9c0c4a22374d1, type: 3}
      propertyPath: m_AnchorMax.y
      value: 0
      objectReference: {fileID: 0}
    - target: {fileID: 8992569644303541302, guid: 8bfb4497dda968b469f9c0c4a22374d1, type: 3}
      propertyPath: m_AnchorMin.y
      value: 0
      objectReference: {fileID: 0}
    - target: {fileID: 8992569644303541302, guid: 8bfb4497dda968b469f9c0c4a22374d1, type: 3}
      propertyPath: m_SizeDelta.x
      value: 0
      objectReference: {fileID: 0}
    - target: {fileID: 8992569644303541302, guid: 8bfb4497dda968b469f9c0c4a22374d1, type: 3}
      propertyPath: m_AnchoredPosition.x
      value: 0
      objectReference: {fileID: 0}
    - target: {fileID: 8992569644303541302, guid: 8bfb4497dda968b469f9c0c4a22374d1, type: 3}
      propertyPath: m_AnchoredPosition.y
      value: 0
      objectReference: {fileID: 0}
    m_RemovedComponents:
    - {fileID: 7372669237086358571, guid: 8bfb4497dda968b469f9c0c4a22374d1, type: 3}
    - {fileID: 7372669237086358570, guid: 8bfb4497dda968b469f9c0c4a22374d1, type: 3}
    - {fileID: 7372669237086358569, guid: 8bfb4497dda968b469f9c0c4a22374d1, type: 3}
  m_SourcePrefab: {fileID: 100100000, guid: 8bfb4497dda968b469f9c0c4a22374d1, type: 3}
--- !u!4 &1938875009 stripped
Transform:
  m_CorrespondingSourceObject: {fileID: 7372669237086358568, guid: 8bfb4497dda968b469f9c0c4a22374d1, type: 3}
  m_PrefabInstance: {fileID: 1938875008}
  m_PrefabAsset: {fileID: 0}
--- !u!1 &1947783661
GameObject:
  m_ObjectHideFlags: 0
  m_CorrespondingSourceObject: {fileID: 0}
  m_PrefabInstance: {fileID: 0}
  m_PrefabAsset: {fileID: 0}
  serializedVersion: 6
  m_Component:
  - component: {fileID: 1947783662}
  m_Layer: 0
  m_Name: Content
  m_TagString: Untagged
  m_Icon: {fileID: 0}
  m_NavMeshLayer: 0
  m_StaticEditorFlags: 0
  m_IsActive: 1
--- !u!4 &1947783662
Transform:
  m_ObjectHideFlags: 0
  m_CorrespondingSourceObject: {fileID: 0}
  m_PrefabInstance: {fileID: 0}
  m_PrefabAsset: {fileID: 0}
  m_GameObject: {fileID: 1947783661}
  m_LocalRotation: {x: 0, y: 0, z: 0, w: 1}
  m_LocalPosition: {x: 0, y: 0, z: 1}
  m_LocalScale: {x: 1, y: 1, z: 1}
  m_Children:
  - {fileID: 1938875009}
  - {fileID: 1170466719}
  - {fileID: 276972200}
  - {fileID: 365982912235277918}
  - {fileID: 7020600567413794252}
  - {fileID: 626655239}
  m_Father: {fileID: 0}
  m_RootOrder: 5
  m_LocalEulerAnglesHint: {x: 0, y: 0, z: 0}
--- !u!1001 &1989141847
PrefabInstance:
  m_ObjectHideFlags: 0
  serializedVersion: 2
  m_Modification:
    m_TransformParent: {fileID: 626655240}
    m_Modifications:
    - target: {fileID: 7216918420766221479, guid: c6b351a67ceb69140b199996bbbea156, type: 3}
      propertyPath: m_AnchorMax.y
      value: 0
      objectReference: {fileID: 0}
    - target: {fileID: 7216918420766221479, guid: c6b351a67ceb69140b199996bbbea156, type: 3}
      propertyPath: m_AnchorMin.y
      value: 0
      objectReference: {fileID: 0}
    - target: {fileID: 7216918420766221479, guid: c6b351a67ceb69140b199996bbbea156, type: 3}
      propertyPath: m_SizeDelta.x
      value: 0
      objectReference: {fileID: 0}
    - target: {fileID: 7216918420766221479, guid: c6b351a67ceb69140b199996bbbea156, type: 3}
      propertyPath: m_SizeDelta.y
      value: 0
      objectReference: {fileID: 0}
    - target: {fileID: 7216918420766221479, guid: c6b351a67ceb69140b199996bbbea156, type: 3}
      propertyPath: m_AnchoredPosition.x
      value: 0
      objectReference: {fileID: 0}
    - target: {fileID: 7216918420766221479, guid: c6b351a67ceb69140b199996bbbea156, type: 3}
      propertyPath: m_AnchoredPosition.y
      value: 0
      objectReference: {fileID: 0}
    - target: {fileID: 8376646494505211202, guid: c6b351a67ceb69140b199996bbbea156, type: 3}
      propertyPath: m_Name
      value: Action Button (7)
      objectReference: {fileID: 0}
    - target: {fileID: 8376646494505211224, guid: c6b351a67ceb69140b199996bbbea156, type: 3}
      propertyPath: m_Size.x
      value: 32
      objectReference: {fileID: 0}
    - target: {fileID: 8376646494505211224, guid: c6b351a67ceb69140b199996bbbea156, type: 3}
      propertyPath: m_Size.y
      value: 32
      objectReference: {fileID: 0}
    - target: {fileID: 8376646494505211229, guid: c6b351a67ceb69140b199996bbbea156, type: 3}
      propertyPath: m_Pivot.x
      value: 0.5
      objectReference: {fileID: 0}
    - target: {fileID: 8376646494505211229, guid: c6b351a67ceb69140b199996bbbea156, type: 3}
      propertyPath: m_Pivot.y
      value: 0.5
      objectReference: {fileID: 0}
    - target: {fileID: 8376646494505211229, guid: c6b351a67ceb69140b199996bbbea156, type: 3}
      propertyPath: m_RootOrder
      value: 6
      objectReference: {fileID: 0}
    - target: {fileID: 8376646494505211229, guid: c6b351a67ceb69140b199996bbbea156, type: 3}
      propertyPath: m_AnchorMax.x
      value: 0
      objectReference: {fileID: 0}
    - target: {fileID: 8376646494505211229, guid: c6b351a67ceb69140b199996bbbea156, type: 3}
      propertyPath: m_AnchorMax.y
      value: 0
      objectReference: {fileID: 0}
    - target: {fileID: 8376646494505211229, guid: c6b351a67ceb69140b199996bbbea156, type: 3}
      propertyPath: m_AnchorMin.x
      value: 0
      objectReference: {fileID: 0}
    - target: {fileID: 8376646494505211229, guid: c6b351a67ceb69140b199996bbbea156, type: 3}
      propertyPath: m_AnchorMin.y
      value: 0
      objectReference: {fileID: 0}
    - target: {fileID: 8376646494505211229, guid: c6b351a67ceb69140b199996bbbea156, type: 3}
      propertyPath: m_SizeDelta.x
      value: 0
      objectReference: {fileID: 0}
    - target: {fileID: 8376646494505211229, guid: c6b351a67ceb69140b199996bbbea156, type: 3}
      propertyPath: m_SizeDelta.y
      value: 0
      objectReference: {fileID: 0}
    - target: {fileID: 8376646494505211229, guid: c6b351a67ceb69140b199996bbbea156, type: 3}
      propertyPath: m_LocalScale.x
      value: 1
      objectReference: {fileID: 0}
    - target: {fileID: 8376646494505211229, guid: c6b351a67ceb69140b199996bbbea156, type: 3}
      propertyPath: m_LocalScale.y
      value: 1
      objectReference: {fileID: 0}
    - target: {fileID: 8376646494505211229, guid: c6b351a67ceb69140b199996bbbea156, type: 3}
      propertyPath: m_LocalScale.z
      value: 1
      objectReference: {fileID: 0}
    - target: {fileID: 8376646494505211229, guid: c6b351a67ceb69140b199996bbbea156, type: 3}
      propertyPath: m_LocalPosition.x
      value: 0
      objectReference: {fileID: 0}
    - target: {fileID: 8376646494505211229, guid: c6b351a67ceb69140b199996bbbea156, type: 3}
      propertyPath: m_LocalPosition.y
      value: 0
      objectReference: {fileID: 0}
    - target: {fileID: 8376646494505211229, guid: c6b351a67ceb69140b199996bbbea156, type: 3}
      propertyPath: m_LocalPosition.z
      value: 0
      objectReference: {fileID: 0}
    - target: {fileID: 8376646494505211229, guid: c6b351a67ceb69140b199996bbbea156, type: 3}
      propertyPath: m_LocalRotation.w
      value: 1
      objectReference: {fileID: 0}
    - target: {fileID: 8376646494505211229, guid: c6b351a67ceb69140b199996bbbea156, type: 3}
      propertyPath: m_LocalRotation.x
      value: -0
      objectReference: {fileID: 0}
    - target: {fileID: 8376646494505211229, guid: c6b351a67ceb69140b199996bbbea156, type: 3}
      propertyPath: m_LocalRotation.y
      value: -0
      objectReference: {fileID: 0}
    - target: {fileID: 8376646494505211229, guid: c6b351a67ceb69140b199996bbbea156, type: 3}
      propertyPath: m_LocalRotation.z
      value: -0
      objectReference: {fileID: 0}
    - target: {fileID: 8376646494505211229, guid: c6b351a67ceb69140b199996bbbea156, type: 3}
      propertyPath: m_AnchoredPosition.x
      value: 0
      objectReference: {fileID: 0}
    - target: {fileID: 8376646494505211229, guid: c6b351a67ceb69140b199996bbbea156, type: 3}
      propertyPath: m_AnchoredPosition.y
<<<<<<< HEAD
      value: 0.00007009506
      objectReference: {fileID: 0}
    - target: {fileID: 5799063935600216773, guid: a9d1ef88d28877646862e4593f1cfe1e, type: 3}
      propertyPath: m_AnchorMax.y
=======
>>>>>>> f8a02c09
      value: 0
      objectReference: {fileID: 0}
    - target: {fileID: 8376646494505211229, guid: c6b351a67ceb69140b199996bbbea156, type: 3}
      propertyPath: m_LocalEulerAnglesHint.x
      value: 0
      objectReference: {fileID: 0}
    - target: {fileID: 8376646494505211229, guid: c6b351a67ceb69140b199996bbbea156, type: 3}
      propertyPath: m_LocalEulerAnglesHint.y
      value: 0
      objectReference: {fileID: 0}
    - target: {fileID: 8376646494505211229, guid: c6b351a67ceb69140b199996bbbea156, type: 3}
      propertyPath: m_LocalEulerAnglesHint.z
      value: 0
      objectReference: {fileID: 0}
    m_RemovedComponents: []
  m_SourcePrefab: {fileID: 100100000, guid: c6b351a67ceb69140b199996bbbea156, type: 3}
--- !u!114 &365982912235277916
MonoBehaviour:
  m_ObjectHideFlags: 0
  m_CorrespondingSourceObject: {fileID: 0}
  m_PrefabInstance: {fileID: 0}
  m_PrefabAsset: {fileID: 0}
  m_GameObject: {fileID: 365982912235277985}
  m_Enabled: 1
  m_EditorHideFlags: 0
  m_Script: {fileID: 11500000, guid: 511768f84882a6447ab13fd3a09c482a, type: 3}
  m_Name: 
  m_EditorClassIdentifier: 
  drawBoundsGizmo: 0
  drawLocalBoundsGizmo: 0
--- !u!4 &365982912235277918
Transform:
  m_ObjectHideFlags: 0
  m_CorrespondingSourceObject: {fileID: 0}
  m_PrefabInstance: {fileID: 0}
  m_PrefabAsset: {fileID: 0}
  m_GameObject: {fileID: 365982912235277985}
  m_LocalRotation: {x: -0, y: -0, z: -0, w: 1}
  m_LocalPosition: {x: 0.2268, y: -0.0209, z: 0}
  m_LocalScale: {x: 1, y: 1, z: 1}
  m_Children:
  - {fileID: 8921803644302911712}
  m_Father: {fileID: 1947783662}
  m_RootOrder: 3
  m_LocalEulerAnglesHint: {x: 0, y: 0, z: 0}
--- !u!114 &365982912235277919
MonoBehaviour:
  m_ObjectHideFlags: 0
  m_CorrespondingSourceObject: {fileID: 0}
  m_PrefabInstance: {fileID: 0}
  m_PrefabAsset: {fileID: 0}
  m_GameObject: {fileID: 365982912235277985}
  m_Enabled: 1
  m_EditorHideFlags: 0
  m_Script: {fileID: 11500000, guid: ebb10c5ec282c8044a11e2f0f9c65a80, type: 3}
  m_Name: 
  m_EditorClassIdentifier: 
  updateLinkedTransform: 0
  moveLerpTime: 0.1
  rotateLerpTime: 0.1
  scaleLerpTime: 0
  maintainScaleOnInitialization: 1
  smoothing: 1
  lifetime: 0
  safeZone: 0
  safeZoneBuffer: 0.25
  updateWhenOppositeHandNear: 0
  hideHandCursorsOnActivate: 1
  rotationBehavior: 2
  offsetBehavior: 0
  forwardOffset: 0
  safeZoneAngleOffset: 0
  onFirstHandDetected:
    m_PersistentCalls:
      m_Calls:
      - m_Target: {fileID: 365982914211702168}
        m_TargetAssemblyTypeName: UnityEngine.GameObject, UnityEngine
        m_MethodName: SetActive
        m_Mode: 6
        m_Arguments:
          m_ObjectArgument: {fileID: 0}
          m_ObjectArgumentAssemblyTypeName: UnityEngine.Object, UnityEngine
          m_IntArgument: 0
          m_FloatArgument: 0
          m_StringArgument: 
          m_BoolArgument: 1
        m_CallState: 2
      - m_Target: {fileID: 1466482883727250952}
        m_TargetAssemblyTypeName: UnityEngine.GameObject, UnityEngine
        m_MethodName: SetActive
        m_Mode: 6
        m_Arguments:
          m_ObjectArgument: {fileID: 0}
          m_ObjectArgumentAssemblyTypeName: UnityEngine.Object, UnityEngine
          m_IntArgument: 0
          m_FloatArgument: 0
          m_StringArgument: 
          m_BoolArgument: 0
        m_CallState: 2
  onLastHandLost:
    m_PersistentCalls:
      m_Calls:
      - m_Target: {fileID: 1466482883727250952}
        m_TargetAssemblyTypeName: UnityEngine.GameObject, UnityEngine
        m_MethodName: SetActive
        m_Mode: 6
        m_Arguments:
          m_ObjectArgument: {fileID: 0}
          m_ObjectArgumentAssemblyTypeName: UnityEngine.Object, UnityEngine
          m_IntArgument: 0
          m_FloatArgument: 0
          m_StringArgument: 
          m_BoolArgument: 1
        m_CallState: 2
      - m_Target: {fileID: 3627404587453849990}
        m_TargetAssemblyTypeName: UnityEngine.Animator, UnityEngine
        m_MethodName: SetTrigger
        m_Mode: 5
        m_Arguments:
          m_ObjectArgument: {fileID: 0}
          m_ObjectArgumentAssemblyTypeName: UnityEngine.Object, UnityEngine
          m_IntArgument: 0
          m_FloatArgument: 0
          m_StringArgument: IsPlaced
          m_BoolArgument: 1
        m_CallState: 2
  onHandActivate:
    m_PersistentCalls:
      m_Calls: []
  onHandDeactivate:
    m_PersistentCalls:
      m_Calls: []
  facingCameraTrackingThreshold: 50
  requireFlatHand: 1
  flatHandThreshold: 45
  followHandUntilFacingCamera: 1
  followHandCameraFacingThresholdAngle: 50
  useGazeActivation: 1
  eyeGazeProximityThreshold: 0.0125
  headGazeProximityThreshold: 0.03
--- !u!1 &365982912235277985
GameObject:
  m_ObjectHideFlags: 0
  m_CorrespondingSourceObject: {fileID: 0}
  m_PrefabInstance: {fileID: 0}
  m_PrefabAsset: {fileID: 0}
  serializedVersion: 6
  m_Component:
  - component: {fileID: 365982912235277918}
  - component: {fileID: 2486995055565467114}
  - component: {fileID: 4939468378196495246}
  - component: {fileID: 365982912235277916}
  - component: {fileID: 365982912235277919}
  - component: {fileID: 3627404587453849990}
  m_Layer: 0
  m_Name: HandMenuLarge_WorldLockOnHandDrop
  m_TagString: Untagged
  m_Icon: {fileID: 0}
  m_NavMeshLayer: 0
  m_StaticEditorFlags: 0
  m_IsActive: 1
--- !u!1 &365982914211702168
GameObject:
  m_ObjectHideFlags: 0
  m_CorrespondingSourceObject: {fileID: 0}
  m_PrefabInstance: {fileID: 0}
  m_PrefabAsset: {fileID: 0}
  serializedVersion: 6
  m_Component:
  - component: {fileID: 8921803644302911712}
  - component: {fileID: 6501885104002817977}
  m_Layer: 0
  m_Name: MenuContent-Canvas
  m_TagString: Untagged
  m_Icon: {fileID: 0}
  m_NavMeshLayer: 0
  m_StaticEditorFlags: 0
  m_IsActive: 1
--- !u!114 &782048330618589264
MonoBehaviour:
  m_ObjectHideFlags: 0
  m_CorrespondingSourceObject: {fileID: 0}
  m_PrefabInstance: {fileID: 0}
  m_PrefabAsset: {fileID: 0}
  m_GameObject: {fileID: 8572733343743663192}
  m_Enabled: 1
  m_EditorHideFlags: 0
  m_Script: {fileID: 11500000, guid: 306cc8c2b49d7114eaa3623786fc2126, type: 3}
  m_Name: 
  m_EditorClassIdentifier: 
  m_IgnoreLayout: 0
  m_MinWidth: -1
  m_MinHeight: -1
  m_PreferredWidth: -1
  m_PreferredHeight: -1
  m_FlexibleWidth: 1
  m_FlexibleHeight: -1
  m_LayoutPriority: 0
--- !u!65 &785115824612440618
BoxCollider:
  m_ObjectHideFlags: 0
  m_CorrespondingSourceObject: {fileID: 0}
  m_PrefabInstance: {fileID: 0}
  m_PrefabAsset: {fileID: 0}
  m_GameObject: {fileID: 5645314168347018550}
  m_Material: {fileID: 0}
  m_IsTrigger: 0
  m_Enabled: 1
  serializedVersion: 2
  m_Size: {x: 110, y: 13, z: 10}
  m_Center: {x: 0, y: 0, z: 0}
--- !u!1001 &793021694534310019
PrefabInstance:
  m_ObjectHideFlags: 0
  serializedVersion: 2
  m_Modification:
    m_TransformParent: {fileID: 8961038601257469868}
    m_Modifications:
    - target: {fileID: 7216918420766221479, guid: c6b351a67ceb69140b199996bbbea156, type: 3}
      propertyPath: m_AnchorMax.y
      value: 0
      objectReference: {fileID: 0}
    - target: {fileID: 7216918420766221479, guid: c6b351a67ceb69140b199996bbbea156, type: 3}
      propertyPath: m_AnchorMin.y
      value: 0
      objectReference: {fileID: 0}
    - target: {fileID: 7216918420766221479, guid: c6b351a67ceb69140b199996bbbea156, type: 3}
      propertyPath: m_SizeDelta.x
      value: 0
      objectReference: {fileID: 0}
    - target: {fileID: 7216918420766221479, guid: c6b351a67ceb69140b199996bbbea156, type: 3}
      propertyPath: m_SizeDelta.y
      value: 0
      objectReference: {fileID: 0}
    - target: {fileID: 7216918420766221479, guid: c6b351a67ceb69140b199996bbbea156, type: 3}
      propertyPath: m_AnchoredPosition.x
      value: 0
      objectReference: {fileID: 0}
    - target: {fileID: 7216918420766221479, guid: c6b351a67ceb69140b199996bbbea156, type: 3}
      propertyPath: m_AnchoredPosition.y
      value: 0
      objectReference: {fileID: 0}
    - target: {fileID: 8376646494505211202, guid: c6b351a67ceb69140b199996bbbea156, type: 3}
      propertyPath: m_Name
      value: Action Button (2)
      objectReference: {fileID: 0}
    - target: {fileID: 8376646494505211224, guid: c6b351a67ceb69140b199996bbbea156, type: 3}
      propertyPath: m_Size.x
      value: 32
      objectReference: {fileID: 0}
    - target: {fileID: 8376646494505211224, guid: c6b351a67ceb69140b199996bbbea156, type: 3}
      propertyPath: m_Size.y
      value: 32
      objectReference: {fileID: 0}
    - target: {fileID: 8376646494505211229, guid: c6b351a67ceb69140b199996bbbea156, type: 3}
      propertyPath: m_Pivot.x
      value: 0.5
      objectReference: {fileID: 0}
    - target: {fileID: 8376646494505211229, guid: c6b351a67ceb69140b199996bbbea156, type: 3}
      propertyPath: m_Pivot.y
      value: 0.5
      objectReference: {fileID: 0}
    - target: {fileID: 8376646494505211229, guid: c6b351a67ceb69140b199996bbbea156, type: 3}
      propertyPath: m_RootOrder
      value: 1
      objectReference: {fileID: 0}
    - target: {fileID: 8376646494505211229, guid: c6b351a67ceb69140b199996bbbea156, type: 3}
      propertyPath: m_AnchorMax.x
      value: 0
      objectReference: {fileID: 0}
    - target: {fileID: 8376646494505211229, guid: c6b351a67ceb69140b199996bbbea156, type: 3}
      propertyPath: m_AnchorMax.y
      value: 0
      objectReference: {fileID: 0}
    - target: {fileID: 8376646494505211229, guid: c6b351a67ceb69140b199996bbbea156, type: 3}
      propertyPath: m_AnchorMin.x
      value: 0
      objectReference: {fileID: 0}
    - target: {fileID: 8376646494505211229, guid: c6b351a67ceb69140b199996bbbea156, type: 3}
      propertyPath: m_AnchorMin.y
      value: 0
      objectReference: {fileID: 0}
    - target: {fileID: 8376646494505211229, guid: c6b351a67ceb69140b199996bbbea156, type: 3}
      propertyPath: m_SizeDelta.x
      value: 0
      objectReference: {fileID: 0}
    - target: {fileID: 8376646494505211229, guid: c6b351a67ceb69140b199996bbbea156, type: 3}
      propertyPath: m_SizeDelta.y
      value: 0
      objectReference: {fileID: 0}
    - target: {fileID: 8376646494505211229, guid: c6b351a67ceb69140b199996bbbea156, type: 3}
      propertyPath: m_LocalPosition.x
      value: 0
      objectReference: {fileID: 0}
    - target: {fileID: 8376646494505211229, guid: c6b351a67ceb69140b199996bbbea156, type: 3}
      propertyPath: m_LocalPosition.y
      value: 0
      objectReference: {fileID: 0}
    - target: {fileID: 8376646494505211229, guid: c6b351a67ceb69140b199996bbbea156, type: 3}
      propertyPath: m_LocalPosition.z
      value: 0
      objectReference: {fileID: 0}
    - target: {fileID: 8376646494505211229, guid: c6b351a67ceb69140b199996bbbea156, type: 3}
      propertyPath: m_LocalRotation.w
      value: 1
      objectReference: {fileID: 0}
    - target: {fileID: 8376646494505211229, guid: c6b351a67ceb69140b199996bbbea156, type: 3}
      propertyPath: m_LocalRotation.x
      value: -0
      objectReference: {fileID: 0}
    - target: {fileID: 8376646494505211229, guid: c6b351a67ceb69140b199996bbbea156, type: 3}
      propertyPath: m_LocalRotation.y
      value: -0
      objectReference: {fileID: 0}
    - target: {fileID: 8376646494505211229, guid: c6b351a67ceb69140b199996bbbea156, type: 3}
      propertyPath: m_LocalRotation.z
      value: -0
      objectReference: {fileID: 0}
    - target: {fileID: 8376646494505211229, guid: c6b351a67ceb69140b199996bbbea156, type: 3}
      propertyPath: m_AnchoredPosition.x
      value: 0
      objectReference: {fileID: 0}
    - target: {fileID: 8376646494505211229, guid: c6b351a67ceb69140b199996bbbea156, type: 3}
      propertyPath: m_AnchoredPosition.y
      value: 0
      objectReference: {fileID: 0}
    - target: {fileID: 8376646494505211229, guid: c6b351a67ceb69140b199996bbbea156, type: 3}
      propertyPath: m_LocalEulerAnglesHint.x
      value: 0
      objectReference: {fileID: 0}
    - target: {fileID: 8376646494505211229, guid: c6b351a67ceb69140b199996bbbea156, type: 3}
      propertyPath: m_LocalEulerAnglesHint.y
      value: 0
      objectReference: {fileID: 0}
    - target: {fileID: 8376646494505211229, guid: c6b351a67ceb69140b199996bbbea156, type: 3}
      propertyPath: m_LocalEulerAnglesHint.z
      value: 0
      objectReference: {fileID: 0}
    m_RemovedComponents: []
  m_SourcePrefab: {fileID: 100100000, guid: c6b351a67ceb69140b199996bbbea156, type: 3}
--- !u!224 &793021694534310020 stripped
RectTransform:
  m_CorrespondingSourceObject: {fileID: 8376646494505211229, guid: c6b351a67ceb69140b199996bbbea156, type: 3}
  m_PrefabInstance: {fileID: 793021694534310019}
  m_PrefabAsset: {fileID: 0}
--- !u!1001 &896677856216328203
PrefabInstance:
  m_ObjectHideFlags: 0
  serializedVersion: 2
  m_Modification:
    m_TransformParent: {fileID: 7555081343407982125}
    m_Modifications:
    - target: {fileID: 1345098608517470577, guid: 16750275763719646afa2c7c7592395d, type: 3}
      propertyPath: m_Name
      value: ToggleSwitch
      objectReference: {fileID: 0}
    - target: {fileID: 3514389556853228399, guid: 16750275763719646afa2c7c7592395d, type: 3}
      propertyPath: m_Pivot.x
      value: 1
      objectReference: {fileID: 0}
    - target: {fileID: 3514389556853228399, guid: 16750275763719646afa2c7c7592395d, type: 3}
      propertyPath: m_Pivot.y
      value: 0.5
      objectReference: {fileID: 0}
    - target: {fileID: 3514389556853228399, guid: 16750275763719646afa2c7c7592395d, type: 3}
      propertyPath: m_RootOrder
      value: 0
      objectReference: {fileID: 0}
    - target: {fileID: 3514389556853228399, guid: 16750275763719646afa2c7c7592395d, type: 3}
      propertyPath: m_AnchorMax.x
      value: 1
      objectReference: {fileID: 0}
    - target: {fileID: 3514389556853228399, guid: 16750275763719646afa2c7c7592395d, type: 3}
      propertyPath: m_AnchorMax.y
      value: 0.5
      objectReference: {fileID: 0}
    - target: {fileID: 3514389556853228399, guid: 16750275763719646afa2c7c7592395d, type: 3}
      propertyPath: m_AnchorMin.x
      value: 1
      objectReference: {fileID: 0}
    - target: {fileID: 3514389556853228399, guid: 16750275763719646afa2c7c7592395d, type: 3}
      propertyPath: m_AnchorMin.y
      value: 0.5
      objectReference: {fileID: 0}
    - target: {fileID: 3514389556853228399, guid: 16750275763719646afa2c7c7592395d, type: 3}
      propertyPath: m_SizeDelta.x
      value: 16
      objectReference: {fileID: 0}
    - target: {fileID: 3514389556853228399, guid: 16750275763719646afa2c7c7592395d, type: 3}
      propertyPath: m_SizeDelta.y
      value: 8
      objectReference: {fileID: 0}
    - target: {fileID: 3514389556853228399, guid: 16750275763719646afa2c7c7592395d, type: 3}
      propertyPath: m_LocalPosition.x
      value: 0
      objectReference: {fileID: 0}
    - target: {fileID: 3514389556853228399, guid: 16750275763719646afa2c7c7592395d, type: 3}
      propertyPath: m_LocalPosition.y
      value: 0
      objectReference: {fileID: 0}
    - target: {fileID: 3514389556853228399, guid: 16750275763719646afa2c7c7592395d, type: 3}
      propertyPath: m_LocalPosition.z
      value: -0.9999441
      objectReference: {fileID: 0}
    - target: {fileID: 3514389556853228399, guid: 16750275763719646afa2c7c7592395d, type: 3}
      propertyPath: m_LocalRotation.w
      value: 1
      objectReference: {fileID: 0}
    - target: {fileID: 3514389556853228399, guid: 16750275763719646afa2c7c7592395d, type: 3}
      propertyPath: m_LocalRotation.x
      value: 0
      objectReference: {fileID: 0}
    - target: {fileID: 3514389556853228399, guid: 16750275763719646afa2c7c7592395d, type: 3}
      propertyPath: m_LocalRotation.y
      value: 0
      objectReference: {fileID: 0}
    - target: {fileID: 3514389556853228399, guid: 16750275763719646afa2c7c7592395d, type: 3}
      propertyPath: m_LocalRotation.z
      value: 0
      objectReference: {fileID: 0}
    - target: {fileID: 3514389556853228399, guid: 16750275763719646afa2c7c7592395d, type: 3}
      propertyPath: m_AnchoredPosition.x
      value: -8
      objectReference: {fileID: 0}
    - target: {fileID: 3514389556853228399, guid: 16750275763719646afa2c7c7592395d, type: 3}
      propertyPath: m_AnchoredPosition.y
      value: 0.0000076293945
      objectReference: {fileID: 0}
    - target: {fileID: 3514389556853228399, guid: 16750275763719646afa2c7c7592395d, type: 3}
      propertyPath: m_LocalEulerAnglesHint.x
      value: 0
      objectReference: {fileID: 0}
    - target: {fileID: 3514389556853228399, guid: 16750275763719646afa2c7c7592395d, type: 3}
      propertyPath: m_LocalEulerAnglesHint.y
      value: 0
      objectReference: {fileID: 0}
    - target: {fileID: 3514389556853228399, guid: 16750275763719646afa2c7c7592395d, type: 3}
      propertyPath: m_LocalEulerAnglesHint.z
      value: 0
      objectReference: {fileID: 0}
    - target: {fileID: 6434074875067239604, guid: 16750275763719646afa2c7c7592395d, type: 3}
      propertyPath: interactable
      value: 
      objectReference: {fileID: 7555081343407982126}
    m_RemovedComponents: []
  m_SourcePrefab: {fileID: 100100000, guid: 16750275763719646afa2c7c7592395d, type: 3}
--- !u!222 &905634707244475511
CanvasRenderer:
  m_ObjectHideFlags: 0
  m_CorrespondingSourceObject: {fileID: 0}
  m_PrefabInstance: {fileID: 0}
  m_PrefabAsset: {fileID: 0}
  m_GameObject: {fileID: 8762375126936460799}
  m_CullTransparentMesh: 1
--- !u!114 &951164497523285509
MonoBehaviour:
  m_ObjectHideFlags: 0
  m_CorrespondingSourceObject: {fileID: 0}
  m_PrefabInstance: {fileID: 0}
  m_PrefabAsset: {fileID: 0}
  m_GameObject: {fileID: 8572733343743663192}
  m_Enabled: 1
  m_EditorHideFlags: 0
  m_Script: {fileID: 11500000, guid: f4688fdb7df04437aeb418b961361dc5, type: 3}
  m_Name: 
  m_EditorClassIdentifier: 
  m_Material: {fileID: 0}
  m_Color: {r: 1, g: 1, b: 1, a: 1}
  m_RaycastTarget: 0
  m_RaycastPadding: {x: 0, y: 0, z: 0, w: 0}
  m_Maskable: 1
  m_OnCullStateChanged:
    m_PersistentCalls:
      m_Calls: []
  m_text: Pitch
  m_isRightToLeft: 0
  m_fontAsset: {fileID: 11400000, guid: 533bdd8d5c92b52448ee2ecf7bd828a4, type: 2}
  m_sharedMaterial: {fileID: -1005824763306460071, guid: 533bdd8d5c92b52448ee2ecf7bd828a4, type: 2}
  m_fontSharedMaterials: []
  m_fontMaterial: {fileID: 0}
  m_fontMaterials: []
  m_fontColor32:
    serializedVersion: 2
    rgba: 4294967295
  m_fontColor: {r: 1, g: 1, b: 1, a: 1}
  m_enableVertexGradient: 0
  m_colorMode: 3
  m_fontColorGradient:
    topLeft: {r: 1, g: 1, b: 1, a: 1}
    topRight: {r: 1, g: 1, b: 1, a: 1}
    bottomLeft: {r: 1, g: 1, b: 1, a: 1}
    bottomRight: {r: 1, g: 1, b: 1, a: 1}
  m_fontColorGradientPreset: {fileID: 0}
  m_spriteAsset: {fileID: 0}
  m_tintAllSprites: 0
  m_StyleSheet: {fileID: 0}
  m_TextStyleHashCode: -1183493901
  m_overrideHtmlColors: 0
  m_faceColor:
    serializedVersion: 2
    rgba: 4294967295
  m_fontSize: 6
  m_fontSizeBase: 6
  m_fontWeight: 400
  m_enableAutoSizing: 0
  m_fontSizeMin: 18
  m_fontSizeMax: 72
  m_fontStyle: 0
  m_HorizontalAlignment: 2
  m_VerticalAlignment: 512
  m_textAlignment: 65535
  m_characterSpacing: 0
  m_wordSpacing: 0
  m_lineSpacing: 0
  m_lineSpacingMax: 0
  m_paragraphSpacing: 0
  m_charWidthMaxAdj: 0
  m_enableWordWrapping: 1
  m_wordWrappingRatios: 0.4
  m_overflowMode: 0
  m_linkedTextComponent: {fileID: 0}
  parentLinkedComponent: {fileID: 0}
  m_enableKerning: 1
  m_enableExtraPadding: 0
  checkPaddingRequired: 0
  m_isRichText: 1
  m_parseCtrlCharacters: 1
  m_isOrthographic: 1
  m_isCullingEnabled: 0
  m_horizontalMapping: 0
  m_verticalMapping: 0
  m_uvLineOffset: 0
  m_geometrySortingOrder: 0
  m_IsTextObjectScaleStatic: 0
  m_VertexBufferAutoSizeReduction: 0
  m_useMaxVisibleDescender: 1
  m_pageToDisplay: 1
  m_margin: {x: 0, y: 0, z: 0, w: 0}
  m_isUsingLegacyAnimationComponent: 0
  m_isVolumetricText: 0
  m_hasFontAssetChanged: 0
  m_baseMaterial: {fileID: 0}
  m_maskOffset: {x: 0, y: 0, z: 0, w: 0}
--- !u!1001 &1017126898735464946
PrefabInstance:
  m_ObjectHideFlags: 0
  serializedVersion: 2
  m_Modification:
    m_TransformParent: {fileID: 1590504278894825370}
    m_Modifications:
    - target: {fileID: 1345098608517470577, guid: 16750275763719646afa2c7c7592395d, type: 3}
      propertyPath: m_Name
      value: ToggleSwitch
      objectReference: {fileID: 0}
    - target: {fileID: 3514389556853228399, guid: 16750275763719646afa2c7c7592395d, type: 3}
      propertyPath: m_Pivot.x
      value: 1
      objectReference: {fileID: 0}
    - target: {fileID: 3514389556853228399, guid: 16750275763719646afa2c7c7592395d, type: 3}
      propertyPath: m_Pivot.y
      value: 0.5
      objectReference: {fileID: 0}
    - target: {fileID: 3514389556853228399, guid: 16750275763719646afa2c7c7592395d, type: 3}
      propertyPath: m_RootOrder
      value: 0
      objectReference: {fileID: 0}
    - target: {fileID: 3514389556853228399, guid: 16750275763719646afa2c7c7592395d, type: 3}
      propertyPath: m_AnchorMax.x
      value: 1
      objectReference: {fileID: 0}
    - target: {fileID: 3514389556853228399, guid: 16750275763719646afa2c7c7592395d, type: 3}
      propertyPath: m_AnchorMax.y
      value: 0.5
      objectReference: {fileID: 0}
    - target: {fileID: 3514389556853228399, guid: 16750275763719646afa2c7c7592395d, type: 3}
      propertyPath: m_AnchorMin.x
      value: 1
      objectReference: {fileID: 0}
    - target: {fileID: 3514389556853228399, guid: 16750275763719646afa2c7c7592395d, type: 3}
      propertyPath: m_AnchorMin.y
      value: 0.5
      objectReference: {fileID: 0}
    - target: {fileID: 3514389556853228399, guid: 16750275763719646afa2c7c7592395d, type: 3}
      propertyPath: m_SizeDelta.x
      value: 16
      objectReference: {fileID: 0}
    - target: {fileID: 3514389556853228399, guid: 16750275763719646afa2c7c7592395d, type: 3}
      propertyPath: m_SizeDelta.y
      value: 8
      objectReference: {fileID: 0}
    - target: {fileID: 3514389556853228399, guid: 16750275763719646afa2c7c7592395d, type: 3}
      propertyPath: m_LocalPosition.x
      value: 0
      objectReference: {fileID: 0}
    - target: {fileID: 3514389556853228399, guid: 16750275763719646afa2c7c7592395d, type: 3}
      propertyPath: m_LocalPosition.y
      value: 0
      objectReference: {fileID: 0}
    - target: {fileID: 3514389556853228399, guid: 16750275763719646afa2c7c7592395d, type: 3}
      propertyPath: m_LocalPosition.z
      value: -0.9999441
      objectReference: {fileID: 0}
    - target: {fileID: 3514389556853228399, guid: 16750275763719646afa2c7c7592395d, type: 3}
      propertyPath: m_LocalRotation.w
      value: 1
      objectReference: {fileID: 0}
    - target: {fileID: 3514389556853228399, guid: 16750275763719646afa2c7c7592395d, type: 3}
      propertyPath: m_LocalRotation.x
      value: 0
      objectReference: {fileID: 0}
    - target: {fileID: 3514389556853228399, guid: 16750275763719646afa2c7c7592395d, type: 3}
      propertyPath: m_LocalRotation.y
      value: 0
      objectReference: {fileID: 0}
    - target: {fileID: 3514389556853228399, guid: 16750275763719646afa2c7c7592395d, type: 3}
      propertyPath: m_LocalRotation.z
      value: 0
      objectReference: {fileID: 0}
    - target: {fileID: 3514389556853228399, guid: 16750275763719646afa2c7c7592395d, type: 3}
      propertyPath: m_AnchoredPosition.x
      value: -8
      objectReference: {fileID: 0}
    - target: {fileID: 3514389556853228399, guid: 16750275763719646afa2c7c7592395d, type: 3}
      propertyPath: m_AnchoredPosition.y
      value: 0.0000076293945
      objectReference: {fileID: 0}
    - target: {fileID: 3514389556853228399, guid: 16750275763719646afa2c7c7592395d, type: 3}
      propertyPath: m_LocalEulerAnglesHint.x
      value: 0
      objectReference: {fileID: 0}
    - target: {fileID: 3514389556853228399, guid: 16750275763719646afa2c7c7592395d, type: 3}
      propertyPath: m_LocalEulerAnglesHint.y
      value: 0
      objectReference: {fileID: 0}
    - target: {fileID: 3514389556853228399, guid: 16750275763719646afa2c7c7592395d, type: 3}
      propertyPath: m_LocalEulerAnglesHint.z
      value: 0
      objectReference: {fileID: 0}
    - target: {fileID: 6434074875067239604, guid: 16750275763719646afa2c7c7592395d, type: 3}
      propertyPath: interactable
      value: 
      objectReference: {fileID: 1590504278894825371}
    m_RemovedComponents: []
  m_SourcePrefab: {fileID: 100100000, guid: 16750275763719646afa2c7c7592395d, type: 3}
--- !u!114 &1269544614562033359
MonoBehaviour:
  m_ObjectHideFlags: 0
  m_CorrespondingSourceObject: {fileID: 0}
  m_PrefabInstance: {fileID: 0}
  m_PrefabAsset: {fileID: 0}
  m_GameObject: {fileID: 6130766254372893326}
  m_Enabled: 1
  m_EditorHideFlags: 0
  m_Script: {fileID: 11500000, guid: 59f8146938fff824cb5fd77236b75775, type: 3}
  m_Name: 
  m_EditorClassIdentifier: 
  m_Padding:
    m_Left: 0
    m_Right: 0
    m_Top: 0
    m_Bottom: 0
  m_ChildAlignment: 0
  m_Spacing: 0
  m_ChildForceExpandWidth: 0
  m_ChildForceExpandHeight: 0
  m_ChildControlWidth: 0
  m_ChildControlHeight: 0
  m_ChildScaleWidth: 1
  m_ChildScaleHeight: 1
  m_ReverseArrangement: 0
--- !u!1 &1466482883727250952
GameObject:
  m_ObjectHideFlags: 0
  m_CorrespondingSourceObject: {fileID: 0}
  m_PrefabInstance: {fileID: 0}
  m_PrefabAsset: {fileID: 0}
  serializedVersion: 6
  m_Component:
  - component: {fileID: 8502763513640781039}
  - component: {fileID: 2849550557768470785}
  - component: {fileID: 4387935521871621720}
  - component: {fileID: 8060732919718537997}
  - component: {fileID: 6486256164481004007}
  m_Layer: 5
  m_Name: CloseButton
  m_TagString: Untagged
  m_Icon: {fileID: 0}
  m_NavMeshLayer: 0
  m_StaticEditorFlags: 0
  m_IsActive: 0
--- !u!114 &1467861304463183109
MonoBehaviour:
  m_ObjectHideFlags: 0
  m_CorrespondingSourceObject: {fileID: 0}
  m_PrefabInstance: {fileID: 0}
  m_PrefabAsset: {fileID: 0}
  m_GameObject: {fileID: 5645314168347018550}
  m_Enabled: 1
  m_EditorHideFlags: 0
  m_Script: {fileID: 11500000, guid: fe87c0e1cc204ed48ad3b37840f39efc, type: 3}
  m_Name: 
  m_EditorClassIdentifier: 
  m_Material: {fileID: 2100000, guid: f1f540d8e53b2264cb498f1fadfcb279, type: 2}
  m_Color: {r: 1, g: 1, b: 1, a: 1}
  m_RaycastTarget: 0
  m_RaycastPadding: {x: 0, y: 0, z: 0, w: 0}
  m_Maskable: 0
  m_OnCullStateChanged:
    m_PersistentCalls:
      m_Calls: []
  m_Sprite: {fileID: 0}
  m_Type: 0
  m_PreserveAspect: 0
  m_FillCenter: 1
  m_FillMethod: 4
  m_FillAmount: 1
  m_FillClockwise: 1
  m_FillOrigin: 0
  m_UseSpriteMesh: 0
  m_PixelsPerUnitMultiplier: 1
--- !u!1001 &1590504278894825368
PrefabInstance:
  m_ObjectHideFlags: 0
  serializedVersion: 2
  m_Modification:
    m_TransformParent: {fileID: 4292616362445486297}
    m_Modifications:
    - target: {fileID: 410843422125320171, guid: c6b351a67ceb69140b199996bbbea156, type: 3}
      propertyPath: m_IsActive
      value: 0
      objectReference: {fileID: 0}
    - target: {fileID: 1922220768106560367, guid: c6b351a67ceb69140b199996bbbea156, type: 3}
      propertyPath: m_HorizontalAlignment
      value: 1
      objectReference: {fileID: 0}
    - target: {fileID: 2142167140070017856, guid: c6b351a67ceb69140b199996bbbea156, type: 3}
      propertyPath: m_IsActive
      value: 1
      objectReference: {fileID: 0}
    - target: {fileID: 4897024374970528438, guid: c6b351a67ceb69140b199996bbbea156, type: 3}
      propertyPath: m_RootOrder
      value: 1
      objectReference: {fileID: 0}
    - target: {fileID: 5319578128471115350, guid: c6b351a67ceb69140b199996bbbea156, type: 3}
      propertyPath: m_AnchorMax.y
      value: 0
      objectReference: {fileID: 0}
    - target: {fileID: 5319578128471115350, guid: c6b351a67ceb69140b199996bbbea156, type: 3}
      propertyPath: m_AnchorMin.y
      value: 0
      objectReference: {fileID: 0}
    - target: {fileID: 5319578128471115350, guid: c6b351a67ceb69140b199996bbbea156, type: 3}
      propertyPath: m_SizeDelta.x
      value: 0
      objectReference: {fileID: 0}
    - target: {fileID: 5319578128471115350, guid: c6b351a67ceb69140b199996bbbea156, type: 3}
      propertyPath: m_SizeDelta.y
      value: 0
      objectReference: {fileID: 0}
    - target: {fileID: 5319578128471115350, guid: c6b351a67ceb69140b199996bbbea156, type: 3}
      propertyPath: m_AnchoredPosition.x
      value: 0
      objectReference: {fileID: 0}
    - target: {fileID: 5319578128471115350, guid: c6b351a67ceb69140b199996bbbea156, type: 3}
      propertyPath: m_AnchoredPosition.y
      value: 0
      objectReference: {fileID: 0}
    - target: {fileID: 7216918420766221479, guid: c6b351a67ceb69140b199996bbbea156, type: 3}
      propertyPath: m_AnchorMax.y
      value: 1
      objectReference: {fileID: 0}
    - target: {fileID: 7216918420766221479, guid: c6b351a67ceb69140b199996bbbea156, type: 3}
      propertyPath: m_AnchorMin.y
      value: 1
      objectReference: {fileID: 0}
    - target: {fileID: 7216918420766221479, guid: c6b351a67ceb69140b199996bbbea156, type: 3}
      propertyPath: m_SizeDelta.x
      value: 12
      objectReference: {fileID: 0}
    - target: {fileID: 7216918420766221479, guid: c6b351a67ceb69140b199996bbbea156, type: 3}
      propertyPath: m_SizeDelta.y
      value: 31.999989
      objectReference: {fileID: 0}
    - target: {fileID: 7216918420766221479, guid: c6b351a67ceb69140b199996bbbea156, type: 3}
      propertyPath: m_AnchoredPosition.x
      value: 16
      objectReference: {fileID: 0}
    - target: {fileID: 7216918420766221479, guid: c6b351a67ceb69140b199996bbbea156, type: 3}
      propertyPath: m_AnchoredPosition.y
      value: -15.999994
      objectReference: {fileID: 0}
    - target: {fileID: 8376646494505211202, guid: c6b351a67ceb69140b199996bbbea156, type: 3}
      propertyPath: m_Name
      value: Action Button (3)
      objectReference: {fileID: 0}
    - target: {fileID: 8376646494505211202, guid: c6b351a67ceb69140b199996bbbea156, type: 3}
      propertyPath: m_IsActive
      value: 1
      objectReference: {fileID: 0}
    - target: {fileID: 8376646494505211224, guid: c6b351a67ceb69140b199996bbbea156, type: 3}
      propertyPath: m_Size.x
      value: 96
      objectReference: {fileID: 0}
    - target: {fileID: 8376646494505211226, guid: c6b351a67ceb69140b199996bbbea156, type: 3}
      propertyPath: toggleMode
      value: 1
      objectReference: {fileID: 0}
    - target: {fileID: 8376646494505211229, guid: c6b351a67ceb69140b199996bbbea156, type: 3}
      propertyPath: m_Pivot.x
      value: 0.5
      objectReference: {fileID: 0}
    - target: {fileID: 8376646494505211229, guid: c6b351a67ceb69140b199996bbbea156, type: 3}
      propertyPath: m_Pivot.y
      value: 0.5
      objectReference: {fileID: 0}
    - target: {fileID: 8376646494505211229, guid: c6b351a67ceb69140b199996bbbea156, type: 3}
      propertyPath: m_RootOrder
      value: 3
      objectReference: {fileID: 0}
    - target: {fileID: 8376646494505211229, guid: c6b351a67ceb69140b199996bbbea156, type: 3}
      propertyPath: m_AnchorMax.x
      value: 0
      objectReference: {fileID: 0}
    - target: {fileID: 8376646494505211229, guid: c6b351a67ceb69140b199996bbbea156, type: 3}
      propertyPath: m_AnchorMax.y
      value: 0
      objectReference: {fileID: 0}
    - target: {fileID: 8376646494505211229, guid: c6b351a67ceb69140b199996bbbea156, type: 3}
      propertyPath: m_AnchorMin.x
      value: 0
      objectReference: {fileID: 0}
    - target: {fileID: 8376646494505211229, guid: c6b351a67ceb69140b199996bbbea156, type: 3}
      propertyPath: m_AnchorMin.y
      value: 0
      objectReference: {fileID: 0}
    - target: {fileID: 8376646494505211229, guid: c6b351a67ceb69140b199996bbbea156, type: 3}
      propertyPath: m_SizeDelta.x
      value: 96
      objectReference: {fileID: 0}
    - target: {fileID: 8376646494505211229, guid: c6b351a67ceb69140b199996bbbea156, type: 3}
      propertyPath: m_SizeDelta.y
      value: 32
      objectReference: {fileID: 0}
    - target: {fileID: 8376646494505211229, guid: c6b351a67ceb69140b199996bbbea156, type: 3}
      propertyPath: m_LocalPosition.x
      value: 0
      objectReference: {fileID: 0}
    - target: {fileID: 8376646494505211229, guid: c6b351a67ceb69140b199996bbbea156, type: 3}
      propertyPath: m_LocalPosition.y
      value: 0
      objectReference: {fileID: 0}
    - target: {fileID: 8376646494505211229, guid: c6b351a67ceb69140b199996bbbea156, type: 3}
      propertyPath: m_LocalPosition.z
      value: 0
      objectReference: {fileID: 0}
    - target: {fileID: 8376646494505211229, guid: c6b351a67ceb69140b199996bbbea156, type: 3}
      propertyPath: m_LocalRotation.w
      value: 1
      objectReference: {fileID: 0}
    - target: {fileID: 8376646494505211229, guid: c6b351a67ceb69140b199996bbbea156, type: 3}
      propertyPath: m_LocalRotation.x
      value: -0
      objectReference: {fileID: 0}
    - target: {fileID: 8376646494505211229, guid: c6b351a67ceb69140b199996bbbea156, type: 3}
      propertyPath: m_LocalRotation.y
      value: -0
      objectReference: {fileID: 0}
    - target: {fileID: 8376646494505211229, guid: c6b351a67ceb69140b199996bbbea156, type: 3}
      propertyPath: m_LocalRotation.z
      value: -0
      objectReference: {fileID: 0}
    - target: {fileID: 8376646494505211229, guid: c6b351a67ceb69140b199996bbbea156, type: 3}
      propertyPath: m_AnchoredPosition.x
      value: 0
      objectReference: {fileID: 0}
    - target: {fileID: 8376646494505211229, guid: c6b351a67ceb69140b199996bbbea156, type: 3}
      propertyPath: m_AnchoredPosition.y
      value: 0
      objectReference: {fileID: 0}
    - target: {fileID: 8376646494505211229, guid: c6b351a67ceb69140b199996bbbea156, type: 3}
      propertyPath: m_LocalEulerAnglesHint.x
      value: 0
      objectReference: {fileID: 0}
    - target: {fileID: 8376646494505211229, guid: c6b351a67ceb69140b199996bbbea156, type: 3}
      propertyPath: m_LocalEulerAnglesHint.y
      value: 0
      objectReference: {fileID: 0}
    - target: {fileID: 8376646494505211229, guid: c6b351a67ceb69140b199996bbbea156, type: 3}
      propertyPath: m_LocalEulerAnglesHint.z
      value: 0
      objectReference: {fileID: 0}
    m_RemovedComponents: []
  m_SourcePrefab: {fileID: 100100000, guid: c6b351a67ceb69140b199996bbbea156, type: 3}
--- !u!224 &1590504278894825369 stripped
RectTransform:
  m_CorrespondingSourceObject: {fileID: 8376646494505211229, guid: c6b351a67ceb69140b199996bbbea156, type: 3}
  m_PrefabInstance: {fileID: 1590504278894825368}
  m_PrefabAsset: {fileID: 0}
--- !u!224 &1590504278894825370 stripped
RectTransform:
  m_CorrespondingSourceObject: {fileID: 4185972052008607586, guid: c6b351a67ceb69140b199996bbbea156, type: 3}
  m_PrefabInstance: {fileID: 1590504278894825368}
  m_PrefabAsset: {fileID: 0}
--- !u!114 &1590504278894825371 stripped
MonoBehaviour:
  m_CorrespondingSourceObject: {fileID: 8376646494505211226, guid: c6b351a67ceb69140b199996bbbea156, type: 3}
  m_PrefabInstance: {fileID: 1590504278894825368}
  m_PrefabAsset: {fileID: 0}
  m_GameObject: {fileID: 0}
  m_Enabled: 1
  m_EditorHideFlags: 0
  m_Script: {fileID: 11500000, guid: c32e8a7644144f8419bb881ad588ed0e, type: 3}
  m_Name: 
  m_EditorClassIdentifier: 
--- !u!1001 &1719124504435667750
PrefabInstance:
  m_ObjectHideFlags: 0
  serializedVersion: 2
  m_Modification:
    m_TransformParent: {fileID: 8961038601257469868}
    m_Modifications:
    - target: {fileID: 7216918420766221479, guid: c6b351a67ceb69140b199996bbbea156, type: 3}
      propertyPath: m_AnchorMax.y
      value: 0
      objectReference: {fileID: 0}
    - target: {fileID: 7216918420766221479, guid: c6b351a67ceb69140b199996bbbea156, type: 3}
      propertyPath: m_AnchorMin.y
      value: 0
      objectReference: {fileID: 0}
    - target: {fileID: 7216918420766221479, guid: c6b351a67ceb69140b199996bbbea156, type: 3}
      propertyPath: m_SizeDelta.x
      value: 0
      objectReference: {fileID: 0}
    - target: {fileID: 7216918420766221479, guid: c6b351a67ceb69140b199996bbbea156, type: 3}
      propertyPath: m_SizeDelta.y
      value: 0
      objectReference: {fileID: 0}
    - target: {fileID: 7216918420766221479, guid: c6b351a67ceb69140b199996bbbea156, type: 3}
      propertyPath: m_AnchoredPosition.x
      value: 0
      objectReference: {fileID: 0}
    - target: {fileID: 7216918420766221479, guid: c6b351a67ceb69140b199996bbbea156, type: 3}
      propertyPath: m_AnchoredPosition.y
      value: 0
      objectReference: {fileID: 0}
    - target: {fileID: 8376646494505211202, guid: c6b351a67ceb69140b199996bbbea156, type: 3}
      propertyPath: m_Name
      value: Action Button (3)
      objectReference: {fileID: 0}
    - target: {fileID: 8376646494505211224, guid: c6b351a67ceb69140b199996bbbea156, type: 3}
      propertyPath: m_Size.x
      value: 32
      objectReference: {fileID: 0}
    - target: {fileID: 8376646494505211224, guid: c6b351a67ceb69140b199996bbbea156, type: 3}
      propertyPath: m_Size.y
      value: 32
      objectReference: {fileID: 0}
    - target: {fileID: 8376646494505211229, guid: c6b351a67ceb69140b199996bbbea156, type: 3}
      propertyPath: m_Pivot.x
      value: 0.5
      objectReference: {fileID: 0}
    - target: {fileID: 8376646494505211229, guid: c6b351a67ceb69140b199996bbbea156, type: 3}
      propertyPath: m_Pivot.y
      value: 0.5
      objectReference: {fileID: 0}
    - target: {fileID: 8376646494505211229, guid: c6b351a67ceb69140b199996bbbea156, type: 3}
      propertyPath: m_RootOrder
      value: 2
      objectReference: {fileID: 0}
    - target: {fileID: 8376646494505211229, guid: c6b351a67ceb69140b199996bbbea156, type: 3}
      propertyPath: m_AnchorMax.x
      value: 0
      objectReference: {fileID: 0}
    - target: {fileID: 8376646494505211229, guid: c6b351a67ceb69140b199996bbbea156, type: 3}
      propertyPath: m_AnchorMax.y
      value: 0
      objectReference: {fileID: 0}
    - target: {fileID: 8376646494505211229, guid: c6b351a67ceb69140b199996bbbea156, type: 3}
      propertyPath: m_AnchorMin.x
      value: 0
      objectReference: {fileID: 0}
    - target: {fileID: 8376646494505211229, guid: c6b351a67ceb69140b199996bbbea156, type: 3}
      propertyPath: m_AnchorMin.y
      value: 0
      objectReference: {fileID: 0}
    - target: {fileID: 8376646494505211229, guid: c6b351a67ceb69140b199996bbbea156, type: 3}
      propertyPath: m_SizeDelta.x
      value: 0
      objectReference: {fileID: 0}
    - target: {fileID: 8376646494505211229, guid: c6b351a67ceb69140b199996bbbea156, type: 3}
      propertyPath: m_SizeDelta.y
      value: 0
      objectReference: {fileID: 0}
    - target: {fileID: 8376646494505211229, guid: c6b351a67ceb69140b199996bbbea156, type: 3}
      propertyPath: m_LocalPosition.x
      value: 0
      objectReference: {fileID: 0}
    - target: {fileID: 8376646494505211229, guid: c6b351a67ceb69140b199996bbbea156, type: 3}
      propertyPath: m_LocalPosition.y
      value: 0
      objectReference: {fileID: 0}
    - target: {fileID: 8376646494505211229, guid: c6b351a67ceb69140b199996bbbea156, type: 3}
      propertyPath: m_LocalPosition.z
      value: 0
      objectReference: {fileID: 0}
    - target: {fileID: 8376646494505211229, guid: c6b351a67ceb69140b199996bbbea156, type: 3}
      propertyPath: m_LocalRotation.w
      value: 1
      objectReference: {fileID: 0}
    - target: {fileID: 8376646494505211229, guid: c6b351a67ceb69140b199996bbbea156, type: 3}
      propertyPath: m_LocalRotation.x
      value: -0
      objectReference: {fileID: 0}
    - target: {fileID: 8376646494505211229, guid: c6b351a67ceb69140b199996bbbea156, type: 3}
      propertyPath: m_LocalRotation.y
      value: -0
      objectReference: {fileID: 0}
    - target: {fileID: 8376646494505211229, guid: c6b351a67ceb69140b199996bbbea156, type: 3}
      propertyPath: m_LocalRotation.z
      value: -0
      objectReference: {fileID: 0}
    - target: {fileID: 8376646494505211229, guid: c6b351a67ceb69140b199996bbbea156, type: 3}
      propertyPath: m_AnchoredPosition.x
      value: 0
      objectReference: {fileID: 0}
    - target: {fileID: 8376646494505211229, guid: c6b351a67ceb69140b199996bbbea156, type: 3}
      propertyPath: m_AnchoredPosition.y
      value: 0
      objectReference: {fileID: 0}
    - target: {fileID: 8376646494505211229, guid: c6b351a67ceb69140b199996bbbea156, type: 3}
      propertyPath: m_LocalEulerAnglesHint.x
      value: 0
      objectReference: {fileID: 0}
    - target: {fileID: 8376646494505211229, guid: c6b351a67ceb69140b199996bbbea156, type: 3}
      propertyPath: m_LocalEulerAnglesHint.y
      value: 0
      objectReference: {fileID: 0}
    - target: {fileID: 8376646494505211229, guid: c6b351a67ceb69140b199996bbbea156, type: 3}
      propertyPath: m_LocalEulerAnglesHint.z
      value: 0
      objectReference: {fileID: 0}
    m_RemovedComponents: []
  m_SourcePrefab: {fileID: 100100000, guid: c6b351a67ceb69140b199996bbbea156, type: 3}
--- !u!224 &1719124504435667751 stripped
RectTransform:
  m_CorrespondingSourceObject: {fileID: 8376646494505211229, guid: c6b351a67ceb69140b199996bbbea156, type: 3}
  m_PrefabInstance: {fileID: 1719124504435667750}
  m_PrefabAsset: {fileID: 0}
--- !u!114 &2081872671456254068
MonoBehaviour:
  m_ObjectHideFlags: 0
  m_CorrespondingSourceObject: {fileID: 0}
  m_PrefabInstance: {fileID: 0}
  m_PrefabAsset: {fileID: 0}
  m_GameObject: {fileID: 8762375126936460799}
  m_Enabled: 1
  m_EditorHideFlags: 0
  m_Script: {fileID: 11500000, guid: e4220fa33d0e48745b2cb5c52731e75e, type: 3}
  m_Name: 
  m_EditorClassIdentifier: 
  m_Material: {fileID: 2100000, guid: 65972ebbfd5c529479f9c30fd3ec3f6a, type: 2}
  m_Color: {r: 1, g: 1, b: 1, a: 1}
  m_RaycastTarget: 1
  m_RaycastPadding: {x: 0, y: 0, z: 0, w: 0}
  m_Maskable: 1
  m_OnCullStateChanged:
    m_PersistentCalls:
      m_Calls: []
  radius: 13
  thickness: 1
  wedges: 8
  calculateSmoothEdges: 1
--- !u!114 &2302191239263180572
MonoBehaviour:
  m_ObjectHideFlags: 0
  m_CorrespondingSourceObject: {fileID: 0}
  m_PrefabInstance: {fileID: 0}
  m_PrefabAsset: {fileID: 0}
  m_GameObject: {fileID: 8600147776263995909}
  m_Enabled: 1
  m_EditorHideFlags: 0
  m_Script: {fileID: 11500000, guid: 306cc8c2b49d7114eaa3623786fc2126, type: 3}
  m_Name: 
  m_EditorClassIdentifier: 
  m_IgnoreLayout: 0
  m_MinWidth: -1
  m_MinHeight: -1
  m_PreferredWidth: -1
  m_PreferredHeight: -1
  m_FlexibleWidth: 1
  m_FlexibleHeight: -1
  m_LayoutPriority: 0
--- !u!82 &2486995055565467114
AudioSource:
  m_ObjectHideFlags: 0
  m_CorrespondingSourceObject: {fileID: 0}
  m_PrefabInstance: {fileID: 0}
  m_PrefabAsset: {fileID: 0}
  m_GameObject: {fileID: 365982912235277985}
  m_Enabled: 1
  serializedVersion: 4
  OutputAudioMixerGroup: {fileID: 0}
  m_audioClip: {fileID: 0}
  m_PlayOnAwake: 1
  m_Volume: 1
  m_Pitch: 1
  Loop: 0
  Mute: 0
  Spatialize: 0
  SpatializePostEffects: 0
  Priority: 128
  DopplerLevel: 1
  MinDistance: 1
  MaxDistance: 500
  Pan2D: 0
  rolloffMode: 0
  BypassEffects: 0
  BypassListenerEffects: 0
  BypassReverbZones: 0
  rolloffCustomCurve:
    serializedVersion: 2
    m_Curve:
    - serializedVersion: 3
      time: 0
      value: 1
      inSlope: 0
      outSlope: 0
      tangentMode: 0
      weightedMode: 0
      inWeight: 0.33333334
      outWeight: 0.33333334
    - serializedVersion: 3
      time: 1
      value: 0
      inSlope: 0
      outSlope: 0
      tangentMode: 0
      weightedMode: 0
      inWeight: 0.33333334
      outWeight: 0.33333334
    m_PreInfinity: 2
    m_PostInfinity: 2
    m_RotationOrder: 4
  panLevelCustomCurve:
    serializedVersion: 2
    m_Curve:
    - serializedVersion: 3
      time: 0
      value: 0
      inSlope: 0
      outSlope: 0
      tangentMode: 0
      weightedMode: 0
      inWeight: 0.33333334
      outWeight: 0.33333334
    m_PreInfinity: 2
    m_PostInfinity: 2
    m_RotationOrder: 4
  spreadCustomCurve:
    serializedVersion: 2
    m_Curve:
    - serializedVersion: 3
      time: 0
      value: 0
      inSlope: 0
      outSlope: 0
      tangentMode: 0
      weightedMode: 0
      inWeight: 0.33333334
      outWeight: 0.33333334
    m_PreInfinity: 2
    m_PostInfinity: 2
    m_RotationOrder: 4
  reverbZoneMixCustomCurve:
    serializedVersion: 2
    m_Curve:
    - serializedVersion: 3
      time: 0
      value: 1
      inSlope: 0
      outSlope: 0
      tangentMode: 0
      weightedMode: 0
      inWeight: 0.33333334
      outWeight: 0.33333334
    m_PreInfinity: 2
    m_PostInfinity: 2
    m_RotationOrder: 4
--- !u!222 &2849550557768470785
CanvasRenderer:
  m_ObjectHideFlags: 0
  m_CorrespondingSourceObject: {fileID: 0}
  m_PrefabInstance: {fileID: 0}
  m_PrefabAsset: {fileID: 0}
  m_GameObject: {fileID: 1466482883727250952}
  m_CullTransparentMesh: 1
--- !u!114 &2897436898112446200
MonoBehaviour:
  m_ObjectHideFlags: 0
  m_CorrespondingSourceObject: {fileID: 0}
  m_PrefabInstance: {fileID: 0}
  m_PrefabAsset: {fileID: 0}
  m_GameObject: {fileID: 8600147776263995909}
  m_Enabled: 1
  m_EditorHideFlags: 0
  m_Script: {fileID: 11500000, guid: f4688fdb7df04437aeb418b961361dc5, type: 3}
  m_Name: 
  m_EditorClassIdentifier: 
  m_Material: {fileID: 0}
  m_Color: {r: 1, g: 1, b: 1, a: 1}
  m_RaycastTarget: 0
  m_RaycastPadding: {x: 0, y: 0, z: 0, w: 0}
  m_Maskable: 1
  m_OnCullStateChanged:
    m_PersistentCalls:
      m_Calls: []
  m_text: Yaw
  m_isRightToLeft: 0
  m_fontAsset: {fileID: 11400000, guid: 533bdd8d5c92b52448ee2ecf7bd828a4, type: 2}
  m_sharedMaterial: {fileID: -1005824763306460071, guid: 533bdd8d5c92b52448ee2ecf7bd828a4, type: 2}
  m_fontSharedMaterials: []
  m_fontMaterial: {fileID: 0}
  m_fontMaterials: []
  m_fontColor32:
    serializedVersion: 2
    rgba: 4294967295
  m_fontColor: {r: 1, g: 1, b: 1, a: 1}
  m_enableVertexGradient: 0
  m_colorMode: 3
  m_fontColorGradient:
    topLeft: {r: 1, g: 1, b: 1, a: 1}
    topRight: {r: 1, g: 1, b: 1, a: 1}
    bottomLeft: {r: 1, g: 1, b: 1, a: 1}
    bottomRight: {r: 1, g: 1, b: 1, a: 1}
  m_fontColorGradientPreset: {fileID: 0}
  m_spriteAsset: {fileID: 0}
  m_tintAllSprites: 0
  m_StyleSheet: {fileID: 0}
  m_TextStyleHashCode: -1183493901
  m_overrideHtmlColors: 0
  m_faceColor:
    serializedVersion: 2
    rgba: 4294967295
  m_fontSize: 6
  m_fontSizeBase: 6
  m_fontWeight: 400
  m_enableAutoSizing: 0
  m_fontSizeMin: 18
  m_fontSizeMax: 72
  m_fontStyle: 0
  m_HorizontalAlignment: 2
  m_VerticalAlignment: 512
  m_textAlignment: 65535
  m_characterSpacing: 0
  m_wordSpacing: 0
  m_lineSpacing: 0
  m_lineSpacingMax: 0
  m_paragraphSpacing: 0
  m_charWidthMaxAdj: 0
  m_enableWordWrapping: 1
  m_wordWrappingRatios: 0.4
  m_overflowMode: 0
  m_linkedTextComponent: {fileID: 0}
  parentLinkedComponent: {fileID: 0}
  m_enableKerning: 1
  m_enableExtraPadding: 0
  checkPaddingRequired: 0
  m_isRichText: 1
  m_parseCtrlCharacters: 1
  m_isOrthographic: 1
  m_isCullingEnabled: 0
  m_horizontalMapping: 0
  m_verticalMapping: 0
  m_uvLineOffset: 0
  m_geometrySortingOrder: 0
  m_IsTextObjectScaleStatic: 0
  m_VertexBufferAutoSizeReduction: 0
  m_useMaxVisibleDescender: 1
  m_pageToDisplay: 1
  m_margin: {x: 0, y: 0, z: 0, w: 0}
  m_isUsingLegacyAnimationComponent: 0
  m_isVolumetricText: 0
  m_hasFontAssetChanged: 0
  m_baseMaterial: {fileID: 0}
  m_maskOffset: {x: 0, y: 0, z: 0, w: 0}
--- !u!1001 &2939534363783280251
PrefabInstance:
  m_ObjectHideFlags: 0
  serializedVersion: 2
  m_Modification:
    m_TransformParent: {fileID: 8961038601257469868}
    m_Modifications:
    - target: {fileID: 7216918420766221479, guid: c6b351a67ceb69140b199996bbbea156, type: 3}
      propertyPath: m_AnchorMax.y
      value: 0
      objectReference: {fileID: 0}
    - target: {fileID: 7216918420766221479, guid: c6b351a67ceb69140b199996bbbea156, type: 3}
      propertyPath: m_AnchorMin.y
      value: 0
      objectReference: {fileID: 0}
    - target: {fileID: 7216918420766221479, guid: c6b351a67ceb69140b199996bbbea156, type: 3}
      propertyPath: m_SizeDelta.x
      value: 0
      objectReference: {fileID: 0}
    - target: {fileID: 7216918420766221479, guid: c6b351a67ceb69140b199996bbbea156, type: 3}
      propertyPath: m_SizeDelta.y
      value: 0
      objectReference: {fileID: 0}
    - target: {fileID: 7216918420766221479, guid: c6b351a67ceb69140b199996bbbea156, type: 3}
      propertyPath: m_AnchoredPosition.x
      value: 0
      objectReference: {fileID: 0}
    - target: {fileID: 7216918420766221479, guid: c6b351a67ceb69140b199996bbbea156, type: 3}
      propertyPath: m_AnchoredPosition.y
      value: 0
      objectReference: {fileID: 0}
    - target: {fileID: 8376646494505211202, guid: c6b351a67ceb69140b199996bbbea156, type: 3}
      propertyPath: m_Name
      value: Action Button (4)
      objectReference: {fileID: 0}
    - target: {fileID: 8376646494505211224, guid: c6b351a67ceb69140b199996bbbea156, type: 3}
      propertyPath: m_Size.x
      value: 32
      objectReference: {fileID: 0}
    - target: {fileID: 8376646494505211224, guid: c6b351a67ceb69140b199996bbbea156, type: 3}
      propertyPath: m_Size.y
      value: 32
      objectReference: {fileID: 0}
    - target: {fileID: 8376646494505211229, guid: c6b351a67ceb69140b199996bbbea156, type: 3}
      propertyPath: m_Pivot.x
      value: 0.5
      objectReference: {fileID: 0}
    - target: {fileID: 8376646494505211229, guid: c6b351a67ceb69140b199996bbbea156, type: 3}
      propertyPath: m_Pivot.y
      value: 0.5
      objectReference: {fileID: 0}
    - target: {fileID: 8376646494505211229, guid: c6b351a67ceb69140b199996bbbea156, type: 3}
      propertyPath: m_RootOrder
      value: 3
      objectReference: {fileID: 0}
    - target: {fileID: 8376646494505211229, guid: c6b351a67ceb69140b199996bbbea156, type: 3}
      propertyPath: m_AnchorMax.x
      value: 0
      objectReference: {fileID: 0}
    - target: {fileID: 8376646494505211229, guid: c6b351a67ceb69140b199996bbbea156, type: 3}
      propertyPath: m_AnchorMax.y
      value: 0
      objectReference: {fileID: 0}
    - target: {fileID: 8376646494505211229, guid: c6b351a67ceb69140b199996bbbea156, type: 3}
      propertyPath: m_AnchorMin.x
      value: 0
      objectReference: {fileID: 0}
    - target: {fileID: 8376646494505211229, guid: c6b351a67ceb69140b199996bbbea156, type: 3}
      propertyPath: m_AnchorMin.y
      value: 0
      objectReference: {fileID: 0}
    - target: {fileID: 8376646494505211229, guid: c6b351a67ceb69140b199996bbbea156, type: 3}
      propertyPath: m_SizeDelta.x
      value: 0
      objectReference: {fileID: 0}
    - target: {fileID: 8376646494505211229, guid: c6b351a67ceb69140b199996bbbea156, type: 3}
      propertyPath: m_SizeDelta.y
      value: 0
      objectReference: {fileID: 0}
    - target: {fileID: 8376646494505211229, guid: c6b351a67ceb69140b199996bbbea156, type: 3}
      propertyPath: m_LocalPosition.x
      value: 0
      objectReference: {fileID: 0}
    - target: {fileID: 8376646494505211229, guid: c6b351a67ceb69140b199996bbbea156, type: 3}
      propertyPath: m_LocalPosition.y
      value: 0
      objectReference: {fileID: 0}
    - target: {fileID: 8376646494505211229, guid: c6b351a67ceb69140b199996bbbea156, type: 3}
      propertyPath: m_LocalPosition.z
      value: 0
      objectReference: {fileID: 0}
    - target: {fileID: 8376646494505211229, guid: c6b351a67ceb69140b199996bbbea156, type: 3}
      propertyPath: m_LocalRotation.w
      value: 1
      objectReference: {fileID: 0}
    - target: {fileID: 8376646494505211229, guid: c6b351a67ceb69140b199996bbbea156, type: 3}
      propertyPath: m_LocalRotation.x
      value: -0
      objectReference: {fileID: 0}
    - target: {fileID: 8376646494505211229, guid: c6b351a67ceb69140b199996bbbea156, type: 3}
      propertyPath: m_LocalRotation.y
      value: -0
      objectReference: {fileID: 0}
    - target: {fileID: 8376646494505211229, guid: c6b351a67ceb69140b199996bbbea156, type: 3}
      propertyPath: m_LocalRotation.z
      value: -0
      objectReference: {fileID: 0}
    - target: {fileID: 8376646494505211229, guid: c6b351a67ceb69140b199996bbbea156, type: 3}
      propertyPath: m_AnchoredPosition.x
      value: 0
      objectReference: {fileID: 0}
    - target: {fileID: 8376646494505211229, guid: c6b351a67ceb69140b199996bbbea156, type: 3}
      propertyPath: m_AnchoredPosition.y
      value: 0
      objectReference: {fileID: 0}
    - target: {fileID: 8376646494505211229, guid: c6b351a67ceb69140b199996bbbea156, type: 3}
      propertyPath: m_LocalEulerAnglesHint.x
      value: 0
      objectReference: {fileID: 0}
    - target: {fileID: 8376646494505211229, guid: c6b351a67ceb69140b199996bbbea156, type: 3}
      propertyPath: m_LocalEulerAnglesHint.y
      value: 0
      objectReference: {fileID: 0}
    - target: {fileID: 8376646494505211229, guid: c6b351a67ceb69140b199996bbbea156, type: 3}
      propertyPath: m_LocalEulerAnglesHint.z
      value: 0
      objectReference: {fileID: 0}
    m_RemovedComponents: []
  m_SourcePrefab: {fileID: 100100000, guid: c6b351a67ceb69140b199996bbbea156, type: 3}
--- !u!224 &2939534363783280252 stripped
RectTransform:
  m_CorrespondingSourceObject: {fileID: 8376646494505211229, guid: c6b351a67ceb69140b199996bbbea156, type: 3}
  m_PrefabInstance: {fileID: 2939534363783280251}
  m_PrefabAsset: {fileID: 0}
--- !u!114 &3051159104176154121
MonoBehaviour:
  m_ObjectHideFlags: 0
  m_CorrespondingSourceObject: {fileID: 0}
  m_PrefabInstance: {fileID: 0}
  m_PrefabAsset: {fileID: 0}
  m_GameObject: {fileID: 7267188100005960507}
  m_Enabled: 1
  m_EditorHideFlags: 0
  m_Script: {fileID: 11500000, guid: 30649d3a9faa99c48a7b1166b86bf2a0, type: 3}
  m_Name: 
  m_EditorClassIdentifier: 
  m_Padding:
    m_Left: 0
    m_Right: 0
    m_Top: 0
    m_Bottom: 4
  m_ChildAlignment: 0
  m_Spacing: 0
  m_ChildForceExpandWidth: 0
  m_ChildForceExpandHeight: 0
  m_ChildControlWidth: 0
  m_ChildControlHeight: 0
  m_ChildScaleWidth: 1
  m_ChildScaleHeight: 1
  m_ReverseArrangement: 0
--- !u!1001 &3062135222371234055
PrefabInstance:
  m_ObjectHideFlags: 0
  serializedVersion: 2
  m_Modification:
    m_TransformParent: {fileID: 4702882653395374991}
    m_Modifications:
    - target: {fileID: 1345098608517470577, guid: 16750275763719646afa2c7c7592395d, type: 3}
      propertyPath: m_Name
      value: ToggleSwitch
      objectReference: {fileID: 0}
    - target: {fileID: 3514389556853228399, guid: 16750275763719646afa2c7c7592395d, type: 3}
      propertyPath: m_Pivot.x
      value: 1
      objectReference: {fileID: 0}
    - target: {fileID: 3514389556853228399, guid: 16750275763719646afa2c7c7592395d, type: 3}
      propertyPath: m_Pivot.y
      value: 0.5
      objectReference: {fileID: 0}
    - target: {fileID: 3514389556853228399, guid: 16750275763719646afa2c7c7592395d, type: 3}
      propertyPath: m_RootOrder
      value: 0
      objectReference: {fileID: 0}
    - target: {fileID: 3514389556853228399, guid: 16750275763719646afa2c7c7592395d, type: 3}
      propertyPath: m_AnchorMax.x
      value: 1
      objectReference: {fileID: 0}
    - target: {fileID: 3514389556853228399, guid: 16750275763719646afa2c7c7592395d, type: 3}
      propertyPath: m_AnchorMax.y
      value: 0.5
      objectReference: {fileID: 0}
    - target: {fileID: 3514389556853228399, guid: 16750275763719646afa2c7c7592395d, type: 3}
      propertyPath: m_AnchorMin.x
      value: 1
      objectReference: {fileID: 0}
    - target: {fileID: 3514389556853228399, guid: 16750275763719646afa2c7c7592395d, type: 3}
      propertyPath: m_AnchorMin.y
      value: 0.5
      objectReference: {fileID: 0}
    - target: {fileID: 3514389556853228399, guid: 16750275763719646afa2c7c7592395d, type: 3}
      propertyPath: m_SizeDelta.x
      value: 16
      objectReference: {fileID: 0}
    - target: {fileID: 3514389556853228399, guid: 16750275763719646afa2c7c7592395d, type: 3}
      propertyPath: m_SizeDelta.y
      value: 8
      objectReference: {fileID: 0}
    - target: {fileID: 3514389556853228399, guid: 16750275763719646afa2c7c7592395d, type: 3}
      propertyPath: m_LocalPosition.x
      value: 0
      objectReference: {fileID: 0}
    - target: {fileID: 3514389556853228399, guid: 16750275763719646afa2c7c7592395d, type: 3}
      propertyPath: m_LocalPosition.y
      value: 0
      objectReference: {fileID: 0}
    - target: {fileID: 3514389556853228399, guid: 16750275763719646afa2c7c7592395d, type: 3}
      propertyPath: m_LocalPosition.z
      value: -0.9999441
      objectReference: {fileID: 0}
    - target: {fileID: 3514389556853228399, guid: 16750275763719646afa2c7c7592395d, type: 3}
      propertyPath: m_LocalRotation.w
      value: 1
      objectReference: {fileID: 0}
    - target: {fileID: 3514389556853228399, guid: 16750275763719646afa2c7c7592395d, type: 3}
      propertyPath: m_LocalRotation.x
      value: 0
      objectReference: {fileID: 0}
    - target: {fileID: 3514389556853228399, guid: 16750275763719646afa2c7c7592395d, type: 3}
      propertyPath: m_LocalRotation.y
      value: 0
      objectReference: {fileID: 0}
    - target: {fileID: 3514389556853228399, guid: 16750275763719646afa2c7c7592395d, type: 3}
      propertyPath: m_LocalRotation.z
      value: 0
      objectReference: {fileID: 0}
    - target: {fileID: 3514389556853228399, guid: 16750275763719646afa2c7c7592395d, type: 3}
      propertyPath: m_AnchoredPosition.x
      value: -8
      objectReference: {fileID: 0}
    - target: {fileID: 3514389556853228399, guid: 16750275763719646afa2c7c7592395d, type: 3}
      propertyPath: m_AnchoredPosition.y
      value: 0.0000076293945
      objectReference: {fileID: 0}
    - target: {fileID: 3514389556853228399, guid: 16750275763719646afa2c7c7592395d, type: 3}
      propertyPath: m_LocalEulerAnglesHint.x
      value: 0
      objectReference: {fileID: 0}
    - target: {fileID: 3514389556853228399, guid: 16750275763719646afa2c7c7592395d, type: 3}
      propertyPath: m_LocalEulerAnglesHint.y
      value: 0
      objectReference: {fileID: 0}
    - target: {fileID: 3514389556853228399, guid: 16750275763719646afa2c7c7592395d, type: 3}
      propertyPath: m_LocalEulerAnglesHint.z
      value: 0
      objectReference: {fileID: 0}
    - target: {fileID: 6434074875067239604, guid: 16750275763719646afa2c7c7592395d, type: 3}
      propertyPath: interactable
      value: 
      objectReference: {fileID: 4702882653395374992}
    m_RemovedComponents: []
  m_SourcePrefab: {fileID: 100100000, guid: 16750275763719646afa2c7c7592395d, type: 3}
--- !u!114 &3076783855177140169
MonoBehaviour:
  m_ObjectHideFlags: 0
  m_CorrespondingSourceObject: {fileID: 0}
  m_PrefabInstance: {fileID: 0}
  m_PrefabAsset: {fileID: 0}
  m_GameObject: {fileID: 7032305430879386089}
  m_Enabled: 1
  m_EditorHideFlags: 0
  m_Script: {fileID: 11500000, guid: 30649d3a9faa99c48a7b1166b86bf2a0, type: 3}
  m_Name: 
  m_EditorClassIdentifier: 
  m_Padding:
    m_Left: 0
    m_Right: 0
    m_Top: 4
    m_Bottom: 4
  m_ChildAlignment: 0
  m_Spacing: 0
  m_ChildForceExpandWidth: 0
  m_ChildForceExpandHeight: 0
  m_ChildControlWidth: 0
  m_ChildControlHeight: 0
  m_ChildScaleWidth: 1
  m_ChildScaleHeight: 1
  m_ReverseArrangement: 0
--- !u!1001 &3218641793664271362
PrefabInstance:
  m_ObjectHideFlags: 0
  serializedVersion: 2
  m_Modification:
    m_TransformParent: {fileID: 3706951139145614318}
    m_Modifications:
    - target: {fileID: 1197545758422362387, guid: f64620d502cdf0f429efa27703913cb7, type: 3}
      propertyPath: m_Size.x
      value: 10
      objectReference: {fileID: 0}
    - target: {fileID: 1197545758422362387, guid: f64620d502cdf0f429efa27703913cb7, type: 3}
      propertyPath: m_Size.y
      value: 10
      objectReference: {fileID: 0}
    - target: {fileID: 2205050521121921003, guid: f64620d502cdf0f429efa27703913cb7, type: 3}
      propertyPath: padding.x
      value: 6
      objectReference: {fileID: 0}
    - target: {fileID: 2205050521121921003, guid: f64620d502cdf0f429efa27703913cb7, type: 3}
      propertyPath: padding.y
      value: 0
      objectReference: {fileID: 0}
    - target: {fileID: 4270209841583229004, guid: f64620d502cdf0f429efa27703913cb7, type: 3}
      propertyPath: m_Size.x
      value: 14
      objectReference: {fileID: 0}
    - target: {fileID: 4270209841583229004, guid: f64620d502cdf0f429efa27703913cb7, type: 3}
      propertyPath: m_Size.y
      value: 100
      objectReference: {fileID: 0}
    - target: {fileID: 5677198131096132917, guid: f64620d502cdf0f429efa27703913cb7, type: 3}
      propertyPath: m_AnchorMax.x
      value: 1
      objectReference: {fileID: 0}
    - target: {fileID: 5677198131096132917, guid: f64620d502cdf0f429efa27703913cb7, type: 3}
      propertyPath: m_AnchorMax.y
      value: 0.5
      objectReference: {fileID: 0}
    - target: {fileID: 5677198132670553562, guid: f64620d502cdf0f429efa27703913cb7, type: 3}
      propertyPath: m_LocalPosition.z
      value: 0.000026226044
      objectReference: {fileID: 0}
    - target: {fileID: 5677198132670553562, guid: f64620d502cdf0f429efa27703913cb7, type: 3}
      propertyPath: m_LocalRotation.w
      value: 0.7071068
      objectReference: {fileID: 0}
    - target: {fileID: 5677198132670553562, guid: f64620d502cdf0f429efa27703913cb7, type: 3}
      propertyPath: m_LocalRotation.z
      value: 0.7071068
      objectReference: {fileID: 0}
    - target: {fileID: 5677198132670553562, guid: f64620d502cdf0f429efa27703913cb7, type: 3}
      propertyPath: m_AnchoredPosition.x
      value: -0.000015258789
      objectReference: {fileID: 0}
    - target: {fileID: 5677198132670553562, guid: f64620d502cdf0f429efa27703913cb7, type: 3}
      propertyPath: m_AnchoredPosition.y
      value: 0.000002861023
      objectReference: {fileID: 0}
    - target: {fileID: 5677198132965683087, guid: f64620d502cdf0f429efa27703913cb7, type: 3}
      propertyPath: m_AnchorMax.x
      value: 0.5
      objectReference: {fileID: 0}
    - target: {fileID: 5677198132965683087, guid: f64620d502cdf0f429efa27703913cb7, type: 3}
      propertyPath: m_AnchorMax.y
      value: 1
      objectReference: {fileID: 0}
    - target: {fileID: 5677198132965683087, guid: f64620d502cdf0f429efa27703913cb7, type: 3}
      propertyPath: m_AnchorMin.x
      value: 0.5
      objectReference: {fileID: 0}
    - target: {fileID: 5677198132965683087, guid: f64620d502cdf0f429efa27703913cb7, type: 3}
      propertyPath: m_AnchorMin.y
      value: 1
      objectReference: {fileID: 0}
    - target: {fileID: 5677198132984834575, guid: f64620d502cdf0f429efa27703913cb7, type: 3}
      propertyPath: sliderDirection
      value: 2
      objectReference: {fileID: 0}
    - target: {fileID: 5677198132984834578, guid: f64620d502cdf0f429efa27703913cb7, type: 3}
      propertyPath: m_Pivot.x
      value: 0.5
      objectReference: {fileID: 0}
    - target: {fileID: 5677198132984834578, guid: f64620d502cdf0f429efa27703913cb7, type: 3}
      propertyPath: m_Pivot.y
      value: 0.5
      objectReference: {fileID: 0}
    - target: {fileID: 5677198132984834578, guid: f64620d502cdf0f429efa27703913cb7, type: 3}
      propertyPath: m_RootOrder
      value: 1
      objectReference: {fileID: 0}
    - target: {fileID: 5677198132984834578, guid: f64620d502cdf0f429efa27703913cb7, type: 3}
      propertyPath: m_AnchorMax.x
      value: 0
      objectReference: {fileID: 0}
    - target: {fileID: 5677198132984834578, guid: f64620d502cdf0f429efa27703913cb7, type: 3}
      propertyPath: m_AnchorMax.y
      value: 0
      objectReference: {fileID: 0}
    - target: {fileID: 5677198132984834578, guid: f64620d502cdf0f429efa27703913cb7, type: 3}
      propertyPath: m_AnchorMin.x
      value: 0
      objectReference: {fileID: 0}
    - target: {fileID: 5677198132984834578, guid: f64620d502cdf0f429efa27703913cb7, type: 3}
      propertyPath: m_AnchorMin.y
      value: 0
      objectReference: {fileID: 0}
    - target: {fileID: 5677198132984834578, guid: f64620d502cdf0f429efa27703913cb7, type: 3}
      propertyPath: m_SizeDelta.x
      value: 32
      objectReference: {fileID: 0}
    - target: {fileID: 5677198132984834578, guid: f64620d502cdf0f429efa27703913cb7, type: 3}
      propertyPath: m_SizeDelta.y
      value: 100
      objectReference: {fileID: 0}
    - target: {fileID: 5677198132984834578, guid: f64620d502cdf0f429efa27703913cb7, type: 3}
      propertyPath: m_LocalPosition.x
      value: 0
      objectReference: {fileID: 0}
    - target: {fileID: 5677198132984834578, guid: f64620d502cdf0f429efa27703913cb7, type: 3}
      propertyPath: m_LocalPosition.y
      value: 0
      objectReference: {fileID: 0}
    - target: {fileID: 5677198132984834578, guid: f64620d502cdf0f429efa27703913cb7, type: 3}
      propertyPath: m_LocalPosition.z
      value: -3.8999915
      objectReference: {fileID: 0}
    - target: {fileID: 5677198132984834578, guid: f64620d502cdf0f429efa27703913cb7, type: 3}
      propertyPath: m_LocalRotation.w
      value: 1
      objectReference: {fileID: 0}
    - target: {fileID: 5677198132984834578, guid: f64620d502cdf0f429efa27703913cb7, type: 3}
      propertyPath: m_LocalRotation.x
      value: -0
      objectReference: {fileID: 0}
    - target: {fileID: 5677198132984834578, guid: f64620d502cdf0f429efa27703913cb7, type: 3}
      propertyPath: m_LocalRotation.y
      value: -0
      objectReference: {fileID: 0}
    - target: {fileID: 5677198132984834578, guid: f64620d502cdf0f429efa27703913cb7, type: 3}
      propertyPath: m_LocalRotation.z
      value: -0
      objectReference: {fileID: 0}
    - target: {fileID: 5677198132984834578, guid: f64620d502cdf0f429efa27703913cb7, type: 3}
      propertyPath: m_AnchoredPosition.x
      value: 0
      objectReference: {fileID: 0}
    - target: {fileID: 5677198132984834578, guid: f64620d502cdf0f429efa27703913cb7, type: 3}
      propertyPath: m_AnchoredPosition.y
      value: 0
      objectReference: {fileID: 0}
    - target: {fileID: 5677198132984834578, guid: f64620d502cdf0f429efa27703913cb7, type: 3}
      propertyPath: m_LocalEulerAnglesHint.x
      value: 0
      objectReference: {fileID: 0}
    - target: {fileID: 5677198132984834578, guid: f64620d502cdf0f429efa27703913cb7, type: 3}
      propertyPath: m_LocalEulerAnglesHint.y
      value: 0
      objectReference: {fileID: 0}
    - target: {fileID: 5677198132984834578, guid: f64620d502cdf0f429efa27703913cb7, type: 3}
      propertyPath: m_LocalEulerAnglesHint.z
      value: 0
      objectReference: {fileID: 0}
    - target: {fileID: 5677198132984834579, guid: f64620d502cdf0f429efa27703913cb7, type: 3}
      propertyPath: m_Name
      value: CanvasSlider (1)
      objectReference: {fileID: 0}
    - target: {fileID: 5677198133136054594, guid: f64620d502cdf0f429efa27703913cb7, type: 3}
      propertyPath: m_AnchorMax.x
      value: 0.5
      objectReference: {fileID: 0}
    - target: {fileID: 5677198133136054594, guid: f64620d502cdf0f429efa27703913cb7, type: 3}
      propertyPath: m_AnchorMax.y
      value: 0
      objectReference: {fileID: 0}
    - target: {fileID: 5677198133136054594, guid: f64620d502cdf0f429efa27703913cb7, type: 3}
      propertyPath: m_AnchorMin.x
      value: 0.5
      objectReference: {fileID: 0}
    - target: {fileID: 5677198133136054594, guid: f64620d502cdf0f429efa27703913cb7, type: 3}
      propertyPath: m_AnchorMin.y
      value: 0
      objectReference: {fileID: 0}
    - target: {fileID: 5856489340448090782, guid: f64620d502cdf0f429efa27703913cb7, type: 3}
      propertyPath: movableAxes
      value: 2
      objectReference: {fileID: 0}
    - target: {fileID: 6072842358248388887, guid: f64620d502cdf0f429efa27703913cb7, type: 3}
      propertyPath: m_AnchorMax.x
      value: 0.5
      objectReference: {fileID: 0}
    - target: {fileID: 6072842358248388887, guid: f64620d502cdf0f429efa27703913cb7, type: 3}
      propertyPath: m_AnchorMax.y
      value: 1
      objectReference: {fileID: 0}
    - target: {fileID: 6072842358248388887, guid: f64620d502cdf0f429efa27703913cb7, type: 3}
      propertyPath: m_AnchorMin.x
      value: 0.5
      objectReference: {fileID: 0}
    - target: {fileID: 6072842358248388887, guid: f64620d502cdf0f429efa27703913cb7, type: 3}
      propertyPath: m_AnchorMin.y
      value: 0
      objectReference: {fileID: 0}
    - target: {fileID: 6072842358248388887, guid: f64620d502cdf0f429efa27703913cb7, type: 3}
      propertyPath: m_SizeDelta.x
      value: 2
      objectReference: {fileID: 0}
    - target: {fileID: 6072842358248388887, guid: f64620d502cdf0f429efa27703913cb7, type: 3}
      propertyPath: m_SizeDelta.y
      value: 0
      objectReference: {fileID: 0}
    m_RemovedComponents: []
  m_SourcePrefab: {fileID: 100100000, guid: f64620d502cdf0f429efa27703913cb7, type: 3}
--- !u!224 &3218641793664271363 stripped
RectTransform:
  m_CorrespondingSourceObject: {fileID: 5677198132984834578, guid: f64620d502cdf0f429efa27703913cb7, type: 3}
  m_PrefabInstance: {fileID: 3218641793664271362}
  m_PrefabAsset: {fileID: 0}
--- !u!224 &3303839573924808524
RectTransform:
  m_ObjectHideFlags: 0
  m_CorrespondingSourceObject: {fileID: 0}
  m_PrefabInstance: {fileID: 0}
  m_PrefabAsset: {fileID: 0}
  m_GameObject: {fileID: 8572733343743663192}
  m_LocalRotation: {x: -0, y: -0, z: -0, w: 1}
  m_LocalPosition: {x: 0, y: 0, z: -4}
  m_LocalScale: {x: 1, y: 1, z: 1}
  m_Children: []
  m_Father: {fileID: 4442149790748763484}
  m_RootOrder: 0
  m_LocalEulerAnglesHint: {x: 0, y: 0, z: 0}
  m_AnchorMin: {x: 0, y: 0}
  m_AnchorMax: {x: 0, y: 0}
  m_AnchoredPosition: {x: 0, y: 0}
  m_SizeDelta: {x: 33.5, y: 12}
  m_Pivot: {x: 0.5, y: 0.5}
--- !u!114 &3589048581208699166
MonoBehaviour:
  m_ObjectHideFlags: 0
  m_CorrespondingSourceObject: {fileID: 0}
  m_PrefabInstance: {fileID: 0}
  m_PrefabAsset: {fileID: 0}
  m_GameObject: {fileID: 5645314168347018550}
  m_Enabled: 1
  m_EditorHideFlags: 0
  m_Script: {fileID: 11500000, guid: d9ad66e7cc9a2754d8ea989740c9f00d, type: 3}
  m_Name: 
  m_EditorClassIdentifier: 
  m_InteractionManager: {fileID: 0}
  m_Colliders: []
  m_InteractionLayerMask:
    serializedVersion: 2
    m_Bits: 4294967295
  m_InteractionLayers:
    m_Bits: 1
  m_SelectMode: 1
  m_CustomReticle: {fileID: 0}
  m_FirstHoverEntered:
    m_PersistentCalls:
      m_Calls: []
  m_LastHoverExited:
    m_PersistentCalls:
      m_Calls: []
  m_HoverEntered:
    m_PersistentCalls:
      m_Calls: []
  m_HoverExited:
    m_PersistentCalls:
      m_Calls: []
  m_FirstSelectEntered:
    m_PersistentCalls:
      m_Calls:
      - m_Target: {fileID: 2486995055565467114}
        m_TargetAssemblyTypeName: UnityEngine.AudioSource, UnityEngine
        m_MethodName: PlayOneShot
        m_Mode: 2
        m_Arguments:
          m_ObjectArgument: {fileID: 8300000, guid: 29437a55b95f2eb489a5ec8574f185e9, type: 3}
          m_ObjectArgumentAssemblyTypeName: UnityEngine.AudioClip, UnityEngine
          m_IntArgument: 0
          m_FloatArgument: 0
          m_StringArgument: 
          m_BoolArgument: 0
        m_CallState: 2
      - m_Target: {fileID: 4939468378196495246}
        m_TargetAssemblyTypeName: Microsoft.MixedReality.Toolkit.SpatialManipulation.SolverHandler,
          Microsoft.MixedReality.Toolkit.SpatialManipulation
        m_MethodName: set_UpdateSolvers
        m_Mode: 6
        m_Arguments:
          m_ObjectArgument: {fileID: 0}
          m_ObjectArgumentAssemblyTypeName: UnityEngine.Object, UnityEngine
          m_IntArgument: 0
          m_FloatArgument: 0
          m_StringArgument: 
          m_BoolArgument: 0
        m_CallState: 2
  m_LastSelectExited:
    m_PersistentCalls:
      m_Calls:
      - m_Target: {fileID: 2486995055565467114}
        m_TargetAssemblyTypeName: UnityEngine.AudioSource, UnityEngine
        m_MethodName: PlayOneShot
        m_Mode: 2
        m_Arguments:
          m_ObjectArgument: {fileID: 8300000, guid: 9f512430eba32d845aab8de9ba5e393c, type: 3}
          m_ObjectArgumentAssemblyTypeName: UnityEngine.AudioClip, UnityEngine
          m_IntArgument: 0
          m_FloatArgument: 0
          m_StringArgument: 
          m_BoolArgument: 0
        m_CallState: 2
      - m_Target: {fileID: 365982912235277919}
        m_TargetAssemblyTypeName: Microsoft.MixedReality.Toolkit.SpatialManipulation.HandConstraintPalmUp,
          Microsoft.MixedReality.Toolkit.SpatialManipulation
        m_MethodName: StartWorldLockReattachCheckCoroutine
        m_Mode: 1
        m_Arguments:
          m_ObjectArgument: {fileID: 0}
          m_ObjectArgumentAssemblyTypeName: UnityEngine.Object, UnityEngine
          m_IntArgument: 0
          m_FloatArgument: 0
          m_StringArgument: 
          m_BoolArgument: 1
        m_CallState: 2
      - m_Target: {fileID: 1466482883727250952}
        m_TargetAssemblyTypeName: UnityEngine.GameObject, UnityEngine
        m_MethodName: SetActive
        m_Mode: 6
        m_Arguments:
          m_ObjectArgument: {fileID: 0}
          m_ObjectArgumentAssemblyTypeName: UnityEngine.Object, UnityEngine
          m_IntArgument: 0
          m_FloatArgument: 0
          m_StringArgument: 
          m_BoolArgument: 1
        m_CallState: 2
  m_SelectEntered:
    m_PersistentCalls:
      m_Calls: []
  m_SelectExited:
    m_PersistentCalls:
      m_Calls: []
  m_Activated:
    m_PersistentCalls:
      m_Calls: []
  m_Deactivated:
    m_PersistentCalls:
      m_Calls: []
  m_OnFirstHoverEntered:
    m_PersistentCalls:
      m_Calls: []
  m_OnLastHoverExited:
    m_PersistentCalls:
      m_Calls: []
  m_OnHoverEntered:
    m_PersistentCalls:
      m_Calls: []
  m_OnHoverExited:
    m_PersistentCalls:
      m_Calls: []
  m_OnSelectEntered:
    m_PersistentCalls:
      m_Calls: []
  m_OnSelectExited:
    m_PersistentCalls:
      m_Calls: []
  m_OnSelectCanceled:
    m_PersistentCalls:
      m_Calls: []
  m_OnActivate:
    m_PersistentCalls:
      m_Calls: []
  m_OnDeactivate:
    m_PersistentCalls:
      m_Calls: []
  isGazePinchSelected:
    active: 0
    onEntered:
      m_PersistentCalls:
        m_Calls: []
    onExited:
      m_PersistentCalls:
        m_Calls: []
  isRaySelected:
    active: 0
    onEntered:
      m_PersistentCalls:
        m_Calls: []
    onExited:
      m_PersistentCalls:
        m_Calls: []
  isPokeSelected:
    active: 0
    onEntered:
      m_PersistentCalls:
        m_Calls: []
    onExited:
      m_PersistentCalls:
        m_Calls: []
  isGrabSelected:
    active: 0
    onEntered:
      m_PersistentCalls:
        m_Calls: []
    onExited:
      m_PersistentCalls:
        m_Calls: []
  isGazeHovered:
    active: 0
    onEntered:
      m_PersistentCalls:
        m_Calls: []
    onExited:
      m_PersistentCalls:
        m_Calls: []
  isGazePinchHovered:
    active: 0
    onEntered:
      m_PersistentCalls:
        m_Calls: []
    onExited:
      m_PersistentCalls:
        m_Calls: []
  isRayHovered:
    active: 0
    onEntered:
      m_PersistentCalls:
        m_Calls: []
    onExited:
      m_PersistentCalls:
        m_Calls: []
  isGrabHovered:
    active: 0
    onEntered:
      m_PersistentCalls:
        m_Calls: []
    onExited:
      m_PersistentCalls:
        m_Calls: []
  isPokeHovered:
    active: 0
    onEntered:
      m_PersistentCalls:
        m_Calls: []
    onExited:
      m_PersistentCalls:
        m_Calls: []
  isActiveHovered:
    active: 0
    onEntered:
      m_PersistentCalls:
        m_Calls: []
    onExited:
      m_PersistentCalls:
        m_Calls: []
  disabledInteractorTypes:
  - reference: Microsoft.MixedReality.Toolkit.IPokeInteractor, Microsoft.MixedReality.Toolkit.Core
  toggleMode: 0
  selectThreshold: 0.9
  deselectThreshold: 0.1
  triggerOnRelease: 1
  useGazeDwell: 0
  gazeDwellTime: 1
  useFarDwell: 0
  farDwellTime: 1
  allowSelectByVoice: 1
  speechRecognitionKeyword: select
  voiceRequiresFocus: 1
  isToggled:
    active: 0
    onEntered:
      m_PersistentCalls:
        m_Calls: []
    onExited:
      m_PersistentCalls:
        m_Calls: []
  onClicked:
    m_PersistentCalls:
      m_Calls: []
  onEnabled:
    m_PersistentCalls:
      m_Calls: []
  onDisabled:
    m_PersistentCalls:
      m_Calls: []
  hostTransform: {fileID: 365982912235277918}
  allowedManipulations: 7
  allowedInteractionTypes: -2147483641
  useForcesForNearManipulation: 0
  rotationAnchorNear: 1
  rotationAnchorFar: 1
  releaseBehavior: 3
  transformSmoothingLogicType:
    reference: Microsoft.MixedReality.Toolkit.SpatialManipulation.DefaultTransformSmoothingLogic,
      Microsoft.MixedReality.Toolkit.SpatialManipulation
  smoothingFar: 1
  smoothingNear: 1
  moveLerpTime: 0.001
  rotateLerpTime: 0.001
  scaleLerpTime: 0.001
  enableConstraints: 1
  constraintsManager: {fileID: 0}
  manipulationLogicTypes:
    moveLogicType:
      reference: Microsoft.MixedReality.Toolkit.SpatialManipulation.MoveLogic, Microsoft.MixedReality.Toolkit.SpatialManipulation
    rotateLogicType:
      reference: Microsoft.MixedReality.Toolkit.SpatialManipulation.RotateLogic,
        Microsoft.MixedReality.Toolkit.SpatialManipulation
    scaleLogicType:
      reference: Microsoft.MixedReality.Toolkit.SpatialManipulation.ScaleLogic, Microsoft.MixedReality.Toolkit.SpatialManipulation
--- !u!95 &3627404587453849990
Animator:
  serializedVersion: 3
  m_ObjectHideFlags: 0
  m_CorrespondingSourceObject: {fileID: 0}
  m_PrefabInstance: {fileID: 0}
  m_PrefabAsset: {fileID: 0}
  m_GameObject: {fileID: 365982912235277985}
  m_Enabled: 1
  m_Avatar: {fileID: 0}
  m_Controller: {fileID: 9100000, guid: f98be1fb6c3bd6f46b97b45f2f2cf196, type: 2}
  m_CullingMode: 0
  m_UpdateMode: 0
  m_ApplyRootMotion: 0
  m_LinearVelocityBlending: 0
  m_WarningMessage: 
  m_HasTransformHierarchy: 1
  m_AllowConstantClipSamplingOptimization: 1
  m_KeepAnimatorControllerStateOnDisable: 0
--- !u!224 &3706951139145614318
RectTransform:
  m_ObjectHideFlags: 0
  m_CorrespondingSourceObject: {fileID: 0}
  m_PrefabInstance: {fileID: 0}
  m_PrefabAsset: {fileID: 0}
  m_GameObject: {fileID: 7267188100005960507}
  m_LocalRotation: {x: 0, y: 0, z: 0, w: 1}
  m_LocalPosition: {x: 0, y: 0, z: -0.1}
  m_LocalScale: {x: 1, y: 1, z: 1}
  m_Children:
  - {fileID: 5868747635797031347}
  - {fileID: 3218641793664271363}
  m_Father: {fileID: 7655033848778098481}
  m_RootOrder: 1
  m_LocalEulerAnglesHint: {x: 0, y: 0, z: 0}
  m_AnchorMin: {x: 0, y: 0}
  m_AnchorMax: {x: 0, y: 0}
  m_AnchoredPosition: {x: 0, y: 0}
  m_SizeDelta: {x: 64, y: 100}
  m_Pivot: {x: 0.5, y: 0.5}
--- !u!114 &3888850354019049479
MonoBehaviour:
  m_ObjectHideFlags: 0
  m_CorrespondingSourceObject: {fileID: 0}
  m_PrefabInstance: {fileID: 0}
  m_PrefabAsset: {fileID: 0}
  m_GameObject: {fileID: 4401180282069857525}
  m_Enabled: 1
  m_EditorHideFlags: 0
  m_Script: {fileID: 11500000, guid: 59f8146938fff824cb5fd77236b75775, type: 3}
  m_Name: 
  m_EditorClassIdentifier: 
  m_Padding:
    m_Left: 0
    m_Right: 0
    m_Top: 0
    m_Bottom: 0
  m_ChildAlignment: 0
  m_Spacing: 0
  m_ChildForceExpandWidth: 0
  m_ChildForceExpandHeight: 0
  m_ChildControlWidth: 0
  m_ChildControlHeight: 0
  m_ChildScaleWidth: 1
  m_ChildScaleHeight: 1
  m_ReverseArrangement: 0
--- !u!114 &3952208655959809655
MonoBehaviour:
  m_ObjectHideFlags: 0
  m_CorrespondingSourceObject: {fileID: 0}
  m_PrefabInstance: {fileID: 0}
  m_PrefabAsset: {fileID: 0}
  m_GameObject: {fileID: 7900147199143495216}
  m_Enabled: 1
  m_EditorHideFlags: 0
  m_Script: {fileID: 11500000, guid: 3245ec927659c4140ac4f8d17403cc18, type: 3}
  m_Name: 
  m_EditorClassIdentifier: 
  m_HorizontalFit: 2
  m_VerticalFit: 2
--- !u!1001 &4057389415700685136
PrefabInstance:
  m_ObjectHideFlags: 0
  serializedVersion: 2
  m_Modification:
    m_TransformParent: {fileID: 8961038601257469868}
    m_Modifications:
    - target: {fileID: 7216918420766221479, guid: c6b351a67ceb69140b199996bbbea156, type: 3}
      propertyPath: m_AnchorMax.y
      value: 0
      objectReference: {fileID: 0}
    - target: {fileID: 7216918420766221479, guid: c6b351a67ceb69140b199996bbbea156, type: 3}
      propertyPath: m_AnchorMin.y
      value: 0
      objectReference: {fileID: 0}
    - target: {fileID: 7216918420766221479, guid: c6b351a67ceb69140b199996bbbea156, type: 3}
      propertyPath: m_SizeDelta.x
      value: 0
      objectReference: {fileID: 0}
    - target: {fileID: 7216918420766221479, guid: c6b351a67ceb69140b199996bbbea156, type: 3}
      propertyPath: m_SizeDelta.y
      value: 0
      objectReference: {fileID: 0}
    - target: {fileID: 7216918420766221479, guid: c6b351a67ceb69140b199996bbbea156, type: 3}
      propertyPath: m_AnchoredPosition.x
      value: 0
      objectReference: {fileID: 0}
    - target: {fileID: 7216918420766221479, guid: c6b351a67ceb69140b199996bbbea156, type: 3}
      propertyPath: m_AnchoredPosition.y
      value: 0
      objectReference: {fileID: 0}
    - target: {fileID: 8376646494505211202, guid: c6b351a67ceb69140b199996bbbea156, type: 3}
      propertyPath: m_Name
      value: Action Button (1)
      objectReference: {fileID: 0}
    - target: {fileID: 8376646494505211224, guid: c6b351a67ceb69140b199996bbbea156, type: 3}
      propertyPath: m_Size.x
      value: 32
      objectReference: {fileID: 0}
    - target: {fileID: 8376646494505211224, guid: c6b351a67ceb69140b199996bbbea156, type: 3}
      propertyPath: m_Size.y
      value: 32
      objectReference: {fileID: 0}
    - target: {fileID: 8376646494505211229, guid: c6b351a67ceb69140b199996bbbea156, type: 3}
      propertyPath: m_Pivot.x
      value: 0.5
      objectReference: {fileID: 0}
    - target: {fileID: 8376646494505211229, guid: c6b351a67ceb69140b199996bbbea156, type: 3}
      propertyPath: m_Pivot.y
      value: 0.5
      objectReference: {fileID: 0}
    - target: {fileID: 8376646494505211229, guid: c6b351a67ceb69140b199996bbbea156, type: 3}
      propertyPath: m_RootOrder
      value: 0
      objectReference: {fileID: 0}
    - target: {fileID: 8376646494505211229, guid: c6b351a67ceb69140b199996bbbea156, type: 3}
      propertyPath: m_AnchorMax.x
      value: 0
      objectReference: {fileID: 0}
    - target: {fileID: 8376646494505211229, guid: c6b351a67ceb69140b199996bbbea156, type: 3}
      propertyPath: m_AnchorMax.y
      value: 0
      objectReference: {fileID: 0}
    - target: {fileID: 8376646494505211229, guid: c6b351a67ceb69140b199996bbbea156, type: 3}
      propertyPath: m_AnchorMin.x
      value: 0
      objectReference: {fileID: 0}
    - target: {fileID: 8376646494505211229, guid: c6b351a67ceb69140b199996bbbea156, type: 3}
      propertyPath: m_AnchorMin.y
      value: 0
      objectReference: {fileID: 0}
    - target: {fileID: 8376646494505211229, guid: c6b351a67ceb69140b199996bbbea156, type: 3}
      propertyPath: m_SizeDelta.x
      value: 0
      objectReference: {fileID: 0}
    - target: {fileID: 8376646494505211229, guid: c6b351a67ceb69140b199996bbbea156, type: 3}
      propertyPath: m_SizeDelta.y
      value: 0
      objectReference: {fileID: 0}
    - target: {fileID: 8376646494505211229, guid: c6b351a67ceb69140b199996bbbea156, type: 3}
      propertyPath: m_LocalPosition.x
      value: 0
      objectReference: {fileID: 0}
    - target: {fileID: 8376646494505211229, guid: c6b351a67ceb69140b199996bbbea156, type: 3}
      propertyPath: m_LocalPosition.y
      value: 0
      objectReference: {fileID: 0}
    - target: {fileID: 8376646494505211229, guid: c6b351a67ceb69140b199996bbbea156, type: 3}
      propertyPath: m_LocalPosition.z
      value: 0
      objectReference: {fileID: 0}
    - target: {fileID: 8376646494505211229, guid: c6b351a67ceb69140b199996bbbea156, type: 3}
      propertyPath: m_LocalRotation.w
      value: 1
      objectReference: {fileID: 0}
    - target: {fileID: 8376646494505211229, guid: c6b351a67ceb69140b199996bbbea156, type: 3}
      propertyPath: m_LocalRotation.x
      value: -0
      objectReference: {fileID: 0}
    - target: {fileID: 8376646494505211229, guid: c6b351a67ceb69140b199996bbbea156, type: 3}
      propertyPath: m_LocalRotation.y
      value: -0
      objectReference: {fileID: 0}
    - target: {fileID: 8376646494505211229, guid: c6b351a67ceb69140b199996bbbea156, type: 3}
      propertyPath: m_LocalRotation.z
      value: -0
      objectReference: {fileID: 0}
    - target: {fileID: 8376646494505211229, guid: c6b351a67ceb69140b199996bbbea156, type: 3}
      propertyPath: m_AnchoredPosition.x
      value: 0
      objectReference: {fileID: 0}
    - target: {fileID: 8376646494505211229, guid: c6b351a67ceb69140b199996bbbea156, type: 3}
      propertyPath: m_AnchoredPosition.y
      value: 0
      objectReference: {fileID: 0}
    - target: {fileID: 8376646494505211229, guid: c6b351a67ceb69140b199996bbbea156, type: 3}
      propertyPath: m_LocalEulerAnglesHint.x
      value: 0
      objectReference: {fileID: 0}
    - target: {fileID: 8376646494505211229, guid: c6b351a67ceb69140b199996bbbea156, type: 3}
      propertyPath: m_LocalEulerAnglesHint.y
      value: 0
      objectReference: {fileID: 0}
    - target: {fileID: 8376646494505211229, guid: c6b351a67ceb69140b199996bbbea156, type: 3}
      propertyPath: m_LocalEulerAnglesHint.z
      value: 0
      objectReference: {fileID: 0}
    m_RemovedComponents: []
  m_SourcePrefab: {fileID: 100100000, guid: c6b351a67ceb69140b199996bbbea156, type: 3}
--- !u!224 &4057389415700685137 stripped
RectTransform:
  m_CorrespondingSourceObject: {fileID: 8376646494505211229, guid: c6b351a67ceb69140b199996bbbea156, type: 3}
  m_PrefabInstance: {fileID: 4057389415700685136}
  m_PrefabAsset: {fileID: 0}
--- !u!224 &4119355186175754975
RectTransform:
  m_ObjectHideFlags: 0
  m_CorrespondingSourceObject: {fileID: 0}
  m_PrefabInstance: {fileID: 0}
  m_PrefabAsset: {fileID: 0}
  m_GameObject: {fileID: 8600147776263995909}
  m_LocalRotation: {x: -0, y: -0, z: -0, w: 1}
  m_LocalPosition: {x: 0, y: 0, z: -4}
  m_LocalScale: {x: 1, y: 1, z: 1}
  m_Children: []
  m_Father: {fileID: 4442149790748763484}
  m_RootOrder: 1
  m_LocalEulerAnglesHint: {x: 0, y: 0, z: 0}
  m_AnchorMin: {x: 0, y: 0}
  m_AnchorMax: {x: 0, y: 0}
  m_AnchoredPosition: {x: 0, y: 0}
  m_SizeDelta: {x: 33.5, y: 12}
  m_Pivot: {x: 0.5, y: 0.5}
--- !u!222 &4225096898584139060
CanvasRenderer:
  m_ObjectHideFlags: 0
  m_CorrespondingSourceObject: {fileID: 0}
  m_PrefabInstance: {fileID: 0}
  m_PrefabAsset: {fileID: 0}
  m_GameObject: {fileID: 8572733343743663192}
  m_CullTransparentMesh: 1
--- !u!224 &4292616362445486297
RectTransform:
  m_ObjectHideFlags: 0
  m_CorrespondingSourceObject: {fileID: 0}
  m_PrefabInstance: {fileID: 0}
  m_PrefabAsset: {fileID: 0}
  m_GameObject: {fileID: 4401180282069857525}
  m_LocalRotation: {x: -0, y: -0, z: -0, w: 1}
  m_LocalPosition: {x: 0, y: 0, z: 0}
  m_LocalScale: {x: 1, y: 1, z: 1}
  m_Children:
  - {fileID: 4702882653395374990}
  - {fileID: 5000390870052855622}
  - {fileID: 7555081343407982124}
  - {fileID: 1590504278894825369}
  m_Father: {fileID: 8070400073191828684}
  m_RootOrder: 1
  m_LocalEulerAnglesHint: {x: 0, y: 0, z: 0}
  m_AnchorMin: {x: 0, y: 0}
  m_AnchorMax: {x: 0, y: 0}
  m_AnchoredPosition: {x: 116, y: 0}
  m_SizeDelta: {x: 0, y: 0}
  m_Pivot: {x: 0.5, y: 0.5}
--- !u!1001 &4331307054939956619
PrefabInstance:
  m_ObjectHideFlags: 0
  serializedVersion: 2
  m_Modification:
    m_TransformParent: {fileID: 8961038601257469868}
    m_Modifications:
    - target: {fileID: 7216918420766221479, guid: c6b351a67ceb69140b199996bbbea156, type: 3}
      propertyPath: m_AnchorMax.y
      value: 0
      objectReference: {fileID: 0}
    - target: {fileID: 7216918420766221479, guid: c6b351a67ceb69140b199996bbbea156, type: 3}
      propertyPath: m_AnchorMin.y
      value: 0
      objectReference: {fileID: 0}
    - target: {fileID: 7216918420766221479, guid: c6b351a67ceb69140b199996bbbea156, type: 3}
      propertyPath: m_SizeDelta.x
      value: 0
      objectReference: {fileID: 0}
    - target: {fileID: 7216918420766221479, guid: c6b351a67ceb69140b199996bbbea156, type: 3}
      propertyPath: m_SizeDelta.y
      value: 0
      objectReference: {fileID: 0}
    - target: {fileID: 7216918420766221479, guid: c6b351a67ceb69140b199996bbbea156, type: 3}
      propertyPath: m_AnchoredPosition.x
      value: 0
      objectReference: {fileID: 0}
    - target: {fileID: 7216918420766221479, guid: c6b351a67ceb69140b199996bbbea156, type: 3}
      propertyPath: m_AnchoredPosition.y
      value: 0
      objectReference: {fileID: 0}
    - target: {fileID: 8376646494505211202, guid: c6b351a67ceb69140b199996bbbea156, type: 3}
      propertyPath: m_Name
      value: Action Button (6)
      objectReference: {fileID: 0}
    - target: {fileID: 8376646494505211224, guid: c6b351a67ceb69140b199996bbbea156, type: 3}
      propertyPath: m_Size.x
      value: 32
      objectReference: {fileID: 0}
    - target: {fileID: 8376646494505211224, guid: c6b351a67ceb69140b199996bbbea156, type: 3}
      propertyPath: m_Size.y
      value: 32
      objectReference: {fileID: 0}
    - target: {fileID: 8376646494505211229, guid: c6b351a67ceb69140b199996bbbea156, type: 3}
      propertyPath: m_Pivot.x
      value: 0.5
      objectReference: {fileID: 0}
    - target: {fileID: 8376646494505211229, guid: c6b351a67ceb69140b199996bbbea156, type: 3}
      propertyPath: m_Pivot.y
      value: 0.5
      objectReference: {fileID: 0}
    - target: {fileID: 8376646494505211229, guid: c6b351a67ceb69140b199996bbbea156, type: 3}
      propertyPath: m_RootOrder
      value: 5
      objectReference: {fileID: 0}
    - target: {fileID: 8376646494505211229, guid: c6b351a67ceb69140b199996bbbea156, type: 3}
      propertyPath: m_AnchorMax.x
      value: 0
      objectReference: {fileID: 0}
    - target: {fileID: 8376646494505211229, guid: c6b351a67ceb69140b199996bbbea156, type: 3}
      propertyPath: m_AnchorMax.y
      value: 0
      objectReference: {fileID: 0}
    - target: {fileID: 8376646494505211229, guid: c6b351a67ceb69140b199996bbbea156, type: 3}
      propertyPath: m_AnchorMin.x
      value: 0
      objectReference: {fileID: 0}
    - target: {fileID: 8376646494505211229, guid: c6b351a67ceb69140b199996bbbea156, type: 3}
      propertyPath: m_AnchorMin.y
      value: 0
      objectReference: {fileID: 0}
    - target: {fileID: 8376646494505211229, guid: c6b351a67ceb69140b199996bbbea156, type: 3}
      propertyPath: m_SizeDelta.x
      value: 0
      objectReference: {fileID: 0}
    - target: {fileID: 8376646494505211229, guid: c6b351a67ceb69140b199996bbbea156, type: 3}
      propertyPath: m_SizeDelta.y
      value: 0
      objectReference: {fileID: 0}
    - target: {fileID: 8376646494505211229, guid: c6b351a67ceb69140b199996bbbea156, type: 3}
      propertyPath: m_LocalPosition.x
      value: 0
      objectReference: {fileID: 0}
    - target: {fileID: 8376646494505211229, guid: c6b351a67ceb69140b199996bbbea156, type: 3}
      propertyPath: m_LocalPosition.y
      value: 0
      objectReference: {fileID: 0}
    - target: {fileID: 8376646494505211229, guid: c6b351a67ceb69140b199996bbbea156, type: 3}
      propertyPath: m_LocalPosition.z
      value: 0
      objectReference: {fileID: 0}
    - target: {fileID: 8376646494505211229, guid: c6b351a67ceb69140b199996bbbea156, type: 3}
      propertyPath: m_LocalRotation.w
      value: 1
      objectReference: {fileID: 0}
    - target: {fileID: 8376646494505211229, guid: c6b351a67ceb69140b199996bbbea156, type: 3}
      propertyPath: m_LocalRotation.x
      value: -0
      objectReference: {fileID: 0}
    - target: {fileID: 8376646494505211229, guid: c6b351a67ceb69140b199996bbbea156, type: 3}
      propertyPath: m_LocalRotation.y
      value: -0
      objectReference: {fileID: 0}
    - target: {fileID: 8376646494505211229, guid: c6b351a67ceb69140b199996bbbea156, type: 3}
      propertyPath: m_LocalRotation.z
      value: -0
      objectReference: {fileID: 0}
    - target: {fileID: 8376646494505211229, guid: c6b351a67ceb69140b199996bbbea156, type: 3}
      propertyPath: m_AnchoredPosition.x
      value: 0
      objectReference: {fileID: 0}
    - target: {fileID: 8376646494505211229, guid: c6b351a67ceb69140b199996bbbea156, type: 3}
      propertyPath: m_AnchoredPosition.y
      value: 0
      objectReference: {fileID: 0}
    - target: {fileID: 8376646494505211229, guid: c6b351a67ceb69140b199996bbbea156, type: 3}
      propertyPath: m_LocalEulerAnglesHint.x
      value: 0
      objectReference: {fileID: 0}
    - target: {fileID: 8376646494505211229, guid: c6b351a67ceb69140b199996bbbea156, type: 3}
      propertyPath: m_LocalEulerAnglesHint.y
      value: 0
      objectReference: {fileID: 0}
    - target: {fileID: 8376646494505211229, guid: c6b351a67ceb69140b199996bbbea156, type: 3}
      propertyPath: m_LocalEulerAnglesHint.z
      value: 0
      objectReference: {fileID: 0}
    m_RemovedComponents: []
  m_SourcePrefab: {fileID: 100100000, guid: c6b351a67ceb69140b199996bbbea156, type: 3}
--- !u!224 &4331307054939956620 stripped
RectTransform:
  m_CorrespondingSourceObject: {fileID: 8376646494505211229, guid: c6b351a67ceb69140b199996bbbea156, type: 3}
  m_PrefabInstance: {fileID: 4331307054939956619}
  m_PrefabAsset: {fileID: 0}
--- !u!1001 &4352555813433664589
PrefabInstance:
  m_ObjectHideFlags: 0
  serializedVersion: 2
  m_Modification:
    m_TransformParent: {fileID: 8502763513640781039}
    m_Modifications:
    - target: {fileID: 410843422125320171, guid: c6b351a67ceb69140b199996bbbea156, type: 3}
      propertyPath: m_IsActive
      value: 1
      objectReference: {fileID: 0}
    - target: {fileID: 2142167140070017856, guid: c6b351a67ceb69140b199996bbbea156, type: 3}
      propertyPath: m_IsActive
      value: 0
      objectReference: {fileID: 0}
    - target: {fileID: 5095746839500215027, guid: c6b351a67ceb69140b199996bbbea156, type: 3}
      propertyPath: m_text
      value: "\uF36A"
      objectReference: {fileID: 0}
    - target: {fileID: 5319578128471115350, guid: c6b351a67ceb69140b199996bbbea156, type: 3}
      propertyPath: m_AnchorMax.y
      value: 1
      objectReference: {fileID: 0}
    - target: {fileID: 5319578128471115350, guid: c6b351a67ceb69140b199996bbbea156, type: 3}
      propertyPath: m_AnchorMin.y
      value: 1
      objectReference: {fileID: 0}
    - target: {fileID: 5319578128471115350, guid: c6b351a67ceb69140b199996bbbea156, type: 3}
      propertyPath: m_SizeDelta.x
      value: 12
      objectReference: {fileID: 0}
    - target: {fileID: 5319578128471115350, guid: c6b351a67ceb69140b199996bbbea156, type: 3}
      propertyPath: m_SizeDelta.y
      value: 31.999989
      objectReference: {fileID: 0}
    - target: {fileID: 5319578128471115350, guid: c6b351a67ceb69140b199996bbbea156, type: 3}
      propertyPath: m_AnchoredPosition.x
      value: 16
      objectReference: {fileID: 0}
    - target: {fileID: 5319578128471115350, guid: c6b351a67ceb69140b199996bbbea156, type: 3}
      propertyPath: m_AnchoredPosition.y
      value: -15.999994
      objectReference: {fileID: 0}
    - target: {fileID: 7216918420766221479, guid: c6b351a67ceb69140b199996bbbea156, type: 3}
      propertyPath: m_AnchorMax.y
      value: 1
      objectReference: {fileID: 0}
    - target: {fileID: 7216918420766221479, guid: c6b351a67ceb69140b199996bbbea156, type: 3}
      propertyPath: m_AnchorMin.y
      value: 1
      objectReference: {fileID: 0}
    - target: {fileID: 7216918420766221479, guid: c6b351a67ceb69140b199996bbbea156, type: 3}
      propertyPath: m_SizeDelta.x
      value: 12
      objectReference: {fileID: 0}
    - target: {fileID: 7216918420766221479, guid: c6b351a67ceb69140b199996bbbea156, type: 3}
      propertyPath: m_SizeDelta.y
      value: 31.999989
      objectReference: {fileID: 0}
    - target: {fileID: 7216918420766221479, guid: c6b351a67ceb69140b199996bbbea156, type: 3}
      propertyPath: m_AnchoredPosition.x
      value: 16
      objectReference: {fileID: 0}
    - target: {fileID: 7216918420766221479, guid: c6b351a67ceb69140b199996bbbea156, type: 3}
      propertyPath: m_AnchoredPosition.y
      value: -15.999994
      objectReference: {fileID: 0}
    - target: {fileID: 7245587814888172855, guid: c6b351a67ceb69140b199996bbbea156, type: 3}
      propertyPath: currentIconName
      value: Icon 79
      objectReference: {fileID: 0}
    - target: {fileID: 7594107385585372191, guid: c6b351a67ceb69140b199996bbbea156, type: 3}
      propertyPath: m_IsActive
      value: 1
      objectReference: {fileID: 0}
    - target: {fileID: 8376646494505211202, guid: c6b351a67ceb69140b199996bbbea156, type: 3}
      propertyPath: m_Name
      value: Action Button
      objectReference: {fileID: 0}
    - target: {fileID: 8376646494505211224, guid: c6b351a67ceb69140b199996bbbea156, type: 3}
      propertyPath: m_Size.x
      value: 32
      objectReference: {fileID: 0}
    - target: {fileID: 8376646494505211226, guid: c6b351a67ceb69140b199996bbbea156, type: 3}
      propertyPath: onClicked.m_PersistentCalls.m_Calls.Array.size
      value: 2
      objectReference: {fileID: 0}
    - target: {fileID: 8376646494505211226, guid: c6b351a67ceb69140b199996bbbea156, type: 3}
      propertyPath: onClicked.m_PersistentCalls.m_Calls.Array.data[0].m_Mode
      value: 6
      objectReference: {fileID: 0}
    - target: {fileID: 8376646494505211226, guid: c6b351a67ceb69140b199996bbbea156, type: 3}
      propertyPath: onClicked.m_PersistentCalls.m_Calls.Array.data[1].m_Mode
      value: 6
      objectReference: {fileID: 0}
    - target: {fileID: 8376646494505211226, guid: c6b351a67ceb69140b199996bbbea156, type: 3}
      propertyPath: onClicked.m_PersistentCalls.m_Calls.Array.data[2].m_Mode
      value: 6
      objectReference: {fileID: 0}
    - target: {fileID: 8376646494505211226, guid: c6b351a67ceb69140b199996bbbea156, type: 3}
      propertyPath: onClicked.m_PersistentCalls.m_Calls.Array.data[0].m_Target
      value: 
      objectReference: {fileID: 365982914211702168}
    - target: {fileID: 8376646494505211226, guid: c6b351a67ceb69140b199996bbbea156, type: 3}
      propertyPath: onClicked.m_PersistentCalls.m_Calls.Array.data[1].m_Target
      value: 
      objectReference: {fileID: 1466482883727250952}
    - target: {fileID: 8376646494505211226, guid: c6b351a67ceb69140b199996bbbea156, type: 3}
      propertyPath: onClicked.m_PersistentCalls.m_Calls.Array.data[2].m_Target
      value: 
      objectReference: {fileID: 0}
    - target: {fileID: 8376646494505211226, guid: c6b351a67ceb69140b199996bbbea156, type: 3}
      propertyPath: onClicked.m_PersistentCalls.m_Calls.Array.data[0].m_CallState
      value: 2
      objectReference: {fileID: 0}
    - target: {fileID: 8376646494505211226, guid: c6b351a67ceb69140b199996bbbea156, type: 3}
      propertyPath: onClicked.m_PersistentCalls.m_Calls.Array.data[1].m_CallState
      value: 2
      objectReference: {fileID: 0}
    - target: {fileID: 8376646494505211226, guid: c6b351a67ceb69140b199996bbbea156, type: 3}
      propertyPath: onClicked.m_PersistentCalls.m_Calls.Array.data[2].m_CallState
      value: 2
      objectReference: {fileID: 0}
    - target: {fileID: 8376646494505211226, guid: c6b351a67ceb69140b199996bbbea156, type: 3}
      propertyPath: onClicked.m_PersistentCalls.m_Calls.Array.data[0].m_MethodName
      value: SetActive
      objectReference: {fileID: 0}
    - target: {fileID: 8376646494505211226, guid: c6b351a67ceb69140b199996bbbea156, type: 3}
      propertyPath: onClicked.m_PersistentCalls.m_Calls.Array.data[1].m_MethodName
      value: SetActive
      objectReference: {fileID: 0}
    - target: {fileID: 8376646494505211226, guid: c6b351a67ceb69140b199996bbbea156, type: 3}
      propertyPath: onClicked.m_PersistentCalls.m_Calls.Array.data[2].m_MethodName
      value: SetActive
      objectReference: {fileID: 0}
    - target: {fileID: 8376646494505211226, guid: c6b351a67ceb69140b199996bbbea156, type: 3}
      propertyPath: onClicked.m_PersistentCalls.m_Calls.Array.data[0].m_TargetAssemblyTypeName
      value: UnityEngine.GameObject, UnityEngine
      objectReference: {fileID: 0}
    - target: {fileID: 8376646494505211226, guid: c6b351a67ceb69140b199996bbbea156, type: 3}
      propertyPath: onClicked.m_PersistentCalls.m_Calls.Array.data[1].m_TargetAssemblyTypeName
      value: UnityEngine.GameObject, UnityEngine
      objectReference: {fileID: 0}
    - target: {fileID: 8376646494505211226, guid: c6b351a67ceb69140b199996bbbea156, type: 3}
      propertyPath: onClicked.m_PersistentCalls.m_Calls.Array.data[2].m_TargetAssemblyTypeName
      value: UnityEngine.GameObject, UnityEngine
      objectReference: {fileID: 0}
    - target: {fileID: 8376646494505211226, guid: c6b351a67ceb69140b199996bbbea156, type: 3}
      propertyPath: onClicked.m_PersistentCalls.m_Calls.Array.data[0].m_Arguments.m_ObjectArgumentAssemblyTypeName
      value: UnityEngine.Object, UnityEngine
      objectReference: {fileID: 0}
    - target: {fileID: 8376646494505211226, guid: c6b351a67ceb69140b199996bbbea156, type: 3}
      propertyPath: onClicked.m_PersistentCalls.m_Calls.Array.data[1].m_Arguments.m_ObjectArgumentAssemblyTypeName
      value: UnityEngine.Object, UnityEngine
      objectReference: {fileID: 0}
    - target: {fileID: 8376646494505211226, guid: c6b351a67ceb69140b199996bbbea156, type: 3}
      propertyPath: onClicked.m_PersistentCalls.m_Calls.Array.data[2].m_Arguments.m_ObjectArgumentAssemblyTypeName
      value: UnityEngine.Object, UnityEngine
      objectReference: {fileID: 0}
    - target: {fileID: 8376646494505211229, guid: c6b351a67ceb69140b199996bbbea156, type: 3}
      propertyPath: m_Pivot.x
      value: 0.5
      objectReference: {fileID: 0}
    - target: {fileID: 8376646494505211229, guid: c6b351a67ceb69140b199996bbbea156, type: 3}
      propertyPath: m_Pivot.y
      value: 0.5
      objectReference: {fileID: 0}
    - target: {fileID: 8376646494505211229, guid: c6b351a67ceb69140b199996bbbea156, type: 3}
      propertyPath: m_RootOrder
      value: 0
      objectReference: {fileID: 0}
    - target: {fileID: 8376646494505211229, guid: c6b351a67ceb69140b199996bbbea156, type: 3}
      propertyPath: m_AnchorMax.x
      value: 0
      objectReference: {fileID: 0}
    - target: {fileID: 8376646494505211229, guid: c6b351a67ceb69140b199996bbbea156, type: 3}
      propertyPath: m_AnchorMax.y
      value: 1
      objectReference: {fileID: 0}
    - target: {fileID: 8376646494505211229, guid: c6b351a67ceb69140b199996bbbea156, type: 3}
      propertyPath: m_AnchorMin.x
      value: 0
      objectReference: {fileID: 0}
    - target: {fileID: 8376646494505211229, guid: c6b351a67ceb69140b199996bbbea156, type: 3}
      propertyPath: m_AnchorMin.y
      value: 1
      objectReference: {fileID: 0}
    - target: {fileID: 8376646494505211229, guid: c6b351a67ceb69140b199996bbbea156, type: 3}
      propertyPath: m_SizeDelta.x
      value: 32
      objectReference: {fileID: 0}
    - target: {fileID: 8376646494505211229, guid: c6b351a67ceb69140b199996bbbea156, type: 3}
      propertyPath: m_SizeDelta.y
      value: 32
      objectReference: {fileID: 0}
    - target: {fileID: 8376646494505211229, guid: c6b351a67ceb69140b199996bbbea156, type: 3}
      propertyPath: m_LocalPosition.x
      value: 0
      objectReference: {fileID: 0}
    - target: {fileID: 8376646494505211229, guid: c6b351a67ceb69140b199996bbbea156, type: 3}
      propertyPath: m_LocalPosition.y
      value: 0
      objectReference: {fileID: 0}
    - target: {fileID: 8376646494505211229, guid: c6b351a67ceb69140b199996bbbea156, type: 3}
      propertyPath: m_LocalPosition.z
      value: 0
      objectReference: {fileID: 0}
    - target: {fileID: 8376646494505211229, guid: c6b351a67ceb69140b199996bbbea156, type: 3}
      propertyPath: m_LocalRotation.w
      value: 1
      objectReference: {fileID: 0}
    - target: {fileID: 8376646494505211229, guid: c6b351a67ceb69140b199996bbbea156, type: 3}
      propertyPath: m_LocalRotation.x
      value: -0
      objectReference: {fileID: 0}
    - target: {fileID: 8376646494505211229, guid: c6b351a67ceb69140b199996bbbea156, type: 3}
      propertyPath: m_LocalRotation.y
      value: -0
      objectReference: {fileID: 0}
    - target: {fileID: 8376646494505211229, guid: c6b351a67ceb69140b199996bbbea156, type: 3}
      propertyPath: m_LocalRotation.z
      value: -0
      objectReference: {fileID: 0}
    - target: {fileID: 8376646494505211229, guid: c6b351a67ceb69140b199996bbbea156, type: 3}
      propertyPath: m_AnchoredPosition.x
      value: 20
      objectReference: {fileID: 0}
    - target: {fileID: 8376646494505211229, guid: c6b351a67ceb69140b199996bbbea156, type: 3}
      propertyPath: m_AnchoredPosition.y
      value: -20
      objectReference: {fileID: 0}
    - target: {fileID: 8376646494505211229, guid: c6b351a67ceb69140b199996bbbea156, type: 3}
      propertyPath: m_LocalEulerAnglesHint.x
      value: 0
      objectReference: {fileID: 0}
    - target: {fileID: 8376646494505211229, guid: c6b351a67ceb69140b199996bbbea156, type: 3}
      propertyPath: m_LocalEulerAnglesHint.y
      value: 0
      objectReference: {fileID: 0}
    - target: {fileID: 8376646494505211229, guid: c6b351a67ceb69140b199996bbbea156, type: 3}
      propertyPath: m_LocalEulerAnglesHint.z
      value: 0
      objectReference: {fileID: 0}
    - target: {fileID: 8493469810320727241, guid: c6b351a67ceb69140b199996bbbea156, type: 3}
      propertyPath: m_text
      value: Close
      objectReference: {fileID: 0}
    m_RemovedComponents: []
  m_SourcePrefab: {fileID: 100100000, guid: c6b351a67ceb69140b199996bbbea156, type: 3}
--- !u!224 &4352555813433664590 stripped
RectTransform:
  m_CorrespondingSourceObject: {fileID: 8376646494505211229, guid: c6b351a67ceb69140b199996bbbea156, type: 3}
  m_PrefabInstance: {fileID: 4352555813433664589}
  m_PrefabAsset: {fileID: 0}
--- !u!114 &4387935521871621720
MonoBehaviour:
  m_ObjectHideFlags: 0
  m_CorrespondingSourceObject: {fileID: 0}
  m_PrefabInstance: {fileID: 0}
  m_PrefabAsset: {fileID: 0}
  m_GameObject: {fileID: 1466482883727250952}
  m_Enabled: 1
  m_EditorHideFlags: 0
  m_Script: {fileID: 11500000, guid: e4220fa33d0e48745b2cb5c52731e75e, type: 3}
  m_Name: 
  m_EditorClassIdentifier: 
  m_Material: {fileID: 2100000, guid: 65972ebbfd5c529479f9c30fd3ec3f6a, type: 2}
  m_Color: {r: 1, g: 1, b: 1, a: 1}
  m_RaycastTarget: 0
  m_RaycastPadding: {x: 0, y: 0, z: 0, w: 0}
  m_Maskable: 1
  m_OnCullStateChanged:
    m_PersistentCalls:
      m_Calls: []
  radius: 13
  thickness: 2
  wedges: 8
  calculateSmoothEdges: 1
--- !u!1 &4401180282069857525
GameObject:
  m_ObjectHideFlags: 0
  m_CorrespondingSourceObject: {fileID: 0}
  m_PrefabInstance: {fileID: 0}
  m_PrefabAsset: {fileID: 0}
  serializedVersion: 6
  m_Component:
  - component: {fileID: 4292616362445486297}
  - component: {fileID: 3888850354019049479}
  - component: {fileID: 4401180282069857526}
  m_Layer: 5
  m_Name: ButtonsWide-VerticalLayout
  m_TagString: Untagged
  m_Icon: {fileID: 0}
  m_NavMeshLayer: 0
  m_StaticEditorFlags: 0
  m_IsActive: 1
--- !u!114 &4401180282069857526
MonoBehaviour:
  m_ObjectHideFlags: 0
  m_CorrespondingSourceObject: {fileID: 0}
  m_PrefabInstance: {fileID: 0}
  m_PrefabAsset: {fileID: 0}
  m_GameObject: {fileID: 4401180282069857525}
  m_Enabled: 1
  m_EditorHideFlags: 0
  m_Script: {fileID: 11500000, guid: 3245ec927659c4140ac4f8d17403cc18, type: 3}
  m_Name: 
  m_EditorClassIdentifier: 
  m_HorizontalFit: 2
  m_VerticalFit: 2
--- !u!224 &4442149790748763484
RectTransform:
  m_ObjectHideFlags: 0
  m_CorrespondingSourceObject: {fileID: 0}
  m_PrefabInstance: {fileID: 0}
  m_PrefabAsset: {fileID: 0}
  m_GameObject: {fileID: 7032305430879386089}
  m_LocalRotation: {x: 0, y: 0, z: 0, w: 1}
  m_LocalPosition: {x: 0, y: 0, z: 0}
  m_LocalScale: {x: 1, y: 1, z: 1}
  m_Children:
  - {fileID: 3303839573924808524}
  - {fileID: 4119355186175754975}
  m_Father: {fileID: 7655033848778098481}
  m_RootOrder: 0
  m_LocalEulerAnglesHint: {x: 0, y: 0, z: 0}
  m_AnchorMin: {x: 0, y: 0}
  m_AnchorMax: {x: 0, y: 0}
  m_AnchoredPosition: {x: 0, y: 0}
  m_SizeDelta: {x: 67, y: 20}
  m_Pivot: {x: 0.5, y: 0.5}
--- !u!1001 &4702882653395374989
PrefabInstance:
  m_ObjectHideFlags: 0
  serializedVersion: 2
  m_Modification:
    m_TransformParent: {fileID: 4292616362445486297}
    m_Modifications:
    - target: {fileID: 410843422125320171, guid: c6b351a67ceb69140b199996bbbea156, type: 3}
      propertyPath: m_IsActive
      value: 0
      objectReference: {fileID: 0}
    - target: {fileID: 1922220768106560367, guid: c6b351a67ceb69140b199996bbbea156, type: 3}
      propertyPath: m_HorizontalAlignment
      value: 1
      objectReference: {fileID: 0}
    - target: {fileID: 2142167140070017856, guid: c6b351a67ceb69140b199996bbbea156, type: 3}
      propertyPath: m_IsActive
      value: 1
      objectReference: {fileID: 0}
    - target: {fileID: 4897024374970528438, guid: c6b351a67ceb69140b199996bbbea156, type: 3}
      propertyPath: m_RootOrder
      value: 1
      objectReference: {fileID: 0}
    - target: {fileID: 5319578128471115350, guid: c6b351a67ceb69140b199996bbbea156, type: 3}
      propertyPath: m_AnchorMax.y
      value: 0
      objectReference: {fileID: 0}
    - target: {fileID: 5319578128471115350, guid: c6b351a67ceb69140b199996bbbea156, type: 3}
      propertyPath: m_AnchorMin.y
      value: 0
      objectReference: {fileID: 0}
    - target: {fileID: 5319578128471115350, guid: c6b351a67ceb69140b199996bbbea156, type: 3}
      propertyPath: m_SizeDelta.x
      value: 0
      objectReference: {fileID: 0}
    - target: {fileID: 5319578128471115350, guid: c6b351a67ceb69140b199996bbbea156, type: 3}
      propertyPath: m_SizeDelta.y
      value: 0
      objectReference: {fileID: 0}
    - target: {fileID: 5319578128471115350, guid: c6b351a67ceb69140b199996bbbea156, type: 3}
      propertyPath: m_AnchoredPosition.x
      value: 0
      objectReference: {fileID: 0}
    - target: {fileID: 5319578128471115350, guid: c6b351a67ceb69140b199996bbbea156, type: 3}
      propertyPath: m_AnchoredPosition.y
      value: 0
      objectReference: {fileID: 0}
    - target: {fileID: 7216918420766221479, guid: c6b351a67ceb69140b199996bbbea156, type: 3}
      propertyPath: m_AnchorMax.y
      value: 1
      objectReference: {fileID: 0}
    - target: {fileID: 7216918420766221479, guid: c6b351a67ceb69140b199996bbbea156, type: 3}
      propertyPath: m_AnchorMin.y
      value: 1
      objectReference: {fileID: 0}
    - target: {fileID: 7216918420766221479, guid: c6b351a67ceb69140b199996bbbea156, type: 3}
      propertyPath: m_SizeDelta.x
      value: 12
      objectReference: {fileID: 0}
    - target: {fileID: 7216918420766221479, guid: c6b351a67ceb69140b199996bbbea156, type: 3}
      propertyPath: m_SizeDelta.y
      value: 31.999989
      objectReference: {fileID: 0}
    - target: {fileID: 7216918420766221479, guid: c6b351a67ceb69140b199996bbbea156, type: 3}
      propertyPath: m_AnchoredPosition.x
      value: 16
      objectReference: {fileID: 0}
    - target: {fileID: 7216918420766221479, guid: c6b351a67ceb69140b199996bbbea156, type: 3}
      propertyPath: m_AnchoredPosition.y
      value: -15.999994
      objectReference: {fileID: 0}
    - target: {fileID: 8376646494505211202, guid: c6b351a67ceb69140b199996bbbea156, type: 3}
      propertyPath: m_Name
      value: Action Button
      objectReference: {fileID: 0}
    - target: {fileID: 8376646494505211202, guid: c6b351a67ceb69140b199996bbbea156, type: 3}
      propertyPath: m_IsActive
      value: 1
      objectReference: {fileID: 0}
    - target: {fileID: 8376646494505211224, guid: c6b351a67ceb69140b199996bbbea156, type: 3}
      propertyPath: m_Size.x
      value: 96
      objectReference: {fileID: 0}
    - target: {fileID: 8376646494505211226, guid: c6b351a67ceb69140b199996bbbea156, type: 3}
      propertyPath: toggleMode
      value: 1
      objectReference: {fileID: 0}
    - target: {fileID: 8376646494505211229, guid: c6b351a67ceb69140b199996bbbea156, type: 3}
      propertyPath: m_Pivot.x
      value: 0.5
      objectReference: {fileID: 0}
    - target: {fileID: 8376646494505211229, guid: c6b351a67ceb69140b199996bbbea156, type: 3}
      propertyPath: m_Pivot.y
      value: 0.5
      objectReference: {fileID: 0}
    - target: {fileID: 8376646494505211229, guid: c6b351a67ceb69140b199996bbbea156, type: 3}
      propertyPath: m_RootOrder
      value: 0
      objectReference: {fileID: 0}
    - target: {fileID: 8376646494505211229, guid: c6b351a67ceb69140b199996bbbea156, type: 3}
      propertyPath: m_AnchorMax.x
      value: 0
      objectReference: {fileID: 0}
    - target: {fileID: 8376646494505211229, guid: c6b351a67ceb69140b199996bbbea156, type: 3}
      propertyPath: m_AnchorMax.y
      value: 0
      objectReference: {fileID: 0}
    - target: {fileID: 8376646494505211229, guid: c6b351a67ceb69140b199996bbbea156, type: 3}
      propertyPath: m_AnchorMin.x
      value: 0
      objectReference: {fileID: 0}
    - target: {fileID: 8376646494505211229, guid: c6b351a67ceb69140b199996bbbea156, type: 3}
      propertyPath: m_AnchorMin.y
      value: 0
      objectReference: {fileID: 0}
    - target: {fileID: 8376646494505211229, guid: c6b351a67ceb69140b199996bbbea156, type: 3}
      propertyPath: m_SizeDelta.x
      value: 96
      objectReference: {fileID: 0}
    - target: {fileID: 8376646494505211229, guid: c6b351a67ceb69140b199996bbbea156, type: 3}
      propertyPath: m_SizeDelta.y
      value: 32
      objectReference: {fileID: 0}
    - target: {fileID: 8376646494505211229, guid: c6b351a67ceb69140b199996bbbea156, type: 3}
      propertyPath: m_LocalPosition.x
      value: 0
      objectReference: {fileID: 0}
    - target: {fileID: 8376646494505211229, guid: c6b351a67ceb69140b199996bbbea156, type: 3}
      propertyPath: m_LocalPosition.y
      value: 0
      objectReference: {fileID: 0}
    - target: {fileID: 8376646494505211229, guid: c6b351a67ceb69140b199996bbbea156, type: 3}
      propertyPath: m_LocalPosition.z
      value: 0
      objectReference: {fileID: 0}
    - target: {fileID: 8376646494505211229, guid: c6b351a67ceb69140b199996bbbea156, type: 3}
      propertyPath: m_LocalRotation.w
      value: 1
      objectReference: {fileID: 0}
    - target: {fileID: 8376646494505211229, guid: c6b351a67ceb69140b199996bbbea156, type: 3}
      propertyPath: m_LocalRotation.x
      value: -0
      objectReference: {fileID: 0}
    - target: {fileID: 8376646494505211229, guid: c6b351a67ceb69140b199996bbbea156, type: 3}
      propertyPath: m_LocalRotation.y
      value: -0
      objectReference: {fileID: 0}
    - target: {fileID: 8376646494505211229, guid: c6b351a67ceb69140b199996bbbea156, type: 3}
      propertyPath: m_LocalRotation.z
      value: -0
      objectReference: {fileID: 0}
    - target: {fileID: 8376646494505211229, guid: c6b351a67ceb69140b199996bbbea156, type: 3}
      propertyPath: m_AnchoredPosition.x
      value: 0
      objectReference: {fileID: 0}
    - target: {fileID: 8376646494505211229, guid: c6b351a67ceb69140b199996bbbea156, type: 3}
      propertyPath: m_AnchoredPosition.y
      value: 0
      objectReference: {fileID: 0}
    - target: {fileID: 8376646494505211229, guid: c6b351a67ceb69140b199996bbbea156, type: 3}
      propertyPath: m_LocalEulerAnglesHint.x
      value: 0
      objectReference: {fileID: 0}
    - target: {fileID: 8376646494505211229, guid: c6b351a67ceb69140b199996bbbea156, type: 3}
      propertyPath: m_LocalEulerAnglesHint.y
      value: 0
      objectReference: {fileID: 0}
    - target: {fileID: 8376646494505211229, guid: c6b351a67ceb69140b199996bbbea156, type: 3}
      propertyPath: m_LocalEulerAnglesHint.z
      value: 0
      objectReference: {fileID: 0}
    m_RemovedComponents: []
  m_SourcePrefab: {fileID: 100100000, guid: c6b351a67ceb69140b199996bbbea156, type: 3}
--- !u!224 &4702882653395374990 stripped
RectTransform:
  m_CorrespondingSourceObject: {fileID: 8376646494505211229, guid: c6b351a67ceb69140b199996bbbea156, type: 3}
  m_PrefabInstance: {fileID: 4702882653395374989}
  m_PrefabAsset: {fileID: 0}
--- !u!224 &4702882653395374991 stripped
RectTransform:
  m_CorrespondingSourceObject: {fileID: 4185972052008607586, guid: c6b351a67ceb69140b199996bbbea156, type: 3}
  m_PrefabInstance: {fileID: 4702882653395374989}
  m_PrefabAsset: {fileID: 0}
--- !u!114 &4702882653395374992 stripped
MonoBehaviour:
  m_CorrespondingSourceObject: {fileID: 8376646494505211226, guid: c6b351a67ceb69140b199996bbbea156, type: 3}
  m_PrefabInstance: {fileID: 4702882653395374989}
  m_PrefabAsset: {fileID: 0}
  m_GameObject: {fileID: 0}
  m_Enabled: 1
  m_EditorHideFlags: 0
  m_Script: {fileID: 11500000, guid: c32e8a7644144f8419bb881ad588ed0e, type: 3}
  m_Name: 
  m_EditorClassIdentifier: 
--- !u!114 &4939468378196495246
MonoBehaviour:
  m_ObjectHideFlags: 0
  m_CorrespondingSourceObject: {fileID: 0}
  m_PrefabInstance: {fileID: 0}
  m_PrefabAsset: {fileID: 0}
  m_GameObject: {fileID: 365982912235277985}
  m_Enabled: 1
  m_EditorHideFlags: 0
  m_Script: {fileID: 11500000, guid: 3986155c7a728454f8bbbabd2e274601, type: 3}
  m_Name: 
  m_EditorClassIdentifier: 
  leftInteractor: {fileID: 0}
  rightInteractor: {fileID: 0}
  trackedTargetType: 2
  trackedHandedness: 3
  trackedHandJoint: 2
  transformOverride: {fileID: 0}
  additionalOffset: {x: 0, y: 0, z: 0}
  additionalRotation: {x: 0, y: 0, z: 0}
  updateSolvers: 1
--- !u!1001 &5000390870052855621
PrefabInstance:
  m_ObjectHideFlags: 0
  serializedVersion: 2
  m_Modification:
    m_TransformParent: {fileID: 4292616362445486297}
    m_Modifications:
    - target: {fileID: 410843422125320171, guid: c6b351a67ceb69140b199996bbbea156, type: 3}
      propertyPath: m_IsActive
      value: 0
      objectReference: {fileID: 0}
    - target: {fileID: 1922220768106560367, guid: c6b351a67ceb69140b199996bbbea156, type: 3}
      propertyPath: m_HorizontalAlignment
      value: 1
      objectReference: {fileID: 0}
    - target: {fileID: 2142167140070017856, guid: c6b351a67ceb69140b199996bbbea156, type: 3}
      propertyPath: m_IsActive
      value: 1
      objectReference: {fileID: 0}
    - target: {fileID: 4897024374970528438, guid: c6b351a67ceb69140b199996bbbea156, type: 3}
      propertyPath: m_RootOrder
      value: 1
      objectReference: {fileID: 0}
    - target: {fileID: 5319578128471115350, guid: c6b351a67ceb69140b199996bbbea156, type: 3}
      propertyPath: m_AnchorMax.y
      value: 0
      objectReference: {fileID: 0}
    - target: {fileID: 5319578128471115350, guid: c6b351a67ceb69140b199996bbbea156, type: 3}
      propertyPath: m_AnchorMin.y
      value: 0
      objectReference: {fileID: 0}
    - target: {fileID: 5319578128471115350, guid: c6b351a67ceb69140b199996bbbea156, type: 3}
      propertyPath: m_SizeDelta.x
      value: 0
      objectReference: {fileID: 0}
    - target: {fileID: 5319578128471115350, guid: c6b351a67ceb69140b199996bbbea156, type: 3}
      propertyPath: m_SizeDelta.y
      value: 0
      objectReference: {fileID: 0}
    - target: {fileID: 5319578128471115350, guid: c6b351a67ceb69140b199996bbbea156, type: 3}
      propertyPath: m_AnchoredPosition.x
      value: 0
      objectReference: {fileID: 0}
    - target: {fileID: 5319578128471115350, guid: c6b351a67ceb69140b199996bbbea156, type: 3}
      propertyPath: m_AnchoredPosition.y
      value: 0
      objectReference: {fileID: 0}
    - target: {fileID: 7216918420766221479, guid: c6b351a67ceb69140b199996bbbea156, type: 3}
      propertyPath: m_AnchorMax.y
      value: 1
      objectReference: {fileID: 0}
    - target: {fileID: 7216918420766221479, guid: c6b351a67ceb69140b199996bbbea156, type: 3}
      propertyPath: m_AnchorMin.y
      value: 1
      objectReference: {fileID: 0}
    - target: {fileID: 7216918420766221479, guid: c6b351a67ceb69140b199996bbbea156, type: 3}
      propertyPath: m_SizeDelta.x
      value: 12
      objectReference: {fileID: 0}
    - target: {fileID: 7216918420766221479, guid: c6b351a67ceb69140b199996bbbea156, type: 3}
      propertyPath: m_SizeDelta.y
      value: 31.999989
      objectReference: {fileID: 0}
    - target: {fileID: 7216918420766221479, guid: c6b351a67ceb69140b199996bbbea156, type: 3}
      propertyPath: m_AnchoredPosition.x
      value: 16
      objectReference: {fileID: 0}
    - target: {fileID: 7216918420766221479, guid: c6b351a67ceb69140b199996bbbea156, type: 3}
      propertyPath: m_AnchoredPosition.y
      value: -15.999994
      objectReference: {fileID: 0}
    - target: {fileID: 8376646494505211202, guid: c6b351a67ceb69140b199996bbbea156, type: 3}
      propertyPath: m_Name
      value: Action Button (1)
      objectReference: {fileID: 0}
    - target: {fileID: 8376646494505211202, guid: c6b351a67ceb69140b199996bbbea156, type: 3}
      propertyPath: m_IsActive
      value: 1
      objectReference: {fileID: 0}
    - target: {fileID: 8376646494505211224, guid: c6b351a67ceb69140b199996bbbea156, type: 3}
      propertyPath: m_Size.x
      value: 96
      objectReference: {fileID: 0}
    - target: {fileID: 8376646494505211226, guid: c6b351a67ceb69140b199996bbbea156, type: 3}
      propertyPath: toggleMode
      value: 1
      objectReference: {fileID: 0}
    - target: {fileID: 8376646494505211229, guid: c6b351a67ceb69140b199996bbbea156, type: 3}
      propertyPath: m_Pivot.x
      value: 0.5
      objectReference: {fileID: 0}
    - target: {fileID: 8376646494505211229, guid: c6b351a67ceb69140b199996bbbea156, type: 3}
      propertyPath: m_Pivot.y
      value: 0.5
      objectReference: {fileID: 0}
    - target: {fileID: 8376646494505211229, guid: c6b351a67ceb69140b199996bbbea156, type: 3}
      propertyPath: m_RootOrder
      value: 1
      objectReference: {fileID: 0}
    - target: {fileID: 8376646494505211229, guid: c6b351a67ceb69140b199996bbbea156, type: 3}
      propertyPath: m_AnchorMax.x
      value: 0
      objectReference: {fileID: 0}
    - target: {fileID: 8376646494505211229, guid: c6b351a67ceb69140b199996bbbea156, type: 3}
      propertyPath: m_AnchorMax.y
      value: 0
      objectReference: {fileID: 0}
    - target: {fileID: 8376646494505211229, guid: c6b351a67ceb69140b199996bbbea156, type: 3}
      propertyPath: m_AnchorMin.x
      value: 0
      objectReference: {fileID: 0}
    - target: {fileID: 8376646494505211229, guid: c6b351a67ceb69140b199996bbbea156, type: 3}
      propertyPath: m_AnchorMin.y
      value: 0
      objectReference: {fileID: 0}
    - target: {fileID: 8376646494505211229, guid: c6b351a67ceb69140b199996bbbea156, type: 3}
      propertyPath: m_SizeDelta.x
      value: 96
      objectReference: {fileID: 0}
    - target: {fileID: 8376646494505211229, guid: c6b351a67ceb69140b199996bbbea156, type: 3}
      propertyPath: m_SizeDelta.y
      value: 32
      objectReference: {fileID: 0}
    - target: {fileID: 8376646494505211229, guid: c6b351a67ceb69140b199996bbbea156, type: 3}
      propertyPath: m_LocalPosition.x
      value: 0
      objectReference: {fileID: 0}
    - target: {fileID: 8376646494505211229, guid: c6b351a67ceb69140b199996bbbea156, type: 3}
      propertyPath: m_LocalPosition.y
      value: 0
      objectReference: {fileID: 0}
    - target: {fileID: 8376646494505211229, guid: c6b351a67ceb69140b199996bbbea156, type: 3}
      propertyPath: m_LocalPosition.z
      value: 0
      objectReference: {fileID: 0}
    - target: {fileID: 8376646494505211229, guid: c6b351a67ceb69140b199996bbbea156, type: 3}
      propertyPath: m_LocalRotation.w
      value: 1
      objectReference: {fileID: 0}
    - target: {fileID: 8376646494505211229, guid: c6b351a67ceb69140b199996bbbea156, type: 3}
      propertyPath: m_LocalRotation.x
      value: -0
      objectReference: {fileID: 0}
    - target: {fileID: 8376646494505211229, guid: c6b351a67ceb69140b199996bbbea156, type: 3}
      propertyPath: m_LocalRotation.y
      value: -0
      objectReference: {fileID: 0}
    - target: {fileID: 8376646494505211229, guid: c6b351a67ceb69140b199996bbbea156, type: 3}
      propertyPath: m_LocalRotation.z
      value: -0
      objectReference: {fileID: 0}
    - target: {fileID: 8376646494505211229, guid: c6b351a67ceb69140b199996bbbea156, type: 3}
      propertyPath: m_AnchoredPosition.x
      value: 0
      objectReference: {fileID: 0}
    - target: {fileID: 8376646494505211229, guid: c6b351a67ceb69140b199996bbbea156, type: 3}
      propertyPath: m_AnchoredPosition.y
      value: 0
      objectReference: {fileID: 0}
    - target: {fileID: 8376646494505211229, guid: c6b351a67ceb69140b199996bbbea156, type: 3}
      propertyPath: m_LocalEulerAnglesHint.x
      value: 0
      objectReference: {fileID: 0}
    - target: {fileID: 8376646494505211229, guid: c6b351a67ceb69140b199996bbbea156, type: 3}
      propertyPath: m_LocalEulerAnglesHint.y
      value: 0
      objectReference: {fileID: 0}
    - target: {fileID: 8376646494505211229, guid: c6b351a67ceb69140b199996bbbea156, type: 3}
      propertyPath: m_LocalEulerAnglesHint.z
      value: 0
      objectReference: {fileID: 0}
    m_RemovedComponents: []
  m_SourcePrefab: {fileID: 100100000, guid: c6b351a67ceb69140b199996bbbea156, type: 3}
--- !u!224 &5000390870052855622 stripped
RectTransform:
  m_CorrespondingSourceObject: {fileID: 8376646494505211229, guid: c6b351a67ceb69140b199996bbbea156, type: 3}
  m_PrefabInstance: {fileID: 5000390870052855621}
  m_PrefabAsset: {fileID: 0}
--- !u!224 &5000390870052855623 stripped
RectTransform:
  m_CorrespondingSourceObject: {fileID: 4185972052008607586, guid: c6b351a67ceb69140b199996bbbea156, type: 3}
  m_PrefabInstance: {fileID: 5000390870052855621}
  m_PrefabAsset: {fileID: 0}
--- !u!114 &5000390870052855624 stripped
MonoBehaviour:
  m_CorrespondingSourceObject: {fileID: 8376646494505211226, guid: c6b351a67ceb69140b199996bbbea156, type: 3}
  m_PrefabInstance: {fileID: 5000390870052855621}
  m_PrefabAsset: {fileID: 0}
  m_GameObject: {fileID: 0}
  m_Enabled: 1
  m_EditorHideFlags: 0
  m_Script: {fileID: 11500000, guid: c32e8a7644144f8419bb881ad588ed0e, type: 3}
  m_Name: 
  m_EditorClassIdentifier: 
--- !u!222 &5132648608497566217
CanvasRenderer:
  m_ObjectHideFlags: 0
  m_CorrespondingSourceObject: {fileID: 0}
  m_PrefabInstance: {fileID: 0}
  m_PrefabAsset: {fileID: 0}
  m_GameObject: {fileID: 5645314168347018550}
  m_CullTransparentMesh: 1
--- !u!114 &5139791495879680906
MonoBehaviour:
  m_ObjectHideFlags: 0
  m_CorrespondingSourceObject: {fileID: 0}
  m_PrefabInstance: {fileID: 0}
  m_PrefabAsset: {fileID: 0}
  m_GameObject: {fileID: 6130766254372893326}
  m_Enabled: 1
  m_EditorHideFlags: 0
  m_Script: {fileID: 11500000, guid: 0fda4953718e0264291c42cb2a637fb5, type: 3}
  m_Name: 
  m_EditorClassIdentifier: 
--- !u!114 &5314450119559556178
MonoBehaviour:
  m_ObjectHideFlags: 0
  m_CorrespondingSourceObject: {fileID: 0}
  m_PrefabInstance: {fileID: 0}
  m_PrefabAsset: {fileID: 0}
  m_GameObject: {fileID: 8762375126936460799}
  m_Enabled: 1
  m_EditorHideFlags: 0
  m_Script: {fileID: 11500000, guid: 3245ec927659c4140ac4f8d17403cc18, type: 3}
  m_Name: 
  m_EditorClassIdentifier: 
  m_HorizontalFit: 1
  m_VerticalFit: 1
--- !u!114 &5358158740016595927
MonoBehaviour:
  m_ObjectHideFlags: 0
  m_CorrespondingSourceObject: {fileID: 0}
  m_PrefabInstance: {fileID: 0}
  m_PrefabAsset: {fileID: 0}
  m_GameObject: {fileID: 5645314168347018550}
  m_Enabled: 1
  m_EditorHideFlags: 0
  m_Script: {fileID: 11500000, guid: 0fda4953718e0264291c42cb2a637fb5, type: 3}
  m_Name: 
  m_EditorClassIdentifier: 
--- !u!1 &5645314168347018550
GameObject:
  m_ObjectHideFlags: 0
  m_CorrespondingSourceObject: {fileID: 0}
  m_PrefabInstance: {fileID: 0}
  m_PrefabAsset: {fileID: 0}
  serializedVersion: 6
  m_Component:
  - component: {fileID: 8609691717537239632}
  - component: {fileID: 5132648608497566217}
  - component: {fileID: 785115824612440618}
  - component: {fileID: 5906554397897732616}
  - component: {fileID: 1467861304463183109}
  - component: {fileID: 5358158740016595927}
  - component: {fileID: 6249981652512816159}
  - component: {fileID: 9209126127926296517}
  - component: {fileID: 3589048581208699166}
  - component: {fileID: 7198045571504066491}
  m_Layer: 5
  m_Name: ManipulationBar
  m_TagString: Untagged
  m_Icon: {fileID: 0}
  m_NavMeshLayer: 0
  m_StaticEditorFlags: 0
  m_IsActive: 1
--- !u!222 &5676688657419628367
CanvasRenderer:
  m_ObjectHideFlags: 0
  m_CorrespondingSourceObject: {fileID: 0}
  m_PrefabInstance: {fileID: 0}
  m_PrefabAsset: {fileID: 0}
  m_GameObject: {fileID: 6130766254372893326}
  m_CullTransparentMesh: 1
--- !u!1001 &5868747635797031346
PrefabInstance:
  m_ObjectHideFlags: 0
  serializedVersion: 2
  m_Modification:
    m_TransformParent: {fileID: 3706951139145614318}
    m_Modifications:
    - target: {fileID: 1197545758422362387, guid: f64620d502cdf0f429efa27703913cb7, type: 3}
      propertyPath: m_Size.x
      value: 10
      objectReference: {fileID: 0}
    - target: {fileID: 1197545758422362387, guid: f64620d502cdf0f429efa27703913cb7, type: 3}
      propertyPath: m_Size.y
      value: 10
      objectReference: {fileID: 0}
    - target: {fileID: 2205050521121921003, guid: f64620d502cdf0f429efa27703913cb7, type: 3}
      propertyPath: padding.x
      value: 6
      objectReference: {fileID: 0}
    - target: {fileID: 2205050521121921003, guid: f64620d502cdf0f429efa27703913cb7, type: 3}
      propertyPath: padding.y
      value: 0
      objectReference: {fileID: 0}
    - target: {fileID: 4270209841583229004, guid: f64620d502cdf0f429efa27703913cb7, type: 3}
      propertyPath: m_Size.x
      value: 14
      objectReference: {fileID: 0}
    - target: {fileID: 4270209841583229004, guid: f64620d502cdf0f429efa27703913cb7, type: 3}
      propertyPath: m_Size.y
      value: 100
      objectReference: {fileID: 0}
    - target: {fileID: 5677198131096132917, guid: f64620d502cdf0f429efa27703913cb7, type: 3}
      propertyPath: m_AnchorMax.x
      value: 1
      objectReference: {fileID: 0}
    - target: {fileID: 5677198131096132917, guid: f64620d502cdf0f429efa27703913cb7, type: 3}
      propertyPath: m_AnchorMax.y
      value: 0.5
      objectReference: {fileID: 0}
    - target: {fileID: 5677198132670553562, guid: f64620d502cdf0f429efa27703913cb7, type: 3}
      propertyPath: m_LocalPosition.z
      value: 0.000026226044
      objectReference: {fileID: 0}
    - target: {fileID: 5677198132670553562, guid: f64620d502cdf0f429efa27703913cb7, type: 3}
      propertyPath: m_LocalRotation.w
      value: 0.7071068
      objectReference: {fileID: 0}
    - target: {fileID: 5677198132670553562, guid: f64620d502cdf0f429efa27703913cb7, type: 3}
      propertyPath: m_LocalRotation.z
      value: 0.7071068
      objectReference: {fileID: 0}
    - target: {fileID: 5677198132670553562, guid: f64620d502cdf0f429efa27703913cb7, type: 3}
      propertyPath: m_AnchoredPosition.x
      value: 0.0000076293945
      objectReference: {fileID: 0}
    - target: {fileID: 5677198132670553562, guid: f64620d502cdf0f429efa27703913cb7, type: 3}
      propertyPath: m_AnchoredPosition.y
      value: 0.000002861023
      objectReference: {fileID: 0}
    - target: {fileID: 5677198132965683087, guid: f64620d502cdf0f429efa27703913cb7, type: 3}
      propertyPath: m_AnchorMax.x
      value: 0.5
      objectReference: {fileID: 0}
    - target: {fileID: 5677198132965683087, guid: f64620d502cdf0f429efa27703913cb7, type: 3}
      propertyPath: m_AnchorMax.y
      value: 1
      objectReference: {fileID: 0}
    - target: {fileID: 5677198132965683087, guid: f64620d502cdf0f429efa27703913cb7, type: 3}
      propertyPath: m_AnchorMin.x
      value: 0.5
      objectReference: {fileID: 0}
    - target: {fileID: 5677198132965683087, guid: f64620d502cdf0f429efa27703913cb7, type: 3}
      propertyPath: m_AnchorMin.y
      value: 1
      objectReference: {fileID: 0}
    - target: {fileID: 5677198132984834575, guid: f64620d502cdf0f429efa27703913cb7, type: 3}
      propertyPath: sliderDirection
      value: 2
      objectReference: {fileID: 0}
    - target: {fileID: 5677198132984834578, guid: f64620d502cdf0f429efa27703913cb7, type: 3}
      propertyPath: m_Pivot.x
      value: 0.5
      objectReference: {fileID: 0}
    - target: {fileID: 5677198132984834578, guid: f64620d502cdf0f429efa27703913cb7, type: 3}
      propertyPath: m_Pivot.y
      value: 0.5
      objectReference: {fileID: 0}
    - target: {fileID: 5677198132984834578, guid: f64620d502cdf0f429efa27703913cb7, type: 3}
      propertyPath: m_RootOrder
      value: 0
      objectReference: {fileID: 0}
    - target: {fileID: 5677198132984834578, guid: f64620d502cdf0f429efa27703913cb7, type: 3}
      propertyPath: m_AnchorMax.x
      value: 0
      objectReference: {fileID: 0}
    - target: {fileID: 5677198132984834578, guid: f64620d502cdf0f429efa27703913cb7, type: 3}
      propertyPath: m_AnchorMax.y
      value: 0
      objectReference: {fileID: 0}
    - target: {fileID: 5677198132984834578, guid: f64620d502cdf0f429efa27703913cb7, type: 3}
      propertyPath: m_AnchorMin.x
      value: 0
      objectReference: {fileID: 0}
    - target: {fileID: 5677198132984834578, guid: f64620d502cdf0f429efa27703913cb7, type: 3}
      propertyPath: m_AnchorMin.y
      value: 0
      objectReference: {fileID: 0}
    - target: {fileID: 5677198132984834578, guid: f64620d502cdf0f429efa27703913cb7, type: 3}
      propertyPath: m_SizeDelta.x
      value: 32
      objectReference: {fileID: 0}
    - target: {fileID: 5677198132984834578, guid: f64620d502cdf0f429efa27703913cb7, type: 3}
      propertyPath: m_SizeDelta.y
      value: 100
      objectReference: {fileID: 0}
    - target: {fileID: 5677198132984834578, guid: f64620d502cdf0f429efa27703913cb7, type: 3}
      propertyPath: m_LocalPosition.x
      value: 0
      objectReference: {fileID: 0}
    - target: {fileID: 5677198132984834578, guid: f64620d502cdf0f429efa27703913cb7, type: 3}
      propertyPath: m_LocalPosition.y
      value: 0
      objectReference: {fileID: 0}
    - target: {fileID: 5677198132984834578, guid: f64620d502cdf0f429efa27703913cb7, type: 3}
      propertyPath: m_LocalPosition.z
      value: -3.8999915
      objectReference: {fileID: 0}
    - target: {fileID: 5677198132984834578, guid: f64620d502cdf0f429efa27703913cb7, type: 3}
      propertyPath: m_LocalRotation.w
      value: 1
      objectReference: {fileID: 0}
    - target: {fileID: 5677198132984834578, guid: f64620d502cdf0f429efa27703913cb7, type: 3}
      propertyPath: m_LocalRotation.x
      value: -0
      objectReference: {fileID: 0}
    - target: {fileID: 5677198132984834578, guid: f64620d502cdf0f429efa27703913cb7, type: 3}
      propertyPath: m_LocalRotation.y
      value: -0
      objectReference: {fileID: 0}
    - target: {fileID: 5677198132984834578, guid: f64620d502cdf0f429efa27703913cb7, type: 3}
      propertyPath: m_LocalRotation.z
      value: -0
      objectReference: {fileID: 0}
    - target: {fileID: 5677198132984834578, guid: f64620d502cdf0f429efa27703913cb7, type: 3}
      propertyPath: m_AnchoredPosition.x
      value: 0
      objectReference: {fileID: 0}
    - target: {fileID: 5677198132984834578, guid: f64620d502cdf0f429efa27703913cb7, type: 3}
      propertyPath: m_AnchoredPosition.y
      value: 0
      objectReference: {fileID: 0}
    - target: {fileID: 5677198132984834578, guid: f64620d502cdf0f429efa27703913cb7, type: 3}
      propertyPath: m_LocalEulerAnglesHint.x
      value: 0
      objectReference: {fileID: 0}
    - target: {fileID: 5677198132984834578, guid: f64620d502cdf0f429efa27703913cb7, type: 3}
      propertyPath: m_LocalEulerAnglesHint.y
      value: 0
      objectReference: {fileID: 0}
    - target: {fileID: 5677198132984834578, guid: f64620d502cdf0f429efa27703913cb7, type: 3}
      propertyPath: m_LocalEulerAnglesHint.z
      value: 0
      objectReference: {fileID: 0}
    - target: {fileID: 5677198132984834579, guid: f64620d502cdf0f429efa27703913cb7, type: 3}
      propertyPath: m_Name
      value: CanvasSlider
      objectReference: {fileID: 0}
    - target: {fileID: 5677198133136054594, guid: f64620d502cdf0f429efa27703913cb7, type: 3}
      propertyPath: m_AnchorMax.x
      value: 0.5
      objectReference: {fileID: 0}
    - target: {fileID: 5677198133136054594, guid: f64620d502cdf0f429efa27703913cb7, type: 3}
      propertyPath: m_AnchorMax.y
      value: 0
      objectReference: {fileID: 0}
    - target: {fileID: 5677198133136054594, guid: f64620d502cdf0f429efa27703913cb7, type: 3}
      propertyPath: m_AnchorMin.x
      value: 0.5
      objectReference: {fileID: 0}
    - target: {fileID: 5677198133136054594, guid: f64620d502cdf0f429efa27703913cb7, type: 3}
      propertyPath: m_AnchorMin.y
      value: 0
      objectReference: {fileID: 0}
    - target: {fileID: 5856489340448090782, guid: f64620d502cdf0f429efa27703913cb7, type: 3}
      propertyPath: movableAxes
      value: 2
      objectReference: {fileID: 0}
    - target: {fileID: 6072842358248388887, guid: f64620d502cdf0f429efa27703913cb7, type: 3}
      propertyPath: m_AnchorMax.x
      value: 0.5
      objectReference: {fileID: 0}
    - target: {fileID: 6072842358248388887, guid: f64620d502cdf0f429efa27703913cb7, type: 3}
      propertyPath: m_AnchorMax.y
      value: 1
      objectReference: {fileID: 0}
    - target: {fileID: 6072842358248388887, guid: f64620d502cdf0f429efa27703913cb7, type: 3}
      propertyPath: m_AnchorMin.x
      value: 0.5
      objectReference: {fileID: 0}
    - target: {fileID: 6072842358248388887, guid: f64620d502cdf0f429efa27703913cb7, type: 3}
      propertyPath: m_AnchorMin.y
      value: 0
      objectReference: {fileID: 0}
    - target: {fileID: 6072842358248388887, guid: f64620d502cdf0f429efa27703913cb7, type: 3}
      propertyPath: m_SizeDelta.x
      value: 2
      objectReference: {fileID: 0}
    - target: {fileID: 6072842358248388887, guid: f64620d502cdf0f429efa27703913cb7, type: 3}
      propertyPath: m_SizeDelta.y
      value: 0
      objectReference: {fileID: 0}
    m_RemovedComponents: []
  m_SourcePrefab: {fileID: 100100000, guid: f64620d502cdf0f429efa27703913cb7, type: 3}
--- !u!224 &5868747635797031347 stripped
RectTransform:
  m_CorrespondingSourceObject: {fileID: 5677198132984834578, guid: f64620d502cdf0f429efa27703913cb7, type: 3}
  m_PrefabInstance: {fileID: 5868747635797031346}
  m_PrefabAsset: {fileID: 0}
--- !u!114 &5906554397897732616
MonoBehaviour:
  m_ObjectHideFlags: 0
  m_CorrespondingSourceObject: {fileID: 0}
  m_PrefabInstance: {fileID: 0}
  m_PrefabAsset: {fileID: 0}
  m_GameObject: {fileID: 5645314168347018550}
  m_Enabled: 0
  m_EditorHideFlags: 0
  m_Script: {fileID: 11500000, guid: e13188787cfbdc945b510e90e9251420, type: 3}
  m_Name: 
  m_EditorClassIdentifier: 
  thisCollider: {fileID: 785115824612440618}
  attachedRectTransform: {fileID: 8609691717537239632}
  padding: {x: 5, y: 5}
  forceUpdateEveryFrame: 0
--- !u!1 &6130766254372893326
GameObject:
  m_ObjectHideFlags: 0
  m_CorrespondingSourceObject: {fileID: 0}
  m_PrefabInstance: {fileID: 0}
  m_PrefabAsset: {fileID: 0}
  serializedVersion: 6
  m_Component:
  - component: {fileID: 7655033848778098481}
  - component: {fileID: 5676688657419628367}
  - component: {fileID: 8005082986463310422}
  - component: {fileID: 5139791495879680906}
  - component: {fileID: 1269544614562033359}
  m_Layer: 5
  m_Name: Sliders
  m_TagString: Untagged
  m_Icon: {fileID: 0}
  m_NavMeshLayer: 0
  m_StaticEditorFlags: 0
  m_IsActive: 1
--- !u!114 &6249981652512816159
MonoBehaviour:
  m_ObjectHideFlags: 0
  m_CorrespondingSourceObject: {fileID: 0}
  m_PrefabInstance: {fileID: 0}
  m_PrefabAsset: {fileID: 0}
  m_GameObject: {fileID: 5645314168347018550}
  m_Enabled: 1
  m_EditorHideFlags: 0
  m_Script: {fileID: 11500000, guid: 3a1bf44e2291e8741ab3dec75055d9db, type: 3}
  m_Name: 
  m_EditorClassIdentifier: 
  m_Navigation:
    m_Mode: 3
    m_WrapAround: 0
    m_SelectOnUp: {fileID: 0}
    m_SelectOnDown: {fileID: 0}
    m_SelectOnLeft: {fileID: 0}
    m_SelectOnRight: {fileID: 0}
  m_Transition: 0
  m_Colors:
    m_NormalColor: {r: 1, g: 1, b: 1, a: 1}
    m_HighlightedColor: {r: 0.9607843, g: 0.9607843, b: 0.9607843, a: 1}
    m_PressedColor: {r: 0.78431374, g: 0.78431374, b: 0.78431374, a: 1}
    m_SelectedColor: {r: 0.9607843, g: 0.9607843, b: 0.9607843, a: 1}
    m_DisabledColor: {r: 0.78431374, g: 0.78431374, b: 0.78431374, a: 0.5019608}
    m_ColorMultiplier: 1
    m_FadeDuration: 0.1
  m_SpriteState:
    m_HighlightedSprite: {fileID: 0}
    m_PressedSprite: {fileID: 0}
    m_SelectedSprite: {fileID: 0}
    m_DisabledSprite: {fileID: 0}
  m_AnimationTriggers:
    m_NormalTrigger: Normal
    m_HighlightedTrigger: Highlighted
    m_PressedTrigger: Pressed
    m_SelectedTrigger: Selected
    m_DisabledTrigger: Disabled
  m_Interactable: 1
  m_TargetGraphic: {fileID: 1467861304463183109}
  movableAxes: 0
  onMoveDelta: 0.01
--- !u!114 &6486256164481004007
MonoBehaviour:
  m_ObjectHideFlags: 0
  m_CorrespondingSourceObject: {fileID: 0}
  m_PrefabInstance: {fileID: 0}
  m_PrefabAsset: {fileID: 0}
  m_GameObject: {fileID: 1466482883727250952}
  m_Enabled: 1
  m_EditorHideFlags: 0
  m_Script: {fileID: 11500000, guid: 3245ec927659c4140ac4f8d17403cc18, type: 3}
  m_Name: 
  m_EditorClassIdentifier: 
  m_HorizontalFit: 1
  m_VerticalFit: 1
--- !u!223 &6501885104002817977
Canvas:
  m_ObjectHideFlags: 0
  m_CorrespondingSourceObject: {fileID: 0}
  m_PrefabInstance: {fileID: 0}
  m_PrefabAsset: {fileID: 0}
  m_GameObject: {fileID: 365982914211702168}
  m_Enabled: 1
  serializedVersion: 3
  m_RenderMode: 2
  m_Camera: {fileID: 0}
  m_PlaneDistance: 100
  m_PixelPerfect: 0
  m_ReceivesEvents: 1
  m_OverrideSorting: 0
  m_OverridePixelPerfect: 0
  m_SortingBucketNormalizedSize: 0
  m_AdditionalShaderChannelsFlag: 31
  m_SortingLayerID: 0
  m_SortingOrder: 0
  m_TargetDisplay: 0
--- !u!1001 &6782538390067029416
PrefabInstance:
  m_ObjectHideFlags: 0
  serializedVersion: 2
  m_Modification:
    m_TransformParent: {fileID: 8961038601257469868}
    m_Modifications:
    - target: {fileID: 7216918420766221479, guid: c6b351a67ceb69140b199996bbbea156, type: 3}
      propertyPath: m_AnchorMax.y
      value: 0
      objectReference: {fileID: 0}
    - target: {fileID: 7216918420766221479, guid: c6b351a67ceb69140b199996bbbea156, type: 3}
      propertyPath: m_AnchorMin.y
      value: 0
      objectReference: {fileID: 0}
    - target: {fileID: 7216918420766221479, guid: c6b351a67ceb69140b199996bbbea156, type: 3}
      propertyPath: m_SizeDelta.x
      value: 0
      objectReference: {fileID: 0}
    - target: {fileID: 7216918420766221479, guid: c6b351a67ceb69140b199996bbbea156, type: 3}
      propertyPath: m_SizeDelta.y
      value: 0
      objectReference: {fileID: 0}
    - target: {fileID: 7216918420766221479, guid: c6b351a67ceb69140b199996bbbea156, type: 3}
      propertyPath: m_AnchoredPosition.x
      value: 0
      objectReference: {fileID: 0}
    - target: {fileID: 7216918420766221479, guid: c6b351a67ceb69140b199996bbbea156, type: 3}
      propertyPath: m_AnchoredPosition.y
      value: 0
      objectReference: {fileID: 0}
    - target: {fileID: 8376646494505211202, guid: c6b351a67ceb69140b199996bbbea156, type: 3}
      propertyPath: m_Name
      value: Action Button (7)
      objectReference: {fileID: 0}
    - target: {fileID: 8376646494505211224, guid: c6b351a67ceb69140b199996bbbea156, type: 3}
      propertyPath: m_Size.x
      value: 32
      objectReference: {fileID: 0}
    - target: {fileID: 8376646494505211224, guid: c6b351a67ceb69140b199996bbbea156, type: 3}
      propertyPath: m_Size.y
      value: 32
      objectReference: {fileID: 0}
    - target: {fileID: 8376646494505211229, guid: c6b351a67ceb69140b199996bbbea156, type: 3}
      propertyPath: m_Pivot.x
      value: 0.5
      objectReference: {fileID: 0}
    - target: {fileID: 8376646494505211229, guid: c6b351a67ceb69140b199996bbbea156, type: 3}
      propertyPath: m_Pivot.y
      value: 0.5
      objectReference: {fileID: 0}
    - target: {fileID: 8376646494505211229, guid: c6b351a67ceb69140b199996bbbea156, type: 3}
      propertyPath: m_RootOrder
      value: 6
      objectReference: {fileID: 0}
    - target: {fileID: 8376646494505211229, guid: c6b351a67ceb69140b199996bbbea156, type: 3}
      propertyPath: m_AnchorMax.x
      value: 0
      objectReference: {fileID: 0}
    - target: {fileID: 8376646494505211229, guid: c6b351a67ceb69140b199996bbbea156, type: 3}
      propertyPath: m_AnchorMax.y
      value: 0
      objectReference: {fileID: 0}
    - target: {fileID: 8376646494505211229, guid: c6b351a67ceb69140b199996bbbea156, type: 3}
      propertyPath: m_AnchorMin.x
      value: 0
      objectReference: {fileID: 0}
    - target: {fileID: 8376646494505211229, guid: c6b351a67ceb69140b199996bbbea156, type: 3}
      propertyPath: m_AnchorMin.y
      value: 0
      objectReference: {fileID: 0}
    - target: {fileID: 8376646494505211229, guid: c6b351a67ceb69140b199996bbbea156, type: 3}
      propertyPath: m_SizeDelta.x
      value: 0
      objectReference: {fileID: 0}
    - target: {fileID: 8376646494505211229, guid: c6b351a67ceb69140b199996bbbea156, type: 3}
      propertyPath: m_SizeDelta.y
      value: 0
      objectReference: {fileID: 0}
    - target: {fileID: 8376646494505211229, guid: c6b351a67ceb69140b199996bbbea156, type: 3}
      propertyPath: m_LocalPosition.x
      value: 0
      objectReference: {fileID: 0}
    - target: {fileID: 8376646494505211229, guid: c6b351a67ceb69140b199996bbbea156, type: 3}
      propertyPath: m_LocalPosition.y
      value: 0
      objectReference: {fileID: 0}
    - target: {fileID: 8376646494505211229, guid: c6b351a67ceb69140b199996bbbea156, type: 3}
      propertyPath: m_LocalPosition.z
      value: 0
      objectReference: {fileID: 0}
    - target: {fileID: 8376646494505211229, guid: c6b351a67ceb69140b199996bbbea156, type: 3}
      propertyPath: m_LocalRotation.w
      value: 1
      objectReference: {fileID: 0}
    - target: {fileID: 8376646494505211229, guid: c6b351a67ceb69140b199996bbbea156, type: 3}
      propertyPath: m_LocalRotation.x
      value: -0
      objectReference: {fileID: 0}
    - target: {fileID: 8376646494505211229, guid: c6b351a67ceb69140b199996bbbea156, type: 3}
      propertyPath: m_LocalRotation.y
      value: -0
      objectReference: {fileID: 0}
    - target: {fileID: 8376646494505211229, guid: c6b351a67ceb69140b199996bbbea156, type: 3}
      propertyPath: m_LocalRotation.z
      value: -0
      objectReference: {fileID: 0}
    - target: {fileID: 8376646494505211229, guid: c6b351a67ceb69140b199996bbbea156, type: 3}
      propertyPath: m_AnchoredPosition.x
      value: 0
      objectReference: {fileID: 0}
    - target: {fileID: 8376646494505211229, guid: c6b351a67ceb69140b199996bbbea156, type: 3}
      propertyPath: m_AnchoredPosition.y
      value: 0
      objectReference: {fileID: 0}
    - target: {fileID: 8376646494505211229, guid: c6b351a67ceb69140b199996bbbea156, type: 3}
      propertyPath: m_LocalEulerAnglesHint.x
      value: 0
      objectReference: {fileID: 0}
    - target: {fileID: 8376646494505211229, guid: c6b351a67ceb69140b199996bbbea156, type: 3}
      propertyPath: m_LocalEulerAnglesHint.y
      value: 0
      objectReference: {fileID: 0}
    - target: {fileID: 8376646494505211229, guid: c6b351a67ceb69140b199996bbbea156, type: 3}
      propertyPath: m_LocalEulerAnglesHint.z
      value: 0
      objectReference: {fileID: 0}
    m_RemovedComponents: []
  m_SourcePrefab: {fileID: 100100000, guid: c6b351a67ceb69140b199996bbbea156, type: 3}
--- !u!224 &6782538390067029417 stripped
RectTransform:
  m_CorrespondingSourceObject: {fileID: 8376646494505211229, guid: c6b351a67ceb69140b199996bbbea156, type: 3}
  m_PrefabInstance: {fileID: 6782538390067029416}
  m_PrefabAsset: {fileID: 0}
--- !u!222 &6869334953978883489
CanvasRenderer:
  m_ObjectHideFlags: 0
  m_CorrespondingSourceObject: {fileID: 0}
  m_PrefabInstance: {fileID: 0}
  m_PrefabAsset: {fileID: 0}
  m_GameObject: {fileID: 8600147776263995909}
  m_CullTransparentMesh: 1
--- !u!1001 &6879185887415405449
PrefabInstance:
  m_ObjectHideFlags: 0
  serializedVersion: 2
  m_Modification:
    m_TransformParent: {fileID: 8961038601257469868}
    m_Modifications:
    - target: {fileID: 7216918420766221479, guid: c6b351a67ceb69140b199996bbbea156, type: 3}
      propertyPath: m_AnchorMax.y
      value: 0
      objectReference: {fileID: 0}
    - target: {fileID: 7216918420766221479, guid: c6b351a67ceb69140b199996bbbea156, type: 3}
      propertyPath: m_AnchorMin.y
      value: 0
      objectReference: {fileID: 0}
    - target: {fileID: 7216918420766221479, guid: c6b351a67ceb69140b199996bbbea156, type: 3}
      propertyPath: m_SizeDelta.x
      value: 0
      objectReference: {fileID: 0}
    - target: {fileID: 7216918420766221479, guid: c6b351a67ceb69140b199996bbbea156, type: 3}
      propertyPath: m_SizeDelta.y
      value: 0
      objectReference: {fileID: 0}
    - target: {fileID: 7216918420766221479, guid: c6b351a67ceb69140b199996bbbea156, type: 3}
      propertyPath: m_AnchoredPosition.x
      value: 0
      objectReference: {fileID: 0}
    - target: {fileID: 7216918420766221479, guid: c6b351a67ceb69140b199996bbbea156, type: 3}
      propertyPath: m_AnchoredPosition.y
      value: 0
      objectReference: {fileID: 0}
    - target: {fileID: 8376646494505211202, guid: c6b351a67ceb69140b199996bbbea156, type: 3}
      propertyPath: m_Name
      value: Action Button (8)
      objectReference: {fileID: 0}
    - target: {fileID: 8376646494505211224, guid: c6b351a67ceb69140b199996bbbea156, type: 3}
      propertyPath: m_Size.x
      value: 32
      objectReference: {fileID: 0}
    - target: {fileID: 8376646494505211224, guid: c6b351a67ceb69140b199996bbbea156, type: 3}
      propertyPath: m_Size.y
      value: 32
      objectReference: {fileID: 0}
    - target: {fileID: 8376646494505211229, guid: c6b351a67ceb69140b199996bbbea156, type: 3}
      propertyPath: m_Pivot.x
      value: 0.5
      objectReference: {fileID: 0}
    - target: {fileID: 8376646494505211229, guid: c6b351a67ceb69140b199996bbbea156, type: 3}
      propertyPath: m_Pivot.y
      value: 0.5
      objectReference: {fileID: 0}
    - target: {fileID: 8376646494505211229, guid: c6b351a67ceb69140b199996bbbea156, type: 3}
      propertyPath: m_RootOrder
      value: 7
      objectReference: {fileID: 0}
    - target: {fileID: 8376646494505211229, guid: c6b351a67ceb69140b199996bbbea156, type: 3}
      propertyPath: m_AnchorMax.x
      value: 0
      objectReference: {fileID: 0}
    - target: {fileID: 8376646494505211229, guid: c6b351a67ceb69140b199996bbbea156, type: 3}
      propertyPath: m_AnchorMax.y
      value: 0
      objectReference: {fileID: 0}
    - target: {fileID: 8376646494505211229, guid: c6b351a67ceb69140b199996bbbea156, type: 3}
      propertyPath: m_AnchorMin.x
      value: 0
      objectReference: {fileID: 0}
    - target: {fileID: 8376646494505211229, guid: c6b351a67ceb69140b199996bbbea156, type: 3}
      propertyPath: m_AnchorMin.y
      value: 0
      objectReference: {fileID: 0}
    - target: {fileID: 8376646494505211229, guid: c6b351a67ceb69140b199996bbbea156, type: 3}
      propertyPath: m_SizeDelta.x
      value: 0
      objectReference: {fileID: 0}
    - target: {fileID: 8376646494505211229, guid: c6b351a67ceb69140b199996bbbea156, type: 3}
      propertyPath: m_SizeDelta.y
      value: 0
      objectReference: {fileID: 0}
    - target: {fileID: 8376646494505211229, guid: c6b351a67ceb69140b199996bbbea156, type: 3}
      propertyPath: m_LocalPosition.x
      value: 0
      objectReference: {fileID: 0}
    - target: {fileID: 8376646494505211229, guid: c6b351a67ceb69140b199996bbbea156, type: 3}
      propertyPath: m_LocalPosition.y
      value: 0
      objectReference: {fileID: 0}
    - target: {fileID: 8376646494505211229, guid: c6b351a67ceb69140b199996bbbea156, type: 3}
      propertyPath: m_LocalPosition.z
      value: 0
      objectReference: {fileID: 0}
    - target: {fileID: 8376646494505211229, guid: c6b351a67ceb69140b199996bbbea156, type: 3}
      propertyPath: m_LocalRotation.w
      value: 1
      objectReference: {fileID: 0}
    - target: {fileID: 8376646494505211229, guid: c6b351a67ceb69140b199996bbbea156, type: 3}
      propertyPath: m_LocalRotation.x
      value: -0
      objectReference: {fileID: 0}
    - target: {fileID: 8376646494505211229, guid: c6b351a67ceb69140b199996bbbea156, type: 3}
      propertyPath: m_LocalRotation.y
      value: -0
      objectReference: {fileID: 0}
    - target: {fileID: 8376646494505211229, guid: c6b351a67ceb69140b199996bbbea156, type: 3}
      propertyPath: m_LocalRotation.z
      value: -0
      objectReference: {fileID: 0}
    - target: {fileID: 8376646494505211229, guid: c6b351a67ceb69140b199996bbbea156, type: 3}
      propertyPath: m_AnchoredPosition.x
      value: 0
      objectReference: {fileID: 0}
    - target: {fileID: 8376646494505211229, guid: c6b351a67ceb69140b199996bbbea156, type: 3}
      propertyPath: m_AnchoredPosition.y
      value: 0
      objectReference: {fileID: 0}
    - target: {fileID: 8376646494505211229, guid: c6b351a67ceb69140b199996bbbea156, type: 3}
      propertyPath: m_LocalEulerAnglesHint.x
      value: 0
      objectReference: {fileID: 0}
    - target: {fileID: 8376646494505211229, guid: c6b351a67ceb69140b199996bbbea156, type: 3}
      propertyPath: m_LocalEulerAnglesHint.y
      value: 0
      objectReference: {fileID: 0}
    - target: {fileID: 8376646494505211229, guid: c6b351a67ceb69140b199996bbbea156, type: 3}
      propertyPath: m_LocalEulerAnglesHint.z
      value: 0
      objectReference: {fileID: 0}
    m_RemovedComponents: []
  m_SourcePrefab: {fileID: 100100000, guid: c6b351a67ceb69140b199996bbbea156, type: 3}
--- !u!224 &6879185887415405450 stripped
RectTransform:
  m_CorrespondingSourceObject: {fileID: 8376646494505211229, guid: c6b351a67ceb69140b199996bbbea156, type: 3}
  m_PrefabInstance: {fileID: 6879185887415405449}
  m_PrefabAsset: {fileID: 0}
--- !u!1 &7020600567413794099 stripped
GameObject:
  m_CorrespondingSourceObject: {fileID: 1947121577341454423, guid: 506cbd034c7d76f45b0ef11fe23b8e53, type: 3}
  m_PrefabInstance: {fileID: 8821355156243574116}
  m_PrefabAsset: {fileID: 0}
--- !u!4 &7020600567413794252 stripped
Transform:
  m_CorrespondingSourceObject: {fileID: 1947121577341454504, guid: 506cbd034c7d76f45b0ef11fe23b8e53, type: 3}
  m_PrefabInstance: {fileID: 8821355156243574116}
  m_PrefabAsset: {fileID: 0}
--- !u!1 &7032305430879386089
GameObject:
  m_ObjectHideFlags: 0
  m_CorrespondingSourceObject: {fileID: 0}
  m_PrefabInstance: {fileID: 0}
  m_PrefabAsset: {fileID: 0}
  serializedVersion: 6
  m_Component:
  - component: {fileID: 4442149790748763484}
  - component: {fileID: 3076783855177140169}
  m_Layer: 5
  m_Name: TextLabels
  m_TagString: Untagged
  m_Icon: {fileID: 0}
  m_NavMeshLayer: 0
  m_StaticEditorFlags: 0
  m_IsActive: 1
--- !u!114 &7198045571504066491
MonoBehaviour:
  m_ObjectHideFlags: 0
  m_CorrespondingSourceObject: {fileID: 0}
  m_PrefabInstance: {fileID: 0}
  m_PrefabAsset: {fileID: 0}
  m_GameObject: {fileID: 5645314168347018550}
  m_Enabled: 1
  m_EditorHideFlags: 0
  m_Script: {fileID: 11500000, guid: b66c9036302c05f408dd81173eaf7200, type: 3}
  m_Name: 
  m_EditorClassIdentifier: 
  handType: 3
  proximityType: 3
  executionOrder: 0
  faceAway: 1
  gravityAlign: 0
--- !u!1 &7267188100005960507
GameObject:
  m_ObjectHideFlags: 0
  m_CorrespondingSourceObject: {fileID: 0}
  m_PrefabInstance: {fileID: 0}
  m_PrefabAsset: {fileID: 0}
  serializedVersion: 6
  m_Component:
  - component: {fileID: 3706951139145614318}
  - component: {fileID: 3051159104176154121}
  m_Layer: 5
  m_Name: Sliders
  m_TagString: Untagged
  m_Icon: {fileID: 0}
  m_NavMeshLayer: 0
  m_StaticEditorFlags: 0
  m_IsActive: 1
--- !u!114 &7469127911350663565
MonoBehaviour:
  m_ObjectHideFlags: 0
  m_CorrespondingSourceObject: {fileID: 0}
  m_PrefabInstance: {fileID: 0}
  m_PrefabAsset: {fileID: 0}
  m_GameObject: {fileID: 7900147199143495216}
  m_Enabled: 1
  m_EditorHideFlags: 0
  m_Script: {fileID: 11500000, guid: 8a8695521f0d02e499659fee002a26c2, type: 3}
  m_Name: 
  m_EditorClassIdentifier: 
  m_Padding:
    m_Left: 0
    m_Right: 0
    m_Top: 0
    m_Bottom: 0
  m_ChildAlignment: 0
  m_StartCorner: 0
  m_StartAxis: 0
  m_CellSize: {x: 32, y: 32}
  m_Spacing: {x: 0, y: 0}
  m_Constraint: 1
  m_ConstraintCount: 2
--- !u!1001 &7555081343407982123
PrefabInstance:
  m_ObjectHideFlags: 0
  serializedVersion: 2
  m_Modification:
    m_TransformParent: {fileID: 4292616362445486297}
    m_Modifications:
    - target: {fileID: 410843422125320171, guid: c6b351a67ceb69140b199996bbbea156, type: 3}
      propertyPath: m_IsActive
      value: 0
      objectReference: {fileID: 0}
    - target: {fileID: 1922220768106560367, guid: c6b351a67ceb69140b199996bbbea156, type: 3}
      propertyPath: m_HorizontalAlignment
      value: 1
      objectReference: {fileID: 0}
    - target: {fileID: 2142167140070017856, guid: c6b351a67ceb69140b199996bbbea156, type: 3}
      propertyPath: m_IsActive
      value: 1
      objectReference: {fileID: 0}
    - target: {fileID: 4897024374970528438, guid: c6b351a67ceb69140b199996bbbea156, type: 3}
      propertyPath: m_RootOrder
      value: 1
      objectReference: {fileID: 0}
    - target: {fileID: 5319578128471115350, guid: c6b351a67ceb69140b199996bbbea156, type: 3}
      propertyPath: m_AnchorMax.y
      value: 0
      objectReference: {fileID: 0}
    - target: {fileID: 5319578128471115350, guid: c6b351a67ceb69140b199996bbbea156, type: 3}
      propertyPath: m_AnchorMin.y
      value: 0
      objectReference: {fileID: 0}
    - target: {fileID: 5319578128471115350, guid: c6b351a67ceb69140b199996bbbea156, type: 3}
      propertyPath: m_SizeDelta.x
      value: 0
      objectReference: {fileID: 0}
    - target: {fileID: 5319578128471115350, guid: c6b351a67ceb69140b199996bbbea156, type: 3}
      propertyPath: m_SizeDelta.y
      value: 0
      objectReference: {fileID: 0}
    - target: {fileID: 5319578128471115350, guid: c6b351a67ceb69140b199996bbbea156, type: 3}
      propertyPath: m_AnchoredPosition.x
      value: 0
      objectReference: {fileID: 0}
    - target: {fileID: 5319578128471115350, guid: c6b351a67ceb69140b199996bbbea156, type: 3}
      propertyPath: m_AnchoredPosition.y
      value: 0
      objectReference: {fileID: 0}
    - target: {fileID: 7216918420766221479, guid: c6b351a67ceb69140b199996bbbea156, type: 3}
      propertyPath: m_AnchorMax.y
      value: 1
      objectReference: {fileID: 0}
    - target: {fileID: 7216918420766221479, guid: c6b351a67ceb69140b199996bbbea156, type: 3}
      propertyPath: m_AnchorMin.y
      value: 1
      objectReference: {fileID: 0}
    - target: {fileID: 7216918420766221479, guid: c6b351a67ceb69140b199996bbbea156, type: 3}
      propertyPath: m_SizeDelta.x
      value: 12
      objectReference: {fileID: 0}
    - target: {fileID: 7216918420766221479, guid: c6b351a67ceb69140b199996bbbea156, type: 3}
      propertyPath: m_SizeDelta.y
      value: 31.999989
      objectReference: {fileID: 0}
    - target: {fileID: 7216918420766221479, guid: c6b351a67ceb69140b199996bbbea156, type: 3}
      propertyPath: m_AnchoredPosition.x
      value: 16
      objectReference: {fileID: 0}
    - target: {fileID: 7216918420766221479, guid: c6b351a67ceb69140b199996bbbea156, type: 3}
      propertyPath: m_AnchoredPosition.y
      value: -15.999994
      objectReference: {fileID: 0}
    - target: {fileID: 8376646494505211202, guid: c6b351a67ceb69140b199996bbbea156, type: 3}
      propertyPath: m_Name
      value: Action Button (2)
      objectReference: {fileID: 0}
    - target: {fileID: 8376646494505211202, guid: c6b351a67ceb69140b199996bbbea156, type: 3}
      propertyPath: m_IsActive
      value: 1
      objectReference: {fileID: 0}
    - target: {fileID: 8376646494505211224, guid: c6b351a67ceb69140b199996bbbea156, type: 3}
      propertyPath: m_Size.x
      value: 96
      objectReference: {fileID: 0}
    - target: {fileID: 8376646494505211226, guid: c6b351a67ceb69140b199996bbbea156, type: 3}
      propertyPath: toggleMode
      value: 1
      objectReference: {fileID: 0}
    - target: {fileID: 8376646494505211229, guid: c6b351a67ceb69140b199996bbbea156, type: 3}
      propertyPath: m_Pivot.x
      value: 0.5
      objectReference: {fileID: 0}
    - target: {fileID: 8376646494505211229, guid: c6b351a67ceb69140b199996bbbea156, type: 3}
      propertyPath: m_Pivot.y
      value: 0.5
      objectReference: {fileID: 0}
    - target: {fileID: 8376646494505211229, guid: c6b351a67ceb69140b199996bbbea156, type: 3}
      propertyPath: m_RootOrder
      value: 2
      objectReference: {fileID: 0}
    - target: {fileID: 8376646494505211229, guid: c6b351a67ceb69140b199996bbbea156, type: 3}
      propertyPath: m_AnchorMax.x
      value: 0
      objectReference: {fileID: 0}
    - target: {fileID: 8376646494505211229, guid: c6b351a67ceb69140b199996bbbea156, type: 3}
      propertyPath: m_AnchorMax.y
      value: 0
      objectReference: {fileID: 0}
    - target: {fileID: 8376646494505211229, guid: c6b351a67ceb69140b199996bbbea156, type: 3}
      propertyPath: m_AnchorMin.x
      value: 0
      objectReference: {fileID: 0}
    - target: {fileID: 8376646494505211229, guid: c6b351a67ceb69140b199996bbbea156, type: 3}
      propertyPath: m_AnchorMin.y
      value: 0
      objectReference: {fileID: 0}
    - target: {fileID: 8376646494505211229, guid: c6b351a67ceb69140b199996bbbea156, type: 3}
      propertyPath: m_SizeDelta.x
      value: 96
      objectReference: {fileID: 0}
    - target: {fileID: 8376646494505211229, guid: c6b351a67ceb69140b199996bbbea156, type: 3}
      propertyPath: m_SizeDelta.y
      value: 32
      objectReference: {fileID: 0}
    - target: {fileID: 8376646494505211229, guid: c6b351a67ceb69140b199996bbbea156, type: 3}
      propertyPath: m_LocalPosition.x
      value: 0
      objectReference: {fileID: 0}
    - target: {fileID: 8376646494505211229, guid: c6b351a67ceb69140b199996bbbea156, type: 3}
      propertyPath: m_LocalPosition.y
      value: 0
      objectReference: {fileID: 0}
    - target: {fileID: 8376646494505211229, guid: c6b351a67ceb69140b199996bbbea156, type: 3}
      propertyPath: m_LocalPosition.z
      value: 0
      objectReference: {fileID: 0}
    - target: {fileID: 8376646494505211229, guid: c6b351a67ceb69140b199996bbbea156, type: 3}
      propertyPath: m_LocalRotation.w
      value: 1
      objectReference: {fileID: 0}
    - target: {fileID: 8376646494505211229, guid: c6b351a67ceb69140b199996bbbea156, type: 3}
      propertyPath: m_LocalRotation.x
      value: -0
      objectReference: {fileID: 0}
    - target: {fileID: 8376646494505211229, guid: c6b351a67ceb69140b199996bbbea156, type: 3}
      propertyPath: m_LocalRotation.y
      value: -0
      objectReference: {fileID: 0}
    - target: {fileID: 8376646494505211229, guid: c6b351a67ceb69140b199996bbbea156, type: 3}
      propertyPath: m_LocalRotation.z
      value: -0
      objectReference: {fileID: 0}
    - target: {fileID: 8376646494505211229, guid: c6b351a67ceb69140b199996bbbea156, type: 3}
      propertyPath: m_AnchoredPosition.x
      value: 0
      objectReference: {fileID: 0}
    - target: {fileID: 8376646494505211229, guid: c6b351a67ceb69140b199996bbbea156, type: 3}
      propertyPath: m_AnchoredPosition.y
      value: 0
      objectReference: {fileID: 0}
    - target: {fileID: 8376646494505211229, guid: c6b351a67ceb69140b199996bbbea156, type: 3}
      propertyPath: m_LocalEulerAnglesHint.x
      value: 0
      objectReference: {fileID: 0}
    - target: {fileID: 8376646494505211229, guid: c6b351a67ceb69140b199996bbbea156, type: 3}
      propertyPath: m_LocalEulerAnglesHint.y
      value: 0
      objectReference: {fileID: 0}
    - target: {fileID: 8376646494505211229, guid: c6b351a67ceb69140b199996bbbea156, type: 3}
      propertyPath: m_LocalEulerAnglesHint.z
      value: 0
      objectReference: {fileID: 0}
    m_RemovedComponents: []
  m_SourcePrefab: {fileID: 100100000, guid: c6b351a67ceb69140b199996bbbea156, type: 3}
--- !u!224 &7555081343407982124 stripped
RectTransform:
  m_CorrespondingSourceObject: {fileID: 8376646494505211229, guid: c6b351a67ceb69140b199996bbbea156, type: 3}
  m_PrefabInstance: {fileID: 7555081343407982123}
  m_PrefabAsset: {fileID: 0}
--- !u!224 &7555081343407982125 stripped
RectTransform:
  m_CorrespondingSourceObject: {fileID: 4185972052008607586, guid: c6b351a67ceb69140b199996bbbea156, type: 3}
  m_PrefabInstance: {fileID: 7555081343407982123}
  m_PrefabAsset: {fileID: 0}
--- !u!114 &7555081343407982126 stripped
MonoBehaviour:
  m_CorrespondingSourceObject: {fileID: 8376646494505211226, guid: c6b351a67ceb69140b199996bbbea156, type: 3}
  m_PrefabInstance: {fileID: 7555081343407982123}
  m_PrefabAsset: {fileID: 0}
  m_GameObject: {fileID: 0}
  m_Enabled: 1
  m_EditorHideFlags: 0
  m_Script: {fileID: 11500000, guid: c32e8a7644144f8419bb881ad588ed0e, type: 3}
  m_Name: 
  m_EditorClassIdentifier: 
--- !u!224 &7655033848778098481
RectTransform:
  m_ObjectHideFlags: 0
  m_CorrespondingSourceObject: {fileID: 0}
  m_PrefabInstance: {fileID: 0}
  m_PrefabAsset: {fileID: 0}
  m_GameObject: {fileID: 6130766254372893326}
  m_LocalRotation: {x: -0, y: -0, z: -0, w: 1}
  m_LocalPosition: {x: 0, y: 0, z: -0.1}
  m_LocalScale: {x: 1, y: 1, z: 1}
  m_Children:
  - {fileID: 4442149790748763484}
  - {fileID: 3706951139145614318}
  m_Father: {fileID: 8070400073191828684}
  m_RootOrder: 2
  m_LocalEulerAnglesHint: {x: 0, y: 0, z: 0}
  m_AnchorMin: {x: 0, y: 0}
  m_AnchorMax: {x: 0, y: 0}
  m_AnchoredPosition: {x: 0, y: 0}
  m_SizeDelta: {x: 64, y: 127.35}
  m_Pivot: {x: 0.5, y: 0.5}
--- !u!1001 &7845291340972646538
PrefabInstance:
  m_ObjectHideFlags: 0
  serializedVersion: 2
  m_Modification:
    m_TransformParent: {fileID: 5000390870052855623}
    m_Modifications:
    - target: {fileID: 1345098608517470577, guid: 16750275763719646afa2c7c7592395d, type: 3}
      propertyPath: m_Name
      value: ToggleSwitch
      objectReference: {fileID: 0}
    - target: {fileID: 3514389556853228399, guid: 16750275763719646afa2c7c7592395d, type: 3}
      propertyPath: m_Pivot.x
      value: 1
      objectReference: {fileID: 0}
    - target: {fileID: 3514389556853228399, guid: 16750275763719646afa2c7c7592395d, type: 3}
      propertyPath: m_Pivot.y
      value: 0.5
      objectReference: {fileID: 0}
    - target: {fileID: 3514389556853228399, guid: 16750275763719646afa2c7c7592395d, type: 3}
      propertyPath: m_RootOrder
      value: 0
      objectReference: {fileID: 0}
    - target: {fileID: 3514389556853228399, guid: 16750275763719646afa2c7c7592395d, type: 3}
      propertyPath: m_AnchorMax.x
      value: 1
      objectReference: {fileID: 0}
    - target: {fileID: 3514389556853228399, guid: 16750275763719646afa2c7c7592395d, type: 3}
      propertyPath: m_AnchorMax.y
      value: 0.5
      objectReference: {fileID: 0}
    - target: {fileID: 3514389556853228399, guid: 16750275763719646afa2c7c7592395d, type: 3}
      propertyPath: m_AnchorMin.x
      value: 1
      objectReference: {fileID: 0}
    - target: {fileID: 3514389556853228399, guid: 16750275763719646afa2c7c7592395d, type: 3}
      propertyPath: m_AnchorMin.y
      value: 0.5
      objectReference: {fileID: 0}
    - target: {fileID: 3514389556853228399, guid: 16750275763719646afa2c7c7592395d, type: 3}
      propertyPath: m_SizeDelta.x
      value: 16
      objectReference: {fileID: 0}
    - target: {fileID: 3514389556853228399, guid: 16750275763719646afa2c7c7592395d, type: 3}
      propertyPath: m_SizeDelta.y
      value: 8
      objectReference: {fileID: 0}
    - target: {fileID: 3514389556853228399, guid: 16750275763719646afa2c7c7592395d, type: 3}
      propertyPath: m_LocalPosition.x
      value: 0
      objectReference: {fileID: 0}
    - target: {fileID: 3514389556853228399, guid: 16750275763719646afa2c7c7592395d, type: 3}
      propertyPath: m_LocalPosition.y
      value: 0
      objectReference: {fileID: 0}
    - target: {fileID: 3514389556853228399, guid: 16750275763719646afa2c7c7592395d, type: 3}
      propertyPath: m_LocalPosition.z
      value: -0.9999441
      objectReference: {fileID: 0}
    - target: {fileID: 3514389556853228399, guid: 16750275763719646afa2c7c7592395d, type: 3}
      propertyPath: m_LocalRotation.w
      value: 1
      objectReference: {fileID: 0}
    - target: {fileID: 3514389556853228399, guid: 16750275763719646afa2c7c7592395d, type: 3}
      propertyPath: m_LocalRotation.x
      value: 0
      objectReference: {fileID: 0}
    - target: {fileID: 3514389556853228399, guid: 16750275763719646afa2c7c7592395d, type: 3}
      propertyPath: m_LocalRotation.y
      value: 0
      objectReference: {fileID: 0}
    - target: {fileID: 3514389556853228399, guid: 16750275763719646afa2c7c7592395d, type: 3}
      propertyPath: m_LocalRotation.z
      value: 0
      objectReference: {fileID: 0}
    - target: {fileID: 3514389556853228399, guid: 16750275763719646afa2c7c7592395d, type: 3}
      propertyPath: m_AnchoredPosition.x
      value: -8
      objectReference: {fileID: 0}
    - target: {fileID: 3514389556853228399, guid: 16750275763719646afa2c7c7592395d, type: 3}
      propertyPath: m_AnchoredPosition.y
      value: 0.0000076293945
      objectReference: {fileID: 0}
    - target: {fileID: 3514389556853228399, guid: 16750275763719646afa2c7c7592395d, type: 3}
      propertyPath: m_LocalEulerAnglesHint.x
      value: 0
      objectReference: {fileID: 0}
    - target: {fileID: 3514389556853228399, guid: 16750275763719646afa2c7c7592395d, type: 3}
      propertyPath: m_LocalEulerAnglesHint.y
      value: 0
      objectReference: {fileID: 0}
    - target: {fileID: 3514389556853228399, guid: 16750275763719646afa2c7c7592395d, type: 3}
      propertyPath: m_LocalEulerAnglesHint.z
      value: 0
      objectReference: {fileID: 0}
    - target: {fileID: 6434074875067239604, guid: 16750275763719646afa2c7c7592395d, type: 3}
      propertyPath: interactable
      value: 
      objectReference: {fileID: 5000390870052855624}
    m_RemovedComponents: []
  m_SourcePrefab: {fileID: 100100000, guid: 16750275763719646afa2c7c7592395d, type: 3}
--- !u!1 &7900147199143495216
GameObject:
  m_ObjectHideFlags: 0
  m_CorrespondingSourceObject: {fileID: 0}
  m_PrefabInstance: {fileID: 0}
  m_PrefabAsset: {fileID: 0}
  serializedVersion: 6
  m_Component:
  - component: {fileID: 8961038601257469868}
  - component: {fileID: 7469127911350663565}
  - component: {fileID: 8468750824212470774}
  - component: {fileID: 3952208655959809655}
  m_Layer: 0
  m_Name: Buttons-GridLayout
  m_TagString: Untagged
  m_Icon: {fileID: 0}
  m_NavMeshLayer: 0
  m_StaticEditorFlags: 0
  m_IsActive: 1
--- !u!114 &8005082986463310422
MonoBehaviour:
  m_ObjectHideFlags: 0
  m_CorrespondingSourceObject: {fileID: 0}
  m_PrefabInstance: {fileID: 0}
  m_PrefabAsset: {fileID: 0}
  m_GameObject: {fileID: 6130766254372893326}
  m_Enabled: 1
  m_EditorHideFlags: 0
  m_Script: {fileID: 11500000, guid: 1344c3c82d62a2a41a3576d8abb8e3ea, type: 3}
  m_Name: 
  m_EditorClassIdentifier: 
  m_Material: {fileID: 2100000, guid: 6b655830bd028c1408f3e8844fb6aed0, type: 2}
  m_Color: {r: 0.5911949, g: 0.84630823, b: 1, a: 0.2}
  m_RaycastTarget: 0
  m_RaycastPadding: {x: 0, y: 0, z: 0, w: 0}
  m_Maskable: 1
  m_OnCullStateChanged:
    m_PersistentCalls:
      m_Calls: []
  m_Texture: {fileID: 0}
  m_UVRect:
    serializedVersion: 2
    x: 0
    y: 0
    width: 1
    height: 1
--- !u!114 &8060732919718537997
MonoBehaviour:
  m_ObjectHideFlags: 0
  m_CorrespondingSourceObject: {fileID: 0}
  m_PrefabInstance: {fileID: 0}
  m_PrefabAsset: {fileID: 0}
  m_GameObject: {fileID: 1466482883727250952}
  m_Enabled: 1
  m_EditorHideFlags: 0
  m_Script: {fileID: 11500000, guid: 30649d3a9faa99c48a7b1166b86bf2a0, type: 3}
  m_Name: 
  m_EditorClassIdentifier: 
  m_Padding:
    m_Left: 4
    m_Right: 4
    m_Top: 4
    m_Bottom: 4
  m_ChildAlignment: 0
  m_Spacing: 0
  m_ChildForceExpandWidth: 0
  m_ChildForceExpandHeight: 0
  m_ChildControlWidth: 0
  m_ChildControlHeight: 0
  m_ChildScaleWidth: 1
  m_ChildScaleHeight: 0
  m_ReverseArrangement: 0
--- !u!224 &8070400073191828684
RectTransform:
  m_ObjectHideFlags: 0
  m_CorrespondingSourceObject: {fileID: 0}
  m_PrefabInstance: {fileID: 0}
  m_PrefabAsset: {fileID: 0}
  m_GameObject: {fileID: 8762375126936460799}
  m_LocalRotation: {x: -0, y: -0, z: -0, w: 1}
  m_LocalPosition: {x: 0, y: 0, z: 0}
  m_LocalScale: {x: 1, y: 1, z: 1}
  m_Children:
  - {fileID: 8961038601257469868}
  - {fileID: 4292616362445486297}
  - {fileID: 7655033848778098481}
  m_Father: {fileID: 8921803644302911712}
  m_RootOrder: 1
  m_LocalEulerAnglesHint: {x: 0, y: 0, z: 0}
  m_AnchorMin: {x: 0.5, y: 0.5}
  m_AnchorMax: {x: 0.5, y: 0.5}
  m_AnchoredPosition: {x: 0, y: 0}
  m_SizeDelta: {x: 0, y: 0}
  m_Pivot: {x: 0.5, y: 0.5}
--- !u!114 &8276671072521013519
MonoBehaviour:
  m_ObjectHideFlags: 0
  m_CorrespondingSourceObject: {fileID: 0}
  m_PrefabInstance: {fileID: 0}
  m_PrefabAsset: {fileID: 0}
  m_GameObject: {fileID: 8762375126936460799}
  m_Enabled: 1
  m_EditorHideFlags: 0
  m_Script: {fileID: 11500000, guid: 30649d3a9faa99c48a7b1166b86bf2a0, type: 3}
  m_Name: 
  m_EditorClassIdentifier: 
  m_Padding:
    m_Left: 4
    m_Right: 4
    m_Top: 4
    m_Bottom: 4
  m_ChildAlignment: 0
  m_Spacing: 0
  m_ChildForceExpandWidth: 1
  m_ChildForceExpandHeight: 1
  m_ChildControlWidth: 0
  m_ChildControlHeight: 0
  m_ChildScaleWidth: 0
  m_ChildScaleHeight: 0
  m_ReverseArrangement: 0
--- !u!222 &8468750824212470774
CanvasRenderer:
  m_ObjectHideFlags: 0
  m_CorrespondingSourceObject: {fileID: 0}
  m_PrefabInstance: {fileID: 0}
  m_PrefabAsset: {fileID: 0}
  m_GameObject: {fileID: 7900147199143495216}
  m_CullTransparentMesh: 1
--- !u!224 &8502763513640781039
RectTransform:
  m_ObjectHideFlags: 0
  m_CorrespondingSourceObject: {fileID: 0}
  m_PrefabInstance: {fileID: 0}
  m_PrefabAsset: {fileID: 0}
  m_GameObject: {fileID: 1466482883727250952}
  m_LocalRotation: {x: -0, y: -0, z: -0, w: 1}
  m_LocalPosition: {x: 0, y: 0, z: 0}
  m_LocalScale: {x: 1, y: 1, z: 1}
  m_Children:
  - {fileID: 4352555813433664590}
  m_Father: {fileID: 8921803644302911712}
  m_RootOrder: 0
  m_LocalEulerAnglesHint: {x: 0, y: 0, z: 0}
  m_AnchorMin: {x: 0, y: 1}
  m_AnchorMax: {x: 0, y: 1}
  m_AnchoredPosition: {x: 147, y: 48}
  m_SizeDelta: {x: 40, y: 40}
  m_Pivot: {x: 0.5, y: 0.5}
--- !u!1001 &8535066187325321053
PrefabInstance:
  m_ObjectHideFlags: 0
  serializedVersion: 2
  m_Modification:
    m_TransformParent: {fileID: 8961038601257469868}
    m_Modifications:
    - target: {fileID: 7216918420766221479, guid: c6b351a67ceb69140b199996bbbea156, type: 3}
      propertyPath: m_AnchorMax.y
      value: 0
      objectReference: {fileID: 0}
    - target: {fileID: 7216918420766221479, guid: c6b351a67ceb69140b199996bbbea156, type: 3}
      propertyPath: m_AnchorMin.y
      value: 0
      objectReference: {fileID: 0}
    - target: {fileID: 7216918420766221479, guid: c6b351a67ceb69140b199996bbbea156, type: 3}
      propertyPath: m_SizeDelta.x
      value: 0
      objectReference: {fileID: 0}
    - target: {fileID: 7216918420766221479, guid: c6b351a67ceb69140b199996bbbea156, type: 3}
      propertyPath: m_SizeDelta.y
      value: 0
      objectReference: {fileID: 0}
    - target: {fileID: 7216918420766221479, guid: c6b351a67ceb69140b199996bbbea156, type: 3}
      propertyPath: m_AnchoredPosition.x
      value: 0
      objectReference: {fileID: 0}
    - target: {fileID: 7216918420766221479, guid: c6b351a67ceb69140b199996bbbea156, type: 3}
      propertyPath: m_AnchoredPosition.y
      value: 0
      objectReference: {fileID: 0}
    - target: {fileID: 8376646494505211202, guid: c6b351a67ceb69140b199996bbbea156, type: 3}
      propertyPath: m_Name
      value: Action Button (5)
      objectReference: {fileID: 0}
    - target: {fileID: 8376646494505211224, guid: c6b351a67ceb69140b199996bbbea156, type: 3}
      propertyPath: m_Size.x
      value: 32
      objectReference: {fileID: 0}
    - target: {fileID: 8376646494505211224, guid: c6b351a67ceb69140b199996bbbea156, type: 3}
      propertyPath: m_Size.y
      value: 32
      objectReference: {fileID: 0}
    - target: {fileID: 8376646494505211229, guid: c6b351a67ceb69140b199996bbbea156, type: 3}
      propertyPath: m_Pivot.x
      value: 0.5
      objectReference: {fileID: 0}
    - target: {fileID: 8376646494505211229, guid: c6b351a67ceb69140b199996bbbea156, type: 3}
      propertyPath: m_Pivot.y
      value: 0.5
      objectReference: {fileID: 0}
    - target: {fileID: 8376646494505211229, guid: c6b351a67ceb69140b199996bbbea156, type: 3}
      propertyPath: m_RootOrder
      value: 4
      objectReference: {fileID: 0}
    - target: {fileID: 8376646494505211229, guid: c6b351a67ceb69140b199996bbbea156, type: 3}
      propertyPath: m_AnchorMax.x
      value: 0
      objectReference: {fileID: 0}
    - target: {fileID: 8376646494505211229, guid: c6b351a67ceb69140b199996bbbea156, type: 3}
      propertyPath: m_AnchorMax.y
      value: 0
      objectReference: {fileID: 0}
    - target: {fileID: 8376646494505211229, guid: c6b351a67ceb69140b199996bbbea156, type: 3}
      propertyPath: m_AnchorMin.x
      value: 0
      objectReference: {fileID: 0}
    - target: {fileID: 8376646494505211229, guid: c6b351a67ceb69140b199996bbbea156, type: 3}
      propertyPath: m_AnchorMin.y
      value: 0
      objectReference: {fileID: 0}
    - target: {fileID: 8376646494505211229, guid: c6b351a67ceb69140b199996bbbea156, type: 3}
      propertyPath: m_SizeDelta.x
      value: 0
      objectReference: {fileID: 0}
    - target: {fileID: 8376646494505211229, guid: c6b351a67ceb69140b199996bbbea156, type: 3}
      propertyPath: m_SizeDelta.y
      value: 0
      objectReference: {fileID: 0}
    - target: {fileID: 8376646494505211229, guid: c6b351a67ceb69140b199996bbbea156, type: 3}
      propertyPath: m_LocalPosition.x
      value: 0
      objectReference: {fileID: 0}
    - target: {fileID: 8376646494505211229, guid: c6b351a67ceb69140b199996bbbea156, type: 3}
      propertyPath: m_LocalPosition.y
      value: 0
      objectReference: {fileID: 0}
    - target: {fileID: 8376646494505211229, guid: c6b351a67ceb69140b199996bbbea156, type: 3}
      propertyPath: m_LocalPosition.z
      value: 0
      objectReference: {fileID: 0}
    - target: {fileID: 8376646494505211229, guid: c6b351a67ceb69140b199996bbbea156, type: 3}
      propertyPath: m_LocalRotation.w
      value: 1
      objectReference: {fileID: 0}
    - target: {fileID: 8376646494505211229, guid: c6b351a67ceb69140b199996bbbea156, type: 3}
      propertyPath: m_LocalRotation.x
      value: -0
      objectReference: {fileID: 0}
    - target: {fileID: 8376646494505211229, guid: c6b351a67ceb69140b199996bbbea156, type: 3}
      propertyPath: m_LocalRotation.y
      value: -0
      objectReference: {fileID: 0}
    - target: {fileID: 8376646494505211229, guid: c6b351a67ceb69140b199996bbbea156, type: 3}
      propertyPath: m_LocalRotation.z
      value: -0
      objectReference: {fileID: 0}
    - target: {fileID: 8376646494505211229, guid: c6b351a67ceb69140b199996bbbea156, type: 3}
      propertyPath: m_AnchoredPosition.x
      value: 0
      objectReference: {fileID: 0}
    - target: {fileID: 8376646494505211229, guid: c6b351a67ceb69140b199996bbbea156, type: 3}
      propertyPath: m_AnchoredPosition.y
      value: 0
      objectReference: {fileID: 0}
    - target: {fileID: 8376646494505211229, guid: c6b351a67ceb69140b199996bbbea156, type: 3}
      propertyPath: m_LocalEulerAnglesHint.x
      value: 0
      objectReference: {fileID: 0}
    - target: {fileID: 8376646494505211229, guid: c6b351a67ceb69140b199996bbbea156, type: 3}
      propertyPath: m_LocalEulerAnglesHint.y
      value: 0
      objectReference: {fileID: 0}
    - target: {fileID: 8376646494505211229, guid: c6b351a67ceb69140b199996bbbea156, type: 3}
      propertyPath: m_LocalEulerAnglesHint.z
      value: 0
      objectReference: {fileID: 0}
    m_RemovedComponents: []
  m_SourcePrefab: {fileID: 100100000, guid: c6b351a67ceb69140b199996bbbea156, type: 3}
--- !u!224 &8535066187325321054 stripped
RectTransform:
  m_CorrespondingSourceObject: {fileID: 8376646494505211229, guid: c6b351a67ceb69140b199996bbbea156, type: 3}
  m_PrefabInstance: {fileID: 8535066187325321053}
  m_PrefabAsset: {fileID: 0}
--- !u!1 &8572733343743663192
GameObject:
  m_ObjectHideFlags: 0
  m_CorrespondingSourceObject: {fileID: 0}
  m_PrefabInstance: {fileID: 0}
  m_PrefabAsset: {fileID: 0}
  serializedVersion: 6
  m_Component:
  - component: {fileID: 3303839573924808524}
  - component: {fileID: 4225096898584139060}
  - component: {fileID: 951164497523285509}
  - component: {fileID: 782048330618589264}
  m_Layer: 5
  m_Name: Text (1)
  m_TagString: Untagged
  m_Icon: {fileID: 0}
  m_NavMeshLayer: 0
  m_StaticEditorFlags: 0
  m_IsActive: 1
--- !u!1 &8600147776263995909
GameObject:
  m_ObjectHideFlags: 0
  m_CorrespondingSourceObject: {fileID: 0}
  m_PrefabInstance: {fileID: 0}
  m_PrefabAsset: {fileID: 0}
  serializedVersion: 6
  m_Component:
  - component: {fileID: 4119355186175754975}
  - component: {fileID: 6869334953978883489}
  - component: {fileID: 2897436898112446200}
  - component: {fileID: 2302191239263180572}
  m_Layer: 5
  m_Name: Text (2)
  m_TagString: Untagged
  m_Icon: {fileID: 0}
  m_NavMeshLayer: 0
  m_StaticEditorFlags: 0
  m_IsActive: 1
--- !u!224 &8609691717537239632
RectTransform:
  m_ObjectHideFlags: 0
  m_CorrespondingSourceObject: {fileID: 0}
  m_PrefabInstance: {fileID: 0}
  m_PrefabAsset: {fileID: 0}
  m_GameObject: {fileID: 5645314168347018550}
  m_LocalRotation: {x: -0, y: -0, z: -0, w: 1}
  m_LocalPosition: {x: 0, y: 0, z: 0}
  m_LocalScale: {x: 1, y: 1, z: 1}
  m_Children: []
  m_Father: {fileID: 8921803644302911712}
  m_RootOrder: 2
  m_LocalEulerAnglesHint: {x: 0, y: 0, z: 0}
  m_AnchorMin: {x: 0, y: 0.5}
  m_AnchorMax: {x: 0, y: 0.5}
  m_AnchoredPosition: {x: 0, y: -82.5}
  m_SizeDelta: {x: 100, y: 3}
  m_Pivot: {x: 0.5, y: 0.5}
--- !u!1 &8762375126936460799
GameObject:
  m_ObjectHideFlags: 0
  m_CorrespondingSourceObject: {fileID: 0}
  m_PrefabInstance: {fileID: 0}
  m_PrefabAsset: {fileID: 0}
  serializedVersion: 6
  m_Component:
  - component: {fileID: 8070400073191828684}
  - component: {fileID: 905634707244475511}
  - component: {fileID: 2081872671456254068}
  - component: {fileID: 5314450119559556178}
  - component: {fileID: 8276671072521013519}
  m_Layer: 0
  m_Name: Backplate-HorizontalLayout
  m_TagString: Untagged
  m_Icon: {fileID: 0}
  m_NavMeshLayer: 0
  m_StaticEditorFlags: 0
  m_IsActive: 1
--- !u!1001 &8821355156243574116
PrefabInstance:
  m_ObjectHideFlags: 0
  serializedVersion: 2
  m_Modification:
    m_TransformParent: {fileID: 1947783662}
    m_Modifications:
    - target: {fileID: 1947121577341454423, guid: 506cbd034c7d76f45b0ef11fe23b8e53, type: 3}
      propertyPath: m_Name
      value: HandMenuBase (Small)
      objectReference: {fileID: 0}
    - target: {fileID: 1947121577341454504, guid: 506cbd034c7d76f45b0ef11fe23b8e53, type: 3}
      propertyPath: m_RootOrder
      value: 4
      objectReference: {fileID: 0}
    - target: {fileID: 1947121577341454504, guid: 506cbd034c7d76f45b0ef11fe23b8e53, type: 3}
      propertyPath: m_LocalPosition.x
      value: -0.0911
      objectReference: {fileID: 0}
    - target: {fileID: 1947121577341454504, guid: 506cbd034c7d76f45b0ef11fe23b8e53, type: 3}
      propertyPath: m_LocalPosition.y
      value: -0.0217
      objectReference: {fileID: 0}
    - target: {fileID: 1947121577341454504, guid: 506cbd034c7d76f45b0ef11fe23b8e53, type: 3}
      propertyPath: m_LocalPosition.z
      value: 0
      objectReference: {fileID: 0}
    - target: {fileID: 1947121577341454504, guid: 506cbd034c7d76f45b0ef11fe23b8e53, type: 3}
      propertyPath: m_LocalRotation.w
      value: 1
      objectReference: {fileID: 0}
    - target: {fileID: 1947121577341454504, guid: 506cbd034c7d76f45b0ef11fe23b8e53, type: 3}
      propertyPath: m_LocalRotation.x
      value: -0
      objectReference: {fileID: 0}
    - target: {fileID: 1947121577341454504, guid: 506cbd034c7d76f45b0ef11fe23b8e53, type: 3}
      propertyPath: m_LocalRotation.y
      value: -0
      objectReference: {fileID: 0}
    - target: {fileID: 1947121577341454504, guid: 506cbd034c7d76f45b0ef11fe23b8e53, type: 3}
      propertyPath: m_LocalRotation.z
      value: -0
      objectReference: {fileID: 0}
    - target: {fileID: 1947121577341454504, guid: 506cbd034c7d76f45b0ef11fe23b8e53, type: 3}
      propertyPath: m_LocalEulerAnglesHint.x
      value: 0
      objectReference: {fileID: 0}
    - target: {fileID: 1947121577341454504, guid: 506cbd034c7d76f45b0ef11fe23b8e53, type: 3}
      propertyPath: m_LocalEulerAnglesHint.y
      value: 0
      objectReference: {fileID: 0}
    - target: {fileID: 1947121577341454504, guid: 506cbd034c7d76f45b0ef11fe23b8e53, type: 3}
      propertyPath: m_LocalEulerAnglesHint.z
      value: 0
      objectReference: {fileID: 0}
    - target: {fileID: 4789772246953526017, guid: 506cbd034c7d76f45b0ef11fe23b8e53, type: 3}
      propertyPath: m_AnchorMax.y
      value: 0
      objectReference: {fileID: 0}
    - target: {fileID: 4789772246953526017, guid: 506cbd034c7d76f45b0ef11fe23b8e53, type: 3}
      propertyPath: m_AnchorMin.y
      value: 0
      objectReference: {fileID: 0}
    - target: {fileID: 4789772246953526017, guid: 506cbd034c7d76f45b0ef11fe23b8e53, type: 3}
      propertyPath: m_SizeDelta.x
      value: 0
      objectReference: {fileID: 0}
    - target: {fileID: 4789772246953526017, guid: 506cbd034c7d76f45b0ef11fe23b8e53, type: 3}
      propertyPath: m_SizeDelta.y
      value: 0
      objectReference: {fileID: 0}
    - target: {fileID: 4789772246953526017, guid: 506cbd034c7d76f45b0ef11fe23b8e53, type: 3}
      propertyPath: m_AnchoredPosition.x
      value: 0
      objectReference: {fileID: 0}
    - target: {fileID: 4789772246953526017, guid: 506cbd034c7d76f45b0ef11fe23b8e53, type: 3}
      propertyPath: m_AnchoredPosition.y
      value: 0
      objectReference: {fileID: 0}
    - target: {fileID: 4820305362186937808, guid: 506cbd034c7d76f45b0ef11fe23b8e53, type: 3}
      propertyPath: m_AnchorMax.y
      value: 0
      objectReference: {fileID: 0}
    - target: {fileID: 4820305362186937808, guid: 506cbd034c7d76f45b0ef11fe23b8e53, type: 3}
      propertyPath: m_AnchorMin.y
      value: 0
      objectReference: {fileID: 0}
    - target: {fileID: 4820305362186937808, guid: 506cbd034c7d76f45b0ef11fe23b8e53, type: 3}
      propertyPath: m_SizeDelta.x
      value: 0
      objectReference: {fileID: 0}
    - target: {fileID: 4820305362186937808, guid: 506cbd034c7d76f45b0ef11fe23b8e53, type: 3}
      propertyPath: m_SizeDelta.y
      value: 0
      objectReference: {fileID: 0}
    - target: {fileID: 4820305362186937808, guid: 506cbd034c7d76f45b0ef11fe23b8e53, type: 3}
      propertyPath: m_AnchoredPosition.x
      value: 0
      objectReference: {fileID: 0}
    - target: {fileID: 4820305362186937808, guid: 506cbd034c7d76f45b0ef11fe23b8e53, type: 3}
      propertyPath: m_AnchoredPosition.y
      value: 0
      objectReference: {fileID: 0}
    - target: {fileID: 5935963046560133883, guid: 506cbd034c7d76f45b0ef11fe23b8e53, type: 3}
      propertyPath: m_AnchorMax.y
      value: 0
      objectReference: {fileID: 0}
    - target: {fileID: 5935963046560133883, guid: 506cbd034c7d76f45b0ef11fe23b8e53, type: 3}
      propertyPath: m_AnchorMin.y
      value: 0
      objectReference: {fileID: 0}
    - target: {fileID: 5935963046560133883, guid: 506cbd034c7d76f45b0ef11fe23b8e53, type: 3}
      propertyPath: m_SizeDelta.x
      value: 0
      objectReference: {fileID: 0}
    - target: {fileID: 5935963046560133883, guid: 506cbd034c7d76f45b0ef11fe23b8e53, type: 3}
      propertyPath: m_SizeDelta.y
      value: 0
      objectReference: {fileID: 0}
    - target: {fileID: 5935963046560133883, guid: 506cbd034c7d76f45b0ef11fe23b8e53, type: 3}
      propertyPath: m_AnchoredPosition.x
      value: 0
      objectReference: {fileID: 0}
    - target: {fileID: 5935963046560133883, guid: 506cbd034c7d76f45b0ef11fe23b8e53, type: 3}
      propertyPath: m_AnchoredPosition.y
      value: 0
      objectReference: {fileID: 0}
    - target: {fileID: 5980037842585211946, guid: 506cbd034c7d76f45b0ef11fe23b8e53, type: 3}
      propertyPath: m_AnchorMax.y
      value: 0
      objectReference: {fileID: 0}
    - target: {fileID: 5980037842585211946, guid: 506cbd034c7d76f45b0ef11fe23b8e53, type: 3}
      propertyPath: m_AnchorMin.y
      value: 0
      objectReference: {fileID: 0}
    - target: {fileID: 5980037842585211946, guid: 506cbd034c7d76f45b0ef11fe23b8e53, type: 3}
      propertyPath: m_SizeDelta.x
      value: 0
      objectReference: {fileID: 0}
    - target: {fileID: 5980037842585211946, guid: 506cbd034c7d76f45b0ef11fe23b8e53, type: 3}
      propertyPath: m_SizeDelta.y
      value: 0
      objectReference: {fileID: 0}
    - target: {fileID: 5980037842585211946, guid: 506cbd034c7d76f45b0ef11fe23b8e53, type: 3}
      propertyPath: m_AnchoredPosition.x
      value: 0
      objectReference: {fileID: 0}
    - target: {fileID: 5980037842585211946, guid: 506cbd034c7d76f45b0ef11fe23b8e53, type: 3}
      propertyPath: m_AnchoredPosition.y
      value: 0
      objectReference: {fileID: 0}
    - target: {fileID: 7002844371585223464, guid: 506cbd034c7d76f45b0ef11fe23b8e53, type: 3}
      propertyPath: m_AnchorMax.y
      value: 0
      objectReference: {fileID: 0}
    - target: {fileID: 7002844371585223464, guid: 506cbd034c7d76f45b0ef11fe23b8e53, type: 3}
      propertyPath: m_AnchorMin.y
      value: 0
      objectReference: {fileID: 0}
    - target: {fileID: 7002844371585223464, guid: 506cbd034c7d76f45b0ef11fe23b8e53, type: 3}
      propertyPath: m_SizeDelta.x
      value: 0
      objectReference: {fileID: 0}
    - target: {fileID: 7002844371585223464, guid: 506cbd034c7d76f45b0ef11fe23b8e53, type: 3}
      propertyPath: m_SizeDelta.y
      value: 0
      objectReference: {fileID: 0}
    - target: {fileID: 7002844371585223464, guid: 506cbd034c7d76f45b0ef11fe23b8e53, type: 3}
      propertyPath: m_AnchoredPosition.x
      value: 0
      objectReference: {fileID: 0}
    - target: {fileID: 7002844371585223464, guid: 506cbd034c7d76f45b0ef11fe23b8e53, type: 3}
      propertyPath: m_AnchoredPosition.y
      value: 0
      objectReference: {fileID: 0}
    - target: {fileID: 7083505145275335002, guid: 506cbd034c7d76f45b0ef11fe23b8e53, type: 3}
      propertyPath: m_SizeDelta.x
      value: 0
      objectReference: {fileID: 0}
    - target: {fileID: 7083505145275335002, guid: 506cbd034c7d76f45b0ef11fe23b8e53, type: 3}
      propertyPath: m_SizeDelta.y
      value: 0
      objectReference: {fileID: 0}
    - target: {fileID: 7921129117481357687, guid: 506cbd034c7d76f45b0ef11fe23b8e53, type: 3}
      propertyPath: m_AnchorMax.y
      value: 0
      objectReference: {fileID: 0}
    - target: {fileID: 7921129117481357687, guid: 506cbd034c7d76f45b0ef11fe23b8e53, type: 3}
      propertyPath: m_AnchorMin.y
      value: 0
      objectReference: {fileID: 0}
    - target: {fileID: 7921129117481357687, guid: 506cbd034c7d76f45b0ef11fe23b8e53, type: 3}
      propertyPath: m_SizeDelta.x
      value: 0
      objectReference: {fileID: 0}
    - target: {fileID: 7921129117481357687, guid: 506cbd034c7d76f45b0ef11fe23b8e53, type: 3}
      propertyPath: m_SizeDelta.y
      value: 0
      objectReference: {fileID: 0}
    - target: {fileID: 7921129117481357687, guid: 506cbd034c7d76f45b0ef11fe23b8e53, type: 3}
      propertyPath: m_AnchoredPosition.x
      value: 0
      objectReference: {fileID: 0}
    - target: {fileID: 7921129117481357687, guid: 506cbd034c7d76f45b0ef11fe23b8e53, type: 3}
      propertyPath: m_AnchoredPosition.y
      value: 0
      objectReference: {fileID: 0}
    - target: {fileID: 8158111646121802450, guid: 506cbd034c7d76f45b0ef11fe23b8e53, type: 3}
      propertyPath: m_AnchorMax.y
      value: 0
      objectReference: {fileID: 0}
    - target: {fileID: 8158111646121802450, guid: 506cbd034c7d76f45b0ef11fe23b8e53, type: 3}
      propertyPath: m_AnchorMin.y
      value: 0
      objectReference: {fileID: 0}
    - target: {fileID: 8158111646121802450, guid: 506cbd034c7d76f45b0ef11fe23b8e53, type: 3}
      propertyPath: m_SizeDelta.x
      value: 0
      objectReference: {fileID: 0}
    - target: {fileID: 8158111646121802450, guid: 506cbd034c7d76f45b0ef11fe23b8e53, type: 3}
      propertyPath: m_SizeDelta.y
      value: 0
      objectReference: {fileID: 0}
    - target: {fileID: 8158111646121802450, guid: 506cbd034c7d76f45b0ef11fe23b8e53, type: 3}
      propertyPath: m_AnchoredPosition.x
      value: 0
      objectReference: {fileID: 0}
    - target: {fileID: 8158111646121802450, guid: 506cbd034c7d76f45b0ef11fe23b8e53, type: 3}
      propertyPath: m_AnchoredPosition.y
      value: 0
      objectReference: {fileID: 0}
    - target: {fileID: 9076431640829730957, guid: 506cbd034c7d76f45b0ef11fe23b8e53, type: 3}
      propertyPath: m_AnchorMax.y
      value: 0
      objectReference: {fileID: 0}
    - target: {fileID: 9076431640829730957, guid: 506cbd034c7d76f45b0ef11fe23b8e53, type: 3}
      propertyPath: m_AnchorMin.y
      value: 0
      objectReference: {fileID: 0}
    - target: {fileID: 9076431640829730957, guid: 506cbd034c7d76f45b0ef11fe23b8e53, type: 3}
      propertyPath: m_SizeDelta.x
      value: 0
      objectReference: {fileID: 0}
    - target: {fileID: 9076431640829730957, guid: 506cbd034c7d76f45b0ef11fe23b8e53, type: 3}
      propertyPath: m_SizeDelta.y
      value: 0
      objectReference: {fileID: 0}
    - target: {fileID: 9076431640829730957, guid: 506cbd034c7d76f45b0ef11fe23b8e53, type: 3}
      propertyPath: m_AnchoredPosition.x
      value: 0
      objectReference: {fileID: 0}
    - target: {fileID: 9076431640829730957, guid: 506cbd034c7d76f45b0ef11fe23b8e53, type: 3}
      propertyPath: m_AnchoredPosition.y
      value: 0
      objectReference: {fileID: 0}
    m_RemovedComponents: []
  m_SourcePrefab: {fileID: 100100000, guid: 506cbd034c7d76f45b0ef11fe23b8e53, type: 3}
--- !u!224 &8921803644302911712
RectTransform:
  m_ObjectHideFlags: 0
  m_CorrespondingSourceObject: {fileID: 0}
  m_PrefabInstance: {fileID: 0}
  m_PrefabAsset: {fileID: 0}
  m_GameObject: {fileID: 365982914211702168}
  m_LocalRotation: {x: 0, y: 0, z: 0, w: 1}
  m_LocalPosition: {x: 0, y: 0, z: 0}
  m_LocalScale: {x: 0.001, y: 0.001, z: 0.001}
  m_Children:
  - {fileID: 8502763513640781039}
  - {fileID: 8070400073191828684}
  - {fileID: 8609691717537239632}
  m_Father: {fileID: 365982912235277918}
  m_RootOrder: 0
  m_LocalEulerAnglesHint: {x: 0, y: 0, z: 0}
  m_AnchorMin: {x: 0.5, y: 0.5}
  m_AnchorMax: {x: 0.5, y: 0.5}
  m_AnchoredPosition: {x: -0.0158, y: 0}
  m_SizeDelta: {x: 0, y: 0}
  m_Pivot: {x: 0.5, y: 0.5}
--- !u!224 &8961038601257469868
RectTransform:
  m_ObjectHideFlags: 0
  m_CorrespondingSourceObject: {fileID: 0}
  m_PrefabInstance: {fileID: 0}
  m_PrefabAsset: {fileID: 0}
  m_GameObject: {fileID: 7900147199143495216}
  m_LocalRotation: {x: -0, y: -0, z: -0, w: 1}
  m_LocalPosition: {x: 0, y: 0, z: 0}
  m_LocalScale: {x: 1, y: 1, z: 1}
  m_Children:
  - {fileID: 4057389415700685137}
  - {fileID: 793021694534310020}
  - {fileID: 1719124504435667751}
  - {fileID: 2939534363783280252}
  - {fileID: 8535066187325321054}
  - {fileID: 4331307054939956620}
  - {fileID: 6782538390067029417}
  - {fileID: 6879185887415405450}
  m_Father: {fileID: 8070400073191828684}
  m_RootOrder: 0
  m_LocalEulerAnglesHint: {x: 0, y: 0, z: 0}
  m_AnchorMin: {x: 0, y: 0}
  m_AnchorMax: {x: 0, y: 0}
  m_AnchoredPosition: {x: 36, y: 0}
  m_SizeDelta: {x: 0, y: 0}
  m_Pivot: {x: 0.5, y: 0.5}
--- !u!114 &9209126127926296517
MonoBehaviour:
  m_ObjectHideFlags: 0
  m_CorrespondingSourceObject: {fileID: 0}
  m_PrefabInstance: {fileID: 0}
  m_PrefabAsset: {fileID: 0}
  m_GameObject: {fileID: 5645314168347018550}
  m_Enabled: 1
  m_EditorHideFlags: 0
  m_Script: {fileID: 11500000, guid: 50cdab0cd5a0916419324bb54314773d, type: 3}
  m_Name: 
  m_EditorClassIdentifier: 
  autoConstraintSelection: 1
  selectedConstraints: []<|MERGE_RESOLUTION|>--- conflicted
+++ resolved
@@ -1042,15 +1042,9 @@
   m_CorrespondingSourceObject: {fileID: 0}
   m_PrefabInstance: {fileID: 0}
   m_PrefabAsset: {fileID: 0}
-<<<<<<< HEAD
-  m_GameObject: {fileID: 1947783661}
-  m_LocalRotation: {x: 0, y: 0, z: 0, w: 1}
-  m_LocalPosition: {x: 0, y: 1.6, z: 1}
-=======
   m_GameObject: {fileID: 276972199}
   m_LocalRotation: {x: -0, y: -0, z: -0, w: 1}
   m_LocalPosition: {x: -0.25, y: -0.107, z: 0.003}
->>>>>>> f8a02c09
   m_LocalScale: {x: 1, y: 1, z: 1}
   m_Children:
   - {fileID: 653593383}
@@ -3068,19 +3062,7 @@
       propertyPath: m_AnchoredPosition.y
       value: 0
       objectReference: {fileID: 0}
-<<<<<<< HEAD
-    - target: {fileID: 3310055835357852776, guid: a9d1ef88d28877646862e4593f1cfe1e, type: 3}
-      propertyPath: m_AnchoredPosition.x
-      value: 0
-      objectReference: {fileID: 0}
-    - target: {fileID: 3310055835357852776, guid: a9d1ef88d28877646862e4593f1cfe1e, type: 3}
-      propertyPath: m_AnchoredPosition.y
-      value: 0.00007009506
-      objectReference: {fileID: 0}
-    - target: {fileID: 3310055835546289056, guid: a9d1ef88d28877646862e4593f1cfe1e, type: 3}
-=======
     - target: {fileID: 6359108102282368474, guid: 8bfb4497dda968b469f9c0c4a22374d1, type: 3}
->>>>>>> f8a02c09
       propertyPath: m_AnchorMax.y
       value: 0
       objectReference: {fileID: 0}
@@ -3250,7 +3232,7 @@
   m_PrefabAsset: {fileID: 0}
   m_GameObject: {fileID: 1947783661}
   m_LocalRotation: {x: 0, y: 0, z: 0, w: 1}
-  m_LocalPosition: {x: 0, y: 0, z: 1}
+  m_LocalPosition: {x: 0, y: 1.6, z: 1}
   m_LocalScale: {x: 1, y: 1, z: 1}
   m_Children:
   - {fileID: 1938875009}
@@ -3387,13 +3369,6 @@
       objectReference: {fileID: 0}
     - target: {fileID: 8376646494505211229, guid: c6b351a67ceb69140b199996bbbea156, type: 3}
       propertyPath: m_AnchoredPosition.y
-<<<<<<< HEAD
-      value: 0.00007009506
-      objectReference: {fileID: 0}
-    - target: {fileID: 5799063935600216773, guid: a9d1ef88d28877646862e4593f1cfe1e, type: 3}
-      propertyPath: m_AnchorMax.y
-=======
->>>>>>> f8a02c09
       value: 0
       objectReference: {fileID: 0}
     - target: {fileID: 8376646494505211229, guid: c6b351a67ceb69140b199996bbbea156, type: 3}
