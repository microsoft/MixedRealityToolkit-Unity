%YAML 1.1
%TAG !u! tag:unity3d.com,2011:
--- !u!1 &201938300658660728
GameObject:
  m_ObjectHideFlags: 0
  m_CorrespondingSourceObject: {fileID: 0}
  m_PrefabInstance: {fileID: 0}
  m_PrefabAsset: {fileID: 0}
  serializedVersion: 6
  m_Component:
  - component: {fileID: 6412008622008300943}
  - component: {fileID: 2741324015689417758}
  - component: {fileID: 5095746839500215027}
  - component: {fileID: 7245587814888172855}
  m_Layer: 0
  m_Name: UIButtonFontIcon
  m_TagString: Untagged
  m_Icon: {fileID: 0}
  m_NavMeshLayer: 0
  m_StaticEditorFlags: 0
  m_IsActive: 1
--- !u!224 &6412008622008300943
RectTransform:
  m_ObjectHideFlags: 0
  m_CorrespondingSourceObject: {fileID: 0}
  m_PrefabInstance: {fileID: 0}
  m_PrefabAsset: {fileID: 0}
  m_GameObject: {fileID: 201938300658660728}
  m_LocalRotation: {x: -0, y: -0, z: -0, w: 1}
  m_LocalPosition: {x: 0, y: 0, z: 0}
  m_LocalScale: {x: 1, y: 1, z: 1}
  m_Children: []
  m_Father: {fileID: 7216918420766221479}
  m_RootOrder: 1
  m_LocalEulerAnglesHint: {x: 0, y: 0, z: 0}
  m_AnchorMin: {x: 0.5, y: 0.5}
  m_AnchorMax: {x: 0.5, y: 0.5}
  m_AnchoredPosition: {x: 0, y: 0}
  m_SizeDelta: {x: 32, y: 32}
  m_Pivot: {x: 0.5, y: 0.5}
--- !u!222 &2741324015689417758
CanvasRenderer:
  m_ObjectHideFlags: 0
  m_CorrespondingSourceObject: {fileID: 0}
  m_PrefabInstance: {fileID: 0}
  m_PrefabAsset: {fileID: 0}
  m_GameObject: {fileID: 201938300658660728}
  m_CullTransparentMesh: 1
--- !u!114 &5095746839500215027
MonoBehaviour:
  m_ObjectHideFlags: 0
  m_CorrespondingSourceObject: {fileID: 0}
  m_PrefabInstance: {fileID: 0}
  m_PrefabAsset: {fileID: 0}
  m_GameObject: {fileID: 201938300658660728}
  m_Enabled: 1
  m_EditorHideFlags: 0
  m_Script: {fileID: 11500000, guid: f4688fdb7df04437aeb418b961361dc5, type: 3}
  m_Name: 
  m_EditorClassIdentifier: 
  m_Material: {fileID: 0}
  m_Color: {r: 1, g: 1, b: 1, a: 1}
  m_RaycastTarget: 1
  m_RaycastPadding: {x: 0, y: 0, z: 0, w: 0}
  m_Maskable: 1
  m_OnCullStateChanged:
    m_PersistentCalls:
      m_Calls: []
  m_text: "\uF5BE"
  m_isRightToLeft: 0
  m_fontAsset: {fileID: 11400000, guid: 9b0d0ee11ff70b04d901a29b519cbaa0, type: 2}
  m_sharedMaterial: {fileID: 5762245003366665926, guid: 9b0d0ee11ff70b04d901a29b519cbaa0, type: 2}
  m_fontSharedMaterials: []
  m_fontMaterial: {fileID: 0}
  m_fontMaterials: []
  m_fontColor32:
    serializedVersion: 2
    rgba: 4294967295
  m_fontColor: {r: 1, g: 1, b: 1, a: 1}
  m_enableVertexGradient: 0
  m_colorMode: 3
  m_fontColorGradient:
    topLeft: {r: 1, g: 1, b: 1, a: 1}
    topRight: {r: 1, g: 1, b: 1, a: 1}
    bottomLeft: {r: 1, g: 1, b: 1, a: 1}
    bottomRight: {r: 1, g: 1, b: 1, a: 1}
  m_fontColorGradientPreset: {fileID: 0}
  m_spriteAsset: {fileID: 0}
  m_tintAllSprites: 0
  m_StyleSheet: {fileID: 0}
  m_TextStyleHashCode: -1183493901
  m_overrideHtmlColors: 0
  m_faceColor:
    serializedVersion: 2
    rgba: 4294967295
  m_fontSize: 10
  m_fontSizeBase: 10
  m_fontWeight: 400
  m_enableAutoSizing: 0
  m_fontSizeMin: 18
  m_fontSizeMax: 72
  m_fontStyle: 0
  m_HorizontalAlignment: 2
  m_VerticalAlignment: 4096
  m_textAlignment: 65535
  m_characterSpacing: 0
  m_wordSpacing: 0
  m_lineSpacing: 0
  m_lineSpacingMax: 0
  m_paragraphSpacing: 0
  m_charWidthMaxAdj: 0
  m_enableWordWrapping: 1
  m_wordWrappingRatios: 0.4
  m_overflowMode: 0
  m_linkedTextComponent: {fileID: 0}
  parentLinkedComponent: {fileID: 0}
  m_enableKerning: 1
  m_enableExtraPadding: 0
  checkPaddingRequired: 0
  m_isRichText: 1
  m_parseCtrlCharacters: 1
  m_isOrthographic: 1
  m_isCullingEnabled: 0
  m_horizontalMapping: 0
  m_verticalMapping: 0
  m_uvLineOffset: 0
  m_geometrySortingOrder: 0
  m_IsTextObjectScaleStatic: 0
  m_VertexBufferAutoSizeReduction: 0
  m_useMaxVisibleDescender: 1
  m_pageToDisplay: 1
  m_margin: {x: 0, y: 0, z: 0, w: 0}
  m_isUsingLegacyAnimationComponent: 0
  m_isVolumetricText: 0
  m_hasFontAssetChanged: 0
  m_baseMaterial: {fileID: 0}
  m_maskOffset: {x: 0, y: 0, z: 0, w: 0}
--- !u!114 &7245587814888172855
MonoBehaviour:
  m_ObjectHideFlags: 0
  m_CorrespondingSourceObject: {fileID: 0}
  m_PrefabInstance: {fileID: 0}
  m_PrefabAsset: {fileID: 0}
  m_GameObject: {fileID: 201938300658660728}
  m_Enabled: 1
  m_EditorHideFlags: 0
  m_Script: {fileID: 11500000, guid: 258623d14a250c648b5b9f7b96354ba7, type: 3}
  m_Name: 
  m_EditorClassIdentifier: 
  fontIcons: {fileID: 11400000, guid: b490f983baa13694cb7e5ecc6bd0dae3, type: 2}
  currentIconName: Icon 117
  textMeshProComponent: {fileID: 5095746839500215027}
  iconFontAsset: {fileID: 0}
--- !u!1 &410843422125320171
GameObject:
  m_ObjectHideFlags: 0
  m_CorrespondingSourceObject: {fileID: 0}
  m_PrefabInstance: {fileID: 0}
  m_PrefabAsset: {fileID: 0}
  serializedVersion: 6
  m_Component:
  - component: {fileID: 7216918420766221479}
  - component: {fileID: 237495410432951788}
  m_Layer: 5
  m_Name: Icon
  m_TagString: Untagged
  m_Icon: {fileID: 0}
  m_NavMeshLayer: 0
  m_StaticEditorFlags: 0
  m_IsActive: 1
--- !u!224 &7216918420766221479
RectTransform:
  m_ObjectHideFlags: 0
  m_CorrespondingSourceObject: {fileID: 0}
  m_PrefabInstance: {fileID: 0}
  m_PrefabAsset: {fileID: 0}
  m_GameObject: {fileID: 410843422125320171}
  m_LocalRotation: {x: -0, y: -0, z: -0, w: 1}
  m_LocalPosition: {x: 0, y: 0, z: 0}
  m_LocalScale: {x: 1, y: 1, z: 1}
  m_Children:
  - {fileID: 3103173967884524515}
  - {fileID: 6412008622008300943}
  - {fileID: 1520311476867378557}
  m_Father: {fileID: 6922469056340231698}
  m_RootOrder: 0
  m_LocalEulerAnglesHint: {x: 0, y: 0, z: 0}
  m_AnchorMin: {x: 0, y: 0}
  m_AnchorMax: {x: 0, y: 0}
  m_AnchoredPosition: {x: 0, y: 0}
  m_SizeDelta: {x: 0, y: 0}
  m_Pivot: {x: 0.5, y: 0.5}
--- !u!114 &237495410432951788
MonoBehaviour:
  m_ObjectHideFlags: 0
  m_CorrespondingSourceObject: {fileID: 0}
  m_PrefabInstance: {fileID: 0}
  m_PrefabAsset: {fileID: 0}
  m_GameObject: {fileID: 410843422125320171}
  m_Enabled: 1
  m_EditorHideFlags: 0
  m_Script: {fileID: 11500000, guid: 306cc8c2b49d7114eaa3623786fc2126, type: 3}
  m_Name: 
  m_EditorClassIdentifier: 
  m_IgnoreLayout: 0
  m_MinWidth: 12
  m_MinHeight: 12
  m_PreferredWidth: -1
  m_PreferredHeight: -1
  m_FlexibleWidth: -1
  m_FlexibleHeight: -1
  m_LayoutPriority: 1
--- !u!1 &2044856827291504467
GameObject:
  m_ObjectHideFlags: 0
  m_CorrespondingSourceObject: {fileID: 0}
  m_PrefabInstance: {fileID: 0}
  m_PrefabAsset: {fileID: 0}
  serializedVersion: 6
  m_Component:
  - component: {fileID: 4897024374970528438}
  - component: {fileID: 3217071270568297238}
  - component: {fileID: 8467006667157818416}
  - component: {fileID: 2650124607149202423}
  - component: {fileID: 8689816762975716001}
  m_Layer: 5
  m_Name: ToggleBar
  m_TagString: Untagged
  m_Icon: {fileID: 0}
  m_NavMeshLayer: 0
  m_StaticEditorFlags: 0
  m_IsActive: 0
--- !u!224 &4897024374970528438
RectTransform:
  m_ObjectHideFlags: 0
  m_CorrespondingSourceObject: {fileID: 0}
  m_PrefabInstance: {fileID: 0}
  m_PrefabAsset: {fileID: 0}
  m_GameObject: {fileID: 2044856827291504467}
  m_LocalRotation: {x: -0, y: -0, z: -0, w: 1}
  m_LocalPosition: {x: 0, y: 0, z: 0}
  m_LocalScale: {x: 1, y: 1, z: 1}
  m_Children: []
  m_Father: {fileID: 4185972052008607586}
  m_RootOrder: 0
  m_LocalEulerAnglesHint: {x: 0, y: 0, z: 0}
  m_AnchorMin: {x: 0.5, y: 0.5}
  m_AnchorMax: {x: 0.5, y: 0.5}
  m_AnchoredPosition: {x: 0, y: -9}
  m_SizeDelta: {x: 8, y: 2}
  m_Pivot: {x: 0.5, y: 0.5}
--- !u!222 &3217071270568297238
CanvasRenderer:
  m_ObjectHideFlags: 0
  m_CorrespondingSourceObject: {fileID: 0}
  m_PrefabInstance: {fileID: 0}
  m_PrefabAsset: {fileID: 0}
  m_GameObject: {fileID: 2044856827291504467}
  m_CullTransparentMesh: 1
--- !u!114 &8467006667157818416
MonoBehaviour:
  m_ObjectHideFlags: 0
  m_CorrespondingSourceObject: {fileID: 0}
  m_PrefabInstance: {fileID: 0}
  m_PrefabAsset: {fileID: 0}
  m_GameObject: {fileID: 2044856827291504467}
  m_Enabled: 1
  m_EditorHideFlags: 0
  m_Script: {fileID: 11500000, guid: 1344c3c82d62a2a41a3576d8abb8e3ea, type: 3}
  m_Name: 
  m_EditorClassIdentifier: 
  m_Material: {fileID: 2100000, guid: b332d87877c99c84fadd6f1cba5c861b, type: 2}
  m_Color: {r: 1, g: 1, b: 1, a: 0}
  m_RaycastTarget: 0
  m_RaycastPadding: {x: 0, y: 0, z: 0, w: 0}
  m_Maskable: 1
  m_OnCullStateChanged:
    m_PersistentCalls:
      m_Calls: []
  m_Texture: {fileID: 0}
  m_UVRect:
    serializedVersion: 2
    x: 0
    y: 0
    width: 1
    height: 1
--- !u!114 &2650124607149202423
MonoBehaviour:
  m_ObjectHideFlags: 0
  m_CorrespondingSourceObject: {fileID: 0}
  m_PrefabInstance: {fileID: 0}
  m_PrefabAsset: {fileID: 0}
  m_GameObject: {fileID: 2044856827291504467}
  m_Enabled: 1
  m_EditorHideFlags: 0
  m_Script: {fileID: 11500000, guid: 0fda4953718e0264291c42cb2a637fb5, type: 3}
  m_Name: 
  m_EditorClassIdentifier: 
--- !u!114 &8689816762975716001
MonoBehaviour:
  m_ObjectHideFlags: 0
  m_CorrespondingSourceObject: {fileID: 0}
  m_PrefabInstance: {fileID: 0}
  m_PrefabAsset: {fileID: 0}
  m_GameObject: {fileID: 2044856827291504467}
  m_Enabled: 1
  m_EditorHideFlags: 0
  m_Script: {fileID: 11500000, guid: 8c32952b3c466d34ba06bd1204afec4c, type: 3}
  m_Name: 
  m_EditorClassIdentifier: 
  materialPropertiesFoldedOut: 0
  instanceMaterials: 1
  _Relative_To_Height_: 0
  _Bevel_Radius_: 0.01
  _Line_Width_: 0.01
  _Outer_Fuzz_Start_: 0.0021
  _Outer_Fuzz_End_: 0.001
  _Fixed_Unit_Multiplier_: 1000
  _Motion_: 0
  _Max_Intensity_: 0.746
  _Intensity_Fade_In_Exponent_: 2
  _Color_: {r: 0.58825207, g: 0.62312603, b: 0.65800005, a: 1}
  _Inner_Color_: {r: 0.007999993, g: 0.404, b: 0.8, a: 1}
  _Blend_Exponent_: 1
  _Falloff_: 2.5
  _Bias_: 0.5
  _SrcBlend: 1
  _DstBlend: 1
  _StencilReference: 0
  _StencilComparison: 0
  _StencilOperation: 0
  _ZTest: 4
  _ZWrite: 0
  _MainTex: {fileID: 0}
  _ClipRect: {x: 0, y: 0, z: 0, w: 0}
  _ClipRectRadii: {x: 0, y: 0, z: 0, w: 0}
--- !u!1 &2142167140070017856
GameObject:
  m_ObjectHideFlags: 0
  m_CorrespondingSourceObject: {fileID: 0}
  m_PrefabInstance: {fileID: 0}
  m_PrefabAsset: {fileID: 0}
  serializedVersion: 6
  m_Component:
  - component: {fileID: 5319578128471115350}
  - component: {fileID: 6308192756412013337}
  - component: {fileID: 1922220768106560367}
  - component: {fileID: 2325143273400926206}
  m_Layer: 5
  m_Name: Text
  m_TagString: Untagged
  m_Icon: {fileID: 0}
  m_NavMeshLayer: 0
  m_StaticEditorFlags: 0
  m_IsActive: 0
--- !u!224 &5319578128471115350
RectTransform:
  m_ObjectHideFlags: 0
  m_CorrespondingSourceObject: {fileID: 0}
  m_PrefabInstance: {fileID: 0}
  m_PrefabAsset: {fileID: 0}
  m_GameObject: {fileID: 2142167140070017856}
  m_LocalRotation: {x: -0, y: -0, z: -0, w: 1}
  m_LocalPosition: {x: 0, y: 0, z: 0}
  m_LocalScale: {x: 1, y: 1, z: 1}
  m_Children: []
  m_Father: {fileID: 6922469056340231698}
  m_RootOrder: 1
  m_LocalEulerAnglesHint: {x: 0, y: 0, z: 0}
  m_AnchorMin: {x: 0, y: 1}
  m_AnchorMax: {x: 0, y: 1}
  m_AnchoredPosition: {x: 31, y: -15.999994}
  m_SizeDelta: {x: 0, y: 31.999989}
  m_Pivot: {x: 0.5, y: 0.5}
--- !u!222 &6308192756412013337
CanvasRenderer:
  m_ObjectHideFlags: 0
  m_CorrespondingSourceObject: {fileID: 0}
  m_PrefabInstance: {fileID: 0}
  m_PrefabAsset: {fileID: 0}
  m_GameObject: {fileID: 2142167140070017856}
  m_CullTransparentMesh: 1
--- !u!114 &1922220768106560367
MonoBehaviour:
  m_ObjectHideFlags: 0
  m_CorrespondingSourceObject: {fileID: 0}
  m_PrefabInstance: {fileID: 0}
  m_PrefabAsset: {fileID: 0}
  m_GameObject: {fileID: 2142167140070017856}
  m_Enabled: 1
  m_EditorHideFlags: 0
  m_Script: {fileID: 11500000, guid: f4688fdb7df04437aeb418b961361dc5, type: 3}
  m_Name: 
  m_EditorClassIdentifier: 
  m_Material: {fileID: 0}
  m_Color: {r: 1, g: 1, b: 1, a: 1}
  m_RaycastTarget: 0
  m_RaycastPadding: {x: 0, y: 0, z: 0, w: 0}
  m_Maskable: 1
  m_OnCullStateChanged:
    m_PersistentCalls:
      m_Calls: []
  m_text: Button
  m_isRightToLeft: 0
  m_fontAsset: {fileID: 11400000, guid: 533bdd8d5c92b52448ee2ecf7bd828a4, type: 2}
  m_sharedMaterial: {fileID: -1005824763306460071, guid: 533bdd8d5c92b52448ee2ecf7bd828a4, type: 2}
  m_fontSharedMaterials: []
  m_fontMaterial: {fileID: 0}
  m_fontMaterials: []
  m_fontColor32:
    serializedVersion: 2
    rgba: 4294967295
  m_fontColor: {r: 1, g: 1, b: 1, a: 1}
  m_enableVertexGradient: 0
  m_colorMode: 3
  m_fontColorGradient:
    topLeft: {r: 1, g: 1, b: 1, a: 1}
    topRight: {r: 1, g: 1, b: 1, a: 1}
    bottomLeft: {r: 1, g: 1, b: 1, a: 1}
    bottomRight: {r: 1, g: 1, b: 1, a: 1}
  m_fontColorGradientPreset: {fileID: 0}
  m_spriteAsset: {fileID: 0}
  m_tintAllSprites: 0
  m_StyleSheet: {fileID: 0}
  m_TextStyleHashCode: -1183493901
  m_overrideHtmlColors: 0
  m_faceColor:
    serializedVersion: 2
    rgba: 4294967295
  m_fontSize: 8
  m_fontSizeBase: 6
  m_fontWeight: 400
  m_enableAutoSizing: 0
  m_fontSizeMin: 18
  m_fontSizeMax: 72
  m_fontStyle: 0
  m_HorizontalAlignment: 2
  m_VerticalAlignment: 512
  m_textAlignment: 65535
  m_characterSpacing: 0
  m_wordSpacing: 0
  m_lineSpacing: 0
  m_lineSpacingMax: 0
  m_paragraphSpacing: 0
  m_charWidthMaxAdj: 0
  m_enableWordWrapping: 1
  m_wordWrappingRatios: 0.4
  m_overflowMode: 0
  m_linkedTextComponent: {fileID: 0}
  parentLinkedComponent: {fileID: 0}
  m_enableKerning: 1
  m_enableExtraPadding: 0
  checkPaddingRequired: 0
  m_isRichText: 1
  m_parseCtrlCharacters: 1
  m_isOrthographic: 1
  m_isCullingEnabled: 0
  m_horizontalMapping: 0
  m_verticalMapping: 0
  m_uvLineOffset: 0
  m_geometrySortingOrder: 0
  m_IsTextObjectScaleStatic: 0
  m_VertexBufferAutoSizeReduction: 0
  m_useMaxVisibleDescender: 1
  m_pageToDisplay: 1
  m_margin: {x: 0, y: 0, z: 0, w: 0}
  m_isUsingLegacyAnimationComponent: 0
  m_isVolumetricText: 0
  m_hasFontAssetChanged: 0
  m_baseMaterial: {fileID: 0}
  m_maskOffset: {x: 0, y: 0, z: 0, w: 0}
--- !u!114 &2325143273400926206
MonoBehaviour:
  m_ObjectHideFlags: 0
  m_CorrespondingSourceObject: {fileID: 0}
  m_PrefabInstance: {fileID: 0}
  m_PrefabAsset: {fileID: 0}
  m_GameObject: {fileID: 2142167140070017856}
  m_Enabled: 1
  m_EditorHideFlags: 0
  m_Script: {fileID: 11500000, guid: 306cc8c2b49d7114eaa3623786fc2126, type: 3}
  m_Name: 
  m_EditorClassIdentifier: 
  m_IgnoreLayout: 0
  m_MinWidth: -1
  m_MinHeight: -1
  m_PreferredWidth: -1
  m_PreferredHeight: -1
  m_FlexibleWidth: 1
  m_FlexibleHeight: -1
  m_LayoutPriority: 0
--- !u!1 &2302024426645924609
GameObject:
  m_ObjectHideFlags: 0
  m_CorrespondingSourceObject: {fileID: 0}
  m_PrefabInstance: {fileID: 0}
  m_PrefabAsset: {fileID: 0}
  serializedVersion: 6
  m_Component:
  - component: {fileID: 3103173967884524515}
  - component: {fileID: 4898182839223366794}
  - component: {fileID: 2228947736508096533}
  - component: {fileID: 2609775521690836970}
  m_Layer: 5
  m_Name: UIButtonSpriteIcon
  m_TagString: Untagged
  m_Icon: {fileID: 0}
  m_NavMeshLayer: 0
  m_StaticEditorFlags: 0
  m_IsActive: 0
--- !u!224 &3103173967884524515
RectTransform:
  m_ObjectHideFlags: 0
  m_CorrespondingSourceObject: {fileID: 0}
  m_PrefabInstance: {fileID: 0}
  m_PrefabAsset: {fileID: 0}
  m_GameObject: {fileID: 2302024426645924609}
  m_LocalRotation: {x: -0, y: -0, z: -0, w: 1}
  m_LocalPosition: {x: 0, y: 0, z: 0}
  m_LocalScale: {x: 1, y: 1, z: 1}
  m_Children: []
  m_Father: {fileID: 7216918420766221479}
  m_RootOrder: 0
  m_LocalEulerAnglesHint: {x: 0, y: 0, z: 0}
  m_AnchorMin: {x: 0.5, y: 0.5}
  m_AnchorMax: {x: 0.5, y: 0.5}
  m_AnchoredPosition: {x: 0, y: 0}
  m_SizeDelta: {x: 32, y: 32}
  m_Pivot: {x: 0.5, y: 0.5}
--- !u!222 &4898182839223366794
CanvasRenderer:
  m_ObjectHideFlags: 0
  m_CorrespondingSourceObject: {fileID: 0}
  m_PrefabInstance: {fileID: 0}
  m_PrefabAsset: {fileID: 0}
  m_GameObject: {fileID: 2302024426645924609}
  m_CullTransparentMesh: 1
--- !u!114 &2228947736508096533
MonoBehaviour:
  m_ObjectHideFlags: 0
  m_CorrespondingSourceObject: {fileID: 0}
  m_PrefabInstance: {fileID: 0}
  m_PrefabAsset: {fileID: 0}
  m_GameObject: {fileID: 2302024426645924609}
  m_Enabled: 1
  m_EditorHideFlags: 0
  m_Script: {fileID: 11500000, guid: fe87c0e1cc204ed48ad3b37840f39efc, type: 3}
  m_Name: 
  m_EditorClassIdentifier: 
  m_Material: {fileID: 2100000, guid: 2157a29b6ece02542b46ddae766e70e8, type: 2}
  m_Color: {r: 1, g: 1, b: 1, a: 1}
  m_RaycastTarget: 0
  m_RaycastPadding: {x: 0, y: 0, z: 0, w: 0}
  m_Maskable: 1
  m_OnCullStateChanged:
    m_PersistentCalls:
      m_Calls: []
  m_Sprite: {fileID: 21300000, guid: 2108070cd361cfd4395534f728a8e5cf, type: 3}
  m_Type: 0
  m_PreserveAspect: 1
  m_FillCenter: 1
  m_FillMethod: 4
  m_FillAmount: 1
  m_FillClockwise: 1
  m_FillOrigin: 0
  m_UseSpriteMesh: 0
  m_PixelsPerUnitMultiplier: 1
--- !u!114 &2609775521690836970
MonoBehaviour:
  m_ObjectHideFlags: 0
  m_CorrespondingSourceObject: {fileID: 0}
  m_PrefabInstance: {fileID: 0}
  m_PrefabAsset: {fileID: 0}
  m_GameObject: {fileID: 2302024426645924609}
  m_Enabled: 1
  m_EditorHideFlags: 0
  m_Script: {fileID: 11500000, guid: 0fda4953718e0264291c42cb2a637fb5, type: 3}
  m_Name: 
  m_EditorClassIdentifier: 
--- !u!1 &7594107385585372191
GameObject:
  m_ObjectHideFlags: 0
  m_CorrespondingSourceObject: {fileID: 0}
  m_PrefabInstance: {fileID: 0}
  m_PrefabAsset: {fileID: 0}
  serializedVersion: 6
  m_Component:
  - component: {fileID: 1520311476867378557}
  - component: {fileID: 4770749099995753258}
  - component: {fileID: 8493469810320727241}
  - component: {fileID: 2318240793594773292}
  m_Layer: 5
  m_Name: Label
  m_TagString: Untagged
  m_Icon: {fileID: 0}
  m_NavMeshLayer: 0
  m_StaticEditorFlags: 0
  m_IsActive: 0
--- !u!224 &1520311476867378557
RectTransform:
  m_ObjectHideFlags: 0
  m_CorrespondingSourceObject: {fileID: 0}
  m_PrefabInstance: {fileID: 0}
  m_PrefabAsset: {fileID: 0}
  m_GameObject: {fileID: 7594107385585372191}
  m_LocalRotation: {x: -0, y: -0, z: -0, w: 1}
  m_LocalPosition: {x: 0, y: 0, z: 0}
  m_LocalScale: {x: 1, y: 1, z: 1}
  m_Children: []
  m_Father: {fileID: 7216918420766221479}
  m_RootOrder: 2
  m_LocalEulerAnglesHint: {x: 0, y: 0, z: 0}
  m_AnchorMin: {x: 0.5, y: 0.5}
  m_AnchorMax: {x: 0.5, y: 0.5}
  m_AnchoredPosition: {x: 0, y: -7.97}
  m_SizeDelta: {x: 32, y: 6}
  m_Pivot: {x: 0.5, y: 0.5}
--- !u!222 &4770749099995753258
CanvasRenderer:
  m_ObjectHideFlags: 0
  m_CorrespondingSourceObject: {fileID: 0}
  m_PrefabInstance: {fileID: 0}
  m_PrefabAsset: {fileID: 0}
  m_GameObject: {fileID: 7594107385585372191}
  m_CullTransparentMesh: 1
--- !u!114 &8493469810320727241
MonoBehaviour:
  m_ObjectHideFlags: 0
  m_CorrespondingSourceObject: {fileID: 0}
  m_PrefabInstance: {fileID: 0}
  m_PrefabAsset: {fileID: 0}
  m_GameObject: {fileID: 7594107385585372191}
  m_Enabled: 1
  m_EditorHideFlags: 0
  m_Script: {fileID: 11500000, guid: f4688fdb7df04437aeb418b961361dc5, type: 3}
  m_Name: 
  m_EditorClassIdentifier: 
  m_Material: {fileID: 0}
  m_Color: {r: 1, g: 1, b: 1, a: 1}
  m_RaycastTarget: 0
  m_RaycastPadding: {x: 0, y: 0, z: 0, w: 0}
  m_Maskable: 1
  m_OnCullStateChanged:
    m_PersistentCalls:
      m_Calls: []
  m_text: Label
  m_isRightToLeft: 0
  m_fontAsset: {fileID: 11400000, guid: 533bdd8d5c92b52448ee2ecf7bd828a4, type: 2}
  m_sharedMaterial: {fileID: -1005824763306460071, guid: 533bdd8d5c92b52448ee2ecf7bd828a4, type: 2}
  m_fontSharedMaterials: []
  m_fontMaterial: {fileID: 0}
  m_fontMaterials: []
  m_fontColor32:
    serializedVersion: 2
    rgba: 4294967295
  m_fontColor: {r: 1, g: 1, b: 1, a: 1}
  m_enableVertexGradient: 0
  m_colorMode: 3
  m_fontColorGradient:
    topLeft: {r: 1, g: 1, b: 1, a: 1}
    topRight: {r: 1, g: 1, b: 1, a: 1}
    bottomLeft: {r: 1, g: 1, b: 1, a: 1}
    bottomRight: {r: 1, g: 1, b: 1, a: 1}
  m_fontColorGradientPreset: {fileID: 0}
  m_spriteAsset: {fileID: 0}
  m_tintAllSprites: 0
  m_StyleSheet: {fileID: 0}
  m_TextStyleHashCode: -1183493901
  m_overrideHtmlColors: 0
  m_faceColor:
    serializedVersion: 2
    rgba: 4294967295
  m_fontSize: 4.66
  m_fontSizeBase: 4.66
  m_fontWeight: 400
  m_enableAutoSizing: 1
  m_fontSizeMin: 3
  m_fontSizeMax: 4.66
  m_fontStyle: 0
  m_HorizontalAlignment: 2
  m_VerticalAlignment: 512
  m_textAlignment: 65535
  m_characterSpacing: 0
  m_wordSpacing: 0
  m_lineSpacing: 0
  m_lineSpacingMax: 0
  m_paragraphSpacing: 0
  m_charWidthMaxAdj: 0
  m_enableWordWrapping: 1
  m_wordWrappingRatios: 0.4
  m_overflowMode: 0
  m_linkedTextComponent: {fileID: 0}
  parentLinkedComponent: {fileID: 0}
  m_enableKerning: 1
  m_enableExtraPadding: 0
  checkPaddingRequired: 0
  m_isRichText: 1
  m_parseCtrlCharacters: 1
  m_isOrthographic: 1
  m_isCullingEnabled: 0
  m_horizontalMapping: 0
  m_verticalMapping: 0
  m_uvLineOffset: 0
  m_geometrySortingOrder: 0
  m_IsTextObjectScaleStatic: 0
  m_VertexBufferAutoSizeReduction: 0
  m_useMaxVisibleDescender: 1
  m_pageToDisplay: 1
  m_margin: {x: 0, y: 0, z: 0, w: 0}
  m_isUsingLegacyAnimationComponent: 0
  m_isVolumetricText: 0
  m_hasFontAssetChanged: 0
  m_baseMaterial: {fileID: 0}
  m_maskOffset: {x: 0, y: 0, z: 0, w: 0}
--- !u!114 &2318240793594773292
MonoBehaviour:
  m_ObjectHideFlags: 0
  m_CorrespondingSourceObject: {fileID: 0}
  m_PrefabInstance: {fileID: 0}
  m_PrefabAsset: {fileID: 0}
  m_GameObject: {fileID: 7594107385585372191}
  m_Enabled: 1
  m_EditorHideFlags: 0
  m_Script: {fileID: 11500000, guid: 306cc8c2b49d7114eaa3623786fc2126, type: 3}
  m_Name: 
  m_EditorClassIdentifier: 
  m_IgnoreLayout: 0
  m_MinWidth: -1
  m_MinHeight: -1
  m_PreferredWidth: -1
  m_PreferredHeight: -1
  m_FlexibleWidth: 1
  m_FlexibleHeight: -1
  m_LayoutPriority: 0
--- !u!1001 &5139722473249402816
PrefabInstance:
  m_ObjectHideFlags: 0
  serializedVersion: 2
  m_Modification:
    m_TransformParent: {fileID: 0}
    m_Modifications:
    - target: {fileID: 3705378105823492738, guid: b85e005d231192249b7077b40a4d4e45, type: 3}
      propertyPath: m_Name
      value: Action Button
      objectReference: {fileID: 0}
    - target: {fileID: 3705378105823492760, guid: b85e005d231192249b7077b40a4d4e45, type: 3}
      propertyPath: m_Size.x
      value: 32
      objectReference: {fileID: 0}
    - target: {fileID: 3705378105823492760, guid: b85e005d231192249b7077b40a4d4e45, type: 3}
      propertyPath: m_Size.y
      value: 32
      objectReference: {fileID: 0}
    - target: {fileID: 3705378105823492760, guid: b85e005d231192249b7077b40a4d4e45, type: 3}
      propertyPath: m_Center.x
      value: 0
      objectReference: {fileID: 0}
    - target: {fileID: 3705378105823492760, guid: b85e005d231192249b7077b40a4d4e45, type: 3}
      propertyPath: m_Center.y
      value: 0
      objectReference: {fileID: 0}
    - target: {fileID: 3705378105823492761, guid: b85e005d231192249b7077b40a4d4e45, type: 3}
      propertyPath: rectTransform
      value: 
      objectReference: {fileID: 8376646494505211229}
    - target: {fileID: 3705378105823492765, guid: b85e005d231192249b7077b40a4d4e45, type: 3}
      propertyPath: m_Pivot.x
      value: 0.5
      objectReference: {fileID: 0}
    - target: {fileID: 3705378105823492765, guid: b85e005d231192249b7077b40a4d4e45, type: 3}
      propertyPath: m_Pivot.y
      value: 0.5
      objectReference: {fileID: 0}
    - target: {fileID: 3705378105823492765, guid: b85e005d231192249b7077b40a4d4e45, type: 3}
      propertyPath: m_RootOrder
      value: 0
      objectReference: {fileID: 0}
    - target: {fileID: 3705378105823492765, guid: b85e005d231192249b7077b40a4d4e45, type: 3}
      propertyPath: m_AnchorMax.x
      value: 0.5
      objectReference: {fileID: 0}
    - target: {fileID: 3705378105823492765, guid: b85e005d231192249b7077b40a4d4e45, type: 3}
      propertyPath: m_AnchorMax.y
      value: 0.5
      objectReference: {fileID: 0}
    - target: {fileID: 3705378105823492765, guid: b85e005d231192249b7077b40a4d4e45, type: 3}
      propertyPath: m_AnchorMin.x
      value: 0.5
      objectReference: {fileID: 0}
    - target: {fileID: 3705378105823492765, guid: b85e005d231192249b7077b40a4d4e45, type: 3}
      propertyPath: m_AnchorMin.y
      value: 0.5
      objectReference: {fileID: 0}
    - target: {fileID: 3705378105823492765, guid: b85e005d231192249b7077b40a4d4e45, type: 3}
      propertyPath: m_SizeDelta.x
      value: 32
      objectReference: {fileID: 0}
    - target: {fileID: 3705378105823492765, guid: b85e005d231192249b7077b40a4d4e45, type: 3}
      propertyPath: m_SizeDelta.y
      value: 32
      objectReference: {fileID: 0}
    - target: {fileID: 3705378105823492765, guid: b85e005d231192249b7077b40a4d4e45, type: 3}
      propertyPath: m_LocalPosition.x
      value: 0
      objectReference: {fileID: 0}
    - target: {fileID: 3705378105823492765, guid: b85e005d231192249b7077b40a4d4e45, type: 3}
      propertyPath: m_LocalPosition.y
      value: 0
      objectReference: {fileID: 0}
    - target: {fileID: 3705378105823492765, guid: b85e005d231192249b7077b40a4d4e45, type: 3}
      propertyPath: m_LocalPosition.z
      value: 0
      objectReference: {fileID: 0}
    - target: {fileID: 3705378105823492765, guid: b85e005d231192249b7077b40a4d4e45, type: 3}
      propertyPath: m_LocalRotation.w
      value: 1
      objectReference: {fileID: 0}
    - target: {fileID: 3705378105823492765, guid: b85e005d231192249b7077b40a4d4e45, type: 3}
      propertyPath: m_LocalRotation.x
      value: -0
      objectReference: {fileID: 0}
    - target: {fileID: 3705378105823492765, guid: b85e005d231192249b7077b40a4d4e45, type: 3}
      propertyPath: m_LocalRotation.y
      value: -0
      objectReference: {fileID: 0}
    - target: {fileID: 3705378105823492765, guid: b85e005d231192249b7077b40a4d4e45, type: 3}
      propertyPath: m_LocalRotation.z
      value: -0
      objectReference: {fileID: 0}
    - target: {fileID: 3705378105823492765, guid: b85e005d231192249b7077b40a4d4e45, type: 3}
      propertyPath: m_AnchoredPosition.x
      value: 0
      objectReference: {fileID: 0}
    - target: {fileID: 3705378105823492765, guid: b85e005d231192249b7077b40a4d4e45, type: 3}
      propertyPath: m_AnchoredPosition.y
      value: 0
      objectReference: {fileID: 0}
    - target: {fileID: 3705378105823492765, guid: b85e005d231192249b7077b40a4d4e45, type: 3}
      propertyPath: m_LocalEulerAnglesHint.x
      value: 0
      objectReference: {fileID: 0}
    - target: {fileID: 3705378105823492765, guid: b85e005d231192249b7077b40a4d4e45, type: 3}
      propertyPath: m_LocalEulerAnglesHint.y
      value: 0
      objectReference: {fileID: 0}
    - target: {fileID: 3705378105823492765, guid: b85e005d231192249b7077b40a4d4e45, type: 3}
      propertyPath: m_LocalEulerAnglesHint.z
      value: 0
      objectReference: {fileID: 0}
    - target: {fileID: 8714766618717182506, guid: b85e005d231192249b7077b40a4d4e45, type: 3}
      propertyPath: stateContainers.entries.Array.data[0].value.effects.Array.size
      value: 3
      objectReference: {fileID: 0}
    - target: {fileID: 8714766618717182506, guid: b85e005d231192249b7077b40a4d4e45, type: 3}
<<<<<<< HEAD
      propertyPath: stateContainers.entries.Array.data[0].value.effects.Array.data[2]
      value: Microsoft.MixedReality.Toolkit.UXCore Microsoft.MixedReality.Toolkit.UX.GraphicTintEffect
      objectReference: {fileID: 0}
    - target: {fileID: 8714766618717182506, guid: b85e005d231192249b7077b40a4d4e45, type: 3}
      propertyPath: stateContainers.entries.Array.data[0].value.effects.Array.data[2].name
      value: GraphicTint
      objectReference: {fileID: 0}
    - target: {fileID: 8714766618717182506, guid: b85e005d231192249b7077b40a4d4e45, type: 3}
      propertyPath: stateContainers.entries.Array.data[0].value.effects.Array.data[2].color.a
=======
      propertyPath: stateContainers.entries.Array.data[4].value.effects.Array.size
      value: 2
      objectReference: {fileID: 0}
    - target: {fileID: 8714766618717182506, guid: b85e005d231192249b7077b40a4d4e45, type: 3}
      propertyPath: stateContainers.entries.Array.data[0].value.effects.Array.data[1]
      value: Microsoft.MixedReality.Toolkit.UXCore Microsoft.MixedReality.Toolkit.UX.GraphicTintEffect
      objectReference: {fileID: 0}
    - target: {fileID: 8714766618717182506, guid: b85e005d231192249b7077b40a4d4e45, type: 3}
      propertyPath: stateContainers.entries.Array.data[4].value.effects.Array.data[1]
      value: Microsoft.MixedReality.Toolkit.UXCore Microsoft.MixedReality.Toolkit.UX.GraphicTintEffect
      objectReference: {fileID: 0}
    - target: {fileID: 8714766618717182506, guid: b85e005d231192249b7077b40a4d4e45, type: 3}
      propertyPath: stateContainers.entries.Array.data[0].value.effects.Array.data[1].name
      value: GraphicTint
      objectReference: {fileID: 0}
    - target: {fileID: 8714766618717182506, guid: b85e005d231192249b7077b40a4d4e45, type: 3}
      propertyPath: stateContainers.entries.Array.data[4].value.effects.Array.data[1].name
      value: GraphicTint
      objectReference: {fileID: 0}
    - target: {fileID: 8714766618717182506, guid: b85e005d231192249b7077b40a4d4e45, type: 3}
      propertyPath: stateContainers.entries.Array.data[0].value.effects.Array.data[1].color.a
>>>>>>> 3e4736b6
      value: 0.5019608
      objectReference: {fileID: 0}
    - target: {fileID: 8714766618717182506, guid: b85e005d231192249b7077b40a4d4e45, type: 3}
      propertyPath: stateContainers.entries.Array.data[0].value.effects.Array.data[2].color.b
      value: 1
      objectReference: {fileID: 0}
    - target: {fileID: 8714766618717182506, guid: b85e005d231192249b7077b40a4d4e45, type: 3}
      propertyPath: stateContainers.entries.Array.data[0].value.effects.Array.data[2].color.g
      value: 1
      objectReference: {fileID: 0}
    - target: {fileID: 8714766618717182506, guid: b85e005d231192249b7077b40a4d4e45, type: 3}
      propertyPath: stateContainers.entries.Array.data[0].value.effects.Array.data[2].color.r
      value: 1
      objectReference: {fileID: 0}
    - target: {fileID: 8714766618717182506, guid: b85e005d231192249b7077b40a4d4e45, type: 3}
<<<<<<< HEAD
      propertyPath: stateContainers.entries.Array.data[0].value.effects.Array.data[2].blendMode
      value: 2
      objectReference: {fileID: 0}
    - target: {fileID: 8714766618717182506, guid: b85e005d231192249b7077b40a4d4e45, type: 3}
      propertyPath: stateContainers.entries.Array.data[0].value.effects.Array.data[2].playbackMode
      value: 0
      objectReference: {fileID: 0}
    - target: {fileID: 8714766618717182506, guid: b85e005d231192249b7077b40a4d4e45, type: 3}
      propertyPath: stateContainers.entries.Array.data[0].value.effects.Array.data[2].transitionDuration
      value: 0.3
      objectReference: {fileID: 0}
    - target: {fileID: 8714766618717182506, guid: b85e005d231192249b7077b40a4d4e45, type: 3}
      propertyPath: stateContainers.entries.Array.data[0].value.effects.Array.data[2].tintables.Array.size
      value: 5
      objectReference: {fileID: 0}
    - target: {fileID: 8714766618717182506, guid: b85e005d231192249b7077b40a4d4e45, type: 3}
      propertyPath: stateContainers.entries.Array.data[0].value.effects.Array.data[2].tintables.Array.data[0]
=======
      propertyPath: stateContainers.entries.Array.data[4].value.effects.Array.data[1].color.a
      value: 1
      objectReference: {fileID: 0}
    - target: {fileID: 8714766618717182506, guid: b85e005d231192249b7077b40a4d4e45, type: 3}
      propertyPath: stateContainers.entries.Array.data[4].value.effects.Array.data[1].color.b
      value: 1
      objectReference: {fileID: 0}
    - target: {fileID: 8714766618717182506, guid: b85e005d231192249b7077b40a4d4e45, type: 3}
      propertyPath: stateContainers.entries.Array.data[4].value.effects.Array.data[1].color.g
      value: 1
      objectReference: {fileID: 0}
    - target: {fileID: 8714766618717182506, guid: b85e005d231192249b7077b40a4d4e45, type: 3}
      propertyPath: stateContainers.entries.Array.data[4].value.effects.Array.data[1].color.r
      value: 1
      objectReference: {fileID: 0}
    - target: {fileID: 8714766618717182506, guid: b85e005d231192249b7077b40a4d4e45, type: 3}
      propertyPath: stateContainers.entries.Array.data[0].value.effects.Array.data[1].blendMode
      value: 2
      objectReference: {fileID: 0}
    - target: {fileID: 8714766618717182506, guid: b85e005d231192249b7077b40a4d4e45, type: 3}
      propertyPath: stateContainers.entries.Array.data[4].value.effects.Array.data[1].blendMode
      value: 0
      objectReference: {fileID: 0}
    - target: {fileID: 8714766618717182506, guid: b85e005d231192249b7077b40a4d4e45, type: 3}
      propertyPath: stateContainers.entries.Array.data[0].value.effects.Array.data[1].playbackMode
      value: 0
      objectReference: {fileID: 0}
    - target: {fileID: 8714766618717182506, guid: b85e005d231192249b7077b40a4d4e45, type: 3}
      propertyPath: stateContainers.entries.Array.data[4].value.effects.Array.data[1].playbackMode
      value: 0
      objectReference: {fileID: 0}
    - target: {fileID: 8714766618717182506, guid: b85e005d231192249b7077b40a4d4e45, type: 3}
      propertyPath: stateContainers.entries.Array.data[0].value.effects.Array.data[1].transitionDuration
      value: 0.3
      objectReference: {fileID: 0}
    - target: {fileID: 8714766618717182506, guid: b85e005d231192249b7077b40a4d4e45, type: 3}
      propertyPath: stateContainers.entries.Array.data[4].value.effects.Array.data[1].transitionDuration
      value: 0.15
      objectReference: {fileID: 0}
    - target: {fileID: 8714766618717182506, guid: b85e005d231192249b7077b40a4d4e45, type: 3}
      propertyPath: stateContainers.entries.Array.data[0].value.effects.Array.data[1].tintables.Array.size
      value: 5
      objectReference: {fileID: 0}
    - target: {fileID: 8714766618717182506, guid: b85e005d231192249b7077b40a4d4e45, type: 3}
      propertyPath: stateContainers.entries.Array.data[4].value.effects.Array.data[1].tintables.Array.size
      value: 1
      objectReference: {fileID: 0}
    - target: {fileID: 8714766618717182506, guid: b85e005d231192249b7077b40a4d4e45, type: 3}
      propertyPath: stateContainers.entries.Array.data[0].value.effects.Array.data[1].tintables.Array.data[0]
>>>>>>> 3e4736b6
      value: 
      objectReference: {fileID: 2228947736508096533}
    - target: {fileID: 8714766618717182506, guid: b85e005d231192249b7077b40a4d4e45, type: 3}
      propertyPath: stateContainers.entries.Array.data[0].value.effects.Array.data[2].tintables.Array.data[1]
      value: 
      objectReference: {fileID: 8493469810320727241}
    - target: {fileID: 8714766618717182506, guid: b85e005d231192249b7077b40a4d4e45, type: 3}
      propertyPath: stateContainers.entries.Array.data[0].value.effects.Array.data[2].tintables.Array.data[2]
      value: 
      objectReference: {fileID: 8467006667157818416}
    - target: {fileID: 8714766618717182506, guid: b85e005d231192249b7077b40a4d4e45, type: 3}
      propertyPath: stateContainers.entries.Array.data[0].value.effects.Array.data[2].tintables.Array.data[3]
      value: 
      objectReference: {fileID: 1922220768106560367}
    - target: {fileID: 8714766618717182506, guid: b85e005d231192249b7077b40a4d4e45, type: 3}
      propertyPath: stateContainers.entries.Array.data[0].value.effects.Array.data[2].tintables.Array.data[4]
      value: 
<<<<<<< HEAD
      objectReference: {fileID: 5095746839500215027}
=======
      objectReference: {fileID: 0}
    - target: {fileID: 8714766618717182506, guid: b85e005d231192249b7077b40a4d4e45, type: 3}
      propertyPath: stateContainers.entries.Array.data[4].value.effects.Array.data[1].tintables.Array.data[0]
      value: 
      objectReference: {fileID: 8467006667157818416}
>>>>>>> 3e4736b6
    m_RemovedComponents: []
  m_SourcePrefab: {fileID: 100100000, guid: b85e005d231192249b7077b40a4d4e45, type: 3}
--- !u!224 &6922469056340231698 stripped
RectTransform:
  m_CorrespondingSourceObject: {fileID: 2828958436599032274, guid: b85e005d231192249b7077b40a4d4e45, type: 3}
  m_PrefabInstance: {fileID: 5139722473249402816}
  m_PrefabAsset: {fileID: 0}
--- !u!1 &6922469056340231697 stripped
GameObject:
  m_CorrespondingSourceObject: {fileID: 2828958436599032273, guid: b85e005d231192249b7077b40a4d4e45, type: 3}
  m_PrefabInstance: {fileID: 5139722473249402816}
  m_PrefabAsset: {fileID: 0}
--- !u!224 &4185972052008607586 stripped
RectTransform:
  m_CorrespondingSourceObject: {fileID: 9026472854072389794, guid: b85e005d231192249b7077b40a4d4e45, type: 3}
  m_PrefabInstance: {fileID: 5139722473249402816}
  m_PrefabAsset: {fileID: 0}
--- !u!224 &8376646494505211229 stripped
RectTransform:
  m_CorrespondingSourceObject: {fileID: 3705378105823492765, guid: b85e005d231192249b7077b40a4d4e45, type: 3}
  m_PrefabInstance: {fileID: 5139722473249402816}
  m_PrefabAsset: {fileID: 0}
--- !u!114 &3015392985318836008
MonoBehaviour:
  m_ObjectHideFlags: 0
  m_CorrespondingSourceObject: {fileID: 0}
  m_PrefabInstance: {fileID: 0}
  m_PrefabAsset: {fileID: 0}
  m_GameObject: {fileID: 6922469056340231697}
  m_Enabled: 1
  m_EditorHideFlags: 0
  m_Script: {fileID: 11500000, guid: 30649d3a9faa99c48a7b1166b86bf2a0, type: 3}
  m_Name: 
  m_EditorClassIdentifier: 
  m_Padding:
    m_Left: 10
    m_Right: 10
    m_Top: 0
    m_Bottom: 0
  m_ChildAlignment: 3
  m_Spacing: 9
  m_ChildForceExpandWidth: 0
  m_ChildForceExpandHeight: 1
  m_ChildControlWidth: 1
  m_ChildControlHeight: 1
  m_ChildScaleWidth: 0
  m_ChildScaleHeight: 0
  m_ReverseArrangement: 0<|MERGE_RESOLUTION|>--- conflicted
+++ resolved
@@ -852,17 +852,6 @@
       value: 3
       objectReference: {fileID: 0}
     - target: {fileID: 8714766618717182506, guid: b85e005d231192249b7077b40a4d4e45, type: 3}
-<<<<<<< HEAD
-      propertyPath: stateContainers.entries.Array.data[0].value.effects.Array.data[2]
-      value: Microsoft.MixedReality.Toolkit.UXCore Microsoft.MixedReality.Toolkit.UX.GraphicTintEffect
-      objectReference: {fileID: 0}
-    - target: {fileID: 8714766618717182506, guid: b85e005d231192249b7077b40a4d4e45, type: 3}
-      propertyPath: stateContainers.entries.Array.data[0].value.effects.Array.data[2].name
-      value: GraphicTint
-      objectReference: {fileID: 0}
-    - target: {fileID: 8714766618717182506, guid: b85e005d231192249b7077b40a4d4e45, type: 3}
-      propertyPath: stateContainers.entries.Array.data[0].value.effects.Array.data[2].color.a
-=======
       propertyPath: stateContainers.entries.Array.data[4].value.effects.Array.size
       value: 2
       objectReference: {fileID: 0}
@@ -884,7 +873,6 @@
       objectReference: {fileID: 0}
     - target: {fileID: 8714766618717182506, guid: b85e005d231192249b7077b40a4d4e45, type: 3}
       propertyPath: stateContainers.entries.Array.data[0].value.effects.Array.data[1].color.a
->>>>>>> 3e4736b6
       value: 0.5019608
       objectReference: {fileID: 0}
     - target: {fileID: 8714766618717182506, guid: b85e005d231192249b7077b40a4d4e45, type: 3}
@@ -900,25 +888,6 @@
       value: 1
       objectReference: {fileID: 0}
     - target: {fileID: 8714766618717182506, guid: b85e005d231192249b7077b40a4d4e45, type: 3}
-<<<<<<< HEAD
-      propertyPath: stateContainers.entries.Array.data[0].value.effects.Array.data[2].blendMode
-      value: 2
-      objectReference: {fileID: 0}
-    - target: {fileID: 8714766618717182506, guid: b85e005d231192249b7077b40a4d4e45, type: 3}
-      propertyPath: stateContainers.entries.Array.data[0].value.effects.Array.data[2].playbackMode
-      value: 0
-      objectReference: {fileID: 0}
-    - target: {fileID: 8714766618717182506, guid: b85e005d231192249b7077b40a4d4e45, type: 3}
-      propertyPath: stateContainers.entries.Array.data[0].value.effects.Array.data[2].transitionDuration
-      value: 0.3
-      objectReference: {fileID: 0}
-    - target: {fileID: 8714766618717182506, guid: b85e005d231192249b7077b40a4d4e45, type: 3}
-      propertyPath: stateContainers.entries.Array.data[0].value.effects.Array.data[2].tintables.Array.size
-      value: 5
-      objectReference: {fileID: 0}
-    - target: {fileID: 8714766618717182506, guid: b85e005d231192249b7077b40a4d4e45, type: 3}
-      propertyPath: stateContainers.entries.Array.data[0].value.effects.Array.data[2].tintables.Array.data[0]
-=======
       propertyPath: stateContainers.entries.Array.data[4].value.effects.Array.data[1].color.a
       value: 1
       objectReference: {fileID: 0}
@@ -968,7 +937,6 @@
       objectReference: {fileID: 0}
     - target: {fileID: 8714766618717182506, guid: b85e005d231192249b7077b40a4d4e45, type: 3}
       propertyPath: stateContainers.entries.Array.data[0].value.effects.Array.data[1].tintables.Array.data[0]
->>>>>>> 3e4736b6
       value: 
       objectReference: {fileID: 2228947736508096533}
     - target: {fileID: 8714766618717182506, guid: b85e005d231192249b7077b40a4d4e45, type: 3}
@@ -986,15 +954,11 @@
     - target: {fileID: 8714766618717182506, guid: b85e005d231192249b7077b40a4d4e45, type: 3}
       propertyPath: stateContainers.entries.Array.data[0].value.effects.Array.data[2].tintables.Array.data[4]
       value: 
-<<<<<<< HEAD
-      objectReference: {fileID: 5095746839500215027}
-=======
       objectReference: {fileID: 0}
     - target: {fileID: 8714766618717182506, guid: b85e005d231192249b7077b40a4d4e45, type: 3}
       propertyPath: stateContainers.entries.Array.data[4].value.effects.Array.data[1].tintables.Array.data[0]
       value: 
       objectReference: {fileID: 8467006667157818416}
->>>>>>> 3e4736b6
     m_RemovedComponents: []
   m_SourcePrefab: {fileID: 100100000, guid: b85e005d231192249b7077b40a4d4e45, type: 3}
 --- !u!224 &6922469056340231698 stripped
