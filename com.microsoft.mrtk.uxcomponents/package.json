{
  "name": "com.microsoft.mrtk.uxcomponents",
  "version": "3.0.0-development",
  "description": "MRTK UX component library, leveraging RectTransform/Canvas for dynamic layout and presentation. Contains prefabs, visuals, pre-made controls, and everything to get started building 3D user interfaces for mixed reality.",
  "displayName": "MRTK UX Components",
  "msftFeatureCategory": "MRTK3",
  "author": "Microsoft",
  "license": "MIT",
  "repository": {
    "type": "git",
    "url": "https://github.com/microsoft/MixedRealityToolkit-Unity.git"
  },
  "bugs": {
    "url": "https://github.com/microsoft/MixedRealityToolkit-Unity/issues"
  },
  "unity": "2021.3",
  "dependencies": {
    "com.microsoft.mrtk.graphicstools.unity": "0.4.0",
<<<<<<< HEAD
    "com.microsoft.mrtk.uxcore": "3.0.0",
    "com.microsoft.mrtk.spatialmanipulation": "3.0.0",
    "com.microsoft.mrtk.standardassets": "3.0.0",
    "com.unity.xr.interaction.toolkit": "2.2.0"
=======
    "com.microsoft.mrtk.uxcore": "3.0.0-development",
    "com.microsoft.mrtk.spatialmanipulation": "3.0.0-development",
    "com.microsoft.mrtk.standardassets": "3.0.0-development",
    "com.unity.xr.interaction.toolkit": "2.3.0"
>>>>>>> 69e135b4
  },
  "msftTestDependencies": {
    "com.microsoft.mrtk.input": "3.0.0",
    "com.unity.textmeshpro": "3.0.6"
  }
}<|MERGE_RESOLUTION|>--- conflicted
+++ resolved
@@ -16,17 +16,10 @@
   "unity": "2021.3",
   "dependencies": {
     "com.microsoft.mrtk.graphicstools.unity": "0.4.0",
-<<<<<<< HEAD
     "com.microsoft.mrtk.uxcore": "3.0.0",
     "com.microsoft.mrtk.spatialmanipulation": "3.0.0",
     "com.microsoft.mrtk.standardassets": "3.0.0",
-    "com.unity.xr.interaction.toolkit": "2.2.0"
-=======
-    "com.microsoft.mrtk.uxcore": "3.0.0-development",
-    "com.microsoft.mrtk.spatialmanipulation": "3.0.0-development",
-    "com.microsoft.mrtk.standardassets": "3.0.0-development",
     "com.unity.xr.interaction.toolkit": "2.3.0"
->>>>>>> 69e135b4
   },
   "msftTestDependencies": {
     "com.microsoft.mrtk.input": "3.0.0",
