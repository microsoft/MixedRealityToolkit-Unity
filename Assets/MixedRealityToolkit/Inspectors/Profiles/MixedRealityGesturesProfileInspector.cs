--- conflicted
+++ resolved
@@ -175,13 +175,7 @@
 
                     for (int i = 0; i < list.arraySize; i++)
                     {
-<<<<<<< HEAD
-                        MixedRealityInputAction inputAction = MixedRealityInputAction.None;
-                        int idx = actionId.intValue - 1;
-                        if (idx >= 0 && idx < inputActions.Length)
-=======
                         using (new EditorGUILayout.HorizontalScope())
->>>>>>> 058e1910
                         {
                             SerializedProperty gesture = list.GetArrayElementAtIndex(i);
                             var keyword = gesture.FindPropertyRelative("description");
