﻿// Copyright (c) Microsoft Corporation. All rights reserved.
// Licensed under the MIT License. See LICENSE in the project root for license information.﻿

using Microsoft.MixedReality.Toolkit.Editor;
using Microsoft.MixedReality.Toolkit.Utilities.Editor;
using System;
using System.Collections.Generic;
using System.Linq;
using UnityEditor;
using UnityEngine;

namespace Microsoft.MixedReality.Toolkit.Input.Editor
{
    [CustomEditor(typeof(MixedRealityGesturesProfile))]
    public class MixedRealityGesturesProfileInspector : BaseMixedRealityToolkitConfigurationProfileInspector
    {
        private static readonly GUIContent MinusButtonContent = new GUIContent("-", "Remove defined Gesture");
        private static readonly GUIContent AddButtonContent = new GUIContent("+ Add a New defined Gesture");
        private static readonly GUIContent DescriptionContent = new GUIContent("Description", "The human readable description of the Gesture.");
        private static readonly GUIContent GestureTypeContent = new GUIContent("Gesture Type", "The type of Gesture that will trigger the action.");
        private static readonly GUIContent ActionContent = new GUIContent("Action", "The action to trigger when a Gesture is recognized.");

        private const string ProfileTitle = "Gesture Settings";
        private const string ProfileDescription = "This gesture map is any and all movements of part the user's body, especially a hand or the head, that raise actions through the input system.\n\n" +
                "Note: Defined controllers can look up the list of gestures and raise the events based on specific criteria.";

        private SerializedProperty gestures;
        private SerializedProperty windowsManipulationGestureSettings;
        private SerializedProperty useRailsNavigation;
        private SerializedProperty windowsNavigationGestureSettings;
        private SerializedProperty windowsRailsNavigationGestures;
        private SerializedProperty windowsGestureAutoStart;

        private MixedRealityGesturesProfile thisProfile;
        private static GUIContent[] allGestureLabels;
        private static int[] allGestureIds;
        private static GUIContent[] actionLabels;
        private static int[] actionIds;

        protected override void OnEnable()
        {
            base.OnEnable();

            if (!MixedRealityInspectorUtility.CheckMixedRealityConfigured(false)) { return; }

            gestures = serializedObject.FindProperty("gestures");
            windowsManipulationGestureSettings = serializedObject.FindProperty("manipulationGestures");
            useRailsNavigation = serializedObject.FindProperty("useRailsNavigation");
            windowsNavigationGestureSettings = serializedObject.FindProperty("navigationGestures");
            windowsRailsNavigationGestures = serializedObject.FindProperty("railsNavigationGestures");
            windowsGestureAutoStart = serializedObject.FindProperty("windowsGestureAutoStart");

            thisProfile = target as MixedRealityGesturesProfile;
            Debug.Assert(thisProfile != null);

            if (MixedRealityToolkit.Instance.ActiveProfile.IsInputSystemEnabled &&
                MixedRealityToolkit.Instance.ActiveProfile.InputSystemProfile.InputActionsProfile != null)
            {
                actionLabels = MixedRealityToolkit.Instance.ActiveProfile.InputSystemProfile.InputActionsProfile.InputActions
                    .Select(action => new GUIContent(action.Description))
                    .Prepend(new GUIContent("None")).ToArray();
                actionIds = MixedRealityToolkit.Instance.ActiveProfile.InputSystemProfile.InputActionsProfile.InputActions
                    .Select(action => (int)action.Id)
                    .Prepend(0).ToArray();
            }

            UpdateGestureLabels();
        }

        private void UpdateGestureLabels()
        {
            var allGestureTypeNames = Enum.GetNames(typeof(GestureInputType));

            var tempIds = new List<int>();
            var tempContent = new List<GUIContent>();

            for (int i = 0; i < allGestureTypeNames.Length; i++)
            {
                if (allGestureTypeNames[i].Equals("None") ||
                    thisProfile.Gestures.All(mapping => !allGestureTypeNames[i].Equals(mapping.GestureType.ToString())))
                {
                    tempContent.Add(new GUIContent(allGestureTypeNames[i]));
                    tempIds.Add(i);
                }
            }

            allGestureIds = tempIds.ToArray();
            allGestureLabels = tempContent.ToArray();
        }

        public override void OnInspectorGUI()
        {
<<<<<<< HEAD
=======
            RenderTitleDescriptionAndLogo(
                "Gesture Input",
                "This gesture map is any and all movements of part the user's body, especially a hand or the head, that raise actions through the input system." +
                "\n\nNote: Defined controllers can look up the list of gestures and raise the events based on specific criteria.");

            if (!MixedRealityInspectorUtility.CheckMixedRealityConfigured(true, !RenderAsSubProfile)) { return; }

>>>>>>> e73c6dfd
            if (!MixedRealityToolkit.Instance.ActiveProfile.IsInputSystemEnabled)
            {
                RenderMixedRealityToolkitLogo();

                EditorGUILayout.HelpBox("No input system is enabled, or you need to specify the type in the main configuration profile.", MessageType.Error);

                DrawBacktrackProfileButton("Back to Configuration Profile", MixedRealityToolkit.Instance.ActiveProfile);

                return;
            }

            if (!RenderProfileHeader(ProfileTitle, ProfileDescription, BackProfileType.Input))
            {
                return;
            }

            if (MixedRealityToolkit.Instance.ActiveProfile.InputSystemProfile.InputActionsProfile == null)
            {
                EditorGUILayout.HelpBox("No input actions found, please specify a input action profile in the main configuration.", MessageType.Error);
                return;
            }

            GUI.enabled = !CheckProfileLock((BaseMixedRealityProfile)target);
            serializedObject.Update();

            EditorGUILayout.Space();
            EditorGUILayout.LabelField("Windows Gesture Settings", EditorStyles.boldLabel);
            EditorGUILayout.PropertyField(windowsManipulationGestureSettings);
            EditorGUILayout.PropertyField(windowsNavigationGestureSettings);
            EditorGUILayout.PropertyField(useRailsNavigation);
            EditorGUILayout.PropertyField(windowsRailsNavigationGestures);
            EditorGUILayout.PropertyField(windowsGestureAutoStart);

            EditorGUILayout.Space();
            EditorGUILayout.LabelField("Defined Recognizable Gestures", EditorStyles.boldLabel);
            RenderList(gestures);
            serializedObject.ApplyModifiedProperties();
            GUI.enabled = true;
        }

        private void RenderList(SerializedProperty list)
        {
            EditorGUILayout.Space();
            GUILayout.BeginVertical();

            if (RenderIndentedButton(AddButtonContent, EditorStyles.miniButton))
            {
                list.arraySize += 1;
                var speechCommand = list.GetArrayElementAtIndex(list.arraySize - 1);
                var keyword = speechCommand.FindPropertyRelative("description");
                keyword.stringValue = string.Empty;
                var gestureType = speechCommand.FindPropertyRelative("gestureType");
                gestureType.intValue = (int)GestureInputType.None;
                var action = speechCommand.FindPropertyRelative("action");
                var actionId = action.FindPropertyRelative("id");
                actionId.intValue = 0;
                var actionDescription = action.FindPropertyRelative("description");
                actionDescription.stringValue = string.Empty;
                var actionConstraint = action.FindPropertyRelative("axisConstraint");
                actionConstraint.intValue = 0;
            }

            if (list == null || list.arraySize == 0)
            {
                EditorGUILayout.HelpBox("Define a new Gesture.", MessageType.Warning);
                GUILayout.EndVertical();
                UpdateGestureLabels();
                return;
            }

            GUILayout.BeginVertical();

            GUILayout.BeginHorizontal();
            var labelWidth = EditorGUIUtility.labelWidth;
            EditorGUIUtility.labelWidth = 24f;
            EditorGUILayout.LabelField(DescriptionContent, GUILayout.ExpandWidth(true));
            EditorGUILayout.LabelField(GestureTypeContent, GUILayout.Width(80f));
            EditorGUILayout.LabelField(ActionContent, GUILayout.Width(64f));
            EditorGUILayout.LabelField(string.Empty, GUILayout.Width(24f));
            EditorGUIUtility.labelWidth = labelWidth;
            GUILayout.EndHorizontal();

            for (int i = 0; i < list.arraySize; i++)
            {
                EditorGUILayout.BeginHorizontal();
                SerializedProperty gesture = list.GetArrayElementAtIndex(i);
                var keyword = gesture.FindPropertyRelative("description");
                var gestureType = gesture.FindPropertyRelative("gestureType");
                var action = gesture.FindPropertyRelative("action");
                var actionId = action.FindPropertyRelative("id");
                var actionDescription = action.FindPropertyRelative("description");
                var actionConstraint = action.FindPropertyRelative("axisConstraint");

                EditorGUILayout.PropertyField(keyword, GUIContent.none, GUILayout.ExpandWidth(true));

                Debug.Assert(allGestureLabels.Length == allGestureIds.Length);

                var gestureLabels = new GUIContent[allGestureLabels.Length + 1];
                var gestureIds = new int[allGestureIds.Length + 1];

                gestureLabels[0] = new GUIContent(((GestureInputType)gestureType.intValue).ToString());
                gestureIds[0] = gestureType.intValue;

                for (int j = 0; j < allGestureLabels.Length; j++)
                {
                    gestureLabels[j + 1] = allGestureLabels[j];
                    gestureIds[j + 1] = allGestureIds[j];
                }

                EditorGUI.BeginChangeCheck();
                gestureType.intValue = EditorGUILayout.IntPopup(GUIContent.none, gestureType.intValue, gestureLabels, gestureIds, GUILayout.Width(80f));

                if (EditorGUI.EndChangeCheck())
                {
                    serializedObject.ApplyModifiedProperties();
                    UpdateGestureLabels();
                }

                EditorGUI.BeginChangeCheck();
                actionId.intValue = EditorGUILayout.IntPopup(GUIContent.none, actionId.intValue, actionLabels, actionIds, GUILayout.Width(64f));

                if (EditorGUI.EndChangeCheck())
                {
                    MixedRealityInputAction inputAction = actionId.intValue == 0 ? MixedRealityInputAction.None : MixedRealityToolkit.Instance.ActiveProfile.InputSystemProfile.InputActionsProfile.InputActions[actionId.intValue - 1];
                    actionDescription.stringValue = inputAction.Description;
                    actionConstraint.enumValueIndex = (int)inputAction.AxisConstraint;
                    serializedObject.ApplyModifiedProperties();
                }

                if (GUILayout.Button(MinusButtonContent, EditorStyles.miniButtonRight, GUILayout.Width(24f)))
                {
                    list.DeleteArrayElementAtIndex(i);
                    serializedObject.ApplyModifiedProperties();
                    UpdateGestureLabels();
                }

                EditorGUILayout.EndHorizontal();
            }

            GUILayout.EndVertical();
            GUILayout.EndVertical();
        }
    }
}<|MERGE_RESOLUTION|>--- conflicted
+++ resolved
@@ -90,16 +90,7 @@
 
         public override void OnInspectorGUI()
         {
-<<<<<<< HEAD
-=======
-            RenderTitleDescriptionAndLogo(
-                "Gesture Input",
-                "This gesture map is any and all movements of part the user's body, especially a hand or the head, that raise actions through the input system." +
-                "\n\nNote: Defined controllers can look up the list of gestures and raise the events based on specific criteria.");
-
             if (!MixedRealityInspectorUtility.CheckMixedRealityConfigured(true, !RenderAsSubProfile)) { return; }
-
->>>>>>> e73c6dfd
             if (!MixedRealityToolkit.Instance.ActiveProfile.IsInputSystemEnabled)
             {
                 RenderMixedRealityToolkitLogo();
@@ -115,7 +106,6 @@
             {
                 return;
             }
-
             if (MixedRealityToolkit.Instance.ActiveProfile.InputSystemProfile.InputActionsProfile == null)
             {
                 EditorGUILayout.HelpBox("No input actions found, please specify a input action profile in the main configuration.", MessageType.Error);
