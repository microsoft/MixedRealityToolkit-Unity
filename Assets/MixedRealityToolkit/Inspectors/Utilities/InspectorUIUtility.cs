--- conflicted
+++ resolved
@@ -5,11 +5,7 @@
 using UnityEditor;
 using UnityEngine;
 
-<<<<<<< HEAD
-namespace Microsoft.MixedReality.Toolkit.Editor.Utilities
-=======
 namespace MRTKPrefix.Utilities.Editor
->>>>>>> c56bcb93
 {
     /// <summary>
     /// This class has handy inspector UI utilities and functions.
