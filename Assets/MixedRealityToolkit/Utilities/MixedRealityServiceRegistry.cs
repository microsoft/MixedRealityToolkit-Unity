--- conflicted
+++ resolved
@@ -166,15 +166,6 @@
 
             List<KeyValuePair<IMixedRealityService, IMixedRealityServiceRegistrar>> services = registry[interfaceType];
 
-<<<<<<< HEAD
-            bool result = services.Remove(new KeyValuePair<IMixedRealityService, IMixedRealityServiceRegistrar>(serviceInstance, registrar));
-            if(services.Count == 0)
-            {
-                registry.Remove(interfaceType);
-            }
-
-            return result;
-=======
             bool removed = services.Remove(new KeyValuePair<IMixedRealityService, IMixedRealityServiceRegistrar>(serviceInstance, registrar));
 
             if (services.Count == 0)
@@ -184,7 +175,6 @@
             }
 
             return removed;
->>>>>>> df44286d
         }
 
         /// <summary>
