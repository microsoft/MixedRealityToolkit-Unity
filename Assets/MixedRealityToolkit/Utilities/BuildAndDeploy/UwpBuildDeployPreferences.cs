﻿// Copyright (c) Microsoft Corporation. All rights reserved.
// Licensed under the MIT License. See LICENSE in the project root for license information.

using Microsoft.MixedReality.Toolkit.Utilities.Editor;
using Microsoft.MixedReality.Toolkit.WindowsDevicePortal;
using System;
using UnityEngine;

namespace Microsoft.MixedReality.Toolkit.Build.Editor
{
    public static class UwpBuildDeployPreferences
    {
        /// <summary>
        /// The minimum Windows SDK that must be present on the build machine in order
        /// for a build to be successful.
        /// </summary>
        /// <remarks>
        /// This controls the version of the Windows SDK that is build against on the local
        /// machine, NOT the version of the OS that must be present on the device that
        /// the built application is deployed to (this other aspect is controlled by
        /// MIN_PLATFORM_VERSION)
        /// </remarks>
        public static Version MIN_SDK_VERSION = new Version("10.0.18362.0");

        /// <summary>
        /// The minimum version of the OS that must exist on the device that the application
        /// is deployed to.
        /// </summary>
        /// <remarks>
        /// This is intentionally set to a very low version, so that the application can be
        /// deployed to variety of different devices which may be on older OS versions.
        /// </remarks>
        public static Version MIN_PLATFORM_VERSION = new Version("10.0.10240.0");

        private const string EDITOR_PREF_BUILD_CONFIG = "BuildDeployWindow_BuildConfig";
        private const string EDITOR_PREF_PLATFORM_TOOLSET = "BuildDeployWindow_PlatformToolset";
        private const string EDITOR_PREF_FORCE_REBUILD = "BuildDeployWindow_ForceRebuild";
        private const string EDITOR_PREF_CONNECT_INFOS = "BuildDeployWindow_DeviceConnections";
        private const string EDITOR_PREF_FULL_REINSTALL = "BuildDeployWindow_FullReinstall";
        private const string EDITOR_PREF_USE_SSL = "BuildDeployWindow_UseSSL";
        private const string EDITOR_PREF_PROCESS_ALL = "BuildDeployWindow_ProcessAll";
        private const string EDITOR_PREF_GAZE_INPUT_CAPABILITY_ENABLED = "BuildDeployWindow_GazeInputCapabilityEnabled";
        private const string EDITOR_PREF_MULTICORE_APPX_BUILD_ENABLED = "BuildDeployWindow_MulticoreAppxBuildEnabled";
        private const string EDITOR_PREF_RESEARCH_MODE_CAPABILITY_ENABLED = "BuildDeployWindow_ResearchModeCapabilityEnabled";
        private const string EDITOR_PREF_ALLOW_UNSAFE_CODE = "BuildDeployWindow_AllowUnsafeCode";

        /// <summary>
        /// The current Build Configuration. (Debug, Release, or Master)
        /// </summary>
        public static string BuildConfig
        {
            get => EditorPreferences.Get(EDITOR_PREF_BUILD_CONFIG, "master");
            set => EditorPreferences.Set(EDITOR_PREF_BUILD_CONFIG, value.ToLower());
        }

        /// <summary>
<<<<<<< HEAD
        /// The current Build Configuration. (Debug, Release, or Master)
=======
        /// The current Platform Toolset. (Solution, v141, or v142)
>>>>>>> 058e1910
        /// </summary>
        public static string PlatformToolset
        {
            get => EditorPreferences.Get(EDITOR_PREF_PLATFORM_TOOLSET, string.Empty);
            set => EditorPreferences.Set(EDITOR_PREF_PLATFORM_TOOLSET, value.ToLower());
        }

        /// <summary>
        /// Current setting to force rebuilding the appx.
        /// </summary>
        public static bool ForceRebuild
        {
            get => EditorPreferences.Get(EDITOR_PREF_FORCE_REBUILD, false);
            set => EditorPreferences.Set(EDITOR_PREF_FORCE_REBUILD, value);
        }

        /// <summary>
        /// Current setting to fully uninstall and reinstall the appx.
        /// </summary>
        public static bool FullReinstall
        {
            get => EditorPreferences.Get(EDITOR_PREF_FULL_REINSTALL, true);
            set => EditorPreferences.Set(EDITOR_PREF_FULL_REINSTALL, value);
        }

        /// <summary>
        /// The current device portal connections.
        /// </summary>
        public static string DevicePortalConnections
        {
            get => EditorPreferences.Get(
                    EDITOR_PREF_CONNECT_INFOS,
                    JsonUtility.ToJson(
                            new DevicePortalConnections(
                                    new DeviceInfo("127.0.0.1", string.Empty, string.Empty, "Local Machine"))));
            set => EditorPreferences.Set(EDITOR_PREF_CONNECT_INFOS, value);
        }

        /// <summary>
        /// Current setting to use Single Socket Layer connections to the device portal.
        /// </summary>
        public static bool UseSSL
        {
            get => EditorPreferences.Get(EDITOR_PREF_USE_SSL, true);
            set => EditorPreferences.Set(EDITOR_PREF_USE_SSL, value);
        }

        /// <summary>
        /// Current setting to target all the devices registered to the build window.
        /// </summary>
        public static bool TargetAllConnections
        {
            get => EditorPreferences.Get(EDITOR_PREF_PROCESS_ALL, false);
            set => EditorPreferences.Set(EDITOR_PREF_PROCESS_ALL, value);
        }

        /// <summary>
        /// If true, the 'Gaze Input' capability will be added to the AppX manifest
        /// after the Unity build.
        /// </summary>
        public static bool GazeInputCapabilityEnabled
        {
            get => EditorPreferences.Get(EDITOR_PREF_GAZE_INPUT_CAPABILITY_ENABLED, false);
            set => EditorPreferences.Set(EDITOR_PREF_GAZE_INPUT_CAPABILITY_ENABLED, value);
        }

        /// <summary>
        /// If true, the appx will be build with multicore support enabled in the
        /// msbuild process.
        /// </summary>
        public static bool MulticoreAppxBuildEnabled
        {
            get => EditorPreferences.Get(EDITOR_PREF_MULTICORE_APPX_BUILD_ENABLED, false);
            set => EditorPreferences.Set(EDITOR_PREF_MULTICORE_APPX_BUILD_ENABLED, value);
        }

        /// <summary>
        /// Current setting to modify 'Package.appxmanifest' file for sensor access.
        /// </summary>
        public static bool ResearchModeCapabilityEnabled
        {
            get => EditorPreferences.Get(EDITOR_PREF_RESEARCH_MODE_CAPABILITY_ENABLED, false);
            set => EditorPreferences.Set(EDITOR_PREF_RESEARCH_MODE_CAPABILITY_ENABLED, value);
        }

        /// <summary>
        /// Current setting to modify 'Assembly-CSharp.csproj' file to allow unsafe code.
        /// </summary>
        public static bool AllowUnsafeCode
        {
            get => EditorPreferences.Get(EDITOR_PREF_ALLOW_UNSAFE_CODE, false);
            set => EditorPreferences.Set(EDITOR_PREF_ALLOW_UNSAFE_CODE, value);
        }
    }
}<|MERGE_RESOLUTION|>--- conflicted
+++ resolved
@@ -54,11 +54,7 @@
         }
 
         /// <summary>
-<<<<<<< HEAD
-        /// The current Build Configuration. (Debug, Release, or Master)
-=======
         /// The current Platform Toolset. (Solution, v141, or v142)
->>>>>>> 058e1910
         /// </summary>
         public static string PlatformToolset
         {
