﻿// Copyright (c) Microsoft Corporation. All rights reserved.
// Licensed under the MIT License. See LICENSE in the project root for license information.

using Microsoft.MixedReality.Toolkit.Core.Interfaces.DataProviders.SpatialObservers;
using UnityEngine.EventSystems;

namespace Microsoft.MixedReality.Toolkit.Core.EventDatum.SpatialAwarenessSystem
{
    /// <summary>
    /// Data for spatial awareness events.
    /// </summary>
    public class MixedRealitySpatialAwarenessEventData<T> : GenericBaseEventData
    {
        /// <summary>
        /// Identifier of the object associated with this event.
        /// </summary>
        public int Id { get; private set; }

        /// <summary>
        /// The spatial object managed by the spatial awareness system, representing the data in this event.
        /// </summary>
        public T SpatialObject { get; private set; }

        /// <summary>
        /// Constructor.
        /// </summary>
        /// <param name="eventSystem"></param>
        public MixedRealitySpatialAwarenessEventData(EventSystem eventSystem) : base(eventSystem) { }

        /// <summary>
        /// Used to initialize/reset the event and populate the data.
        /// </summary>
        /// <param name="spatialAwarenessObserver"></param>
        /// <param name="id"></param>
        /// <param name="spatialObject"></param>
<<<<<<< HEAD
        public void Initialize(IMixedRealitySpatialAwarenessObserver spatialAwarenessObserver, int id, T spatialObject)
=======
        public void Initialize(IMixedRealitySpatialObserverDataProvider spatialAwarenessObserver, int id, T spatialObject)
>>>>>>> 1e9f13cf
        {
            BaseInitialize(spatialAwarenessObserver);
            Id = id;
            SpatialObject = spatialObject;
        }
    }
}<|MERGE_RESOLUTION|>--- conflicted
+++ resolved
@@ -33,11 +33,7 @@
         /// <param name="spatialAwarenessObserver"></param>
         /// <param name="id"></param>
         /// <param name="spatialObject"></param>
-<<<<<<< HEAD
-        public void Initialize(IMixedRealitySpatialAwarenessObserver spatialAwarenessObserver, int id, T spatialObject)
-=======
         public void Initialize(IMixedRealitySpatialObserverDataProvider spatialAwarenessObserver, int id, T spatialObject)
->>>>>>> 1e9f13cf
         {
             BaseInitialize(spatialAwarenessObserver);
             Id = id;
