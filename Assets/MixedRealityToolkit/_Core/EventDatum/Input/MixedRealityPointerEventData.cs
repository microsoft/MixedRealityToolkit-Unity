--- conflicted
+++ resolved
@@ -36,11 +36,7 @@
         /// <param name="count"></param>
         public void Initialize(IMixedRealityPointer pointer, MixedRealityInputAction inputAction, IMixedRealityInputSource inputSource = null, int count = 0)
         {
-<<<<<<< HEAD
-            Initialize(inputSource ?? pointer.InputSourceParent, inputAction);
-=======
             BaseInitialize(pointer.InputSourceParent, inputAction);
->>>>>>> 6f3d03bf
             Pointer = pointer;
             Count = count;
         }
