--- conflicted
+++ resolved
@@ -4,16 +4,11 @@
 using Microsoft.MixedReality.Toolkit.Internal.Definitions.Devices;
 using Microsoft.MixedReality.Toolkit.Internal.Definitions.InputSystem;
 using Microsoft.MixedReality.Toolkit.Internal.Definitions.Utilities;
-<<<<<<< HEAD
-using Microsoft.MixedReality.Toolkit.Internal.Interfaces.Devices;
-=======
-using Microsoft.MixedReality.Toolkit.Internal.Extensions;
-using Microsoft.MixedReality.Toolkit.Internal.Interfaces;
->>>>>>> 78f3fb59
 using Microsoft.MixedReality.Toolkit.Internal.Interfaces.InputSystem;
 using Microsoft.MixedReality.Toolkit.Internal.Managers;
 using Microsoft.MixedReality.Toolkit.Internal.Utilities;
 using System;
+using System.Collections.Generic;
 using UnityEngine;
 using UnityEngine.XR.WSA.Input;
 
@@ -24,7 +19,6 @@
     /// </summary>
     public class WindowsMixedRealityController : BaseController
     {
-<<<<<<< HEAD
         /// <summary>
         /// Constructor.
         /// </summary>
@@ -32,33 +26,9 @@
         /// <param name="controllerHandedness"></param>
         /// <param name="inputSource"></param>
         /// <param name="interactions"></param>
-        public WindowsMixedRealityController(ControllerState controllerState, Handedness controllerHandedness, IMixedRealityInputSource inputSource = null, IMixedRealityInteractionMapping[] interactions = null)
+        public WindowsMixedRealityController(ControllerState controllerState, Handedness controllerHandedness, IMixedRealityInputSource inputSource = null, MixedRealityInteractionMapping[] interactions = null)
                 : base(controllerState, controllerHandedness, inputSource, interactions)
         {
-=======
-        #region Private properties
-
-        private bool controllerTracked;
-        private Vector3 controllerPosition;
-        private Vector3 pointerPosition;
-        private Vector3 gripPosition;
-        private Quaternion controllerRotation;
-        private Quaternion pointerRotation;
-        private Quaternion gripRotation;
-
-        #endregion Private properties
-
-        public WindowsMixedRealityController(ControllerState controllerState, Handedness controllerHandedness, IMixedRealityInputSource inputSource, MixedRealityInteractionMapping[] interactions = null) : this()
-        {
-            ControllerState = controllerState;
-            ControllerHandedness = controllerHandedness;
-            InputSource = inputSource;
-            Interactions = interactions ?? new MixedRealityInteractionMapping[0];
-
-            controllerTracked = false;
-            controllerPosition = pointerPosition = gripPosition = Vector3.zero;
-            controllerRotation = pointerRotation = gripRotation = Quaternion.identity;
->>>>>>> 78f3fb59
         }
 
         /// <summary>
@@ -70,14 +40,9 @@
         private Quaternion currentPointerRotation;
         private SixDof currentPointerData = new SixDof(Vector3.zero, Quaternion.identity);
 
-<<<<<<< HEAD
         private Vector3 currentGripPosition;
         private Quaternion currentGripRotation;
         private SixDof currentGripData = new SixDof(Vector3.zero, Quaternion.identity);
-=======
-        /// <inheritdoc/>
-        public MixedRealityInteractionMapping[] Interactions { get; private set; }
->>>>>>> 78f3fb59
 
         /// <inheritdoc/>
         public override void SetupConfiguration()
@@ -112,9 +77,9 @@
         /// Load the Interaction mappings for this controller from the configured Controller Mapping profile
         /// </summary>
         /// <param name="mappings">Configured mappings from a controller mapping profile</param>
-        private void SetupFromMapping(IMixedRealityInteractionMapping[] mappings)
-        {
-            var interactions = new List<IMixedRealityInteractionMapping>();
+        private void SetupFromMapping(MixedRealityInteractionMapping[] mappings)
+        {
+            var interactions = new List<MixedRealityInteractionMapping>();
             for (int i = 0; i < mappings.Length; i++)
             {
                 switch (mappings[i].AxisType)
@@ -154,7 +119,7 @@
         /// </summary>
         private void SetupControllerDefaults()
         {
-            Interactions = new IMixedRealityInteractionMapping[9];
+            Interactions = new MixedRealityInteractionMapping[9];
             Interactions[0] = new MixedRealityInteractionMapping(0, AxisType.Digital, DeviceInputType.Select, new InputAction(1, "Select"));
             Interactions[1] = new MixedRealityInteractionMapping(1, AxisType.SingleAxis, DeviceInputType.Trigger, new InputAction(2, "Trigger Press"));
             Interactions[2] = new MixedRealityInteractionMapping(2, AxisType.Digital, DeviceInputType.GripPress, new InputAction(2, "Grip Press"));
@@ -235,7 +200,7 @@
         /// </summary>
         /// <param name="interactionSourceState">The InteractionSourceState retrieved from the platform</param>
         /// <param name="interactionMapping"></param>
-        private void UpdatePointerData(InteractionSourceState interactionSourceState, IMixedRealityInteractionMapping interactionMapping)
+        private void UpdatePointerData(InteractionSourceState interactionSourceState, MixedRealityInteractionMapping interactionMapping)
         {
             interactionSourceState.sourcePose.TryGetPosition(out currentPointerPosition, InteractionSourceNode.Pointer);
             interactionSourceState.sourcePose.TryGetRotation(out currentPointerRotation, InteractionSourceNode.Pointer);
@@ -258,7 +223,7 @@
         /// </summary>
         /// <param name="interactionSourceState">The InteractionSourceState retrieved from the platform</param>
         /// <param name="interactionMapping"></param>
-        private void UpdateGripData(InteractionSourceState interactionSourceState, IMixedRealityInteractionMapping interactionMapping)
+        private void UpdateGripData(InteractionSourceState interactionSourceState, MixedRealityInteractionMapping interactionMapping)
         {
             switch (interactionMapping.InputType)
             {
@@ -306,7 +271,7 @@
         /// </summary>
         /// <param name="interactionSourceState">The InteractionSourceState retrieved from the platform</param>
         /// <param name="interactionMapping"></param>
-        private void UpdateTouchPadData(InteractionSourceState interactionSourceState, IMixedRealityInteractionMapping interactionMapping)
+        private void UpdateTouchPadData(InteractionSourceState interactionSourceState, MixedRealityInteractionMapping interactionMapping)
         {
             switch (interactionMapping.InputType)
             {
@@ -361,7 +326,7 @@
         /// </summary>
         /// <param name="interactionSourceState">The InteractionSourceState retrieved from the platform</param>
         /// <param name="interactionMapping"></param>
-        private void UpdateThumbStickData(InteractionSourceState interactionSourceState, IMixedRealityInteractionMapping interactionMapping)
+        private void UpdateThumbStickData(InteractionSourceState interactionSourceState, MixedRealityInteractionMapping interactionMapping)
         {
             switch (interactionMapping.InputType)
             {
@@ -400,7 +365,7 @@
         /// </summary>
         /// <param name="interactionSourceState">The InteractionSourceState retrieved from the platform</param>
         /// <param name="interactionMapping"></param>
-        private void UpdateTriggerData(InteractionSourceState interactionSourceState, IMixedRealityInteractionMapping interactionMapping)
+        private void UpdateTriggerData(InteractionSourceState interactionSourceState, MixedRealityInteractionMapping interactionMapping)
         {
             switch (interactionMapping.InputType)
             {
@@ -440,7 +405,7 @@
         /// </summary>
         /// <param name="interactionSourceState"></param>
         /// <param name="interactionMapping"></param>
-        private void UpdateMenuData(InteractionSourceState interactionSourceState, IMixedRealityInteractionMapping interactionMapping)
+        private void UpdateMenuData(InteractionSourceState interactionSourceState, MixedRealityInteractionMapping interactionMapping)
         {
             //Update the interaction data source
             interactionMapping.SetBoolValue(interactionSourceState.menuPressed);
