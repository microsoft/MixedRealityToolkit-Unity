﻿// Copyright (c) Microsoft Corporation. All rights reserved.
// Licensed under the MIT License. See LICENSE in the project root for license information.

using Microsoft.MixedReality.Toolkit.Internal.Attributes;
using Microsoft.MixedReality.Toolkit.Internal.Definitions.Devices;
using Microsoft.MixedReality.Toolkit.Internal.Definitions.InputSystem;
using Microsoft.MixedReality.Toolkit.Internal.Definitions.Utilities;
using Microsoft.MixedReality.Toolkit.Internal.Interfaces;
using Microsoft.MixedReality.Toolkit.Internal.Interfaces.InputSystem;
using System;
using System.Collections.Generic;
using Microsoft.MixedReality.Toolkit.Internal.Definitions.Devices;
using UnityEngine;

namespace Microsoft.MixedReality.Toolkit.Internal.Definitions
{
    /// <summary>
    /// Configuration profile settings for the Mixed Reality Toolkit.
    /// </summary>
    [CreateAssetMenu(menuName = "Mixed Reality Toolkit/Mixed Reality Configuration Profile", fileName = "MixedRealityConfigurationProfile", order = 0)]
    public class MixedRealityConfigurationProfile : ScriptableObject, ISerializationCallbackReceiver
    {
        #region Manager Registry properties

        /// <summary>
        /// Serialized list of managers for the Mixed Reality manager
        /// </summary>
        [SerializeField]
        private IMixedRealityManager[] initialManagers = null;

        /// <summary>
        /// Serialized list of the Interface types for the Mixed Reality manager
        /// </summary>
        [SerializeField]
        private Type[] initialManagerTypes = null;

        /// <summary>
        /// Dictionary list of active managers used by the Mixed Reality Manager at runtime
        /// </summary>
        public Dictionary<Type, IMixedRealityManager> ActiveManagers { get; } = new Dictionary<Type, IMixedRealityManager>();

        #endregion Manager Registry properties

        #region Mixed Reality Manager configurable properties

        [SerializeField]
        [Tooltip("Enable the Input System on Startup")]
        private bool enableInputSystem = false;

        /// <summary>
        /// Enable and configure the Input System component for the Mixed Reality Toolkit
        /// </summary>
        public bool EnableInputSystem
        {
            get { return enableInputSystem; }
            private set { enableInputSystem = value; }
        }

        [SerializeField]
        [Tooltip("Input System Class to instantiate at runtime.")]
        [Implements(typeof(IMixedRealityInputSystem), TypeGrouping.ByNamespaceFlat)]
        private SystemType inputSystemType;

        /// <summary>
        /// Input System Script File to instantiate at runtime.
        /// </summary>
        public SystemType InputSystemType
        {
            get { return inputSystemType; }
            private set { inputSystemType = value; }
        }

        [SerializeField]
        [Tooltip("Input System Action Mapping profile for wiring up Controller input to Actions.")]
        private MixedRealityInputActionsProfile inputActionsProfile;

        /// <summary>
        /// Input System Action Mapping profile for wiring up Controller input to Actions.
        /// </summary>
        public MixedRealityInputActionsProfile InputActionsProfile
        {
            get { return inputActionsProfile; }
            private set { inputActionsProfile = value; }
        }

        [SerializeField]
        [Tooltip("Enable Speech Commands on startup.")]
        private bool enableSpeechCommands = false;

        /// <summary>
        /// Enable and configure the speech commands for your application.
        /// </summary>
        public bool EnableSpeechCommands
        {
            get { return enableSpeechCommands; }
            private set { enableSpeechCommands = value; }
        }

        [SerializeField]
        [Tooltip("Speech Command profile for wiring up Voice Input to Actions.")]
        private MixedRealitySpeechCommandsProfile speechCommandsProfile;

        /// <summary>
        /// Speech commands profile for configured speech commands, for use by the speech recognition system
        /// </summary>
        public MixedRealitySpeechCommandsProfile SpeechCommandsProfile
        {
            get { return speechCommandsProfile; }
            private set { speechCommandsProfile = value; }
        }

        [SerializeField]
        [Tooltip("Enable and configure the devices for your application.")]
<<<<<<< HEAD
        private bool enableDeviceProfile = false;
=======
        private bool enableControllerProfiles = false;
>>>>>>> 7ce37401

        /// <summary>
        /// Enable and configure the devices for your application.
        /// </summary>
<<<<<<< HEAD
        public bool EnableDeviceProfile
        {
            get { return enableDeviceProfile; }
            private set { enableDeviceProfile = value; }
=======
        public bool EnableControllerProfiles
        {
            get { return enableControllerProfiles; }
            private set { enableControllerProfiles = value; }
>>>>>>> 7ce37401
        }

        [SerializeField]
        [Tooltip("Device profile for wiring up physical inputs to Actions.")]
<<<<<<< HEAD
        private MixedRealityDevicesConfigurationProfile devicesProfile;
        public MixedRealityDevicesConfigurationProfile DevicesProfile
        {
            get { return devicesProfile; }
            private set { devicesProfile = value; }
        }

        [SerializeField]
        [Tooltip("Enable and configure the controller rendering of the Motion Controllers on Startup.")]
        private bool renderMotionControllers = false;
=======
        private MixedRealityControllerMappingProfile controllersProfile;
>>>>>>> 7ce37401

        /// <summary>
        /// Active profile for controller mapping configuration
        /// </summary>
        public MixedRealityControllerMappingProfile ControllersProfile
        {
            get { return controllersProfile; }
            private set { controllersProfile = value; }
        }

        [SerializeField]
        [Tooltip("Enable the Boundary on Startup")]
        private bool enableBoundarySystem = false;

        /// <summary>
        /// Enable and configure the Boundary component on the Mixed Reality Camera
        /// </summary>
        public bool EnableBoundarySystem
        {
            get { return enableBoundarySystem; }
            private set { enableBoundarySystem = value; }
        }

        #endregion Mixed Reality Manager configurable properties

        #region ISerializationCallbackReceiver Implementation

        /// <summary>
        /// Unity function to prepare data for serialization.
        /// </summary>
        void ISerializationCallbackReceiver.OnBeforeSerialize()
        {
            var count = ActiveManagers.Count;
            initialManagers = new IMixedRealityManager[count];
            initialManagerTypes = new Type[count];

            foreach (var manager in ActiveManagers)
            {
                --count;
                initialManagers[count] = manager.Value;
                initialManagerTypes[count] = manager.Key;
            }
        }

        /// <summary>
        /// Unity function to resolve data from serialization when a project is loaded
        /// </summary>
        void ISerializationCallbackReceiver.OnAfterDeserialize()
        {
            // From the serialized fields for the MixedRealityConfigurationProfile, populate the Active managers list
            // *Note This will only take effect once the Mixed Reality Toolkit has a custom editor for the MixedRealityConfigurationProfile

            ActiveManagers.Clear();
            for (int i = 0; i < initialManagers?.Length; i++)
            {
                Managers.MixedRealityManager.Instance.AddManager(initialManagerTypes[i], initialManagers[i]);
            }
        }

        #endregion  ISerializationCallbackReceiver Implementation
    }
}<|MERGE_RESOLUTION|>--- conflicted
+++ resolved
@@ -9,7 +9,6 @@
 using Microsoft.MixedReality.Toolkit.Internal.Interfaces.InputSystem;
 using System;
 using System.Collections.Generic;
-using Microsoft.MixedReality.Toolkit.Internal.Definitions.Devices;
 using UnityEngine;
 
 namespace Microsoft.MixedReality.Toolkit.Internal.Definitions
@@ -111,44 +110,20 @@
 
         [SerializeField]
         [Tooltip("Enable and configure the devices for your application.")]
-<<<<<<< HEAD
-        private bool enableDeviceProfile = false;
-=======
         private bool enableControllerProfiles = false;
->>>>>>> 7ce37401
 
         /// <summary>
         /// Enable and configure the devices for your application.
         /// </summary>
-<<<<<<< HEAD
-        public bool EnableDeviceProfile
-        {
-            get { return enableDeviceProfile; }
-            private set { enableDeviceProfile = value; }
-=======
         public bool EnableControllerProfiles
         {
             get { return enableControllerProfiles; }
             private set { enableControllerProfiles = value; }
->>>>>>> 7ce37401
         }
 
         [SerializeField]
         [Tooltip("Device profile for wiring up physical inputs to Actions.")]
-<<<<<<< HEAD
-        private MixedRealityDevicesConfigurationProfile devicesProfile;
-        public MixedRealityDevicesConfigurationProfile DevicesProfile
-        {
-            get { return devicesProfile; }
-            private set { devicesProfile = value; }
-        }
-
-        [SerializeField]
-        [Tooltip("Enable and configure the controller rendering of the Motion Controllers on Startup.")]
-        private bool renderMotionControllers = false;
-=======
         private MixedRealityControllerMappingProfile controllersProfile;
->>>>>>> 7ce37401
 
         /// <summary>
         /// Active profile for controller mapping configuration
