--- conflicted
+++ resolved
@@ -6,10 +6,7 @@
 using Microsoft.MixedReality.Toolkit.Internal.Interfaces.InputSystem;
 using System;
 using System.Collections.Generic;
-<<<<<<< HEAD
-=======
 using Microsoft.MixedReality.Toolkit.Internal.Definitions.Utilities;
->>>>>>> ea484f08
 using UnityEngine;
 
 namespace Microsoft.MixedReality.Toolkit.Internal.Definitions
@@ -85,36 +82,6 @@
         }
 
         [SerializeField]
-        [Tooltip("Default Left Controller Model")]
-        private GameObject leftControllerModel;
-
-        /// <summary>
-        /// Enable and configure the controller rendering for the Mixed Reality Toolkit
-        /// </summary>
-        public GameObject LeftControllerModel
-        {
-            get { return leftControllerModel; }
-            private set { leftControllerModel = value; }
-        }
-
-        [SerializeField]
-        [Tooltip("Default Right Controller Model")]
-        private GameObject rightControllerModel;
-
-        /// <summary>
-        /// Enable and configure the controller rendering for the Mixed Reality Toolkit
-        /// </summary>
-        public GameObject RightControllerModel
-        {
-            get { return rightControllerModel; }
-            private set { rightControllerModel = value; }
-        }
-
-        [SerializeField]
-        [Tooltip("Available Controller Mappings")]
-        private MixedRealityControllerMappingProfile[] controllerMappingsProfile;
-
-        [SerializeField]
         [Header("Boundary Settings")]
         [Tooltip("Enable the Boundary on Startup")]
         private bool enableBoundarySystem = true;
@@ -165,26 +132,5 @@
         }
 
         #endregion  ISerializationCallbackReceiver Implementation
-
-        #region Mixed Reality Controller Mapping helpers
-
-        // TODO - needs validation to ensure duplicates are not added?
-
-        public MixedRealityControllerMappingProfile GetControllerMapping(SystemType controllerType, Handedness hand)
-        {
-            if (controllerMappingsProfile != null)
-            {
-
-                for (int i = 0; i < controllerMappingsProfile.Length; i++)
-                {
-                    if (controllerMappingsProfile[i].ControllerType == controllerType && controllerMappingsProfile[i].ControllingHand == hand)
-                    {
-                        return controllerMappingsProfile[i];
-                    }
-                }
-            }
-            return default(MixedRealityControllerMappingProfile);
-        }
-        #endregion Mixed Reality Controller Mapping helpers
     }
 }