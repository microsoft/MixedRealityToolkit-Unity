--- conflicted
+++ resolved
@@ -70,17 +70,6 @@
         }
 
         [SerializeField]
-<<<<<<< HEAD
-        [Tooltip("Configured MRTK Input Actions")]
-        private MixedRealityInputActionsProfile inputActionsProfile;
-
-        public MixedRealityInputActionsProfile InputActionsProfile
-        {
-            get { return inputActionsProfile; }
-            set { inputActionsProfile = value; }
-        }
-
-=======
         [Tooltip("Input System Action Mapping profile for wiring up Controller input to Actions.")]
         private MixedRealityInputActionsProfile inputActions;
 
@@ -107,7 +96,6 @@
             get { return enableSpeechCommands; }
             private set { enableSpeechCommands = value; }
         }
->>>>>>> 7f75a483
 
         [SerializeField]
         [Tooltip("Enable the Motion Controllers on Startup")]
