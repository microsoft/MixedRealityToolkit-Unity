fileFormatVersion: 2
guid: 795582f0165a4069adb1726909b9516a
<<<<<<< HEAD
=======
timeCreated: 1527050387
>>>>>>> 10f1e7aa
MonoImporter:
  externalObjects: {}
  serializedVersion: 2
  defaultReferences: []
  executionOrder: 0
  icon: {fileID: 2800000, guid: 8a1b00ef1a7a8b94891466c1f0911027, type: 3}
  userData: 
  assetBundleName: 
  assetBundleVariant: <|MERGE_RESOLUTION|>--- conflicted
+++ resolved
@@ -1,9 +1,6 @@
-fileFormatVersion: 2
+﻿fileFormatVersion: 2
 guid: 795582f0165a4069adb1726909b9516a
-<<<<<<< HEAD
-=======
 timeCreated: 1527050387
->>>>>>> 10f1e7aa
 MonoImporter:
   externalObjects: {}
   serializedVersion: 2
