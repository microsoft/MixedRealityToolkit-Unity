--- conflicted
+++ resolved
@@ -6,11 +6,7 @@
 namespace Microsoft.MixedReality.Toolkit.Core.Definitions.InputSystem
 {
     /// <summary>
-<<<<<<< HEAD
-    /// Copy of Unity's<see cref="UnityEngine.XR.WSA.Input.GestureSettings"/>
-=======
     /// Copy of Unity's <see cref="UnityEngine.XR.WSA.Input.GestureSettings"/>
->>>>>>> a57b5dcc
     /// </summary>
     [Flags]
     public enum WindowsGestureSettings
