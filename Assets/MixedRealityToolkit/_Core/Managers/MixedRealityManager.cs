﻿// Copyright (c) Microsoft Corporation. All rights reserved.
// Licensed under the MIT License. See LICENSE in the project root for license information.

using Microsoft.MixedReality.Toolkit.Internal.Definitions;
using Microsoft.MixedReality.Toolkit.Internal.Interfaces;
using Microsoft.MixedReality.Toolkit.Internal.Interfaces.InputSystem;
using System;
using System.Collections.Generic;
using System.Linq;
using UnityEngine;

namespace Microsoft.MixedReality.Toolkit.Internal.Managers
{
    /// <summary>
    /// The Mixed Reality manager is responsible for coordinating the operation of the Mixed Reality Toolkit.
    /// It provides a service registry for all active managers that are used within a project as well as providing the active configuration profile for the project.
    /// The Profile can be swapped out at any time to meet the needs of your project.
    /// </summary>
    public class MixedRealityManager : MonoBehaviour
    {
        #region Mixed Reality Manager Profile configuration

        /// <summary>
        /// Is there a valid Active Profile on this manager?
        /// </summary>
        public static bool HasActiveProfile
        {
            get
            {
                if (!IsInitialized)
                {
                    return false;
                }

                return Instance.activeProfile != null;
            }
        }

        /// <summary>
        /// The active profile of the Mixed Reality Manager which controls which components are active and their initial configuration.
        /// *Note configuration is used on project initialization or replacement, changes to properties while it is running has no effect.
        /// </summary>
        [SerializeField]
        [Tooltip("The current active configuration for the Mixed Reality project")]
        private MixedRealityConfigurationProfile activeProfile = null;

        /// <summary>
        /// The public property of the Active Profile, ensuring events are raised on the change of the configuration
        /// </summary>
        public MixedRealityConfigurationProfile ActiveProfile
        {
            get
            {
#if UNITY_EDITOR
                if (!Application.isPlaying && activeProfile == null)
                {
                    UnityEditor.Selection.activeObject = Instance;
                    UnityEditor.EditorGUIUtility.PingObject(Instance);
                }
#endif // UNITY_EDITOR
                return activeProfile;
            }
            set
            {
                ResetConfiguration(value);
            }
        }

        /// <summary>
        /// When a configuration Profile is replaced with a new configuration, force all managers to reset and read the new values
        /// </summary>
        /// <param name="profile"></param>
        public void ResetConfiguration(MixedRealityConfigurationProfile profile)
        {
            if (activeProfile != null)
            {
                DisableAllManagers();
                DestroyAllManagers();
            }
            activeProfile = profile;
            Initialize();
        }

        #endregion Mixed Reality Manager Profile configuration

        #region Mixed Reality runtime component registry

        /// <summary>
        /// Local component registry for the Mixed Reality Manager, to allow runtime use of the Manager.
        /// </summary>
        public List<Tuple<Type, IMixedRealityManager>> MixedRealityComponents { get; } = new List<Tuple<Type, IMixedRealityManager>>();

        private int mixedRealityComponentsCount = 0;

        #endregion Mixed Reality Manager Profile configuration

        /// <summary>
        /// Function called when the instance is assigned.
        /// Once all managers are registered and properties updated, the Mixed Reality Manager will initialize all active managers.
        /// This ensures all managers can reference each other once started.
        /// </summary>
        private void Initialize()
        {
            //If the Mixed Reality Manager is not configured, stop.
            if (ActiveProfile == null)
            {
                Debug.LogError("No Mixed Reality Configuration Profile found, cannot initialize the Mixed Reality Manager");
                return;
            }

            #region ActiveSDK Discovery
            // TODO Microsoft.MixedReality.Toolkit - Active SDK Discovery
            #endregion ActiveSDK Discovery

            #region SDK Initialization
            // TODO Microsoft.MixedReality.Toolkit - SDK Initialization
            #endregion SDK Initialization

<<<<<<< HEAD
            #region Managers Initialization
=======
            #region  Managers Registration
>>>>>>> cca3e7ce

            //If the Input system has been selected for initialization in the Active profile, enable it in the project
            if (ActiveProfile.EnableInputSystem)
            {
                //Enable Input (example initializer)
                AddManager(typeof(IMixedRealityInputSystem), Activator.CreateInstance(ActiveProfile.InputSystemType) as IMixedRealityInputSystem);
            }

            //If the Boundary system has been selected for initialization in the Active profile, enable it in the project
            if (ActiveProfile.EnableBoundarySystem)
            {
                //Enable Boundary (example initializer)
                AddManager(typeof(IMixedRealityBoundarySystem), new MixedRealityBoundaryManager());
            }

            #endregion Managers Registration

            #region SDK Initialization
            // TODO Microsoft.MixedReality.Toolkit - SDK Initialization
            #endregion SDK Initialization

            #region Managers Initialization

            //TODO should this be optional?
            //Sort the managers based on Priority
            var orderedManagers = ActiveProfile.ActiveManagers.OrderBy(m => m.Value.Priority).ToArray();
            ActiveProfile.ActiveManagers.Clear();
            foreach (var manager in orderedManagers)
            {
                AddManager(manager.Key, manager.Value);
            }

            InitializeAllManagers();

            #endregion Managers Initialization
        }

        #region MonoBehaviour Implementation

        private static MixedRealityManager instance;

        /// <summary>
        /// Returns the Singleton instance of the classes type.
        /// If no instance is found, then we search for an instance in the scene.
        /// If more than one instance is found, we throw an error and no instance is returned.
        /// </summary>
        public static MixedRealityManager Instance
        {
            get
            {
                if (IsInitialized)
                {
                    return instance;
                }

                if (Application.isPlaying && !searchForInstance)
                {
                    return null;
                }

                MixedRealityManager[] objects = FindObjectsOfType<MixedRealityManager>();
                searchForInstance = false;

                switch (objects.Length)
                {
                    case 0:
                        instance = new GameObject(nameof(MixedRealityManager)).AddComponent<MixedRealityManager>();
                        break;
                    case 1:
                        instance = objects[0];
                        break;
                    default:
                        Debug.LogError($"Expected exactly 1 {nameof(MixedRealityManager)} but found {objects.Length}.");
                        return null;
                }

                instance.InitializeInternal();
                return instance;
            }
        }

        /// <summary>
        /// Flag to search for instance the first time Instance property is called.
        /// Subsequent attempts will generally switch this flag false, unless the instance was destroyed.
        /// </summary>
        // ReSharper disable once StaticMemberInGenericType
        private static bool searchForInstance = true;

        /// <summary>
        /// Expose an assertion whether the MixedRealityManager class is initialized.
        /// </summary>
        public static void AssertIsInitialized()
        {
            Debug.Assert(IsInitialized, "The MixedRealityManager has not been initialized.");
        }

        /// <summary>
        /// Returns whether the instance has been initialized or not.
        /// </summary>
        public static bool IsInitialized => instance != null;

        /// <summary>
        /// Static function to determine if the MixedRealityManager class has been initialized or not.
        /// </summary>
        /// <returns></returns>
        public static bool ConfirmInitialized()
        {
            // ReSharper disable once UnusedVariable
            // Assigning the Instance to access is used Implicitly.
            MixedRealityManager access = Instance;
            return IsInitialized;
        }

        /// <summary>
        /// Lock property for the Mixed Reality Manager to prevent reinitialization
        /// </summary>
        private readonly object initializedLock = new object();

        private void InitializeInternal()
        {
            lock (initializedLock)
            {
                if (IsInitialized) { return; }

                instance = this;

                if (Application.isPlaying)
                {
                    DontDestroyOnLoad(instance.transform.root);
                }

#if UNITY_EDITOR
                UnityEditor.EditorApplication.playModeStateChanged += playModeState =>
                {
                    if (playModeState == UnityEditor.PlayModeStateChange.ExitingEditMode && activeProfile == null)
                    {
                        UnityEditor.EditorApplication.isPlaying = false;
                        UnityEditor.Selection.activeObject = Instance;
                        UnityEditor.EditorGUIUtility.PingObject(Instance);
                    }
                };
#endif // UNITY_EDITOR

                Initialize();
            }
        }

        /// <summary>
        /// Base Awake method that sets the Singleton's unique instance.
        /// Called by Unity when initializing a MonoBehaviour.
        /// Scripts that extend Singleton should be sure to call base.Awake() unless they want
        /// lazy initialization
        /// </summary>
        private void Awake()
        {
            if (IsInitialized && instance != this)
            {
                if (Application.isEditor)
                {
                    DestroyImmediate(this);
                }
                else
                {
                    Destroy(this);
                }

                Debug.LogWarning($"Trying to instantiate a second instance of the Mixed Reality Manager. Additional Instance was destroyed");
            }
            else if (!IsInitialized)
            {
                InitializeInternal();
                searchForInstance = false;
            }
        }


        /// <summary>
        /// The MonoBehaviour OnEnable event, which is then circulated to all active managers
        /// </summary>
        private void OnEnable()
        {
            EnableAllManagers();
        }

        /// <summary>
        /// The MonoBehaviour Update event, which is then circulated to all active managers
        /// </summary>
        private void Update()
        {
            UpdateAllManagers();
        }

        /// <summary>
        /// The MonoBehaviour OnDisable event, which is then circulated to all active managers
        /// </summary>
        private void OnDisable()
        {
            DisableAllManagers();
        }

        /// <summary>
        /// The MonoBehaviour Destroy event, which is then circulated to all active managers prior to the Mixed Reality Manager being destroyed
        /// </summary>
        private void OnDestroy()
        {
            DestroyAllManagers();

            if (instance == this)
            {
                instance = null;
                searchForInstance = true;
            }
        }

        #endregion MonoBehaviour Implementation

        private void InitializeAllManagers()
        {
            if (ActiveProfile == null) { return; }

            //Initialize all managers
            foreach (var manager in ActiveProfile.ActiveManagers)
            {
                manager.Value.Initialize();
            }

            // Enable all registered runtime components
            foreach (var manager in MixedRealityComponents)
            {
                manager.Item2.Initialize();
            }
        }

        private void ResetAllManagers()
        {
            if (ActiveProfile == null) { return; }

            // Reset all active managers in the registry
            foreach (var manager in ActiveProfile.ActiveManagers)
            {
                manager.Value.Reset();
            }

            // Reset all registered runtime components
            foreach (var manager in MixedRealityComponents)
            {
                manager.Item2.Reset();
            }
        }

        private void EnableAllManagers()
        {
            //If the Mixed Reality Manager is not configured, stop.
            if (ActiveProfile == null)
            {
                return;
            }

            // Enable all active managers in the registry
            foreach (var manager in ActiveProfile.ActiveManagers)
            {
                manager.Value.Enable();
            }

            // Enable all registered runtime components
            foreach (var manager in MixedRealityComponents)
            {
                manager.Item2.Enable();
            }
        }

        private void UpdateAllManagers()
        {
            //If the Mixed Reality Manager is not configured, stop.
            if (ActiveProfile == null)
            {
                return;
            }

            // Update manager registry
            foreach (var manager in ActiveProfile.ActiveManagers)
            {
                manager.Value.Update();
            }

            //Update runtime component registry
            foreach (var manager in MixedRealityComponents)
            {
                manager.Item2.Update();
            }
        }

        private void DisableAllManagers()
        {
            //If the Mixed Reality Manager is not configured, stop.
            if (ActiveProfile == null)
            {
                return;
            }

            // Disable all active managers in the registry
            foreach (var manager in ActiveProfile.ActiveManagers)
            {
                manager.Value.Disable();
            }

            // Disable all registered runtime components
            foreach (var manager in MixedRealityComponents)
            {
                manager.Item2.Disable();
            }
        }

        private void DestroyAllManagers()
        {
            //If the Mixed Reality Manager is not configured, stop.
            if (ActiveProfile == null)
            {
                return;
            }

            // Destroy all active managers in the registry
            foreach (var manager in ActiveProfile.ActiveManagers)
            {
                manager.Value.Destroy();
            }

            // Destroy all registered runtime components
            foreach (var manager in MixedRealityComponents)
            {
                manager.Item2.Destroy();
            }
        }

        #region Manager Container Management

        /// <summary>
        /// Add a new manager to the Mixed Reality Manager active Manager registry.
        /// </summary>
        /// <param name="type">The interface type for the system to be managed.  E.G. InputSystem, BoundarySystem</param>
        /// <param name="manager">The Instance of the manager class to register</param>
        public void AddManager(Type type, IMixedRealityManager manager)
        {
            if (ActiveProfile == null)
            {
                Debug.LogError($"Unable to add a new {type.Name} Manager as the Mixed Reality manager has to Active Profile");
            }

            if (type == null) { throw new ArgumentNullException(nameof(type)); }
            if (manager == null) { throw new ArgumentNullException(nameof(manager)); }


            if (IsCoreManagerType(type))
            {
                if (GetManager(type) == null)
                {
                    ActiveProfile.ActiveManagers.Add(type, manager);
                }
            }
            else
            {
                MixedRealityComponents.Add(new Tuple<Type, IMixedRealityManager>(type, manager));
                manager.Initialize();
                mixedRealityComponentsCount = MixedRealityComponents.Count;
            }
        }

        /// <summary>
        /// Retrieve a manager from the Mixed Reality Manager active manager registry
        /// </summary>
        /// <param name="type">The interface type for the system to be retrieved.  E.G. InputSystem, BoundarySystem</param>
        /// <returns>The Mixed Reality manager of the specified type</returns>
        public IMixedRealityManager GetManager(Type type)
        {
            if (ActiveProfile == null)
            {
                Debug.LogError($"Unable to add a new {type.Name} Manager as the Mixed Reality Manager has no Active Profile");
                return null;
            }

            if (type == null) { throw new ArgumentNullException(nameof(type)); }

            IMixedRealityManager manager;

            if (IsCoreManagerType(type))
            {
                ActiveProfile.ActiveManagers.TryGetValue(type, out manager);
            }
            else
            {
                GetComponentByType(type, out manager);
            }

            return manager;
        }

        /// <summary>
        /// Retrieve a manager from the Mixed Reality Manager active manager registry
        /// </summary>
        /// <param name="type">The interface type for the system to be retrieved.  E.G. InputSystem, BoundarySystem</param>
        /// <param name="managerName">Name of the specific manager</param>
        /// <returns>The Mixed Reality manager of the specified type</returns>
        public IMixedRealityManager GetManager(Type type, string managerName)
        {
            if (ActiveProfile == null)
            {
                Debug.LogError($"Unable to add a new {type.Name} Manager as the Mixed Reality manager has to Active Profile");
                return null;
            }

            if (type == null) { throw new ArgumentNullException(nameof(type)); }
            if (string.IsNullOrEmpty(managerName)) { throw new ArgumentNullException(nameof(managerName)); }

            IMixedRealityManager manager = null;

            if (IsCoreManagerType(type))
            {
                ActiveProfile.ActiveManagers.TryGetValue(type, out manager);
            }
            else
            {
                GetComponentByTypeAndName(type, managerName, out manager);
            }
            return manager;
        }

        /// <summary>
        /// Retrieve all managers from the Mixed Reality Manager active manager registry for a given type and an optional name
        /// </summary>
        /// <param name="type">The interface type for the system to be retrieved.  E.G. InputSystem, BoundarySystem</param>
        /// <returns>An array of Managers that meet the search criteria</returns>
        public IEnumerable<IMixedRealityManager> GetManagers(Type type)
        {
            if (type == null) { throw new ArgumentNullException(nameof(type)); }

            return GetManagers(type, string.Empty);
        }

        /// <summary>
        /// Retrieve all managers from the Mixed Reality Manager active manager registry for a given type and an optional name
        /// </summary>
        /// <param name="type">The interface type for the system to be retrieved.  E.G. InputSystem, BoundarySystem</param>
        /// <param name="managerName">Name of the specific manager</param>
        /// <returns>An array of Managers that meet the search criteria</returns>
        public List<IMixedRealityManager> GetManagers(Type type, string managerName)
        {
            if (ActiveProfile == null)
            {
                Debug.LogError($"Unable to add a new {type.Name} Manager as the Mixed Reality manager has to Active Profile");
                return null;
            }

            if (type == null) { throw new ArgumentNullException(nameof(type)); }

            var managers = new List<IMixedRealityManager>();

            if (IsCoreManagerType(type))
            {
                foreach (var manager in ActiveProfile.ActiveManagers)
                {
                    if (manager.Key.Name == type.Name)
                    {
                        managers.Add(manager.Value);
                    }
                }
            }
            else
            {
                //If no name provided, return all components of the same type. Else return the type/name combination.
                if (string.IsNullOrWhiteSpace(managerName))
                {
                    for (int i = 0; i < mixedRealityComponentsCount; i++)
                    {
                        if (MixedRealityComponents[i].Item1.Name == type.Name)
                        {
                            managers.Add(MixedRealityComponents[i].Item2);
                        }
                    }
                }
                else
                {
                    for (int i = 0; i < mixedRealityComponentsCount; i++)
                    {
                        if (MixedRealityComponents[i].Item1.Name == type.Name && MixedRealityComponents[i].Item2.Name == managerName)
                        {
                            managers.Add(MixedRealityComponents[i].Item2);
                        }
                    }
                }
            }

            return managers;
        }

        /// <summary>
        /// Remove all managers from the Mixed Reality Manager active manager registry for a given type
        /// </summary>
        /// <param name="type">The interface type for the system to be removed.  E.G. InputSystem, BoundarySystem</param>
        public void RemoveManager(Type type)
        {
            if (type == null) { throw new ArgumentNullException(nameof(type)); }

            if (IsCoreManagerType(type))
            {
                ActiveProfile.ActiveManagers.Remove(type);
            }
            else
            {
                MixedRealityComponents.RemoveAll(tuple => tuple.Item1.Name == type.Name);
            }
        }

        /// <summary>
        /// Remove managers from the Mixed Reality Manager active manager registry for a given type and name
        /// Name is only supported for Mixed Reality runtime components
        /// </summary>
        /// <param name="type">The interface type for the system to be removed.  E.G. InputSystem, BoundarySystem</param>
        /// <param name="managerName">The name of the manager to be removed. (Only for runtime components) </param>
        public void RemoveManager(Type type, string managerName)
        {
            if (type == null) { throw new ArgumentNullException(nameof(type)); }
            if (string.IsNullOrEmpty(managerName)) { throw new ArgumentNullException(nameof(managerName)); }

            if (IsCoreManagerType(type))
            {
                ActiveProfile.ActiveManagers.Remove(type);
            }
            else
            {
                MixedRealityComponents.RemoveAll(t => t.Item1.Name == type.Name && t.Item2.Name == managerName);
            }
        }

        /// <summary>
        /// Disable all managers in the Mixed Reality Manager active manager registry for a given type
        /// </summary>
        /// <param name="type">The interface type for the system to be removed.  E.G. InputSystem, BoundarySystem</param>
        public void DisableManager(Type type)
        {
            if (type == null) { throw new ArgumentNullException(nameof(type)); }

            if (IsCoreManagerType(type))
            {
                GetManager(type).Disable();
            }
            else
            {
                foreach (var manager in GetManagers(type))
                {
                    manager.Disable();
                }
            }
        }

        /// <summary>
        /// Disable a specific manager from the Mixed Reality Manager active manager registry
        /// </summary>
        /// <param name="type">The interface type for the system to be removed.  E.G. InputSystem, BoundarySystem</param>
        /// <param name="managerName">Name of the specific manager</param>
        public void DisableManager(Type type, string managerName)
        {
            if (type == null) { throw new ArgumentNullException(nameof(type)); }
            if (string.IsNullOrEmpty(managerName)) { throw new ArgumentNullException(nameof(managerName)); }

            if (IsCoreManagerType(type))
            {
                GetManager(type).Disable();
            }
            else
            {
                foreach (var manager in GetManagers(type, managerName))
                {
                    manager.Disable();
                }
            }
        }

        /// <summary>
        /// Enable all managers in the Mixed Reality Manager active manager registry for a given type
        /// </summary>
        /// <param name="type">The interface type for the system to be removed.  E.G. InputSystem, BoundarySystem</param>
        public void EnableManager(Type type)
        {
            if (type == null) { throw new ArgumentNullException(nameof(type)); }

            if (IsCoreManagerType(type))
            {
                GetManager(type).Enable();
            }
            else
            {
                foreach (var manager in GetManagers(type))
                {
                    manager.Enable();
                }
            }
        }

        /// <summary>
        /// Enable a specific manager from the Mixed Reality Manager active manager registry
        /// </summary>
        /// <param name="type">The interface type for the system to be removed.  E.G. InputSystem, BoundarySystem</param>
        /// <param name="managerName">Name of the specific manager</param>
        public void EnableManager(Type type, string managerName)
        {
            if (type == null) { throw new ArgumentNullException(nameof(type)); }
            if (string.IsNullOrEmpty(managerName)) { throw new ArgumentNullException(nameof(managerName)); }

            if (IsCoreManagerType(type))
            {
                GetManager(type).Enable();
            }
            else
            {
                foreach (var manager in GetManagers(type, managerName))
                {
                    manager.Enable();
                }
            }
        }

        /// <summary>
        /// Generic function used to retrieve a manager from the Mixed Reality Manager active manager registry
        /// </summary>
        /// <typeparam name="T">The interface type for the system to be retrieved.  E.G. InputSystem, BoundarySystem.
        /// *Note type should be the Interface of the system to be retrieved and not the class itself</typeparam>
        /// <returns>The instance of the manager class that is registered with the selected Interface</returns>
        public T GetManager<T>() where T : IMixedRealityManager
        {
            var manager = GetManager(typeof(T));

            if (manager == null)
            {
                return default(T);
            }

            return (T)manager;
        }

        /// <summary>
        /// Generic function used to interrogate the Mixed Reality Manager active manager registry for the existence of a manager
        /// </summary>
        /// <typeparam name="T">The interface type for the system to be retrieved.  E.G. InputSystem, BoundarySystem.
        /// *Note type should be the Interface of the system to be retrieved and not the class itself</typeparam>
        /// <returns>True, there is a manager registered with the selected interface, False, no manager found for that interface</returns>
        public bool ManagerExists<T>() where T : class
        {
            return GetManager(typeof(T)) != null;
        }

        private bool IsCoreManagerType(Type type)
        {
            if (type == null) { throw new ArgumentNullException(nameof(type)); }

            return type == typeof(IMixedRealityInputSystem) ||
                   type == typeof(IMixedRealityBoundarySystem);
        }

        /// <summary>
        /// Retrieve the first component from the registry that meets the selected type
        /// </summary>
        /// <param name="type">Interface type of the component being requested</param>
        /// <param name="manager">return parameter of the function</param>
        private void GetComponentByType(Type type, out IMixedRealityManager manager)
        {
            if (type == null) { throw new ArgumentNullException(nameof(type)); }

            manager = null;

            for (int i = 0; i < mixedRealityComponentsCount; i++)
            {
                if (MixedRealityComponents[i].Item1.Name == type.Name)
                {
                    manager = MixedRealityComponents[i].Item2;
                    break;
                }
            }
        }

        /// <summary>
        /// Retrieve the first component from the registry that meets the selected type and name
        /// </summary>
        /// <param name="type">Interface type of the component being requested</param>
        /// <param name="managerName">Name of the specific manager</param>
        /// <param name="manager">return parameter of the function</param>
        private void GetComponentByTypeAndName(Type type, string managerName, out IMixedRealityManager manager)
        {
            if (type == null) { throw new ArgumentNullException(nameof(type)); }
            if (string.IsNullOrEmpty(managerName)) { throw new ArgumentNullException(nameof(managerName)); }

            manager = null;

            for (int i = 0; i < mixedRealityComponentsCount; i++)
            {
                if (MixedRealityComponents[i].Item1.Name == type.Name && MixedRealityComponents[i].Item2.Name == managerName)
                {
                    manager = MixedRealityComponents[i].Item2;
                    break;
                }
            }
        }

        #endregion Manager Container Management
    }
}<|MERGE_RESOLUTION|>--- conflicted
+++ resolved
@@ -116,11 +116,7 @@
             // TODO Microsoft.MixedReality.Toolkit - SDK Initialization
             #endregion SDK Initialization
 
-<<<<<<< HEAD
-            #region Managers Initialization
-=======
             #region  Managers Registration
->>>>>>> cca3e7ce
 
             //If the Input system has been selected for initialization in the Active profile, enable it in the project
             if (ActiveProfile.EnableInputSystem)
