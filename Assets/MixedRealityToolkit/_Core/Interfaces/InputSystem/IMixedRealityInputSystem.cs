--- conflicted
+++ resolved
@@ -123,17 +123,16 @@
         /// <param name="source">The lost Input Source.</param>
         void RaiseSourceLost(IMixedRealityInputSource source);
 
-<<<<<<< HEAD
         void RaiseSourcePositionChanged(IMixedRealityInputSource source, Vector3 inputData);
 
         void RaiseSourceRotationChanged(IMixedRealityInputSource source, Quaternion inputData);
 
         void RaiseSource6DoFPositionChanged(IMixedRealityInputSource source, Handedness handedness, SixDof inputData);
-=======
+
+
         #endregion Input Source Events
 
         #region Focus Events
->>>>>>> da044415
 
         /// <summary>
         /// Raise the pre-focus changed event.
@@ -175,47 +174,29 @@
         /// <summary>
         /// Raise the pointer down event.
         /// </summary>
-<<<<<<< HEAD
-        /// <param name="pointer"></param>
-        /// <param name="inputAction"></param>
-        void RaisePointerDown(IMixedRealityPointer pointer, InputAction inputAction);
-=======
         /// <param name="pointer">The pointer where the event originates.</param>
         /// <param name="inputAction"></param>
         void RaisePointerDown(IMixedRealityPointer pointer, IMixedRealityInputAction inputAction);
->>>>>>> da044415
 
         /// <summary>
         /// Raise the pointer down event.
         /// </summary>
-<<<<<<< HEAD
-        /// <param name="pointer"></param>
-        /// <param name="handedness"></param>
-=======
         /// <param name="pointer">The pointer where the event originates.</param>
         /// <param name="handedness">The handedness of the event.</param>
->>>>>>> da044415
         /// <param name="inputAction"></param>
         void RaisePointerDown(IMixedRealityPointer pointer, Handedness handedness, IMixedRealityInputAction inputAction);
 
-<<<<<<< HEAD
-=======
         #endregion Pointer Down
 
         #region Pointer Click
 
->>>>>>> da044415
         /// <summary>
         /// Raise the pointer clicked event.
         /// </summary>
         /// <param name="pointer"></param>
         /// <param name="inputAction"></param>
         /// <param name="count"></param>
-<<<<<<< HEAD
         void RaiseInputClicked(IMixedRealityPointer pointer, InputAction inputAction, int count);
-=======
-        void RaisePointerClicked(IMixedRealityPointer pointer, IMixedRealityInputAction inputAction, int count);
->>>>>>> da044415
 
         /// <summary>
         /// Raise the pointer clicked event.
@@ -224,25 +205,18 @@
         /// <param name="handedness"></param>
         /// <param name="inputAction"></param>
         /// <param name="count"></param>
-        void RaisePointerClicked(IMixedRealityPointer pointer, Handedness handedness, IMixedRealityInputAction inputAction, int count);
-
-<<<<<<< HEAD
-=======
+        void RaiseInputClicked(IMixedRealityPointer pointer, Handedness handedness, InputAction inputAction, int count);
+
         #endregion Pointer Click
 
         #region Pointer Up
 
->>>>>>> da044415
         /// <summary>
         /// Raise the pointer up event.
         /// </summary>
         /// <param name="pointer"></param>
         /// <param name="inputAction"></param>
-<<<<<<< HEAD
-        void RaisePointerUp(IMixedRealityPointer pointer, InputAction inputAction);
-=======
         void RaisePointerUp(IMixedRealityPointer pointer, IMixedRealityInputAction inputAction);
->>>>>>> da044415
 
         /// <summary>
         /// Raise the pointer up event.
@@ -252,8 +226,6 @@
         /// <param name="inputAction"></param>
         void RaisePointerUp(IMixedRealityPointer pointer, Handedness handedness, IMixedRealityInputAction inputAction);
 
-<<<<<<< HEAD
-=======
         #endregion Pointer Up
 
         #endregion Pointers
@@ -262,17 +234,12 @@
 
         #region Input Down
 
->>>>>>> da044415
         /// <summary>
         /// Raise the input down event.
         /// </summary>
         /// <param name="source"></param>
         /// <param name="inputAction"></param>
-<<<<<<< HEAD
-        void RaiseOnInputDown(IMixedRealityInputSource source, InputAction inputAction);
-=======
         void RaiseOnInputDown(IMixedRealityInputSource source, IMixedRealityInputAction inputAction);
->>>>>>> da044415
 
         /// <summary>
         /// Raise the input down event.
@@ -280,36 +247,23 @@
         /// <param name="source"></param>
         /// <param name="handedness"></param>
         /// <param name="inputAction"></param>
-<<<<<<< HEAD
-        void RaiseOnInputDown(IMixedRealityInputSource source, Handedness handedness, InputAction inputAction);
+        void RaiseOnInputDown(IMixedRealityInputSource source, Handedness handedness, IMixedRealityInputAction inputAction);
+
+        #endregion Input Down
+
+        #region Input Pressed
 
         /// <summary>
         /// Raise Input Pressed.
         /// </summary>
         /// <param name="source"></param>
         /// <param name="inputAction"></param>
-        void RaiseOnInputPressed(IMixedRealityInputSource source, InputAction inputAction);
-=======
-        void RaiseOnInputDown(IMixedRealityInputSource source, Handedness handedness, IMixedRealityInputAction inputAction);
-
-        #endregion Input Down
-
-        #region Input Pressed
->>>>>>> da044415
+        void RaiseOnInputPressed(IMixedRealityInputSource source, IMixedRealityInputAction inputAction);
 
         /// <summary>
         /// Raise Input Pressed.
         /// </summary>
         /// <param name="source"></param>
-        /// <param name="inputAction"></param>
-        void RaiseOnInputPressed(IMixedRealityInputSource source, IMixedRealityInputAction inputAction);
-
-        /// <summary>
-        /// Raise Input Pressed.
-        /// </summary>
-        /// <param name="source"></param>
-<<<<<<< HEAD
-=======
         /// <param name="inputAction"></param>
         /// <param name="pressAmount"></param>
         void RaiseOnInputPressed(IMixedRealityInputSource source, IMixedRealityInputAction inputAction, float pressAmount);
@@ -318,29 +272,21 @@
         /// Raise Input Pressed.
         /// </summary>
         /// <param name="source"></param>
->>>>>>> da044415
         /// <param name="handedness"></param>
         /// <param name="inputAction"></param>
         /// <param name="pressAmount"></param>
         void RaiseOnInputPressed(IMixedRealityInputSource source, Handedness handedness, IMixedRealityInputAction inputAction, float pressAmount);
 
-<<<<<<< HEAD
-=======
         #endregion Input Pressed
 
         #region Input Up
 
->>>>>>> da044415
         /// <summary>
         /// Raise the input up event.
         /// </summary>
         /// <param name="source"></param>
         /// <param name="inputAction"></param>
-<<<<<<< HEAD
-        void RaiseOnInputUp(IMixedRealityInputSource source, InputAction inputAction);
-=======
         void RaiseOnInputUp(IMixedRealityInputSource source, IMixedRealityInputAction inputAction);
->>>>>>> da044415
 
         /// <summary>
         /// Raise the input up event.
@@ -418,11 +364,7 @@
         /// <param name="source"></param>
         /// <param name="inputAction"></param>
         /// <param name="inputData"></param>
-<<<<<<< HEAD
-        void Raise6DofInputChanged(IMixedRealityInputSource source, InputAction inputAction, SixDof inputData);
-=======
         void Raise6DofInputChanged(IMixedRealityInputSource source, IMixedRealityInputAction inputAction, Tuple<Vector3, Quaternion> inputData);
->>>>>>> da044415
 
         /// <summary>
         /// Raise the 6 degrees of freedom input event.
@@ -431,9 +373,6 @@
         /// <param name="handedness"></param>
         /// <param name="inputAction"></param>
         /// <param name="inputData"></param>
-<<<<<<< HEAD
-        void Raise6DofInputChanged(IMixedRealityInputSource source, Handedness handedness, InputAction inputAction, SixDof inputData);
-=======
         void Raise6DofInputChanged(IMixedRealityInputSource source, Handedness handedness, IMixedRealityInputAction inputAction, Tuple<Vector3, Quaternion> inputData);
 
         #endregion Input 6DoF Changed
@@ -441,7 +380,6 @@
         #endregion Generic Input Events
 
         #region Hold Events
->>>>>>> da044415
 
         /// <summary>
         /// Raise the hold started input event.
