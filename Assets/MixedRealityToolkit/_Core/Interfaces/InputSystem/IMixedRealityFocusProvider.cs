--- conflicted
+++ resolved
@@ -11,11 +11,7 @@
     /// <summary>
     /// Implements the Focus Provider for handling focus of pointers.
     /// </summary>
-<<<<<<< HEAD
-    public interface IMixedRealityFocusProvider : IMixedRealitySourceStateHandler, IMixedRealityService
-=======
     public interface IMixedRealityFocusProvider : IMixedRealitySourceStateHandler, IMixedRealityDataProvider
->>>>>>> 0d598ab0
     {
         /// <summary>
         /// Maximum distance at which all pointers can collide with a <see cref="GameObject"/>, unless it has an override extent.
