﻿// Copyright (c) Microsoft Corporation. All rights reserved.
// Licensed under the MIT License. See LICENSE in the project root for license information.

using Microsoft.MixedReality.Toolkit.Core.Definitions.SpatialAwarenessSystem;
using Microsoft.MixedReality.Toolkit.Core.Interfaces.DataProviders.SpatialObservers;
using Microsoft.MixedReality.Toolkit.Core.Interfaces.Events;
using Microsoft.MixedReality.Toolkit.Core.Interfaces.SpatialAwarenessSystem.Handlers;
using System.Collections.Generic;
using UnityEngine;

namespace Microsoft.MixedReality.Toolkit.Core.Interfaces.SpatialAwarenessSystem
{
    /// <summary>
    /// The interface definition for Spatial Awareness features in the Mixed Reality Toolkit.
    /// </summary>
    public interface IMixedRealitySpatialAwarenessSystem : IMixedRealityEventSystem
    {
        /// <summary>
        /// Indicates the current running state of the spatial awareness observer.
        /// </summary>
        bool IsObserverRunning(IMixedRealitySpatialAwarenessObserver observer);

        /// <summary>
        /// Generates a new unique observer id.<para/>
        /// <remarks>All <see cref="IMixedRealitySpatialAwarenessObserver"/>s are required to call this method in their initialization.</remarks>
        /// </summary>
        /// <returns>a new unique Id for the observer.</returns>
        uint GenerateNewObserverId();

        /// <summary>
        /// Starts / restarts the spatial observer.
        /// </summary>
        /// <remarks>This will cause spatial awareness events to resume.</remarks>
        void ResumeObserver(IMixedRealitySpatialAwarenessObserver observer);

        /// <summary>
        /// Stops / pauses the spatial observer.
        /// </summary>
        /// <remarks>This will cause spatial awareness events to be suspended until ResumeObserver is called.</remarks>
        void SuspendObserver(IMixedRealitySpatialAwarenessObserver observer);

        /// <summary>
        /// List of the spatial observers as detected by the spatial awareness system.
        /// </summary>
        HashSet<IMixedRealitySpatialAwarenessObserver> DetectedSpatialObservers { get; }

        /// <summary>
        /// Raise the event that a <see cref="IMixedRealitySpatialAwarenessObserver"/> has been detected.
        /// </summary>
        void RaiseSpatialAwarenessObserverDetected(IMixedRealitySpatialAwarenessObserver observer);

        /// <summary>
        /// Raise the event that a <see cref="IMixedRealitySpatialAwarenessObserver"/> has been lost.
        /// </summary>
        void RaiseSpatialAwarenessObserverLost(IMixedRealitySpatialAwarenessObserver observer);

        #region Mesh Handling

        /// <summary>
        /// Indicates if the spatial mesh subsystem is in use by the application.
        /// </summary>
        /// <remarks>
        /// Setting this to false will suspend all mesh events and cause the subsystem to return an empty collection
        /// when the GetMeshes method is called.
        /// </remarks>
        bool UseMeshSystem { get; set; }

        /// <summary>
        /// Get or sets the desired Unity Physics Layer on which to set the spatial mesh.
        /// </summary>
        int MeshPhysicsLayer { get; set; }

        /// <summary>
        /// Gets or sets the level of detail, as a MixedRealitySpatialAwarenessMeshLevelOfDetail value, for the returned spatial mesh.
        /// Setting this value to Custom, implies that the developer is specifying a custom value for MeshTrianglesPerCubicMeter. 
        /// </summary>
        /// <remarks>Specifying any other value will cause <see cref="MeshTrianglesPerCubicMeter"/> to be overwritten.</remarks>
        SpatialAwarenessMeshLevelOfDetail MeshLevelOfDetail { get; set; }

        /// <summary>
        /// Gets or sets the level of detail, in triangles per cubic meter, for the returned spatial mesh.
        /// </summary>
        /// <remarks>
        /// When specifying Coarse or Fine for the <see cref="MeshLevelOfDetail"/>, this value will be automatically overwritten with system default values.
        /// </remarks>
        int MeshTrianglesPerCubicMeter { get; set; }

        /// <summary>
        /// Gets or sets a value indicating if the spatial awareness system to generate normal for the returned meshes
        /// as some platforms may not support returning normal along with the spatial mesh. 
        /// </summary>
        bool MeshRecalculateNormals { get; set; }

        /// <summary>
        /// Gets or sets a value indicating how the mesh subsystem is to display surface meshes within the application.
        /// </summary>
        /// <remarks>
        /// Applications that wish to process the <see cref="Mesh"/>es should set this value to None.
        /// </remarks>
        SpatialMeshDisplayOptions MeshDisplayOption { get; set; }

        /// <summary>
        /// Gets or sets the <see cref="Material"/> to be used when displaying <see cref="SpatialMeshObject"/>s.
        /// </summary>
        Material MeshVisibleMaterial { get; set; }

        /// <summary>
        /// Gets or sets the <see cref="Material"/> to be used when <see cref="SpatialMeshObject"/>s should occlude other objects.
        /// </summary>
        Material MeshOcclusionMaterial { get; set; }

<<<<<<< HEAD
        /// <summary>
        /// Gets the collection of <see cref="SpatialMeshObject"/>s being managed by the spatial awareness mesh subsystem.
        /// </summary>
        IReadOnlyDictionary<int, SpatialMeshObject> Meshes { get; }

=======
>>>>>>> 387d66a9
        #region Mesh Events

        /// <summary>
        /// The spatial awareness system will call the <see cref="IMixedRealitySpatialAwarenessMeshHandler{T}.OnMeshAdded"/> method to indicate a mesh has been added.
        /// </summary>
        /// <param name="observer"></param>
        /// <param name="meshObject">The mesh <see cref="SpatialMeshObject"/>.</param>
        /// <remarks>
        /// This method is to be called by implementations of the <see cref="IMixedRealitySpatialAwarenessObserver"/> interface, and not by application code.
        /// </remarks>
        void RaiseMeshAdded(IMixedRealitySpatialAwarenessObserver observer, SpatialMeshObject meshObject);

        /// <summary>
        /// The spatial awareness system will call the <see cref="IMixedRealitySpatialAwarenessMeshHandler{T}.OnMeshUpdated"/> method to indicate an existing mesh has been updated.
        /// </summary>
        /// <param name="observer"></param>
        /// <param name="meshObject">The mesh <see cref="SpatialMeshObject"/>.</param>
        /// <remarks>
        /// This method is to be called by implementations of the <see cref="IMixedRealitySpatialAwarenessObserver"/> interface, and not by application code.
        /// </remarks>
        void RaiseMeshUpdated(IMixedRealitySpatialAwarenessObserver observer, SpatialMeshObject meshObject);

        /// <summary>
        /// The spatial awareness system will call the <see cref="IMixedRealitySpatialAwarenessMeshHandler{T}.OnMeshUpdated"/> method to indicate an existing mesh has been removed.
        /// </summary>
        /// <param name="observer"></param>
        /// <param name="meshObject">The mesh <see cref="SpatialMeshObject"/>.</param>
        /// <remarks>
        /// This method is to be called by implementations of the <see cref="IMixedRealitySpatialAwarenessObserver"/> interface, and not by application code.
        /// </remarks>
        void RaiseMeshRemoved(IMixedRealitySpatialAwarenessObserver observer, SpatialMeshObject meshObject);

        #endregion Mesh Events

        #endregion Mesh Handling

        #region Surface Finding Handling

        /// <summary>
        /// Indicates if the surface finding subsystem is in use by the application.
        /// </summary>
        /// <remarks>
        /// Setting this to false will suspend all surface finding events and cause the subsystem to return an empty collection
        /// when the GetSurfaces method is called.
        /// </remarks>
        bool UseSurfaceFindingSystem { get; set; }

        /// <summary>
        /// Gets or Sets the layer mask for the surface finding physics layer.
        /// </summary>
        int SurfaceFindingPhysicsLayer { get; set; }

        /// <summary>
        /// Gets or sets the minimum surface area, in square meters, that must be satisfied before a surface is identified.
        /// </summary>
        float SurfaceFindingMinimumArea { get; set; }

        /// <summary>
        /// Gets or sets a value indicating if the surface finding subsystem is to automatically display
        /// floor surfaces within the application. When enabled, the surfaces will be added to the scene
        /// and rendered using the configured <see cref="FloorSurfaceMaterial"/>.
        /// </summary>
        bool DisplayFloorSurfaces { get; set; }

        /// <summary>
        /// Gets or sets the <see cref="Material"/> to be used when rendering floor surfaces.
        /// </summary>
        Material FloorSurfaceMaterial { get; set; }

        /// <summary>
        /// Gets or sets a value indicating if the surface finding subsystem is to automatically display
        /// ceiling surfaces within the application. When enabled, the surfaces will be added to the scene
        /// and rendered using the configured <see cref="CeilingSurfaceMaterial"/>.
        /// </summary>
        bool DisplayCeilingSurfaces { get; set; }

        /// <summary>
        /// Gets or sets the <see cref="Material"/> to be used when rendering ceiling surfaces.
        /// </summary>
        Material CeilingSurfaceMaterial { get; set; }

        /// <summary>
        /// Gets or sets a value indicating if the surface finding subsystem is to automatically display
        /// wall surfaces within the application. When enabled, the surfaces will be added to the scene
        /// and rendered using the configured <see cref="WallSurfaceMaterial"/>.
        /// </summary>
        bool DisplayWallSurfaces { get; set; }

        /// <summary>
        /// Gets or sets the <see cref="Material"/> to be used when rendering wall surfaces.
        /// </summary>
        Material WallSurfaceMaterial { get; set; }

        /// <summary>
        /// Gets or sets a value indicating if the surface finding subsystem is to automatically display
        /// horizontal platform surfaces within the application. When enabled, the surfaces will be added to the scene
        /// and rendered using the configured <see cref="PlatformSurfaceMaterial"/>.
        /// </summary>
        bool DisplayPlatformSurfaces { get; set; }

        /// <summary>
        /// Gets or sets the <see cref="Material"/> to be used when rendering horizontal platform surfaces.
        /// </summary>
        Material PlatformSurfaceMaterial { get; set; }

        /// <summary>
        /// Gets the collection of <see cref="GameObject"/>s being managed by the spatial awareness surface finding subsystem.
        /// </summary>
        IReadOnlyDictionary<int, GameObject> PlanarSurfaces { get; }

        #region Surface Finding Events

        /// <summary>
        /// The spatial awareness system will call the <see cref="IMixedRealitySpatialAwarenessSurfaceFindingHandler{T}.OnSurfaceAdded"/> method to indicate a planar surface has been added.
        /// </summary>
        /// <param name="observer"></param>
        /// <param name="surfaceId">Value identifying the surface.</param>
        /// <param name="surfaceObject">The surface <see cref="GameObject"/>.</param>
        /// <remarks>
        /// This method is to be called by implementations of the <see cref="IMixedRealitySpatialAwarenessObserver"/> interface, and not by application code.
        /// </remarks>
        void RaiseSurfaceAdded(IMixedRealitySpatialAwarenessObserver observer, int surfaceId, GameObject surfaceObject);

        /// <summary>
        /// The spatial awareness system will call the <see cref="IMixedRealitySpatialAwarenessSurfaceFindingHandler{T}.OnSurfaceUpdated"/> method to indicate an existing planar surface has been updated.
        /// </summary>
        /// <param name="observer"></param>
        /// <param name="surfaceId">Value identifying the surface.</param>
        /// <param name="surfaceObject">The surface <see cref="GameObject"/>.</param>
        /// <remarks>
        /// This method is to be called by implementations of the <see cref="IMixedRealitySpatialAwarenessObserver"/> interface, and not by application code.
        /// </remarks>
        void RaiseSurfaceUpdated(IMixedRealitySpatialAwarenessObserver observer, int surfaceId, GameObject surfaceObject);

        /// <summary>
        /// The spatial awareness system will call the <see cref="IMixedRealitySpatialAwarenessSurfaceFindingHandler{T}.OnSurfaceUpdated"/> method to indicate an existing planar surface has been removed.
        /// </summary>
        /// <param name="observer"></param>
        /// <param name="surfaceId">Value identifying the surface.</param>
        /// <remarks>
        /// This method is to be called by implementations of the <see cref="IMixedRealitySpatialAwarenessObserver"/> interface, and not by application code.
        /// </remarks>
        void RaiseSurfaceRemoved(IMixedRealitySpatialAwarenessObserver observer, int surfaceId);

        #endregion Surface Finding Events

        #endregion Surface Finding Handling
    }
}<|MERGE_RESOLUTION|>--- conflicted
+++ resolved
@@ -109,14 +109,6 @@
         /// </summary>
         Material MeshOcclusionMaterial { get; set; }
 
-<<<<<<< HEAD
-        /// <summary>
-        /// Gets the collection of <see cref="SpatialMeshObject"/>s being managed by the spatial awareness mesh subsystem.
-        /// </summary>
-        IReadOnlyDictionary<int, SpatialMeshObject> Meshes { get; }
-
-=======
->>>>>>> 387d66a9
         #region Mesh Events
 
         /// <summary>
