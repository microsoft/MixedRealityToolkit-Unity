--- conflicted
+++ resolved
@@ -572,11 +572,7 @@
 
             if (!typeof(IMixedRealityService).IsAssignableFrom(concreteType))
             {
-<<<<<<< HEAD
-                Debug.LogError($"Unable to register the {concreteType.GetType()} service. It does not implement the IMixedRealityService interface.");
-=======
-                Debug.LogError($"Unable to register the {concreteType} service. It does not implement the IMixedRealityToolkitService interface.");
->>>>>>> 115979b3
+                Debug.LogError($"Unable to register the {concreteType} service. It does not implement the IMixedRealityService interface.");
                 return false;
             }
 
