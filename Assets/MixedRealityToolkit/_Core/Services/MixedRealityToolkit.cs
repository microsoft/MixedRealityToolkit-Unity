--- conflicted
+++ resolved
@@ -6,11 +6,7 @@
 using Microsoft.MixedReality.Toolkit.Core.Extensions;
 using Microsoft.MixedReality.Toolkit.Core.Interfaces;
 using Microsoft.MixedReality.Toolkit.Core.Interfaces.BoundarySystem;
-<<<<<<< HEAD
 using Microsoft.MixedReality.Toolkit.Core.Interfaces.DataProviders.SpatialObservers;
-=======
-//using Microsoft.MixedReality.Toolkit.Core.Interfaces.DataProviders.SpatialObservers;
->>>>>>> 1c691567
 using Microsoft.MixedReality.Toolkit.Core.Interfaces.Diagnostics;
 using Microsoft.MixedReality.Toolkit.Core.Interfaces.InputSystem;
 using Microsoft.MixedReality.Toolkit.Core.Interfaces.SpatialAwarenessSystem;
@@ -127,11 +123,7 @@
         /// Local component registry for the Mixed Reality Toolkit, to allow runtime use of the <see cref="IMixedRealityService"/>.
         /// </summary>
         [Obsolete("Use RegisteredMixedRealityServices instead.")]
-<<<<<<< HEAD
-        public List<Tuple<Type, IMixedRealityService>> MixedRealityComponents => (List<Tuple<Type, IMixedRealityService>>)RegisteredMixedRealityServices;
-=======
         public List<Tuple<Type, IMixedRealityExtensionService>> MixedRealityComponents => null;
->>>>>>> 1c691567
 
         private int mixedRealityComponentsCount = 0;
 
@@ -210,7 +202,6 @@
             {
                 if (RegisterService<IMixedRealitySpatialAwarenessSystem>(ActiveProfile.SpatialAwarenessSystemSystemType) && SpatialAwarenessSystem != null)
                 {
-<<<<<<< HEAD
                     if (ActiveProfile.SpatialAwarenessProfile.SpatialObserverDataProviders != null &&
                         ActiveProfile.SpatialAwarenessProfile.SpatialObserverDataProviders.RegisteredSpatialObserverDataProviders != null)
                     {
@@ -220,17 +211,6 @@
                             RegisterService<IMixedRealitySpatialAwarenessObserver>(spatialObserver.SpatialObserverType, spatialObserver.RuntimePlatform, spatialObserver.SpatialObserverName, spatialObserver.Priority);
                         }
                     }
-=======
-                    //if (ActiveProfile.SpatialAwarenessProfile.SpatialObserverDataProviders != null &&
-                    //    ActiveProfile.SpatialAwarenessProfile.SpatialObserverDataProviders.RegisteredSpatialObserverDataProviders != null)
-                    //{
-                    //    for (int i = 0; i < ActiveProfile.SpatialAwarenessProfile.SpatialObserverDataProviders.RegisteredSpatialObserverDataProviders.Length; i++)
-                    //    {
-                    //        var spatialObserver = ActiveProfile.SpatialAwarenessProfile.SpatialObserverDataProviders.RegisteredSpatialObserverDataProviders[i];
-                    //        RegisterService<IMixedRealitySpatialAwarenessObserver>(spatialObserver.SpatialObserverType, spatialObserver.RuntimePlatform, spatialObserver.SpatialObserverName, spatialObserver.Priority);
-                    //    }
-                    //}
->>>>>>> 1c691567
                 }
                 else
                 {
