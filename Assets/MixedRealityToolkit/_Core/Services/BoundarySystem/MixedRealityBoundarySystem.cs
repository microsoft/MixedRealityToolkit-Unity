﻿// Copyright (c) Microsoft Corporation. All rights reserved.
// Licensed under the MIT License. See LICENSE in the project root for license information.

using Microsoft.MixedReality.Toolkit.Core.Definitions.BoundarySystem;
using Microsoft.MixedReality.Toolkit.Core.Definitions.Utilities;
using Microsoft.MixedReality.Toolkit.Core.EventDatum.Boundary;
using Microsoft.MixedReality.Toolkit.Core.Interfaces.BoundarySystem;
using Microsoft.MixedReality.Toolkit.Core.Utilities;
using System.Collections;
using System.Collections.Generic;
using UnityEngine;
using UnityEngine.EventSystems;
using UnityEngine.Experimental.XR;
using UnityEngine.XR;

namespace Microsoft.MixedReality.Toolkit.Core.Services.BoundarySystem
{
    /// <summary>
    /// The Boundary system controls the presentation and display of the users boundary in a scene.
    /// </summary>
    public class MixedRealityBoundarySystem : BaseEventSystem, IMixedRealityBoundarySystem
    {
        /// <summary>
        /// Constructor.
        /// </summary>
        /// <param name="profile"></param>
        public MixedRealityBoundarySystem(MixedRealityBoundaryVisualizationProfile profile)
            : base(profile)
        {
            Scale = MixedRealityToolkit.Instance.ActiveProfile.TargetExperienceScale;
            ShowFloor = profile.ShowFloor;
            FloorScale = profile.FloorScale;
            FloorMaterial = profile.FloorMaterial;
            ShowPlayArea = profile.ShowPlayArea;
            PlayAreaMaterial = profile.PlayAreaMaterial;
            BoundaryHeight = profile.BoundaryHeight;
            ShowTrackedArea = profile.ShowTrackedArea;
            TrackedAreaMaterial = profile.TrackedAreaMaterial;
            ShowBoundaryWalls = profile.ShowBoundaryWalls;
            BoundaryWallMaterial = profile.BoundaryWallMaterial;
            ShowBoundaryCeiling = profile.ShowBoundaryCeiling;
            BoundaryCeilingMaterial = profile.BoundaryCeilingMaterial;
        }

        #region IMixedRealityService Implementation

        private BoundaryEventData boundaryEventData = null;

        /// <inheritdoc/>
        public override void Initialize()
        {
            if (!Application.isPlaying) { return; }

            boundaryEventData = new BoundaryEventData(EventSystem.current);

            SetTrackingSpace();
            CalculateBoundaryBounds();
            Boundary.visible = true;

<<<<<<< HEAD
            ShowFloor = MixedRealityToolkit.Instance.ActiveProfile.BoundaryVisualizationProfile.ShowFloor;
            FloorPhysicsLayer = MixedRealityToolkit.Instance.ActiveProfile.BoundaryVisualizationProfile.FloorPhysicsLayer;
            ShowPlayArea = MixedRealityToolkit.Instance.ActiveProfile.BoundaryVisualizationProfile.ShowPlayArea;
            PlayAreaPhysicsLayer = MixedRealityToolkit.Instance.ActiveProfile.BoundaryVisualizationProfile.PlayAreaPhysicsLayer;
            ShowTrackedArea = MixedRealityToolkit.Instance.ActiveProfile.BoundaryVisualizationProfile.ShowTrackedArea;
            TrackedAreaPhysicsLayer = MixedRealityToolkit.Instance.ActiveProfile.BoundaryVisualizationProfile.TrackedAreaPhysicsLayer;
            ShowBoundaryWalls = MixedRealityToolkit.Instance.ActiveProfile.BoundaryVisualizationProfile.ShowBoundaryWalls;
            BoundaryWallsPhysicsLayer = MixedRealityToolkit.Instance.ActiveProfile.BoundaryVisualizationProfile.BoundaryWallsPhysicsLayer;
            ShowBoundaryCeiling = MixedRealityToolkit.Instance.ActiveProfile.BoundaryVisualizationProfile.ShowBoundaryCeiling;
            CeilingPhysicsLayer = MixedRealityToolkit.Instance.ActiveProfile.BoundaryVisualizationProfile.CeilingPhysicsLayer;

=======
>>>>>>> 54df3e37
            if (ShowFloor)
            {
                GetFloorVisualization();
            }
            if (ShowPlayArea)
            {
                GetPlayAreaVisualization();
            }
            if (ShowTrackedArea)
            {
                GetTrackedAreaVisualization();
            }
            if (ShowBoundaryWalls)
            {
                GetBoundaryWallVisualization();
            }
            if (ShowBoundaryWalls)
            {
                GetBoundaryCeilingVisualization();
            }

            RaiseBoundaryVisualizationChanged();
        }

        /// <inheritdoc/>
        public override void Destroy()
        {
            // First, detach the child objects (we are tracking them separately)
            // and clean up the parent.
            if (boundaryVisualizationParent != null)
            {
                boundaryVisualizationParent.transform.DetachChildren();

                if (Application.isEditor)
                {
                    Object.DestroyImmediate(boundaryVisualizationParent);
                }
                else
                {
                    Object.Destroy(boundaryVisualizationParent);
                }

                boundaryVisualizationParent = null;
            }

            // Next, clean up the detached children.
            if (currentFloorObject != null)
            {
                if (Application.isEditor)
                {
                    Object.DestroyImmediate(currentFloorObject);
                }
                else
                {
                    Object.Destroy(currentFloorObject);
                }
                currentFloorObject = null;
            }

            if (currentPlayAreaObject != null)
            {
                if (Application.isEditor)
                {
                    Object.DestroyImmediate(currentPlayAreaObject);
                }
                else
                {
                    Object.Destroy(currentPlayAreaObject);
                }
                currentPlayAreaObject = null;
            }

            if (currentTrackedAreaObject != null)
            {
                if (Application.isEditor)
                {
                    Object.DestroyImmediate(currentTrackedAreaObject);
                }
                else
                {
                    Object.Destroy(currentTrackedAreaObject);
                }
                currentTrackedAreaObject = null;
            }

            if (currentBoundaryWallObject != null)
            {
                if (Application.isEditor)
                {
                    Object.DestroyImmediate(currentBoundaryWallObject);
                }
                else
                {
                    Object.Destroy(currentBoundaryWallObject);
                }
                currentBoundaryWallObject = null;
            }

            if (currentCeilingObject != null)
            {
                if (Application.isEditor)
                {
                    Object.DestroyImmediate(currentCeilingObject);
                }
                else
                {
                    Object.Destroy(currentCeilingObject);
                }
                currentCeilingObject = null;
            }

            showFloor = false;
            showPlayArea = false;
            showTrackedArea = false;
            showBoundaryWalls = false;
            showCeiling = false;

            RaiseBoundaryVisualizationChanged();
        }

        /// <summary>
        /// Raises an event to indicate that the visualization of the boundary has been changed by the boundary system.
        /// </summary>
        private void RaiseBoundaryVisualizationChanged()
        {
            if (!Application.isPlaying) { return; }
            boundaryEventData.Initialize(this, ShowFloor, ShowPlayArea, ShowTrackedArea, ShowBoundaryWalls, ShowBoundaryCeiling);
            HandleEvent(boundaryEventData, OnVisualizationChanged);
        }

        /// <summary>
        /// Event sent whenever the boundary visualization changes.
        /// </summary>
        private static readonly ExecuteEvents.EventFunction<IMixedRealityBoundaryHandler> OnVisualizationChanged =
            delegate (IMixedRealityBoundaryHandler handler, BaseEventData eventData)
        {
            var boundaryEventData = ExecuteEvents.ValidateEventData<BoundaryEventData>(eventData);
            handler.OnBoundaryVisualizationChanged(boundaryEventData);
        };

        #endregion IMixedRealityService Implementation

        #region IMixedRealtyEventSystem Implementation

        /// <inheritdoc />
        public override void HandleEvent<T>(BaseEventData eventData, ExecuteEvents.EventFunction<T> eventHandler)
        {
            base.HandleEvent(eventData, eventHandler);
        }

        /// <summary>
        /// Registers the <see cref="GameObject"/> to listen for boundary events.
        /// </summary>
        /// <param name="listener"></param>
        public override void Register(GameObject listener)
        {
            base.Register(listener);
        }

        /// <summary>
        /// UnRegisters the <see cref="GameObject"/> to listen for boundary events.
        /// /// </summary>
        /// <param name="listener"></param>
        public override void Unregister(GameObject listener)
        {
            base.Unregister(listener);
        }

        #endregion

        #region IMixedRealityEventSource Implementation

        /// <inheritdoc />
        bool IEqualityComparer.Equals(object x, object y)
        {
            // There shouldn't be other Boundary Managers to compare to.
            return false;
        }

        /// <inheritdoc />
        public int GetHashCode(object obj)
        {
            return Mathf.Abs(SourceName.GetHashCode());
        }

        /// <inheritdoc />
        public uint SourceId { get; } = 0;

        /// <inheritdoc />
        public string SourceName { get; } = "Mixed Reality Boundary System";

        #endregion IMixedRealityEventSource Implementation

        #region IMixedRealityBoundarySystem Implementation

        /// <summary>
        /// The thickness of three dimensional generated boundary objects.
        /// </summary>
        private const float boundaryObjectThickness = 0.005f;

        /// <summary>
        /// A small offset to avoid render conflicts, primarily with the floor.
        /// </summary>
        /// <remarks>
        /// This offset is used to avoid consuming multiple physics layers.
        /// </remarks>
        private const float boundaryObjectRenderOffset = 0.001f;

        private GameObject boundaryVisualizationParent;

        /// <summary>
        /// Parent <see cref="GameObject"/> which will encapsulate all of the teleportable boundary visualizations.
        /// </summary>
        private GameObject BoundaryVisualizationParent
        {
            get
            {
                if (boundaryVisualizationParent != null)
                {
                    return boundaryVisualizationParent;
                }

                var visualizationParent = new GameObject("Boundary System Visualizations");
                visualizationParent.transform.parent = MixedRealityToolkit.Instance.MixedRealityPlayspace;
                return boundaryVisualizationParent = visualizationParent;
            }
        }

        /// <summary>
        /// Layer used to tell the (non-floor) boundary objects to not accept raycasts
        /// </summary>
        private int ignoreRaycastLayerValue = 2;

        /// <inheritdoc/>
        public ExperienceScale Scale { get; set; }

        /// <inheritdoc/>
        public float BoundaryHeight { get; set; } = 3f;

        private bool showFloor = false;

        /// <inheritdoc/>
        public bool ShowFloor
        {
            get { return showFloor; }
            set
            {
                if (showFloor != value)
                {
                    showFloor = value;

                    if (value && (currentFloorObject == null))
                    {
                        GetFloorVisualization();
                    }

                    if (currentFloorObject != null)
                    {
                        currentFloorObject.SetActive(value);
                    }

                    RaiseBoundaryVisualizationChanged();
                }
            }
        }

        /// <inheritdoc/>
        public Vector2 FloorScale { get; }

        /// <inheritdoc/>
        public Material FloorMaterial { get; }

        private bool showPlayArea = false;

        /// <inheritdoc/>
        public int FloorPhysicsLayer { get; private set; } = 0; // Default

        /// <inheritdoc/>
        public bool ShowPlayArea
        {
            get { return showPlayArea; }
            set
            {
                if (showPlayArea != value)
                {
                    showPlayArea = value;

                    if (value && (currentPlayAreaObject == null))
                    {
                        GetPlayAreaVisualization();
                    }

                    if (currentPlayAreaObject != null)
                    {
                        currentPlayAreaObject.SetActive(value);
                    }

                    RaiseBoundaryVisualizationChanged();
                }
            }
        }

        private bool showTrackedArea = false;

        /// <inheritdoc/>
<<<<<<< HEAD
        public int PlayAreaPhysicsLayer { get; private set; } = 0; // Default
=======
        public Material PlayAreaMaterial { get; }
>>>>>>> 54df3e37

        /// <inheritdoc/>
        public bool ShowTrackedArea
        {
            get { return showTrackedArea; }
            set
            {
                if (showTrackedArea != value)
                {
                    showTrackedArea = value;

                    if (value && (currentTrackedAreaObject == null))
                    {
                        GetTrackedAreaVisualization();
                    }

                    if (currentTrackedAreaObject != null)
                    {
                        currentTrackedAreaObject.SetActive(value);
                    }

                    RaiseBoundaryVisualizationChanged();
                }
            }
        }

        private bool showBoundaryWalls = false;

        /// <inheritdoc/>
<<<<<<< HEAD
        public int TrackedAreaPhysicsLayer { get; private set; } = 0; // Default
=======
        public Material TrackedAreaMaterial { get; }
>>>>>>> 54df3e37

        /// <inheritdoc/>
        public bool ShowBoundaryWalls
        {
            get { return showBoundaryWalls; }
            set
            {
                if (showBoundaryWalls != value)
                {
                    showBoundaryWalls = value;

                    if (value && (currentBoundaryWallObject == null))
                    {
                        GetBoundaryWallVisualization();
                    }

                    if (currentBoundaryWallObject != null)
                    {
                        currentBoundaryWallObject.SetActive(value);
                    }

                    RaiseBoundaryVisualizationChanged();
                }
            }
        }

        private bool showCeiling = false;

        /// <inheritdoc/>
<<<<<<< HEAD
        public int BoundaryWallsPhysicsLayer { get; private set; } = 0; // Default
=======
        public Material BoundaryWallMaterial { get; }
>>>>>>> 54df3e37

        /// <inheritdoc/>
        public bool ShowBoundaryCeiling
        {
            get { return showCeiling; }
            set
            {
                if (showCeiling != value)
                {
                    showCeiling = value;

                    if (value && (currentCeilingObject == null))
                    {
                        GetBoundaryCeilingVisualization();
                    }

                    if (currentCeilingObject != null)
                    {
                        currentCeilingObject.SetActive(value);
                    }

                    RaiseBoundaryVisualizationChanged();
                }
            }
        }

        /// <inheritdoc/>
<<<<<<< HEAD
        public int CeilingPhysicsLayer { get; private set; } = 0; // Default
=======
        public Material BoundaryCeilingMaterial { get; }
>>>>>>> 54df3e37

        /// <inheritdoc/>
        public Edge[] Bounds { get; private set; } = new Edge[0];

        /// <inheritdoc/>
        public float? FloorHeight { get; private set; } = null;

        /// <inheritdoc/>
        public bool Contains(Vector3 location, Boundary.Type boundaryType = Boundary.Type.TrackedArea)
        {
            if (!EdgeUtilities.IsValidPoint(location))
            {
                // Invalid location.
                return false;
            }

            if (!FloorHeight.HasValue)
            {
                // No floor.
                return false;
            }

            // Handle the user teleporting (boundary moves with them).
            location = MixedRealityToolkit.Instance.MixedRealityPlayspace.InverseTransformPoint(location);

            if (FloorHeight.Value > location.y ||
                BoundaryHeight < location.y)
            {
                // Location below the floor or above the boundary height.
                return false;
            }

            // Boundary coordinates are always "on the floor"
            Vector2 point = new Vector2(location.x, location.z);

            if (boundaryType == Boundary.Type.PlayArea)
            {
                // Check the inscribed rectangle.
                if (rectangularBounds != null)
                {
                    return rectangularBounds.IsInsideBoundary(point);
                }
            }
            else if (boundaryType == Boundary.Type.TrackedArea)
            {
                // Check the geometry
                return EdgeUtilities.IsInsideBoundary(Bounds, point);
            }

            // Not in either boundary type.
            return false;
        }

        /// <inheritdoc/>
        public bool TryGetRectangularBoundsParams(out Vector2 center, out float angle, out float width, out float height)
        {
            if (rectangularBounds == null || !rectangularBounds.IsValid)
            {
                center = EdgeUtilities.InvalidPoint;
                angle = 0f;
                width = 0f;
                height = 0f;
                return false;
            }

            // Handle the user teleporting (boundary moves with them).
            Vector3 transformedCenter = MixedRealityToolkit.Instance.MixedRealityPlayspace.TransformPoint(
                new Vector3(rectangularBounds.Center.x, 0f, rectangularBounds.Center.y));

            center = new Vector2(transformedCenter.x, transformedCenter.z);
            angle = rectangularBounds.Angle;
            width = rectangularBounds.Width;
            height = rectangularBounds.Height;
            return true;
        }

        /// <inheritdoc/>
        public GameObject GetFloorVisualization()
        {
            if (!Application.isPlaying) { return null; }

            if (currentFloorObject != null)
            {
                return currentFloorObject;
            }

            if (!FloorHeight.HasValue)
            {
                // We were unable to locate the floor.
                return null;
            }

            Vector2 floorScale = FloorScale;

            // Render the floor.
            currentFloorObject = GameObject.CreatePrimitive(PrimitiveType.Cube);
            currentFloorObject.name = "Boundary System Floor";
            currentFloorObject.transform.localScale = new Vector3(floorScale.x, boundaryObjectThickness, floorScale.y);
            currentFloorObject.transform.Translate(new Vector3(
                MixedRealityToolkit.Instance.MixedRealityPlayspace.position.x,
                FloorHeight.Value - (currentFloorObject.transform.localScale.y * 0.5f),
                MixedRealityToolkit.Instance.MixedRealityPlayspace.position.z));
<<<<<<< HEAD
            currentFloorObject.layer = FloorPhysicsLayer;
            currentFloorObject.GetComponent<Renderer>().sharedMaterial = MixedRealityToolkit.Instance.ActiveProfile.BoundaryVisualizationProfile.FloorMaterial;
=======
            currentFloorObject.GetComponent<Renderer>().sharedMaterial = FloorMaterial;
>>>>>>> 54df3e37

            return currentFloorObject;
        }

        /// <inheritdoc/>
        public GameObject GetPlayAreaVisualization()
        {
            if (!Application.isPlaying) { return null; }

            if (currentPlayAreaObject != null)
            {
                return currentPlayAreaObject;
            }

            // Get the rectangular bounds.
            Vector2 center;
            float angle;
            float width;
            float height;

            if (!TryGetRectangularBoundsParams(out center, out angle, out width, out height))
            {
                // No rectangular bounds, therefore cannot create the play area.
                return null;
            }

            // Render the rectangular bounds.
            if (!EdgeUtilities.IsValidPoint(center))
            {
                // Invalid rectangle / play area not found
                return null;
            }

            currentPlayAreaObject = GameObject.CreatePrimitive(PrimitiveType.Quad);
            currentPlayAreaObject.name = "Play Area";
            currentPlayAreaObject.layer = PlayAreaPhysicsLayer;
            currentPlayAreaObject.transform.Translate(new Vector3(center.x, boundaryObjectRenderOffset, center.y));
            currentPlayAreaObject.transform.Rotate(new Vector3(90, -angle, 0));
            currentPlayAreaObject.transform.localScale = new Vector3(width, height, 1.0f);
            currentPlayAreaObject.GetComponent<Renderer>().sharedMaterial = PlayAreaMaterial;

            currentPlayAreaObject.transform.parent = BoundaryVisualizationParent.transform;

            return currentPlayAreaObject;
        }

        /// <inheritdoc/>
        public GameObject GetTrackedAreaVisualization()
        {
            if (!Application.isPlaying) { return null; }

            if (currentTrackedAreaObject != null)
            {
                return currentTrackedAreaObject;
            }

            if (Bounds.Length == 0)
            {
                // If we do not have boundary edges, we cannot render them.
                return null;
            }

            // Get the line vertices
            List<Vector3> lineVertices = new List<Vector3>();
            for (int i = 0; i < Bounds.Length; i++)
            {
                lineVertices.Add(new Vector3(Bounds[i].PointA.x, 0f, Bounds[i].PointA.y));
            }
            // Add the first vertex again to ensure the loop closes.
            lineVertices.Add(lineVertices[0]);

            // We use an empty object and attach a line renderer.
            currentTrackedAreaObject = new GameObject("Tracked Area");
            currentTrackedAreaObject.layer = ignoreRaycastLayerValue;
            currentTrackedAreaObject.AddComponent<LineRenderer>();
            currentTrackedAreaObject.transform.Translate(new Vector3(
                MixedRealityToolkit.Instance.MixedRealityPlayspace.position.x,
                boundaryObjectRenderOffset,
                MixedRealityToolkit.Instance.MixedRealityPlayspace.position.z));
            currentPlayAreaObject.layer = TrackedAreaPhysicsLayer;

            // Configure the renderer properties.
            float lineWidth = 0.01f;
            LineRenderer lineRenderer = currentTrackedAreaObject.GetComponent<LineRenderer>();
            lineRenderer.sharedMaterial = TrackedAreaMaterial;
            lineRenderer.useWorldSpace = false;
            lineRenderer.startWidth = lineWidth;
            lineRenderer.endWidth = lineWidth;
            lineRenderer.positionCount = lineVertices.Count;
            lineRenderer.SetPositions(lineVertices.ToArray());

            currentTrackedAreaObject.transform.parent = BoundaryVisualizationParent.transform;

            return currentTrackedAreaObject;
        }

        /// <inheritdoc/>
        public GameObject GetBoundaryWallVisualization()
        {
            if (!Application.isPlaying) { return null; }

            if (currentBoundaryWallObject != null)
            {
                return currentBoundaryWallObject;
            }

            if (!FloorHeight.HasValue)
            {
                // We need a floor on which to place the walls.
                return null;
            }

            if (Bounds.Length == 0)
            {
                // If we do not have boundary edges, we cannot render walls.
                return null;
            }

            currentBoundaryWallObject = new GameObject("Tracked Area Walls");
            currentBoundaryWallObject.layer = BoundaryWallsPhysicsLayer;

            // Create and parent the child objects
            float wallDepth = boundaryObjectThickness;
            for (int i = 0; i < Bounds.Length; i++)
            {
                GameObject wall = GameObject.CreatePrimitive(PrimitiveType.Cube);
                wall.name = $"Wall {i}";
                wall.GetComponent<Renderer>().sharedMaterial = BoundaryWallMaterial;
                wall.transform.localScale = new Vector3((Bounds[i].PointB - Bounds[i].PointA).magnitude, BoundaryHeight, wallDepth);
                wall.layer = ignoreRaycastLayerValue;

                // Position and rotate the wall.
                Vector2 mid = Vector2.Lerp(Bounds[i].PointA, Bounds[i].PointB, 0.5f);
                wall.transform.position = new Vector3(mid.x, (BoundaryHeight * 0.5f), mid.y);
                float rotationAngle = MathUtilities.GetAngleBetween(Bounds[i].PointB, Bounds[i].PointA);
                wall.transform.rotation = Quaternion.Euler(0.0f, -rotationAngle, 0.0f);

                wall.transform.parent = currentBoundaryWallObject.transform;
            }

            currentBoundaryWallObject.transform.parent = BoundaryVisualizationParent.transform;

            return currentBoundaryWallObject;
        }

        /// <inheritdoc/>
        public GameObject GetBoundaryCeilingVisualization()
        {
            if (!Application.isPlaying) { return null; }

            if (currentCeilingObject != null)
            {
                return currentCeilingObject;
            }

            if (Bounds.Length == 0)
            {
                // If we do not have boundary edges, we cannot render a ceiling.
                return null;
            }

            // Get the smallest rectangle that contains the entire boundary.
            Bounds boundaryBoundingBox = new Bounds();
            for (int i = 0; i < Bounds.Length; i++)
            {
                // The boundary geometry is a closed loop. As such, we can encapsulate only PointA of each Edge.
                boundaryBoundingBox.Encapsulate(new Vector3(Bounds[i].PointA.x, BoundaryHeight * 0.5f, Bounds[i].PointA.y));
            }

            // Render the ceiling.
            float ceilingDepth = boundaryObjectThickness;
            currentCeilingObject = GameObject.CreatePrimitive(PrimitiveType.Cube);
            currentCeilingObject.name = "Ceiling";
            currentCeilingObject.layer = ignoreRaycastLayerValue;
            currentCeilingObject.transform.localScale = new Vector3(boundaryBoundingBox.size.x, ceilingDepth, boundaryBoundingBox.size.z);
            currentCeilingObject.transform.Translate(new Vector3(
                boundaryBoundingBox.center.x,
                BoundaryHeight + (currentCeilingObject.transform.localScale.y * 0.5f),
                boundaryBoundingBox.center.z));
<<<<<<< HEAD
            currentCeilingObject.GetComponent<Renderer>().sharedMaterial = MixedRealityToolkit.Instance.ActiveProfile.BoundaryVisualizationProfile.BoundaryCeilingMaterial;
            currentCeilingObject.layer = CeilingPhysicsLayer;
=======
            currentCeilingObject.GetComponent<Renderer>().sharedMaterial = BoundaryCeilingMaterial;

>>>>>>> 54df3e37
            currentCeilingObject.transform.parent = BoundaryVisualizationParent.transform;

            return currentCeilingObject;
        }

        #endregion IMixedRealityBoundarySystem Implementation

        /// <summary>
        /// The largest rectangle that is contained withing the play space geometry.
        /// </summary>
        private InscribedRectangle rectangularBounds = null;

        private GameObject currentFloorObject = null;
        private GameObject currentPlayAreaObject = null;
        private GameObject currentTrackedAreaObject = null;
        private GameObject currentBoundaryWallObject = null;
        private GameObject currentCeilingObject = null;

        /// <summary>
        /// Retrieves the boundary geometry and creates the boundary and inscribed play space volumes.
        /// </summary>
        private void CalculateBoundaryBounds()
        {
            // Reset the bounds
            Bounds = new Edge[0];
            FloorHeight = null;
            rectangularBounds = null;

            // Boundaries are supported for Room Scale experiences only.
            if (XRDevice.GetTrackingSpaceType() != TrackingSpaceType.RoomScale)
            {
                return;
            }

            // Get the boundary geometry.
            var boundaryGeometry = new List<Vector3>(0);
            var boundaryEdges = new List<Edge>(0);

            if (Boundary.TryGetGeometry(boundaryGeometry, Boundary.Type.TrackedArea))
            {
                // FloorHeight starts out as null. Use a suitably high value for the floor to ensure
                // that we do not accidentally set it too low.
                float floorHeight = float.MaxValue;

                for (int i = 0; i < boundaryGeometry.Count; i++)
                {
                    Vector3 pointA = boundaryGeometry[i];
                    Vector3 pointB = boundaryGeometry[(i + 1) % boundaryGeometry.Count];
                    boundaryEdges.Add(new Edge(pointA, pointB));

                    floorHeight = Mathf.Min(floorHeight, boundaryGeometry[i].y);
                }

                FloorHeight = floorHeight;
                Bounds = boundaryEdges.ToArray();
                CreateInscribedBounds();
            }
            else
            {
                Debug.LogWarning("Failed to calculate boundary bounds.");
            }
        }

        /// <summary>
        /// Creates the two dimensional volume described by the largest rectangle that
        /// is contained withing the play space geometry and the configured height.
        /// </summary>
        private void CreateInscribedBounds()
        {
            // We always use the same seed so that from run to run, the inscribed bounds are consistent.
            rectangularBounds = new InscribedRectangle(Bounds, Mathf.Abs("Mixed Reality Toolkit".GetHashCode()));
        }

        /// <summary>
        /// Updates the <see cref="TrackingSpaceType"/> on the XR device.
        /// </summary>
        private void SetTrackingSpace()
        {
            TrackingSpaceType trackingSpace;

            // In current versions of Unity, there are two types of tracking spaces. For boundaries, if the scale
            // is not Room or Standing, it currently maps to TrackingSpaceType.Stationary.
            switch (Scale)
            {
                case ExperienceScale.Standing:
                case ExperienceScale.Room:
                    trackingSpace = TrackingSpaceType.RoomScale;
                    break;

                case ExperienceScale.OrientationOnly:
                case ExperienceScale.Seated:
                case ExperienceScale.World:
                    trackingSpace = TrackingSpaceType.Stationary;
                    break;

                default:
                    trackingSpace = TrackingSpaceType.Stationary;
                    Debug.LogWarning("Unknown / unsupported ExperienceScale. Defaulting to Stationary tracking space.");
                    break;
            }

            bool trackingSpaceSet = XRDevice.SetTrackingSpaceType(trackingSpace);

            if (!trackingSpaceSet)
            {
                // TODO: how best to handle this scenario?
            }
        }
    }
}<|MERGE_RESOLUTION|>--- conflicted
+++ resolved
@@ -33,13 +33,18 @@
             FloorMaterial = profile.FloorMaterial;
             ShowPlayArea = profile.ShowPlayArea;
             PlayAreaMaterial = profile.PlayAreaMaterial;
+            PlayAreaPhysicsLayer = profile.PlayAreaPhysicsLayer;
+            FloorPhysicsLayer = profile.FloorPhysicsLayer;
             BoundaryHeight = profile.BoundaryHeight;
             ShowTrackedArea = profile.ShowTrackedArea;
             TrackedAreaMaterial = profile.TrackedAreaMaterial;
+            TrackedAreaPhysicsLayer = profile.TrackedAreaPhysicsLayer;
             ShowBoundaryWalls = profile.ShowBoundaryWalls;
             BoundaryWallMaterial = profile.BoundaryWallMaterial;
+            BoundaryWallsPhysicsLayer = profile.BoundaryWallsPhysicsLayer;
             ShowBoundaryCeiling = profile.ShowBoundaryCeiling;
             BoundaryCeilingMaterial = profile.BoundaryCeilingMaterial;
+            CeilingPhysicsLayer = profile.CeilingPhysicsLayer;
         }
 
         #region IMixedRealityService Implementation
@@ -57,20 +62,6 @@
             CalculateBoundaryBounds();
             Boundary.visible = true;
 
-<<<<<<< HEAD
-            ShowFloor = MixedRealityToolkit.Instance.ActiveProfile.BoundaryVisualizationProfile.ShowFloor;
-            FloorPhysicsLayer = MixedRealityToolkit.Instance.ActiveProfile.BoundaryVisualizationProfile.FloorPhysicsLayer;
-            ShowPlayArea = MixedRealityToolkit.Instance.ActiveProfile.BoundaryVisualizationProfile.ShowPlayArea;
-            PlayAreaPhysicsLayer = MixedRealityToolkit.Instance.ActiveProfile.BoundaryVisualizationProfile.PlayAreaPhysicsLayer;
-            ShowTrackedArea = MixedRealityToolkit.Instance.ActiveProfile.BoundaryVisualizationProfile.ShowTrackedArea;
-            TrackedAreaPhysicsLayer = MixedRealityToolkit.Instance.ActiveProfile.BoundaryVisualizationProfile.TrackedAreaPhysicsLayer;
-            ShowBoundaryWalls = MixedRealityToolkit.Instance.ActiveProfile.BoundaryVisualizationProfile.ShowBoundaryWalls;
-            BoundaryWallsPhysicsLayer = MixedRealityToolkit.Instance.ActiveProfile.BoundaryVisualizationProfile.BoundaryWallsPhysicsLayer;
-            ShowBoundaryCeiling = MixedRealityToolkit.Instance.ActiveProfile.BoundaryVisualizationProfile.ShowBoundaryCeiling;
-            CeilingPhysicsLayer = MixedRealityToolkit.Instance.ActiveProfile.BoundaryVisualizationProfile.CeilingPhysicsLayer;
-
-=======
->>>>>>> 54df3e37
             if (ShowFloor)
             {
                 GetFloorVisualization();
@@ -346,7 +337,7 @@
         private bool showPlayArea = false;
 
         /// <inheritdoc/>
-        public int FloorPhysicsLayer { get; private set; } = 0; // Default
+        public int FloorPhysicsLayer { get; }
 
         /// <inheritdoc/>
         public bool ShowPlayArea
@@ -376,11 +367,10 @@
         private bool showTrackedArea = false;
 
         /// <inheritdoc/>
-<<<<<<< HEAD
-        public int PlayAreaPhysicsLayer { get; private set; } = 0; // Default
-=======
         public Material PlayAreaMaterial { get; }
->>>>>>> 54df3e37
+
+        /// <inheritdoc/>
+        public int PlayAreaPhysicsLayer { get; }
 
         /// <inheritdoc/>
         public bool ShowTrackedArea
@@ -410,11 +400,10 @@
         private bool showBoundaryWalls = false;
 
         /// <inheritdoc/>
-<<<<<<< HEAD
-        public int TrackedAreaPhysicsLayer { get; private set; } = 0; // Default
-=======
         public Material TrackedAreaMaterial { get; }
->>>>>>> 54df3e37
+
+        /// <inheritdoc/>
+        public int TrackedAreaPhysicsLayer { get; }
 
         /// <inheritdoc/>
         public bool ShowBoundaryWalls
@@ -444,11 +433,10 @@
         private bool showCeiling = false;
 
         /// <inheritdoc/>
-<<<<<<< HEAD
-        public int BoundaryWallsPhysicsLayer { get; private set; } = 0; // Default
-=======
         public Material BoundaryWallMaterial { get; }
->>>>>>> 54df3e37
+
+        /// <inheritdoc/>
+        public int BoundaryWallsPhysicsLayer { get; }
 
         /// <inheritdoc/>
         public bool ShowBoundaryCeiling
@@ -476,11 +464,10 @@
         }
 
         /// <inheritdoc/>
-<<<<<<< HEAD
-        public int CeilingPhysicsLayer { get; private set; } = 0; // Default
-=======
+        public int CeilingPhysicsLayer { get; }
+
+        /// <inheritdoc/>
         public Material BoundaryCeilingMaterial { get; }
->>>>>>> 54df3e37
 
         /// <inheritdoc/>
         public Edge[] Bounds { get; private set; } = new Edge[0];
@@ -583,12 +570,8 @@
                 MixedRealityToolkit.Instance.MixedRealityPlayspace.position.x,
                 FloorHeight.Value - (currentFloorObject.transform.localScale.y * 0.5f),
                 MixedRealityToolkit.Instance.MixedRealityPlayspace.position.z));
-<<<<<<< HEAD
+            currentFloorObject.GetComponent<Renderer>().sharedMaterial = FloorMaterial;
             currentFloorObject.layer = FloorPhysicsLayer;
-            currentFloorObject.GetComponent<Renderer>().sharedMaterial = MixedRealityToolkit.Instance.ActiveProfile.BoundaryVisualizationProfile.FloorMaterial;
-=======
-            currentFloorObject.GetComponent<Renderer>().sharedMaterial = FloorMaterial;
->>>>>>> 54df3e37
 
             return currentFloorObject;
         }
@@ -759,22 +742,16 @@
             }
 
             // Render the ceiling.
-            float ceilingDepth = boundaryObjectThickness;
             currentCeilingObject = GameObject.CreatePrimitive(PrimitiveType.Cube);
             currentCeilingObject.name = "Ceiling";
             currentCeilingObject.layer = ignoreRaycastLayerValue;
-            currentCeilingObject.transform.localScale = new Vector3(boundaryBoundingBox.size.x, ceilingDepth, boundaryBoundingBox.size.z);
+            currentCeilingObject.transform.localScale = new Vector3(boundaryBoundingBox.size.x, boundaryObjectThickness, boundaryBoundingBox.size.z);
             currentCeilingObject.transform.Translate(new Vector3(
                 boundaryBoundingBox.center.x,
                 BoundaryHeight + (currentCeilingObject.transform.localScale.y * 0.5f),
                 boundaryBoundingBox.center.z));
-<<<<<<< HEAD
-            currentCeilingObject.GetComponent<Renderer>().sharedMaterial = MixedRealityToolkit.Instance.ActiveProfile.BoundaryVisualizationProfile.BoundaryCeilingMaterial;
+            currentCeilingObject.GetComponent<Renderer>().sharedMaterial = BoundaryCeilingMaterial;
             currentCeilingObject.layer = CeilingPhysicsLayer;
-=======
-            currentCeilingObject.GetComponent<Renderer>().sharedMaterial = BoundaryCeilingMaterial;
-
->>>>>>> 54df3e37
             currentCeilingObject.transform.parent = BoundaryVisualizationParent.transform;
 
             return currentCeilingObject;
