--- conflicted
+++ resolved
@@ -57,20 +57,6 @@
             CalculateBoundaryBounds();
             Boundary.visible = true;
 
-<<<<<<< HEAD
-=======
-            ShowFloor = MixedRealityToolkit.Instance.ActiveProfile.BoundaryVisualizationProfile.ShowFloor;
-            FloorPhysicsLayer = MixedRealityToolkit.Instance.ActiveProfile.BoundaryVisualizationProfile.FloorPhysicsLayer;
-            ShowPlayArea = MixedRealityToolkit.Instance.ActiveProfile.BoundaryVisualizationProfile.ShowPlayArea;
-            PlayAreaPhysicsLayer = MixedRealityToolkit.Instance.ActiveProfile.BoundaryVisualizationProfile.PlayAreaPhysicsLayer;
-            ShowTrackedArea = MixedRealityToolkit.Instance.ActiveProfile.BoundaryVisualizationProfile.ShowTrackedArea;
-            TrackedAreaPhysicsLayer = MixedRealityToolkit.Instance.ActiveProfile.BoundaryVisualizationProfile.TrackedAreaPhysicsLayer;
-            ShowBoundaryWalls = MixedRealityToolkit.Instance.ActiveProfile.BoundaryVisualizationProfile.ShowBoundaryWalls;
-            BoundaryWallsPhysicsLayer = MixedRealityToolkit.Instance.ActiveProfile.BoundaryVisualizationProfile.BoundaryWallsPhysicsLayer;
-            ShowBoundaryCeiling = MixedRealityToolkit.Instance.ActiveProfile.BoundaryVisualizationProfile.ShowBoundaryCeiling;
-            CeilingPhysicsLayer = MixedRealityToolkit.Instance.ActiveProfile.BoundaryVisualizationProfile.CeilingPhysicsLayer;
-
->>>>>>> a92f1fff
             if (ShowFloor)
             {
                 GetFloorVisualization();
@@ -688,12 +674,8 @@
                 MixedRealityToolkit.Instance.MixedRealityPlayspace.position.x,
                 FloorHeight.Value - (currentFloorObject.transform.localScale.y * 0.5f),
                 MixedRealityToolkit.Instance.MixedRealityPlayspace.position.z));
-<<<<<<< HEAD
+            currentFloorObject.layer = FloorPhysicsLayer;
             currentFloorObject.GetComponent<Renderer>().sharedMaterial = FloorMaterial;
-=======
-            currentFloorObject.layer = FloorPhysicsLayer;
-            currentFloorObject.GetComponent<Renderer>().sharedMaterial = MixedRealityToolkit.Instance.ActiveProfile.BoundaryVisualizationProfile.FloorMaterial;
->>>>>>> a92f1fff
 
             return currentFloorObject;
         }
@@ -873,13 +855,8 @@
                 boundaryBoundingBox.center.x,
                 BoundaryHeight + (currentCeilingObject.transform.localScale.y * 0.5f),
                 boundaryBoundingBox.center.z));
-<<<<<<< HEAD
             currentCeilingObject.GetComponent<Renderer>().sharedMaterial = BoundaryCeilingMaterial;
-
-=======
-            currentCeilingObject.GetComponent<Renderer>().sharedMaterial = MixedRealityToolkit.Instance.ActiveProfile.BoundaryVisualizationProfile.BoundaryCeilingMaterial;
             currentCeilingObject.layer = CeilingPhysicsLayer;
->>>>>>> a92f1fff
             currentCeilingObject.transform.parent = BoundaryVisualizationParent.transform;
 
             return currentCeilingObject;
