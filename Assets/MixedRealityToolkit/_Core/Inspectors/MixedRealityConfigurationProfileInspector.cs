﻿// Copyright (c) Microsoft Corporation. All rights reserved.
// Licensed under the MIT License. See LICENSE in the project root for license information.﻿

using Microsoft.MixedReality.Toolkit.Internal.Definitions;
using Microsoft.MixedReality.Toolkit.Internal.Extensions.EditorClassExtensions;
using Microsoft.MixedReality.Toolkit.Internal.Managers;
using UnityEditor;
using UnityEngine;

namespace Microsoft.MixedReality.Toolkit.Inspectors
{
    [CustomEditor(typeof(MixedRealityConfigurationProfile))]
    public class MixedRealityConfigurationProfileInspector : MixedRealityBaseConfigurationProfileInspector
    {
        private static readonly GUIContent NewProfileContent = new GUIContent("+", "Create New Profile");

        private SerializedProperty enableInputSystem;
        private SerializedProperty inputSystemType;
        private SerializedProperty inputActionsProfile;
        private SerializedProperty enableSpeechCommands;
        private SerializedProperty speechCommandsProfile;
<<<<<<< HEAD
        private SerializedProperty enableDeviceProfile;
        private SerializedProperty devicesProfile;
        private SerializedProperty renderMotionControllers;
=======
        private SerializedProperty enableControllerProfiles;
        private SerializedProperty controllersProfile;
>>>>>>> 7ce37401
        private SerializedProperty enableBoundarySystem;

        private void OnEnable()
        {
            // Create The MR Manager if none exists.
            if (!MixedRealityManager.IsInitialized)
            {
                // Search the scene for one, in case we've just hot reloaded the assembly.
                var managerSearch = FindObjectsOfType<MixedRealityManager>();

                if (managerSearch.Length == 0)
                {
                    if (EditorUtility.DisplayDialog("Attention!",
                        "There is no active Mixed Reality Manager in your scene. Would you like to create one now?", "Yes",
                        "Later"))
                    {
                        MixedRealityManager.Instance.ActiveProfile = (MixedRealityConfigurationProfile)target;
                    }
                    else
                    {
                        Debug.LogWarning("No Mixed Reality Manager in your scene.");
                    }
                }
                else
                {
                    MixedRealityManager.ConfirmInitialized();
                }
            }

            enableInputSystem = serializedObject.FindProperty("enableInputSystem");
            inputSystemType = serializedObject.FindProperty("inputSystemType");
            inputActionsProfile = serializedObject.FindProperty("inputActionsProfile");
            enableSpeechCommands = serializedObject.FindProperty("enableSpeechCommands");
            speechCommandsProfile = serializedObject.FindProperty("speechCommandsProfile");
<<<<<<< HEAD
            enableDeviceProfile = serializedObject.FindProperty("enableDeviceProfile");
            devicesProfile = serializedObject.FindProperty("devicesProfile");
            renderMotionControllers = serializedObject.FindProperty("renderMotionControllers");
=======
            enableControllerProfiles = serializedObject.FindProperty("enableControllerProfiles");
            controllersProfile = serializedObject.FindProperty("controllersProfile");
>>>>>>> 7ce37401
            enableBoundarySystem = serializedObject.FindProperty("enableBoundarySystem");
        }

        public override void OnInspectorGUI()
        {
            serializedObject.Update();
            RenderMixedRealityToolkitLogo();

            var previousLabelWidth = EditorGUIUtility.labelWidth;
            EditorGUIUtility.labelWidth = 160f;

<<<<<<< HEAD
=======
            //Input System configuration
>>>>>>> 7ce37401
            EditorGUILayout.LabelField("Input Settings", EditorStyles.boldLabel);
            EditorGUILayout.PropertyField(enableInputSystem);

            if (enableInputSystem.boolValue)
            {
                EditorGUILayout.PropertyField(inputSystemType);
                RenderProfile(inputActionsProfile);

                EditorGUILayout.PropertyField(enableSpeechCommands);
                if (enableSpeechCommands.boolValue)
                {
                    RenderProfile(speechCommandsProfile);
                }

<<<<<<< HEAD
                GUILayout.Space(12f);
                EditorGUILayout.LabelField("Device Settings", EditorStyles.boldLabel);
                EditorGUILayout.PropertyField(enableDeviceProfile);

                if (enableDeviceProfile.boolValue)
                {
                    RenderProfile(devicesProfile);
                    EditorGUILayout.PropertyField(renderMotionControllers);
                }
            }

=======
            //Controller mapping configuration
            GUILayout.Space(12f);
            EditorGUILayout.LabelField("Controller Mapping Settings", EditorStyles.boldLabel);
            EditorGUILayout.PropertyField(enableControllerProfiles);

            if (enableControllerProfiles.boolValue)
            {
                RenderProfile(controllersProfile);
            }

            //Boundary System configuration
>>>>>>> 7ce37401
            GUILayout.Space(12f);
            EditorGUILayout.LabelField("Boundary Settings", EditorStyles.boldLabel);
            EditorGUILayout.PropertyField(enableBoundarySystem);

            EditorGUIUtility.labelWidth = previousLabelWidth;
            serializedObject.ApplyModifiedProperties();
        }

        private static void RenderProfile(SerializedProperty property)
        {
            EditorGUILayout.BeginHorizontal();
            EditorGUILayout.PropertyField(property);

            if (property.objectReferenceValue == null)
            {
                if (GUILayout.Button(NewProfileContent, EditorStyles.miniButton))
                {
                    var profileTypeName = property.type.Replace("PPtr<$", string.Empty).Replace(">", string.Empty);
                    Debug.Assert(profileTypeName != null, "No Type Found");
                    ScriptableObject profile = CreateInstance(profileTypeName);
                    profile.CreateAsset();
                    property.objectReferenceValue = profile;
                }
            }

            EditorGUILayout.EndHorizontal();
        }
    }
}<|MERGE_RESOLUTION|>--- conflicted
+++ resolved
@@ -19,14 +19,8 @@
         private SerializedProperty inputActionsProfile;
         private SerializedProperty enableSpeechCommands;
         private SerializedProperty speechCommandsProfile;
-<<<<<<< HEAD
-        private SerializedProperty enableDeviceProfile;
-        private SerializedProperty devicesProfile;
-        private SerializedProperty renderMotionControllers;
-=======
         private SerializedProperty enableControllerProfiles;
         private SerializedProperty controllersProfile;
->>>>>>> 7ce37401
         private SerializedProperty enableBoundarySystem;
 
         private void OnEnable()
@@ -61,14 +55,8 @@
             inputActionsProfile = serializedObject.FindProperty("inputActionsProfile");
             enableSpeechCommands = serializedObject.FindProperty("enableSpeechCommands");
             speechCommandsProfile = serializedObject.FindProperty("speechCommandsProfile");
-<<<<<<< HEAD
-            enableDeviceProfile = serializedObject.FindProperty("enableDeviceProfile");
-            devicesProfile = serializedObject.FindProperty("devicesProfile");
-            renderMotionControllers = serializedObject.FindProperty("renderMotionControllers");
-=======
             enableControllerProfiles = serializedObject.FindProperty("enableControllerProfiles");
             controllersProfile = serializedObject.FindProperty("controllersProfile");
->>>>>>> 7ce37401
             enableBoundarySystem = serializedObject.FindProperty("enableBoundarySystem");
         }
 
@@ -80,10 +68,7 @@
             var previousLabelWidth = EditorGUIUtility.labelWidth;
             EditorGUIUtility.labelWidth = 160f;
 
-<<<<<<< HEAD
-=======
             //Input System configuration
->>>>>>> 7ce37401
             EditorGUILayout.LabelField("Input Settings", EditorStyles.boldLabel);
             EditorGUILayout.PropertyField(enableInputSystem);
 
@@ -97,20 +82,8 @@
                 {
                     RenderProfile(speechCommandsProfile);
                 }
-
-<<<<<<< HEAD
-                GUILayout.Space(12f);
-                EditorGUILayout.LabelField("Device Settings", EditorStyles.boldLabel);
-                EditorGUILayout.PropertyField(enableDeviceProfile);
-
-                if (enableDeviceProfile.boolValue)
-                {
-                    RenderProfile(devicesProfile);
-                    EditorGUILayout.PropertyField(renderMotionControllers);
-                }
             }
 
-=======
             //Controller mapping configuration
             GUILayout.Space(12f);
             EditorGUILayout.LabelField("Controller Mapping Settings", EditorStyles.boldLabel);
@@ -122,7 +95,6 @@
             }
 
             //Boundary System configuration
->>>>>>> 7ce37401
             GUILayout.Space(12f);
             EditorGUILayout.LabelField("Boundary Settings", EditorStyles.boldLabel);
             EditorGUILayout.PropertyField(enableBoundarySystem);
