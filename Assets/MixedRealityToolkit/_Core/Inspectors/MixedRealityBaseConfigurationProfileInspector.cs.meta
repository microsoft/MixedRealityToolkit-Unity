fileFormatVersion: 2
guid: 0d2817aa009044afadbd449eea4f6b34
<<<<<<< HEAD
=======
timeCreated: 1527036361
>>>>>>> 10f1e7aa
MonoImporter:
  externalObjects: {}
  serializedVersion: 2
  defaultReferences: []
  executionOrder: 0
  icon: {fileID: 2800000, guid: 8a1b00ef1a7a8b94891466c1f0911027, type: 3}
  userData: 
  assetBundleName: 
  assetBundleVariant: <|MERGE_RESOLUTION|>--- conflicted
+++ resolved
@@ -1,9 +1,6 @@
-fileFormatVersion: 2
+﻿fileFormatVersion: 2
 guid: 0d2817aa009044afadbd449eea4f6b34
-<<<<<<< HEAD
-=======
 timeCreated: 1527036361
->>>>>>> 10f1e7aa
 MonoImporter:
   externalObjects: {}
   serializedVersion: 2
