--- conflicted
+++ resolved
@@ -36,13 +36,9 @@
 
         protected override void OnEnable()
         {
-<<<<<<< HEAD
             base.OnEnable();
 
-            if (!CheckMixedRealityManager(false))
-=======
             if (!CheckMixedRealityConfigured(false))
->>>>>>> 06616a35
             {
                 return;
             }
