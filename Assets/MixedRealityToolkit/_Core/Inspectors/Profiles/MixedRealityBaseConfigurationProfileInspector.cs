﻿// Copyright (c) Microsoft Corporation. All rights reserved.
// Licensed under the MIT License. See LICENSE in the project root for license information.﻿

using Microsoft.MixedReality.Toolkit.Core.Definitions;
using Microsoft.MixedReality.Toolkit.Core.Extensions.EditorClassExtensions;
using Microsoft.MixedReality.Toolkit.Core.Services;
using Microsoft.MixedReality.Toolkit.Core.Utilities.Async;
using Microsoft.MixedReality.Toolkit.Core.Utilities.Editor.Setup;
using UnityEditor;
using UnityEngine;

namespace Microsoft.MixedReality.Toolkit.Core.Inspectors.Profiles
{
    public abstract class MixedRealityBaseConfigurationProfileInspector : BaseMixedRealityInspector
    {
        private const string IsCustomProfileProperty = "isCustomProfile";

        private static readonly GUIContent NewProfileContent = new GUIContent("+", "Create New Profile");

        [SerializeField]
        private Texture2D logoLightTheme = null;

        [SerializeField]
        private Texture2D logoDarkTheme = null;

        private static BaseMixedRealityProfile profile;
        private static SerializedObject targetProfile;
        private static BaseMixedRealityProfile profileToCopy;

        protected virtual void Awake()
        {
            if (logoLightTheme == null)
            {
                logoLightTheme = (Texture2D)AssetDatabase.LoadAssetAtPath($"{MixedRealityEditorSettings.MixedRealityToolkit_RelativeFolderPath}/_Core/Resources/Textures/MRTK_Logo_Black.png", typeof(Texture2D));
            }

            if (logoDarkTheme == null)
            {
                logoDarkTheme = (Texture2D)AssetDatabase.LoadAssetAtPath($"{MixedRealityEditorSettings.MixedRealityToolkit_RelativeFolderPath}/_Core/Resources/Textures/MRTK_Logo_White.png", typeof(Texture2D));
            }
        }

        protected virtual void OnEnable()
        {
            targetProfile = serializedObject;
            profile = target as BaseMixedRealityProfile;
        }

        [MenuItem("CONTEXT/BaseMixedRealityProfile/Create Copy from Profile Values", false, 0)]
        protected static async void CreateCopyProfileValues()
        {
            profileToCopy = profile;
            ScriptableObject newProfile = CreateInstance(profile.GetType().ToString());
            profile = newProfile.CreateAsset("Assets/MixedRealityToolkit-Generated/CustomProfiles") as BaseMixedRealityProfile;
            Debug.Assert(profile != null);

            await new WaitUntil(() => profileToCopy != profile);

            Selection.activeObject = null;
            PasteProfileValues();
            Selection.activeObject = profile;

            if (!profileToCopy.IsCustomProfile)
            {
                // For now we only replace it if it's the master configuration profile.
                // Sub-profiles are easy to update in the master configuration inspector.
                if (MixedRealityToolkit.Instance.ActiveProfile.GetType() == profile.GetType())
                {
                    MixedRealityToolkit.Instance.ActiveProfile = profile as MixedRealityToolkitConfigurationProfile;
                }
            }
        }

        [MenuItem("CONTEXT/BaseMixedRealityProfile/Copy Profile Values", false, 1)]
        private static void CopyProfileValues()
        {
            profileToCopy = profile;
        }

        [MenuItem("CONTEXT/BaseMixedRealityProfile/Paste Profile Values", true)]
        private static bool PasteProfileValuesValidation()
        {
            return profile != null &&
                   targetProfile != null &&
                   profileToCopy != null &&
                   targetProfile.FindProperty(IsCustomProfileProperty).boolValue &&
                   profile.GetType() == profileToCopy.GetType();
        }

        [MenuItem("CONTEXT/BaseMixedRealityProfile/Paste Profile Values", false, 2)]
        private static void PasteProfileValues()
        {
            Undo.RecordObject(profile, "Paste Profile Values");
            bool targetIsCustom = targetProfile.FindProperty(IsCustomProfileProperty).boolValue;
            string originalName = targetProfile.targetObject.name;
            EditorUtility.CopySerialized(profileToCopy, targetProfile.targetObject);
            targetProfile.Update();
            targetProfile.FindProperty(IsCustomProfileProperty).boolValue = targetIsCustom;
            targetProfile.ApplyModifiedProperties();
            targetProfile.targetObject.name = originalName;
            Debug.Assert(targetProfile.FindProperty(IsCustomProfileProperty).boolValue == targetIsCustom);
            AssetDatabase.SaveAssets();
        }

        /// <summary>
        /// Render the Mixed Reality Toolkit Logo.
        /// </summary>
        protected void RenderMixedRealityToolkitLogo()
        {
            GUILayout.BeginHorizontal();
            GUILayout.FlexibleSpace();
            GUILayout.Label(EditorGUIUtility.isProSkin ? logoDarkTheme : logoLightTheme, GUILayout.MaxHeight(128f));
            GUILayout.FlexibleSpace();
            GUILayout.EndHorizontal();
            GUILayout.Space(12f);
        }

        /// <summary>
        /// Checks if the profile is locked and displays a warning.
        /// </summary>
        /// <param name="target"></param>
        /// <param name="lockProfile"></param>
        protected static void CheckProfileLock(Object target, bool lockProfile = true)
        {
            if (MixedRealityPreferences.LockProfiles && !((BaseMixedRealityProfile)target).IsCustomProfile)
            {
                EditorGUILayout.HelpBox("This profile is part of the default set from the Mixed Reality Toolkit SDK. You can make a copy of this profile, and customize it if needed.", MessageType.Warning);
                GUI.enabled = !lockProfile;
            }
        }

<<<<<<< HEAD
=======
        /// <summary>
        /// Renders a <see cref="BaseMixedRealityProfile"/>.
        /// </summary>
        /// <param name="property">the <see cref="BaseMixedRealityProfile"/> property.</param>
        /// <param name="guiContent">The GUIContent for the field.</param>
        /// <param name="showAddButton">Optional flag to hide the create button.</param>
        /// <returns>True, if the profile changed.</returns>
>>>>>>> 1e9f13cf
        protected static bool RenderProfile(SerializedProperty property, GUIContent guiContent, bool showAddButton = true)
        {
            return RenderProfileInternal(property, guiContent, showAddButton);
        }

<<<<<<< HEAD
=======
        /// <summary>
        /// Renders a <see cref="BaseMixedRealityProfile"/>.
        /// </summary>
        /// <param name="property">the <see cref="BaseMixedRealityProfile"/> property.</param>
        /// <param name="showAddButton">Optional flag to hide the create button.</param>
        /// <returns>True, if the profile changed.</returns>
>>>>>>> 1e9f13cf
        protected static bool RenderProfile(SerializedProperty property, bool showAddButton = true)
        {
            return RenderProfileInternal(property, null, showAddButton);
        }

        private static bool RenderProfileInternal(SerializedProperty property, GUIContent guiContent, bool showAddButton)
        {
            bool changed = false;
            EditorGUILayout.BeginHorizontal();

            var oldObject = property.objectReferenceValue;

            if (guiContent == null)
            {
                EditorGUILayout.PropertyField(property);
            }
            else
            {
                EditorGUILayout.PropertyField(property, guiContent);
            }

            if (property.objectReferenceValue == null)
            {
                if (showAddButton)
                {
                    if (GUILayout.Button(NewProfileContent, EditorStyles.miniButton, GUILayout.Width(20f)))
                    {
                        var profileTypeName = property.type.Replace("PPtr<$", string.Empty).Replace(">", string.Empty);
                        Debug.Assert(profileTypeName != null, "No Type Found");

                        ScriptableObject instance = CreateInstance(profileTypeName);
                        var newProfile = instance.CreateAsset(AssetDatabase.GetAssetPath(Selection.activeObject)) as BaseMixedRealityProfile;
                        property.objectReferenceValue = newProfile;
                        property.serializedObject.ApplyModifiedProperties();
                        changed = true;
                    }
                }
            }
            else
            {
                var renderedProfile = property.objectReferenceValue as BaseMixedRealityProfile;
                Debug.Assert(renderedProfile != null);
                Debug.Assert(profile != null, "No profile was set in OnEnable. Did you forget to call base.OnEnable in a derived profile class?");

                if (!renderedProfile.IsCustomProfile && profile.IsCustomProfile)
                {
                    if (GUILayout.Button(new GUIContent("</>", "Replace with a copy of the default profile."), EditorStyles.miniButton, GUILayout.Width(32f)))
                    {
                        profileToCopy = renderedProfile;
                        var profileTypeName = property.type.Replace("PPtr<$", string.Empty).Replace(">", string.Empty);
                        Debug.Assert(profileTypeName != null, "No Type Found");

                        ScriptableObject instance = CreateInstance(profileTypeName);
                        var newProfile = instance.CreateAsset(AssetDatabase.GetAssetPath(Selection.activeObject)) as BaseMixedRealityProfile;
                        property.objectReferenceValue = newProfile;
                        property.serializedObject.ApplyModifiedProperties();
                        PasteProfileValuesDelay(newProfile);
                        changed = true;
                    }
                }
            }

            if (oldObject != property.objectReferenceValue)
            {
                changed = true;
            }

            EditorGUILayout.EndHorizontal();
            return changed;
        }

        private static async void PasteProfileValuesDelay(BaseMixedRealityProfile newProfile)
        {
            await new WaitUntil(() => profile == newProfile);
            Selection.activeObject = null;
            PasteProfileValues();
            Selection.activeObject = newProfile;
        }
    }
}<|MERGE_RESOLUTION|>--- conflicted
+++ resolved
@@ -129,8 +129,6 @@
             }
         }
 
-<<<<<<< HEAD
-=======
         /// <summary>
         /// Renders a <see cref="BaseMixedRealityProfile"/>.
         /// </summary>
@@ -138,21 +136,17 @@
         /// <param name="guiContent">The GUIContent for the field.</param>
         /// <param name="showAddButton">Optional flag to hide the create button.</param>
         /// <returns>True, if the profile changed.</returns>
->>>>>>> 1e9f13cf
         protected static bool RenderProfile(SerializedProperty property, GUIContent guiContent, bool showAddButton = true)
         {
             return RenderProfileInternal(property, guiContent, showAddButton);
         }
 
-<<<<<<< HEAD
-=======
         /// <summary>
         /// Renders a <see cref="BaseMixedRealityProfile"/>.
         /// </summary>
         /// <param name="property">the <see cref="BaseMixedRealityProfile"/> property.</param>
         /// <param name="showAddButton">Optional flag to hide the create button.</param>
         /// <returns>True, if the profile changed.</returns>
->>>>>>> 1e9f13cf
         protected static bool RenderProfile(SerializedProperty property, bool showAddButton = true)
         {
             return RenderProfileInternal(property, null, showAddButton);
