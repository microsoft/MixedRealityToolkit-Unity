﻿// Copyright (c) Microsoft Corporation. All rights reserved.
// Licensed under the MIT License. See LICENSE in the project root for license information.﻿

using Microsoft.MixedReality.Toolkit.Core.Definitions;
using Microsoft.MixedReality.Toolkit.Core.Definitions.SpatialAwarenessSystem;
using Microsoft.MixedReality.Toolkit.Core.Services;
using UnityEditor;
using UnityEngine;

namespace Microsoft.MixedReality.Toolkit.Core.Inspectors.Profiles
{
    [CustomEditor(typeof(MixedRealitySpatialAwarenessProfile))]
    public class MixedRealitySpatialAwarenessProfileInspector : MixedRealityBaseConfigurationProfileInspector
    {
        // General settings
        private SerializedProperty spatialObserverDataProviders;
        private SerializedProperty startupBehavior;
        private SerializedProperty observationExtents;
        private SerializedProperty isStationaryObserver;
        private SerializedProperty updateInterval;

        // Mesh settings
        private SerializedProperty useMeshSystem;
        private SerializedProperty meshPhysicsLayer;
        private SerializedProperty meshLevelOfDetail;
        private SerializedProperty meshTrianglesPerCubicMeter;
        private SerializedProperty meshRecalculateNormals;
        private SerializedProperty meshDisplayOption;
        private SerializedProperty meshVisibleMaterial;
        private SerializedProperty meshOcclusionMaterial;

        // Surface Finding settings
        private SerializedProperty useSurfaceFindingSystem;
        private SerializedProperty surfaceFindingPhysicsLayer;
        private SerializedProperty surfaceFindingMinimumArea;
        private SerializedProperty displayFloorSurfaces;
        private SerializedProperty floorSurfaceMaterial;
        private SerializedProperty displayCeilingSurfaces;
        private SerializedProperty ceilingSurfaceMaterial;
        private SerializedProperty displayWallSurfaces;
        private SerializedProperty wallSurfaceMaterial;
        private SerializedProperty displayPlatformSurfaces;
        private SerializedProperty platformSurfaceMaterial;

        private readonly GUIContent ceilingMaterialContent = new GUIContent("Ceiling Material");
        private readonly GUIContent floorMaterialContent = new GUIContent("Floor Material");
        private readonly GUIContent occlusionMaterialContent = new GUIContent("Occlusion Material");
        private readonly GUIContent platformMaterialContent = new GUIContent("Platform Material");
        private readonly GUIContent visibleMaterialContent = new GUIContent("Visible Material");
        private readonly GUIContent wallMaterialContent = new GUIContent("Wall Material");

        private readonly GUIContent displayOptionContent = new GUIContent("Display Option");
        private readonly GUIContent lodContent = new GUIContent("Level of Detail");
        private readonly GUIContent minimumAreaContent = new GUIContent("Minimum Area");
        private readonly GUIContent physicsLayerContent = new GUIContent("Physics Layer");
        private readonly GUIContent trianglesPerCubicMeterContent = new GUIContent("Triangles/Cubic Meter");
        private readonly GUIContent useSystemContent = new GUIContent("Use System");

        protected override void OnEnable()
        {
            base.OnEnable();
<<<<<<< HEAD
=======

>>>>>>> eadec9a8
            if (!CheckMixedRealityConfigured(false))
            {
                return;
            }

            // General settings
            spatialObserverDataProviders = serializedObject.FindProperty("spatialObserverDataProviders");
            startupBehavior = serializedObject.FindProperty("startupBehavior");
            observationExtents = serializedObject.FindProperty("observationExtents");
            isStationaryObserver = serializedObject.FindProperty("isStationaryObserver");
            updateInterval = serializedObject.FindProperty("updateInterval");

            // Mesh settings
            useMeshSystem = serializedObject.FindProperty("useMeshSystem");
            meshPhysicsLayer = serializedObject.FindProperty("meshPhysicsLayer");
            meshLevelOfDetail = serializedObject.FindProperty("meshLevelOfDetail");
            meshTrianglesPerCubicMeter = serializedObject.FindProperty("meshTrianglesPerCubicMeter");
            meshRecalculateNormals = serializedObject.FindProperty("meshRecalculateNormals");
            meshDisplayOption = serializedObject.FindProperty("meshDisplayOption");
            meshVisibleMaterial = serializedObject.FindProperty("meshMaterial");
            meshVisibleMaterial = serializedObject.FindProperty("meshVisibleMaterial");
            meshOcclusionMaterial = serializedObject.FindProperty("meshOcclusionMaterial");

            // Surface Finding settings
            useSurfaceFindingSystem = serializedObject.FindProperty("useSurfaceFindingSystem");
            surfaceFindingPhysicsLayer = serializedObject.FindProperty("surfaceFindingPhysicsLayer");
            surfaceFindingMinimumArea = serializedObject.FindProperty("surfaceFindingMinimumArea");
            displayFloorSurfaces = serializedObject.FindProperty("displayFloorSurfaces");
            floorSurfaceMaterial = serializedObject.FindProperty("floorSurfaceMaterial");
            displayCeilingSurfaces = serializedObject.FindProperty("displayCeilingSurfaces");
            ceilingSurfaceMaterial = serializedObject.FindProperty("ceilingSurfaceMaterial");
            displayWallSurfaces = serializedObject.FindProperty("displayWallSurfaces");
            wallSurfaceMaterial = serializedObject.FindProperty("wallSurfaceMaterial");
            displayPlatformSurfaces = serializedObject.FindProperty("displayPlatformSurfaces");
            platformSurfaceMaterial = serializedObject.FindProperty("platformSurfaceMaterial");
        }

        public override void OnInspectorGUI()
        {
            RenderMixedRealityToolkitLogo();
            if (!CheckMixedRealityConfigured())
            {
                return;
            }

            if (GUILayout.Button("Back to Configuration Profile"))
            {
                Selection.activeObject = MixedRealityToolkit.Instance.ActiveProfile;
            }

            EditorGUILayout.Space();
            EditorGUILayout.LabelField("Spatial Awareness Options", EditorStyles.boldLabel);
            EditorGUILayout.HelpBox("Spatial Awareness can enhance your experience by enabling objects to interact with the real world.", MessageType.Info);
            EditorGUILayout.Space();
            serializedObject.Update();

            if (MixedRealityPreferences.LockProfiles && !((BaseMixedRealityProfile)target).IsCustomProfile)
            {
                GUI.enabled = false;
            }

            bool changed = false;

            EditorGUILayout.LabelField("General Settings:", EditorStyles.boldLabel);
            EditorGUI.indentLevel++;

            changed |= RenderProfile(spatialObserverDataProviders);
            EditorGUILayout.PropertyField(startupBehavior);
            EditorGUILayout.PropertyField(observationExtents);
            EditorGUILayout.PropertyField(isStationaryObserver);
            EditorGUILayout.PropertyField(updateInterval);
            EditorGUI.indentLevel--;
            EditorGUILayout.Space();

            EditorGUILayout.LabelField("Mesh Settings:", EditorStyles.boldLabel);
            EditorGUI.indentLevel++;
            EditorGUILayout.PropertyField(useMeshSystem, useSystemContent);
            EditorGUILayout.PropertyField(meshPhysicsLayer, physicsLayerContent);
            EditorGUILayout.PropertyField(meshLevelOfDetail, lodContent);
            EditorGUILayout.PropertyField(meshTrianglesPerCubicMeter, trianglesPerCubicMeterContent);
            EditorGUILayout.PropertyField(meshRecalculateNormals);
            EditorGUILayout.PropertyField(meshDisplayOption, displayOptionContent);
            EditorGUILayout.PropertyField(meshVisibleMaterial, visibleMaterialContent);
            EditorGUILayout.PropertyField(meshOcclusionMaterial, occlusionMaterialContent);
            EditorGUI.indentLevel--;
            EditorGUILayout.Space();

            EditorGUILayout.LabelField("Surface Finding Settings:", EditorStyles.boldLabel);
            EditorGUI.indentLevel++;
            EditorGUILayout.PropertyField(useSurfaceFindingSystem, useSystemContent);
            EditorGUILayout.PropertyField(surfaceFindingPhysicsLayer, physicsLayerContent);
            EditorGUILayout.PropertyField(surfaceFindingMinimumArea, minimumAreaContent);
            EditorGUILayout.PropertyField(displayFloorSurfaces);
            EditorGUILayout.PropertyField(floorSurfaceMaterial, floorMaterialContent);
            EditorGUILayout.PropertyField(displayCeilingSurfaces);
            EditorGUILayout.PropertyField(ceilingSurfaceMaterial, ceilingMaterialContent);
            EditorGUILayout.PropertyField(displayWallSurfaces);
            EditorGUILayout.PropertyField(wallSurfaceMaterial, wallMaterialContent);
            EditorGUILayout.PropertyField(displayPlatformSurfaces);
            EditorGUILayout.PropertyField(platformSurfaceMaterial, platformMaterialContent);
            EditorGUI.indentLevel--;

            serializedObject.ApplyModifiedProperties();

            if (changed)
            {
                MixedRealityToolkit.Instance.ResetConfiguration(MixedRealityToolkit.Instance.ActiveProfile);
            }
        }
    }
}<|MERGE_RESOLUTION|>--- conflicted
+++ resolved
@@ -13,7 +13,6 @@
     public class MixedRealitySpatialAwarenessProfileInspector : MixedRealityBaseConfigurationProfileInspector
     {
         // General settings
-        private SerializedProperty spatialObserverDataProviders;
         private SerializedProperty startupBehavior;
         private SerializedProperty observationExtents;
         private SerializedProperty isStationaryObserver;
@@ -59,17 +58,13 @@
         protected override void OnEnable()
         {
             base.OnEnable();
-<<<<<<< HEAD
-=======
 
->>>>>>> eadec9a8
             if (!CheckMixedRealityConfigured(false))
             {
                 return;
             }
 
             // General settings
-            spatialObserverDataProviders = serializedObject.FindProperty("spatialObserverDataProviders");
             startupBehavior = serializedObject.FindProperty("startupBehavior");
             observationExtents = serializedObject.FindProperty("observationExtents");
             isStationaryObserver = serializedObject.FindProperty("isStationaryObserver");
@@ -124,21 +119,14 @@
                 GUI.enabled = false;
             }
 
-            bool changed = false;
-
             EditorGUILayout.LabelField("General Settings:", EditorStyles.boldLabel);
-            EditorGUI.indentLevel++;
-
-            changed |= RenderProfile(spatialObserverDataProviders);
             EditorGUILayout.PropertyField(startupBehavior);
             EditorGUILayout.PropertyField(observationExtents);
             EditorGUILayout.PropertyField(isStationaryObserver);
             EditorGUILayout.PropertyField(updateInterval);
-            EditorGUI.indentLevel--;
+
             EditorGUILayout.Space();
-
             EditorGUILayout.LabelField("Mesh Settings:", EditorStyles.boldLabel);
-            EditorGUI.indentLevel++;
             EditorGUILayout.PropertyField(useMeshSystem, useSystemContent);
             EditorGUILayout.PropertyField(meshPhysicsLayer, physicsLayerContent);
             EditorGUILayout.PropertyField(meshLevelOfDetail, lodContent);
@@ -147,11 +135,9 @@
             EditorGUILayout.PropertyField(meshDisplayOption, displayOptionContent);
             EditorGUILayout.PropertyField(meshVisibleMaterial, visibleMaterialContent);
             EditorGUILayout.PropertyField(meshOcclusionMaterial, occlusionMaterialContent);
-            EditorGUI.indentLevel--;
+
             EditorGUILayout.Space();
-
             EditorGUILayout.LabelField("Surface Finding Settings:", EditorStyles.boldLabel);
-            EditorGUI.indentLevel++;
             EditorGUILayout.PropertyField(useSurfaceFindingSystem, useSystemContent);
             EditorGUILayout.PropertyField(surfaceFindingPhysicsLayer, physicsLayerContent);
             EditorGUILayout.PropertyField(surfaceFindingMinimumArea, minimumAreaContent);
@@ -163,14 +149,8 @@
             EditorGUILayout.PropertyField(wallSurfaceMaterial, wallMaterialContent);
             EditorGUILayout.PropertyField(displayPlatformSurfaces);
             EditorGUILayout.PropertyField(platformSurfaceMaterial, platformMaterialContent);
-            EditorGUI.indentLevel--;
 
             serializedObject.ApplyModifiedProperties();
-
-            if (changed)
-            {
-                MixedRealityToolkit.Instance.ResetConfiguration(MixedRealityToolkit.Instance.ActiveProfile);
-            }
         }
     }
 }