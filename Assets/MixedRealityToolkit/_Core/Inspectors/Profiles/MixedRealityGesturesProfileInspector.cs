﻿// Copyright (c) Microsoft Corporation. All rights reserved.
// Licensed under the MIT License. See LICENSE in the project root for license information.﻿

using Microsoft.MixedReality.Toolkit.Core.Definitions;
using Microsoft.MixedReality.Toolkit.Core.Definitions.Devices;
using Microsoft.MixedReality.Toolkit.Core.Definitions.InputSystem;
using Microsoft.MixedReality.Toolkit.Core.Managers;
using System;
using System.Collections.Generic;
using System.Linq;
using UnityEditor;
using UnityEngine;

namespace Microsoft.MixedReality.Toolkit.Core.Inspectors.Profiles
{
    [CustomEditor(typeof(MixedRealityGesturesProfile))]
    public class MixedRealityGesturesProfileInspector : MixedRealityBaseConfigurationProfileInspector
    {
        private static readonly GUIContent MinusButtonContent = new GUIContent("-", "Remove defined Gesture");
        private static readonly GUIContent AddButtonContent = new GUIContent("+ Add a New defined Gesture");
        private static readonly GUIContent DescriptionContent = new GUIContent("Description", "The human readable description of the Gesture.");
        private static readonly GUIContent GestureTypeContent = new GUIContent("Gesture Type", "The type of Gesture that will trigger the action.");
        private static readonly GUIContent ActionContent = new GUIContent("Action", "The action to trigger when a Gesture is recognized.");
        private static readonly GUIContent ControllerGestureContent = new GUIContent("Controller Gestures");
        private static readonly GUIContent HandGestureContent = new GUIContent("Hand Gestures");

        private SerializedProperty gestures;
        private SerializedProperty windowsManipulationGestureSettings;
        private SerializedProperty useRailsNavigation;
        private SerializedProperty windowsNavigationGestureSettings;
        private SerializedProperty windowsRailsNavigationGestures;
        private SerializedProperty windowsGestureAutoStart;
        private SerializedProperty luminControllerGestures;
        private SerializedProperty luminHandGestures;

        private MixedRealityGesturesProfile thisProfile;
        private static GUIContent[] allGestureLabels;
        private static int[] allGestureIds;
        private static GUIContent[] actionLabels;
        private static int[] actionIds;

        private void OnEnable()
        {
            if (!CheckMixedRealityManager(false)) { return; }

            gestures = serializedObject.FindProperty("gestures");
            windowsManipulationGestureSettings = serializedObject.FindProperty("manipulationGestures");
            useRailsNavigation = serializedObject.FindProperty("useRailsNavigation");
            windowsNavigationGestureSettings = serializedObject.FindProperty("navigationGestures");
            windowsRailsNavigationGestures = serializedObject.FindProperty("railsNavigationGestures");
            windowsGestureAutoStart = serializedObject.FindProperty("windowsGestureAutoStart");
<<<<<<< HEAD
            luminControllerGestures = serializedObject.FindProperty("luminControllerGestures");
            luminHandGestures = serializedObject.FindProperty("luminHandGestures");
=======
            thisProfile = target as MixedRealityGesturesProfile;
            Debug.Assert(thisProfile != null);
>>>>>>> 9d1981f8

            if (MixedRealityManager.Instance.ActiveProfile.IsInputSystemEnabled &&
                MixedRealityManager.Instance.ActiveProfile.InputSystemProfile.InputActionsProfile != null)
            {
                actionLabels = MixedRealityManager.Instance.ActiveProfile.InputSystemProfile.InputActionsProfile.InputActions
                    .Select(action => new GUIContent(action.Description))
                    .Prepend(new GUIContent("None")).ToArray();
                actionIds = MixedRealityManager.Instance.ActiveProfile.InputSystemProfile.InputActionsProfile.InputActions
                    .Select(action => (int)action.Id)
                    .Prepend(0).ToArray();
            }

            UpdateGestureLabels();
        }

        private void UpdateGestureLabels()
        {
            var allGestureTypeNames = Enum.GetNames(typeof(GestureInputType));

            var tempIds = new List<int>();
            var tempContent = new List<GUIContent>();

            for (int i = 0; i < allGestureTypeNames.Length; i++)
            {
                if (allGestureTypeNames[i].Equals("None") ||
                    thisProfile.Gestures.All(mapping => !allGestureTypeNames[i].Equals(mapping.GestureType.ToString())))
                {
                    tempContent.Add(new GUIContent(allGestureTypeNames[i]));
                    tempIds.Add(i);
                }
            }

            allGestureIds = tempIds.ToArray();
            allGestureLabels = tempContent.ToArray();
        }

        public override void OnInspectorGUI()
        {
            RenderMixedRealityToolkitLogo();

            if (!CheckMixedRealityManager()) { return; }

            if (!MixedRealityManager.Instance.ActiveProfile.IsInputSystemEnabled)
            {
                EditorGUILayout.HelpBox("No input system is enabled, or you need to specify the type in the main configuration profile.", MessageType.Error);

                if (GUILayout.Button("Back to Configuration Profile"))
                {
                    Selection.activeObject = MixedRealityManager.Instance.ActiveProfile;
                }

                return;
            }

            if (GUILayout.Button("Back to Input Profile"))
            {
                Selection.activeObject = MixedRealityManager.Instance.ActiveProfile.InputSystemProfile;
            }

            EditorGUILayout.Space();
            EditorGUILayout.LabelField("Gesture Input", EditorStyles.boldLabel);
            EditorGUILayout.HelpBox("This gesture map is any and all movements of part the user's body, especially a hand or the head, that raise actions through the input system.\n\nNote: Defined controllers can look up the list of gestures and raise the events based on specific criteria.", MessageType.Info);

            if (MixedRealityManager.Instance.ActiveProfile.InputSystemProfile.InputActionsProfile == null)
            {
                EditorGUILayout.HelpBox("No input actions found, please specify a input action profile in the main configuration.", MessageType.Error);
                return;
            }

            if (MixedRealityPreferences.LockProfiles && !((BaseMixedRealityProfile)target).IsCustomProfile)
            {
                GUI.enabled = false;
            }

            serializedObject.Update();
            EditorGUILayout.Space();
            EditorGUILayout.LabelField("Windows Gesture Settings", EditorStyles.boldLabel);
            EditorGUI.indentLevel++;
            EditorGUILayout.PropertyField(windowsManipulationGestureSettings);
            EditorGUILayout.PropertyField(windowsNavigationGestureSettings);
            EditorGUILayout.PropertyField(useRailsNavigation);
            EditorGUILayout.PropertyField(windowsRailsNavigationGestures);
            EditorGUILayout.PropertyField(windowsGestureAutoStart);
            EditorGUI.indentLevel--;
            EditorGUILayout.LabelField("Lumin Gesture Settings", EditorStyles.boldLabel);
            EditorGUI.indentLevel++;
            EditorGUILayout.PropertyField(luminControllerGestures, ControllerGestureContent);
            EditorGUILayout.PropertyField(luminHandGestures, HandGestureContent);
            EditorGUI.indentLevel--;
            EditorGUILayout.Space();
            EditorGUILayout.LabelField("Defined Recognizable Gestures", EditorStyles.boldLabel);
            RenderList(gestures);
            serializedObject.ApplyModifiedProperties();
        }

        private void RenderList(SerializedProperty list)
        {
            EditorGUILayout.Space();
            GUILayout.BeginVertical();

            if (GUILayout.Button(AddButtonContent, EditorStyles.miniButton))
            {
                list.arraySize += 1;
                var speechCommand = list.GetArrayElementAtIndex(list.arraySize - 1);
                var keyword = speechCommand.FindPropertyRelative("description");
                keyword.stringValue = string.Empty;
                var gestureType = speechCommand.FindPropertyRelative("gestureType");
                gestureType.intValue = (int)GestureInputType.None;
                var action = speechCommand.FindPropertyRelative("action");
                var actionId = action.FindPropertyRelative("id");
                actionId.intValue = 0;
                var actionDescription = action.FindPropertyRelative("description");
                actionDescription.stringValue = string.Empty;
                var actionConstraint = action.FindPropertyRelative("axisConstraint");
                actionConstraint.intValue = 0;
            }

            GUILayout.Space(12f);

            if (list == null || list.arraySize == 0)
            {
                EditorGUILayout.HelpBox("Define a new Gesture.", MessageType.Warning);
                GUILayout.EndVertical();
                UpdateGestureLabels();
                return;
            }

            GUILayout.BeginVertical();

            GUILayout.BeginHorizontal();
            var labelWidth = EditorGUIUtility.labelWidth;
            EditorGUIUtility.labelWidth = 24f;
            EditorGUILayout.LabelField(DescriptionContent, GUILayout.ExpandWidth(true));
            EditorGUILayout.LabelField(GestureTypeContent, GUILayout.Width(80f));
            EditorGUILayout.LabelField(ActionContent, GUILayout.Width(64f));
            EditorGUILayout.LabelField(string.Empty, GUILayout.Width(24f));
            EditorGUIUtility.labelWidth = labelWidth;
            GUILayout.EndHorizontal();

            for (int i = 0; i < list.arraySize; i++)
            {
                EditorGUILayout.BeginHorizontal();
                SerializedProperty gesture = list.GetArrayElementAtIndex(i);
                var keyword = gesture.FindPropertyRelative("description");
                var gestureType = gesture.FindPropertyRelative("gestureType");
                var action = gesture.FindPropertyRelative("action");
                var actionId = action.FindPropertyRelative("id");
                var actionDescription = action.FindPropertyRelative("description");
                var actionConstraint = action.FindPropertyRelative("axisConstraint");

                EditorGUILayout.PropertyField(keyword, GUIContent.none, GUILayout.ExpandWidth(true));

                Debug.Assert(allGestureLabels.Length == allGestureIds.Length);

                var gestureLabels = new GUIContent[allGestureLabels.Length + 1];
                var gestureIds = new int[allGestureIds.Length + 1];

                gestureLabels[0] = new GUIContent(((GestureInputType)gestureType.intValue).ToString());
                gestureIds[0] = gestureType.intValue;

                for (int j = 0; j < allGestureLabels.Length; j++)
                {
                    gestureLabels[j + 1] = allGestureLabels[j];
                    gestureIds[j + 1] = allGestureIds[j];
                }

                EditorGUI.BeginChangeCheck();
                gestureType.intValue = EditorGUILayout.IntPopup(GUIContent.none, gestureType.intValue, gestureLabels, gestureIds, GUILayout.Width(80f));

                if (EditorGUI.EndChangeCheck())
                {
                    serializedObject.ApplyModifiedProperties();
                    UpdateGestureLabels();
                }

                EditorGUI.BeginChangeCheck();
                actionId.intValue = EditorGUILayout.IntPopup(GUIContent.none, actionId.intValue, actionLabels, actionIds, GUILayout.Width(64f));

                if (EditorGUI.EndChangeCheck())
                {
                    MixedRealityInputAction inputAction = actionId.intValue == 0 ? MixedRealityInputAction.None : MixedRealityManager.Instance.ActiveProfile.InputSystemProfile.InputActionsProfile.InputActions[actionId.intValue - 1];
                    actionDescription.stringValue = inputAction.Description;
                    actionConstraint.enumValueIndex = (int)inputAction.AxisConstraint;
                    serializedObject.ApplyModifiedProperties();
                }

                if (GUILayout.Button(MinusButtonContent, EditorStyles.miniButtonRight, GUILayout.Width(24f)))
                {
                    list.DeleteArrayElementAtIndex(i);
                    serializedObject.ApplyModifiedProperties();
                    UpdateGestureLabels();
                }

                EditorGUILayout.EndHorizontal();
            }

            GUILayout.EndVertical();
            GUILayout.EndVertical();
        }
    }
}<|MERGE_RESOLUTION|>--- conflicted
+++ resolved
@@ -21,8 +21,6 @@
         private static readonly GUIContent DescriptionContent = new GUIContent("Description", "The human readable description of the Gesture.");
         private static readonly GUIContent GestureTypeContent = new GUIContent("Gesture Type", "The type of Gesture that will trigger the action.");
         private static readonly GUIContent ActionContent = new GUIContent("Action", "The action to trigger when a Gesture is recognized.");
-        private static readonly GUIContent ControllerGestureContent = new GUIContent("Controller Gestures");
-        private static readonly GUIContent HandGestureContent = new GUIContent("Hand Gestures");
 
         private SerializedProperty gestures;
         private SerializedProperty windowsManipulationGestureSettings;
@@ -30,8 +28,6 @@
         private SerializedProperty windowsNavigationGestureSettings;
         private SerializedProperty windowsRailsNavigationGestures;
         private SerializedProperty windowsGestureAutoStart;
-        private SerializedProperty luminControllerGestures;
-        private SerializedProperty luminHandGestures;
 
         private MixedRealityGesturesProfile thisProfile;
         private static GUIContent[] allGestureLabels;
@@ -49,13 +45,8 @@
             windowsNavigationGestureSettings = serializedObject.FindProperty("navigationGestures");
             windowsRailsNavigationGestures = serializedObject.FindProperty("railsNavigationGestures");
             windowsGestureAutoStart = serializedObject.FindProperty("windowsGestureAutoStart");
-<<<<<<< HEAD
-            luminControllerGestures = serializedObject.FindProperty("luminControllerGestures");
-            luminHandGestures = serializedObject.FindProperty("luminHandGestures");
-=======
             thisProfile = target as MixedRealityGesturesProfile;
             Debug.Assert(thisProfile != null);
->>>>>>> 9d1981f8
 
             if (MixedRealityManager.Instance.ActiveProfile.IsInputSystemEnabled &&
                 MixedRealityManager.Instance.ActiveProfile.InputSystemProfile.InputActionsProfile != null)
@@ -133,18 +124,12 @@
             serializedObject.Update();
             EditorGUILayout.Space();
             EditorGUILayout.LabelField("Windows Gesture Settings", EditorStyles.boldLabel);
-            EditorGUI.indentLevel++;
             EditorGUILayout.PropertyField(windowsManipulationGestureSettings);
             EditorGUILayout.PropertyField(windowsNavigationGestureSettings);
             EditorGUILayout.PropertyField(useRailsNavigation);
             EditorGUILayout.PropertyField(windowsRailsNavigationGestures);
             EditorGUILayout.PropertyField(windowsGestureAutoStart);
-            EditorGUI.indentLevel--;
-            EditorGUILayout.LabelField("Lumin Gesture Settings", EditorStyles.boldLabel);
-            EditorGUI.indentLevel++;
-            EditorGUILayout.PropertyField(luminControllerGestures, ControllerGestureContent);
-            EditorGUILayout.PropertyField(luminHandGestures, HandGestureContent);
-            EditorGUI.indentLevel--;
+
             EditorGUILayout.Space();
             EditorGUILayout.LabelField("Defined Recognizable Gestures", EditorStyles.boldLabel);
             RenderList(gestures);
