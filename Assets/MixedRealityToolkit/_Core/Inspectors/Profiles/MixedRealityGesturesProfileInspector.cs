﻿// Copyright (c) Microsoft Corporation. All rights reserved.
// Licensed under the MIT License. See LICENSE in the project root for license information.﻿

using Microsoft.MixedReality.Toolkit.Core.Definitions;
using Microsoft.MixedReality.Toolkit.Core.Definitions.Devices;
using Microsoft.MixedReality.Toolkit.Core.Definitions.InputSystem;
<<<<<<< HEAD
using Microsoft.MixedReality.Toolkit.Core.Services;
=======
using Microsoft.MixedReality.Toolkit.Core.Managers;
using System;
using System.Collections.Generic;
>>>>>>> 749dc20e
using System.Linq;
using UnityEditor;
using UnityEngine;

namespace Microsoft.MixedReality.Toolkit.Core.Inspectors.Profiles
{
    [CustomEditor(typeof(MixedRealityGesturesProfile))]
    public class MixedRealityGesturesProfileInspector : MixedRealityBaseConfigurationProfileInspector
    {
        private static readonly GUIContent MinusButtonContent = new GUIContent("-", "Remove defined Gesture");
        private static readonly GUIContent AddButtonContent = new GUIContent("+ Add a New defined Gesture");
        private static readonly GUIContent DescriptionContent = new GUIContent("Description", "The human readable description of the Gesture.");
        private static readonly GUIContent GestureTypeContent = new GUIContent("Gesture Type", "The type of Gesture that will trigger the action.");
        private static readonly GUIContent ActionContent = new GUIContent("Action", "The action to trigger when a Gesture is recognized.");

        private SerializedProperty gestures;
        private SerializedProperty windowsManipulationGestureSettings;
        private SerializedProperty useRailsNavigation;
        private SerializedProperty windowsNavigationGestureSettings;
        private SerializedProperty windowsRailsNavigationGestures;
        private SerializedProperty windowsGestureAutoStart;

        private MixedRealityGesturesProfile thisProfile;
        private static GUIContent[] allGestureLabels;
        private static int[] allGestureIds;
        private static GUIContent[] actionLabels;
        private static int[] actionIds;

        private void OnEnable()
        {
            if (!CheckMixedRealityConfigured(false)) { return; }

            gestures = serializedObject.FindProperty("gestures");
            windowsManipulationGestureSettings = serializedObject.FindProperty("manipulationGestures");
            useRailsNavigation = serializedObject.FindProperty("useRailsNavigation");
            windowsNavigationGestureSettings = serializedObject.FindProperty("navigationGestures");
            windowsRailsNavigationGestures = serializedObject.FindProperty("railsNavigationGestures");
            windowsGestureAutoStart = serializedObject.FindProperty("windowsGestureAutoStart");
            thisProfile = target as MixedRealityGesturesProfile;
            Debug.Assert(thisProfile != null);

            if (MixedRealityToolkit.Instance.ActiveProfile.IsInputSystemEnabled &&
                MixedRealityToolkit.Instance.ActiveProfile.InputSystemProfile.InputActionsProfile != null)
            {
<<<<<<< HEAD
                actionLabels = MixedRealityToolkit.Instance.ActiveProfile.InputSystemProfile.InputActionsProfile.InputActions.Select(action => new GUIContent(action.Description)).Prepend(new GUIContent("None")).ToArray();
                actionIds = MixedRealityToolkit.Instance.ActiveProfile.InputSystemProfile.InputActionsProfile.InputActions.Select(action => (int)action.Id).Prepend(0).ToArray();
=======
                actionLabels = MixedRealityManager.Instance.ActiveProfile.InputSystemProfile.InputActionsProfile.InputActions
                    .Select(action => new GUIContent(action.Description))
                    .Prepend(new GUIContent("None")).ToArray();
                actionIds = MixedRealityManager.Instance.ActiveProfile.InputSystemProfile.InputActionsProfile.InputActions
                    .Select(action => (int)action.Id)
                    .Prepend(0).ToArray();
            }

            UpdateGestureLabels();
        }

        private void UpdateGestureLabels()
        {
            var allGestureTypeNames = Enum.GetNames(typeof(GestureInputType));

            var tempIds = new List<int>();
            var tempContent = new List<GUIContent>();

            for (int i = 0; i < allGestureTypeNames.Length; i++)
            {
                if (allGestureTypeNames[i].Equals("None") ||
                    thisProfile.Gestures.All(mapping => !allGestureTypeNames[i].Equals(mapping.GestureType.ToString())))
                {
                    tempContent.Add(new GUIContent(allGestureTypeNames[i]));
                    tempIds.Add(i);
                }
>>>>>>> 749dc20e
            }

            allGestureIds = tempIds.ToArray();
            allGestureLabels = tempContent.ToArray();
        }

        public override void OnInspectorGUI()
        {
            RenderMixedRealityToolkitLogo();

            if (!CheckMixedRealityConfigured()) { return; }

            if (!MixedRealityToolkit.Instance.ActiveProfile.IsInputSystemEnabled)
            {
                EditorGUILayout.HelpBox("No input system is enabled, or you need to specify the type in the main configuration profile.", MessageType.Error);

                if (GUILayout.Button("Back to Configuration Profile"))
                {
                    Selection.activeObject = MixedRealityToolkit.Instance.ActiveProfile;
                }

                return;
            }

            if (GUILayout.Button("Back to Input Profile"))
            {
                Selection.activeObject = MixedRealityToolkit.Instance.ActiveProfile.InputSystemProfile;
            }

            EditorGUILayout.Space();
            EditorGUILayout.LabelField("Gesture Input", EditorStyles.boldLabel);
            EditorGUILayout.HelpBox("This gesture map is any and all movements of part the user's body, especially a hand or the head, that raise actions through the input system.\n\nNote: Defined controllers can look up the list of gestures and raise the events based on specific criteria.", MessageType.Info);

            if (MixedRealityToolkit.Instance.ActiveProfile.InputSystemProfile.InputActionsProfile == null)
            {
                EditorGUILayout.HelpBox("No input actions found, please specify a input action profile in the main configuration.", MessageType.Error);
                return;
            }

            if (MixedRealityPreferences.LockProfiles && !((BaseMixedRealityProfile)target).IsCustomProfile)
            {
                GUI.enabled = false;
            }

            serializedObject.Update();
            EditorGUILayout.Space();
            EditorGUILayout.LabelField("Windows Gesture Settings", EditorStyles.boldLabel);
            EditorGUILayout.PropertyField(windowsManipulationGestureSettings);
            EditorGUILayout.PropertyField(windowsNavigationGestureSettings);
            EditorGUILayout.PropertyField(useRailsNavigation);
            EditorGUILayout.PropertyField(windowsRailsNavigationGestures);
            EditorGUILayout.PropertyField(windowsGestureAutoStart);

            EditorGUILayout.Space();
            EditorGUILayout.LabelField("Defined Recognizable Gestures", EditorStyles.boldLabel);
            RenderList(gestures);
            serializedObject.ApplyModifiedProperties();
        }

        private void RenderList(SerializedProperty list)
        {
            EditorGUILayout.Space();
            GUILayout.BeginVertical();

            if (GUILayout.Button(AddButtonContent, EditorStyles.miniButton))
            {
                list.arraySize += 1;
                var speechCommand = list.GetArrayElementAtIndex(list.arraySize - 1);
                var keyword = speechCommand.FindPropertyRelative("description");
                keyword.stringValue = string.Empty;
                var gestureType = speechCommand.FindPropertyRelative("gestureType");
                gestureType.intValue = (int)GestureInputType.None;
                var action = speechCommand.FindPropertyRelative("action");
                var actionId = action.FindPropertyRelative("id");
                actionId.intValue = 0;
                var actionDescription = action.FindPropertyRelative("description");
                actionDescription.stringValue = string.Empty;
                var actionConstraint = action.FindPropertyRelative("axisConstraint");
                actionConstraint.intValue = 0;
            }

            GUILayout.Space(12f);

            if (list == null || list.arraySize == 0)
            {
                EditorGUILayout.HelpBox("Define a new Gesture.", MessageType.Warning);
                GUILayout.EndVertical();
                UpdateGestureLabels();
                return;
            }

            GUILayout.BeginVertical();

            GUILayout.BeginHorizontal();
            var labelWidth = EditorGUIUtility.labelWidth;
            EditorGUIUtility.labelWidth = 24f;
            EditorGUILayout.LabelField(DescriptionContent, GUILayout.ExpandWidth(true));
            EditorGUILayout.LabelField(GestureTypeContent, GUILayout.Width(80f));
            EditorGUILayout.LabelField(ActionContent, GUILayout.Width(64f));
            EditorGUILayout.LabelField(string.Empty, GUILayout.Width(24f));
            EditorGUIUtility.labelWidth = labelWidth;
            GUILayout.EndHorizontal();

            for (int i = 0; i < list.arraySize; i++)
            {
                EditorGUILayout.BeginHorizontal();
                SerializedProperty gesture = list.GetArrayElementAtIndex(i);
                var keyword = gesture.FindPropertyRelative("description");
                var gestureType = gesture.FindPropertyRelative("gestureType");
                var action = gesture.FindPropertyRelative("action");
                var actionId = action.FindPropertyRelative("id");
                var actionDescription = action.FindPropertyRelative("description");
                var actionConstraint = action.FindPropertyRelative("axisConstraint");

                EditorGUILayout.PropertyField(keyword, GUIContent.none, GUILayout.ExpandWidth(true));

                Debug.Assert(allGestureLabels.Length == allGestureIds.Length);

                var gestureLabels = new GUIContent[allGestureLabels.Length + 1];
                var gestureIds = new int[allGestureIds.Length + 1];

                gestureLabels[0] = new GUIContent(((GestureInputType)gestureType.intValue).ToString());
                gestureIds[0] = gestureType.intValue;

                for (int j = 0; j < allGestureLabels.Length; j++)
                {
                    gestureLabels[j + 1] = allGestureLabels[j];
                    gestureIds[j + 1] = allGestureIds[j];
                }

                EditorGUI.BeginChangeCheck();
                gestureType.intValue = EditorGUILayout.IntPopup(GUIContent.none, gestureType.intValue, gestureLabels, gestureIds, GUILayout.Width(80f));

                if (EditorGUI.EndChangeCheck())
                {
                    serializedObject.ApplyModifiedProperties();
                    UpdateGestureLabels();
                }

                EditorGUI.BeginChangeCheck();
                actionId.intValue = EditorGUILayout.IntPopup(GUIContent.none, actionId.intValue, actionLabels, actionIds, GUILayout.Width(64f));

                if (EditorGUI.EndChangeCheck())
                {
                    MixedRealityInputAction inputAction = actionId.intValue == 0 ? MixedRealityInputAction.None : MixedRealityToolkit.Instance.ActiveProfile.InputSystemProfile.InputActionsProfile.InputActions[actionId.intValue - 1];
                    actionDescription.stringValue = inputAction.Description;
                    actionConstraint.enumValueIndex = (int)inputAction.AxisConstraint;
                    serializedObject.ApplyModifiedProperties();
                }

                if (GUILayout.Button(MinusButtonContent, EditorStyles.miniButtonRight, GUILayout.Width(24f)))
                {
                    list.DeleteArrayElementAtIndex(i);
                    serializedObject.ApplyModifiedProperties();
                    UpdateGestureLabels();
                }

                EditorGUILayout.EndHorizontal();
            }

            GUILayout.EndVertical();
            GUILayout.EndVertical();
        }
    }
}<|MERGE_RESOLUTION|>--- conflicted
+++ resolved
@@ -4,13 +4,9 @@
 using Microsoft.MixedReality.Toolkit.Core.Definitions;
 using Microsoft.MixedReality.Toolkit.Core.Definitions.Devices;
 using Microsoft.MixedReality.Toolkit.Core.Definitions.InputSystem;
-<<<<<<< HEAD
 using Microsoft.MixedReality.Toolkit.Core.Services;
-=======
-using Microsoft.MixedReality.Toolkit.Core.Managers;
 using System;
 using System.Collections.Generic;
->>>>>>> 749dc20e
 using System.Linq;
 using UnityEditor;
 using UnityEngine;
@@ -55,14 +51,10 @@
             if (MixedRealityToolkit.Instance.ActiveProfile.IsInputSystemEnabled &&
                 MixedRealityToolkit.Instance.ActiveProfile.InputSystemProfile.InputActionsProfile != null)
             {
-<<<<<<< HEAD
-                actionLabels = MixedRealityToolkit.Instance.ActiveProfile.InputSystemProfile.InputActionsProfile.InputActions.Select(action => new GUIContent(action.Description)).Prepend(new GUIContent("None")).ToArray();
-                actionIds = MixedRealityToolkit.Instance.ActiveProfile.InputSystemProfile.InputActionsProfile.InputActions.Select(action => (int)action.Id).Prepend(0).ToArray();
-=======
-                actionLabels = MixedRealityManager.Instance.ActiveProfile.InputSystemProfile.InputActionsProfile.InputActions
+                actionLabels = MixedRealityToolkit.Instance.ActiveProfile.InputSystemProfile.InputActionsProfile.InputActions
                     .Select(action => new GUIContent(action.Description))
                     .Prepend(new GUIContent("None")).ToArray();
-                actionIds = MixedRealityManager.Instance.ActiveProfile.InputSystemProfile.InputActionsProfile.InputActions
+                actionIds = MixedRealityToolkit.Instance.ActiveProfile.InputSystemProfile.InputActionsProfile.InputActions
                     .Select(action => (int)action.Id)
                     .Prepend(0).ToArray();
             }
@@ -85,7 +77,6 @@
                     tempContent.Add(new GUIContent(allGestureTypeNames[i]));
                     tempIds.Add(i);
                 }
->>>>>>> 749dc20e
             }
 
             allGestureIds = tempIds.ToArray();
