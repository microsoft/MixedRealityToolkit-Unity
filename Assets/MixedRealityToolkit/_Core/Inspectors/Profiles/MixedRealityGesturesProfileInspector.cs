--- conflicted
+++ resolved
@@ -29,11 +29,6 @@
             if (!CheckMixedRealityManager(false)) { return; }
 
             gestures = serializedObject.FindProperty("gestures");
-<<<<<<< HEAD
-            if (!MixedRealityManager.Instance.ActiveProfile.IsInputSystemEnabled) { return; }
-            actionLabels = MixedRealityManager.Instance.ActiveProfile.InputSystemProfile.InputActionsProfile.InputActions.Select(action => new GUIContent(action.Description)).Prepend(new GUIContent("None")).ToArray();
-            actionIds = MixedRealityManager.Instance.ActiveProfile.InputSystemProfile.InputActionsProfile.InputActions.Select(action => (int)action.Id).Prepend(0).ToArray();
-=======
 
             if (MixedRealityManager.Instance.ActiveProfile.IsInputSystemEnabled &&
                 MixedRealityManager.Instance.ActiveProfile.InputSystemProfile.InputActionsProfile != null)
@@ -41,7 +36,6 @@
                 actionLabels = MixedRealityManager.Instance.ActiveProfile.InputSystemProfile.InputActionsProfile.InputActions.Select(action => new GUIContent(action.Description)).Prepend(new GUIContent("None")).ToArray();
                 actionIds = MixedRealityManager.Instance.ActiveProfile.InputSystemProfile.InputActionsProfile.InputActions.Select(action => (int)action.Id).Prepend(0).ToArray();
             }
->>>>>>> 1e793c89
         }
 
         public override void OnInspectorGUI()
@@ -62,14 +56,11 @@
                 return;
             }
 
-<<<<<<< HEAD
-=======
             if (GUILayout.Button("Back to Input Profile"))
             {
                 Selection.activeObject = MixedRealityManager.Instance.ActiveProfile.InputSystemProfile;
             }
 
->>>>>>> 1e793c89
             if (MixedRealityManager.Instance.ActiveProfile.InputSystemProfile.InputActionsProfile == null)
             {
                 EditorGUILayout.HelpBox("No input actions found, please specify a input action profile in the Input Profile Configuration.", MessageType.Error);
