﻿// Copyright (c) Microsoft Corporation. All rights reserved.
// Licensed under the MIT License. See LICENSE in the project root for license information.﻿

using Microsoft.MixedReality.Toolkit.Core.Definitions;
using Microsoft.MixedReality.Toolkit.Core.Definitions.Utilities;
using Microsoft.MixedReality.Toolkit.Core.Managers;
using UnityEditor;
using UnityEngine;

namespace Microsoft.MixedReality.Toolkit.Inspectors.Profiles
{
    [CustomEditor(typeof(MixedRealityConfigurationProfile))]
    public class MixedRealityConfigurationProfileInspector : MixedRealityBaseConfigurationProfileInspector
    {
        private static readonly GUIContent TargetScaleContent = new GUIContent("Target Scale:");

        // Experience properties
        private SerializedProperty targetExperienceScale;
        // Camera properties
        private SerializedProperty enableCameraProfile;
        private SerializedProperty cameraProfile;
        // Input system properties
        private SerializedProperty enableInputSystem;
        private SerializedProperty inputSystemType;
        private SerializedProperty inputActionsProfile;
        private SerializedProperty pointerProfile;
        private SerializedProperty speechCommandsProfile;
<<<<<<< HEAD
        private SerializedProperty enableDictation;
=======
        private SerializedProperty enableTouchScreenInput;
        private SerializedProperty touchScreenInputProfile;
>>>>>>> f61dcbbf
        private SerializedProperty enableControllerMapping;
        private SerializedProperty controllerMappingProfile;
        // Boundary system properties
        private SerializedProperty enableBoundarySystem;
        private SerializedProperty boundarySystemType;
        private SerializedProperty boundaryHeight;
        // Teleport system properties
        private SerializedProperty enableTeleportSystem;
        private SerializedProperty teleportSystemType;
        private SerializedProperty teleportDuration;
        private SerializedProperty boundaryVisualizationProfile;

        private SerializedProperty registeredComponentsProfile;

        private MixedRealityConfigurationProfile configurationProfile;

        private void OnEnable()
        {
            configurationProfile = target as MixedRealityConfigurationProfile;

            // Create The MR Manager if none exists.
            if (!MixedRealityManager.IsInitialized)
            {
                // Search the scene for one, in case we've just hot reloaded the assembly.
                var managerSearch = FindObjectsOfType<MixedRealityManager>();

                if (managerSearch.Length == 0)
                {
                    if (EditorUtility.DisplayDialog(
                        "Attention!",
                        "There is no active Mixed Reality Manager in your scene!\n\nWould you like to create one now?",
                        "Yes",
                        "Later"))
                    {
                        MixedRealityManager.Instance.ActiveProfile = configurationProfile;
                    }
                    else
                    {
                        Debug.LogWarning("No Mixed Reality Manager in your scene.");
                        return;
                    }
                }
            }

            if (!MixedRealityManager.ConfirmInitialized())
            {
                return;
            }

            if (!MixedRealityManager.HasActiveProfile)
            {
                return;
            }

            // Experience configuration
            targetExperienceScale = serializedObject.FindProperty("targetExperienceScale");
            // Camera configuration
            enableCameraProfile = serializedObject.FindProperty("enableCameraProfile");
            cameraProfile = serializedObject.FindProperty("cameraProfile");
            // Input system configuration
            enableInputSystem = serializedObject.FindProperty("enableInputSystem");
            inputSystemType = serializedObject.FindProperty("inputSystemType");
            inputActionsProfile = serializedObject.FindProperty("inputActionsProfile");
            pointerProfile = serializedObject.FindProperty("pointerProfile");
            speechCommandsProfile = serializedObject.FindProperty("speechCommandsProfile");
<<<<<<< HEAD
            enableDictation = serializedObject.FindProperty("enableDictation");
=======
            enableTouchScreenInput = serializedObject.FindProperty("enableTouchScreenInput");
            touchScreenInputProfile = serializedObject.FindProperty("touchScreenInputProfile");
>>>>>>> f61dcbbf
            enableControllerMapping = serializedObject.FindProperty("enableControllerMapping");
            controllerMappingProfile = serializedObject.FindProperty("controllerMappingProfile");
            // Boundary system configuration
            enableBoundarySystem = serializedObject.FindProperty("enableBoundarySystem");
            boundarySystemType = serializedObject.FindProperty("boundarySystemType");
            boundaryHeight = serializedObject.FindProperty("boundaryHeight");
            // Teleport system configuration
            enableTeleportSystem = serializedObject.FindProperty("enableTeleportSystem");
            teleportSystemType = serializedObject.FindProperty("teleportSystemType");
            teleportDuration = serializedObject.FindProperty("teleportDuration");
            boundaryVisualizationProfile = serializedObject.FindProperty("boundaryVisualizationProfile");
            registeredComponentsProfile = serializedObject.FindProperty("registeredComponentsProfile");
        }

        public override void OnInspectorGUI()
        {
            serializedObject.Update();
            RenderMixedRealityToolkitLogo();

            if (!MixedRealityManager.IsInitialized)
            {
                EditorGUILayout.HelpBox("Unable to find Mixed Reality Manager!", MessageType.Error);
                return;
            }

            var previousLabelWidth = EditorGUIUtility.labelWidth;
            EditorGUIUtility.labelWidth = 160f;
            EditorGUI.BeginChangeCheck();
            bool changed = false;

            // Experience configuration
            EditorGUILayout.LabelField("Experience Settings", EditorStyles.boldLabel);

            EditorGUILayout.PropertyField(targetExperienceScale, TargetScaleContent);
            ExperienceScale scale = (ExperienceScale)targetExperienceScale.intValue;
            string scaleDescription = string.Empty;

            switch (scale)
            {
                case ExperienceScale.OrientationOnly:
                    scaleDescription = "The user is stationary. Position data does not change.";
                    break;

                case ExperienceScale.Seated:
                    scaleDescription = "The user is stationary and seated. The origin of the world is at a neutral head-level position.";
                    break;

                case ExperienceScale.Standing:
                    scaleDescription = "The user is stationary and standing. The origin of the world is on the floor, facing forward.";
                    break;

                case ExperienceScale.Room:
                    scaleDescription = "The user is free to move about the room. The origin of the world is on the floor, facing forward. Boundaries are available.";
                    break;

                case ExperienceScale.World:
                    scaleDescription = "The user is free to move about the world. Relies upon knowledge of the environment (Spatial Anchors and Spatial Mapping).";
                    break;
            }

            if (scaleDescription != string.Empty)
            {
                EditorGUILayout.HelpBox(scaleDescription, MessageType.Info);
            }

            // Camera Profile configuration
            GUILayout.Space(12f);
            EditorGUILayout.LabelField("Camera Settings", EditorStyles.boldLabel);
            EditorGUILayout.PropertyField(enableCameraProfile);

            changed |= RenderProfile(cameraProfile);

            // Input System configuration
            GUILayout.Space(12f);
            EditorGUILayout.LabelField("Input System Settings", EditorStyles.boldLabel);
            EditorGUILayout.PropertyField(enableInputSystem);

            if (enableInputSystem.boolValue)
            {
                EditorGUILayout.PropertyField(inputSystemType);
                changed |= RenderProfile(inputActionsProfile);
                changed |= RenderProfile(pointerProfile);

                changed |= RenderProfile(speechCommandsProfile);

<<<<<<< HEAD
=======
                EditorGUILayout.PropertyField(enableTouchScreenInput);

                if (enableTouchScreenInput.boolValue)
                {
                    changed |= RenderProfile(touchScreenInputProfile);
                }

>>>>>>> f61dcbbf
                EditorGUILayout.PropertyField(enableControllerMapping);

                if (enableControllerMapping.boolValue)
                {
                    changed |= RenderProfile(controllerMappingProfile);
                }
            }

            // Boundary System configuration
            GUILayout.Space(12f);
            EditorGUILayout.LabelField("Boundary System Settings", EditorStyles.boldLabel);
            EditorGUILayout.PropertyField(enableBoundarySystem);

            if (enableBoundarySystem.boolValue)
            {
                EditorGUILayout.PropertyField(boundarySystemType);
                EditorGUILayout.PropertyField(boundaryHeight);
                changed |= RenderProfile(boundaryVisualizationProfile);

                // Boundary settings depend on the experience scale
                if (scale != ExperienceScale.Room)
                {
                    GUILayout.Space(6f);
                    EditorGUILayout.HelpBox("Boundary visualization is only supported in Room scale experiences.", MessageType.Info);
                }
            }

            // Teleport System configuration
            GUILayout.Space(12f);
            EditorGUILayout.LabelField("Teleport System Settings", EditorStyles.boldLabel);
            EditorGUILayout.PropertyField(enableTeleportSystem);

            if (enableTeleportSystem.boolValue)
            {
                EditorGUILayout.PropertyField(teleportSystemType);
                EditorGUILayout.PropertyField(teleportDuration);
            }

            GUILayout.Space(12f);
            changed |= RenderProfile(registeredComponentsProfile);

            if (!changed)
            {
                changed = EditorGUI.EndChangeCheck();
            }

            EditorGUIUtility.labelWidth = previousLabelWidth;
            serializedObject.ApplyModifiedProperties();

            if (changed)
            {
                EditorApplication.delayCall += () => MixedRealityManager.Instance.ResetConfiguration(configurationProfile);
            }
        }
    }
}<|MERGE_RESOLUTION|>--- conflicted
+++ resolved
@@ -25,12 +25,8 @@
         private SerializedProperty inputActionsProfile;
         private SerializedProperty pointerProfile;
         private SerializedProperty speechCommandsProfile;
-<<<<<<< HEAD
-        private SerializedProperty enableDictation;
-=======
         private SerializedProperty enableTouchScreenInput;
         private SerializedProperty touchScreenInputProfile;
->>>>>>> f61dcbbf
         private SerializedProperty enableControllerMapping;
         private SerializedProperty controllerMappingProfile;
         // Boundary system properties
@@ -96,12 +92,8 @@
             inputActionsProfile = serializedObject.FindProperty("inputActionsProfile");
             pointerProfile = serializedObject.FindProperty("pointerProfile");
             speechCommandsProfile = serializedObject.FindProperty("speechCommandsProfile");
-<<<<<<< HEAD
-            enableDictation = serializedObject.FindProperty("enableDictation");
-=======
             enableTouchScreenInput = serializedObject.FindProperty("enableTouchScreenInput");
             touchScreenInputProfile = serializedObject.FindProperty("touchScreenInputProfile");
->>>>>>> f61dcbbf
             enableControllerMapping = serializedObject.FindProperty("enableControllerMapping");
             controllerMappingProfile = serializedObject.FindProperty("controllerMappingProfile");
             // Boundary system configuration
@@ -187,8 +179,6 @@
 
                 changed |= RenderProfile(speechCommandsProfile);
 
-<<<<<<< HEAD
-=======
                 EditorGUILayout.PropertyField(enableTouchScreenInput);
 
                 if (enableTouchScreenInput.boolValue)
@@ -196,7 +186,6 @@
                     changed |= RenderProfile(touchScreenInputProfile);
                 }
 
->>>>>>> f61dcbbf
                 EditorGUILayout.PropertyField(enableControllerMapping);
 
                 if (enableControllerMapping.boolValue)
