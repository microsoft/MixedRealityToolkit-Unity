--- conflicted
+++ resolved
@@ -30,17 +30,12 @@
         // Teleport system properties
         private SerializedProperty enableTeleportSystem;
         private SerializedProperty teleportSystemType;
-<<<<<<< HEAD
-        // Additional registered components profile
-=======
-        private SerializedProperty teleportDuration;
-        private SerializedProperty boundaryVisualizationProfile;
         // Diagnostic system properties
         private SerializedProperty enableDiagnosticsSystem;
         private SerializedProperty diagnosticsSystemType;
         private SerializedProperty diagnosticsSystemProfile;
 
->>>>>>> 72a7352d
+        // Additional registered components profile
         private SerializedProperty registeredComponentsProfile;
 
         private MixedRealityConfigurationProfile configurationProfile;
@@ -99,17 +94,15 @@
             // Teleport system configuration
             enableTeleportSystem = serializedObject.FindProperty("enableTeleportSystem");
             teleportSystemType = serializedObject.FindProperty("teleportSystemType");
-<<<<<<< HEAD
-            // Additional registered components configuration
-=======
-            teleportDuration = serializedObject.FindProperty("teleportDuration");
+<
             boundaryVisualizationProfile = serializedObject.FindProperty("boundaryVisualizationProfile");
+            
             // Diagnostics system configuration
             enableDiagnosticsSystem = serializedObject.FindProperty("enableDiagnosticsSystem");
             diagnosticsSystemType = serializedObject.FindProperty("diagnosticsSystemType");
             diagnosticsSystemProfile = serializedObject.FindProperty("diagnosticsSystemProfile");
-
->>>>>>> 72a7352d
+            
+            // Additional registered components configuration
             registeredComponentsProfile = serializedObject.FindProperty("registeredComponentsProfile");
         }
 
