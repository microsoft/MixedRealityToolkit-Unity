--- conflicted
+++ resolved
@@ -1,19 +1,10 @@
 ﻿// Copyright (c) Microsoft Corporation. All rights reserved.
 // Licensed under the MIT License. See LICENSE in the project root for license information.
 
-<<<<<<< HEAD
-using Microsoft.MixedReality.Toolkit.Internal.Definitions;
-using Microsoft.MixedReality.Toolkit.Internal.Interfaces.InputSystem;
-using Microsoft.MixedReality.Toolkit.Internal.Managers;
-using System;
-using System.Collections;
-using System.Collections.Generic;
-=======
 using Microsoft.MixedReality.Toolkit.Internal.Definitions.InputSystem;
 using Microsoft.MixedReality.Toolkit.Internal.Interfaces.InputSystem;
 using Microsoft.MixedReality.Toolkit.Internal.Managers;
 using System.Collections;
->>>>>>> ea484f08
 using UnityEngine;
 
 namespace Microsoft.MixedReality.Toolkit.InputSystem.Sources
@@ -46,47 +37,21 @@
             set { name = value; }
         }
 
-        public virtual IMixedRealityPointer[] Pointers { get; private set; }
+        public virtual IMixedRealityPointer[] Pointers => null;
 
-        public virtual Dictionary<InputType, InteractionDefinition> Interactions { get; } = new Dictionary<InputType, InteractionDefinition>();
-
-        public virtual InputType[] Capabilities { get; } = { InputType.None };
-
-        public void SetupInputSource<T>(T state) { }
-
-        public void UpdateInputSource<T>(T state) { }
-
-<<<<<<< HEAD
-        public bool SupportsCapabilities(InputType[] inputInfo)
-        {
-            return Capabilities == inputInfo;
-        }
-=======
         public virtual InteractionDefinition[] Interactions { get; } = null;
->>>>>>> ea484f08
 
         public bool SupportsCapability(InputType inputInfo)
         {
             for (int i = 0; i < Interactions.Length; i++)
             {
-<<<<<<< HEAD
-                if (Capabilities[i] == inputInfo)
-=======
                 if (Interactions[i].InputType == inputInfo)
->>>>>>> ea484f08
                 {
                     return true;
                 }
             }
 
             return false;
-        }
-
-        public void RegisterPointers(IMixedRealityPointer[] pointers)
-        {
-            if (pointers == null) { throw new ArgumentNullException(nameof(pointers)); }
-
-            Pointers = pointers;
         }
 
         #region IEquality Implementation
