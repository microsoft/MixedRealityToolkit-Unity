--- conflicted
+++ resolved
@@ -94,11 +94,7 @@
                 }
             }
 #else
-<<<<<<< HEAD
-            public InteractionInputSource(string name, InteractionDefinition[] interactions, IMixedRealityPointer[] pointers = null) : base(name, interactions, pointers) { }
-=======
             public InteractionInputSource() : base(string.Empty, null) { }
->>>>>>> d61b812f
 #endif
 
             private static DeviceInputType GetSupportFlag<TReading>(SourceCapability<TReading> capability, DeviceInputType flagIfSupported)
