﻿// Copyright (c) Microsoft Corporation. All rights reserved.
// Licensed under the MIT License. See LICENSE in the project root for license information.

using Microsoft.MixedReality.Toolkit.Internal.Definitions.InputSystem;
using Microsoft.MixedReality.Toolkit.Internal.Utilities.Async;
using Microsoft.MixedReality.Toolkit.Internal.Utilities.Async.AwaitYieldInstructions;
using System;
using UnityEngine;

#if UNITY_STANDALONE_WIN || UNITY_WSA || UNITY_EDITOR_WIN
using UnityEngine.Windows.Speech;
#endif

namespace Microsoft.MixedReality.Toolkit.InputSystem.Sources
{
    /// <summary>
    /// SpeechInputSource allows you to specify keywords for use in your application.
    /// This also includes a setting to either automatically start the
    /// keyword recognizer or allow your code to start it.
    /// <remarks>
    /// IMPORTANT:
    /// If you're targeting the UWP platform, please make sure to add the microphone capability in your app,
    /// in Unity under Edit -> Project Settings -> Player -> Settings for Windows Store -> Publishing Settings -> Capabilities
    /// or in your Visual Studio Package.appxmanifest capabilities.
    /// </remarks>
    /// </summary>
    public class SpeechInputSource : BaseGenericInputSource
    {
        /// <summary>
        /// This enumeration gives the manager two different ways to handle the recognizer. Both will
        /// set up the recognizer and add all keywords. The first causes the recognizer to start
        /// immediately. The second allows the recognizer to be manually started at a later time.
        /// </summary>
        private enum RecognizerStartBehavior { AutoStart, ManualStart }

        /// <summary>
        /// Constructor.
        /// </summary>
<<<<<<< HEAD
        public KeywordAndKeyCode[] Keywords => keywords;

        public override InteractionDefinition[] Interactions => new[] { new InteractionDefinition(1, AxisType.None, Internal.Definitions.Devices.DeviceInputType.Voice) };

#if UNITY_STANDALONE_WIN || UNITY_WSA || UNITY_EDITOR_WIN
=======
        public SpeechInputSource() : base("SpeechInput", new[] { new InteractionDefinition(1, AxisType.None, InputType.Voice) })
        {
            if (keywords.Length == 0) { return; }
>>>>>>> 7f75a483

            var newKeywords = new string[keywords.Length];

            for (int i = 0; i < keywords.Length; i++)
            {
                newKeywords[i] = keywords[i].Keyword;
            }

            Setup(newKeywords);

            if (recognizerStart == RecognizerStartBehavior.AutoStart)
            {
                StartKeywordRecognition();
            }

            Run();
        }

        /// <summary>
        /// Destructor.
        /// </summary>
        ~SpeechInputSource()
        {
            if (keywordRecognizer == null) { return; }
            StopKeywordRecognition();
            Cleanup();
        }

        [SerializeField]
        [Tooltip("Whether the recognizer should be activated on start.")]
        private RecognizerStartBehavior recognizerStart = RecognizerStartBehavior.AutoStart;

        [SerializeField]
        [Tooltip("The keywords to be recognized and optional keyboard shortcuts.")]
        private KeywordAndKeyCode[] keywords = null;

        /// <summary>
        /// The keywords to be recognized and optional keyboard shortcuts.
        /// </summary>
        public KeywordAndKeyCode[] Keywords => keywords;

        private readonly WaitForUpdate waitForUpdate = new WaitForUpdate();

        private async void Run()
        {
            while (keywordRecognizer != null && keywordRecognizer.IsRunning)
            {
                for (int i = 0; i < keywords.Length; i++)
                {
                    if (Input.GetKeyDown(keywords[i].KeyCode))
                    {
                        RaiseKeywordAction(keywords[i].Keyword);
                    }
                }

                await waitForUpdate;
            }
        }

        #region Platform Routing

        private void Setup(string[] newKeywords)
        {
#if UNITY_STANDALONE_WIN || UNITY_WSA || UNITY_EDITOR_WIN
            WindowsSetup(newKeywords);
#else
            throw new NotImplementedException();
#endif
        }

        /// <summary>
        /// Raises events based on keyboard input.
        /// </summary>
        /// <param name="keyword"></param>
        private void RaiseKeywordAction(string keyword)
        {
#if UNITY_STANDALONE_WIN || UNITY_WSA || UNITY_EDITOR_WIN
            OnPhraseRecognized(recognitionConfidenceLevel, TimeSpan.Zero, DateTime.Now, null, keyword);
#else
            throw new NotImplementedException();
#endif
        }

        private void Cleanup()
        {
#if UNITY_STANDALONE_WIN || UNITY_WSA || UNITY_EDITOR_WIN
            WindowsCleanup();
#else
            throw new NotImplementedException();
#endif
        }

        /// <summary>
        /// Make sure the keyword recognizer is off, then start it.
        /// Otherwise, leave it alone because it's already in the desired state.
        /// </summary>
        public void StartKeywordRecognition()
        {
#if UNITY_STANDALONE_WIN || UNITY_WSA || UNITY_EDITOR_WIN
            WindowsStartRecognition();
#else
            throw new NotImplementedException();
#endif
        }

        /// <summary>
        /// Make sure the keyword recognizer is on, then stop it.
        /// Otherwise, leave it alone because it's already in the desired state.
        /// </summary>
        public void StopKeywordRecognition()
        {
#if UNITY_STANDALONE_WIN || UNITY_WSA || UNITY_EDITOR_WIN
            WindowsStopRecognition();
#else
            throw new NotImplementedException();
#endif
        }

        #endregion Platform Routing

        #region UWP and Windows Standalone Implementations
#if UNITY_STANDALONE_WIN || UNITY_WSA || UNITY_EDITOR_WIN

        private KeywordRecognizer keywordRecognizer;

        [SerializeField]
        [Tooltip("The confidence level for the keyword recognizer.")]
        // NOTE: The serialized data of this field will be lost when switching between platforms and re-serializing this class.
        private ConfidenceLevel recognitionConfidenceLevel = ConfidenceLevel.Medium;

        private void WindowsSetup(string[] newKeywords)
        {
            keywordRecognizer = new KeywordRecognizer(newKeywords, recognitionConfidenceLevel);
            keywordRecognizer.OnPhraseRecognized += KeywordRecognizer_OnPhraseRecognized;
        }

        private void WindowsCleanup()
        {
            keywordRecognizer.OnPhraseRecognized -= KeywordRecognizer_OnPhraseRecognized;
            keywordRecognizer.Dispose();
        }

        private void WindowsStartRecognition()
        {
            if (keywordRecognizer != null && !keywordRecognizer.IsRunning)
            {
                keywordRecognizer.Start();
            }
        }

        private void WindowsStopRecognition()
        {
            if (keywordRecognizer != null && keywordRecognizer.IsRunning)
            {
                keywordRecognizer.Stop();
            }
        }

        private void KeywordRecognizer_OnPhraseRecognized(PhraseRecognizedEventArgs args)
        {
            OnPhraseRecognized(args.confidence, args.phraseDuration, args.phraseStartTime, args.semanticMeanings, args.text);
        }

        private void OnPhraseRecognized(ConfidenceLevel confidence, TimeSpan phraseDuration, DateTime phraseStartTime, SemanticMeaning[] semanticMeanings, string text)
        {
            InputSystem.RaiseSpeechKeywordPhraseRecognized(this, confidence, phraseDuration, phraseStartTime, semanticMeanings, text);
        }

#endif // UNITY_STANDALONE_WIN || UNITY_WSA || UNITY_EDITOR_WIN
        #endregion UWP and Windows Standalone Implementations
    }
}<|MERGE_RESOLUTION|>--- conflicted
+++ resolved
@@ -36,17 +36,9 @@
         /// <summary>
         /// Constructor.
         /// </summary>
-<<<<<<< HEAD
-        public KeywordAndKeyCode[] Keywords => keywords;
-
-        public override InteractionDefinition[] Interactions => new[] { new InteractionDefinition(1, AxisType.None, Internal.Definitions.Devices.DeviceInputType.Voice) };
-
-#if UNITY_STANDALONE_WIN || UNITY_WSA || UNITY_EDITOR_WIN
-=======
         public SpeechInputSource() : base("SpeechInput", new[] { new InteractionDefinition(1, AxisType.None, InputType.Voice) })
         {
             if (keywords.Length == 0) { return; }
->>>>>>> 7f75a483
 
             var newKeywords = new string[keywords.Length];
 
