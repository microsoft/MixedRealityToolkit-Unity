--- conflicted
+++ resolved
@@ -2,13 +2,7 @@
 // Licensed under the MIT License. See LICENSE in the project root for license information.
 
 using System;
-<<<<<<< HEAD
-using System.Collections.Generic;
-using Microsoft.MixedReality.Toolkit.InputSystem.InputMapping;
-using Microsoft.MixedReality.Toolkit.Internal.Definitions;
-=======
 using Microsoft.MixedReality.Toolkit.Internal.Definitions.InputSystem;
->>>>>>> ea484f08
 using UnityEngine;
 
 #if UNITY_STANDALONE_WIN || UNITY_WSA || UNITY_EDITOR_WIN
@@ -54,7 +48,6 @@
         public KeywordAndKeyCode[] Keywords => keywords;
 
         public override InteractionDefinition[] Interactions => new[] { new InteractionDefinition(1, AxisType.None, InputType.Voice) };
-
 
 #if UNITY_STANDALONE_WIN || UNITY_WSA || UNITY_EDITOR_WIN
 
