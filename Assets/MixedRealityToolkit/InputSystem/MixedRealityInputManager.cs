﻿// Copyright (c) Microsoft Corporation. All rights reserved.
// Licensed under the MIT License. See LICENSE in the project root for license information.

using Microsoft.MixedReality.Toolkit.InputSystem.Focus;
using Microsoft.MixedReality.Toolkit.InputSystem.Gaze;
using Microsoft.MixedReality.Toolkit.InputSystem.Sources;
using Microsoft.MixedReality.Toolkit.Internal.Definitions.Utilities;
using Microsoft.MixedReality.Toolkit.Internal.EventDatum.Input;
using Microsoft.MixedReality.Toolkit.Internal.Extensions;
using Microsoft.MixedReality.Toolkit.Internal.Interfaces.InputSystem;
using Microsoft.MixedReality.Toolkit.Internal.Interfaces.InputSystem.Handlers;
using Microsoft.MixedReality.Toolkit.Internal.Managers;
using Microsoft.MixedReality.Toolkit.Internal.Utilities;
using System;
using System.Collections.Generic;
using UnityEngine;
using UnityEngine.EventSystems;

namespace Microsoft.MixedReality.Toolkit.InputSystem
{
    /// <summary>
    /// The Input system controls the orchestration of input events in a scene
    /// </summary>
    public class MixedRealityInputManager : MixedRealityEventManager, IMixedRealityInputSystem
    {
        /// <inheritdoc />
        public event Action InputEnabled;

        /// <inheritdoc />
        public event Action InputDisabled;

        /// <inheritdoc />
        public HashSet<IMixedRealityInputSource> DetectedInputSources { get; } = new HashSet<IMixedRealityInputSource>();

        /// <inheritdoc />
        public IMixedRealityFocusProvider FocusProvider { get; private set; }

        /// <inheritdoc />
        public IMixedRealityGazeProvider GazeProvider { get; private set; }

        private readonly Stack<GameObject> modalInputStack = new Stack<GameObject>();
        private readonly Stack<GameObject> fallbackInputStack = new Stack<GameObject>();

        /// <inheritdoc />
        public bool IsInputEnabled => disabledRefCount <= 0;

        private int disabledRefCount;

        private SourceStateEventData sourceStateEventData;

        private FocusEventData focusEventData;

        private InputEventData inputEventData;
        private MixedRealityPointerEventData pointerEventData;
        private InputPressedEventData inputPressedEventData;

        private TwoDoFInputEventData twoDoFInputEventData;
        private ThreeDoFInputEventData threeDoFInputEventData;
        private SixDoFInputEventData sixDoFInputEventData;

        private NavigationEventData navigationEventData;
        private ManipulationEventData manipulationEventData;

#if UNITY_STANDALONE_WIN || UNITY_WSA || UNITY_EDITOR_WIN

        private SpeechEventData speechEventData;
        private DictationEventData dictationEventData;

#endif // UNITY_STANDALONE_WIN || UNITY_WSA || UNITY_EDITOR_WIN

        #region IMixedRealityManager Implementation

        /// <summary>
        /// Constructor
        /// </summary>
        public MixedRealityInputManager()
        {
            // Input system is critical, so should be processed before all other managers
            Priority = 1;
        }

        /// <inheritdoc />
        public override void Initialize()
        {
            base.Initialize();
            InitializeInternal();
        }

        private void InitializeInternal()
        {
            FocusProvider = CameraCache.Main.gameObject.EnsureComponent<FocusProvider>();
            GazeProvider = CameraCache.Main.gameObject.EnsureComponent<GazeProvider>();
            FocusProvider.UIRaycastCamera.gameObject.EnsureComponent<EventSystem>();
            FocusProvider.UIRaycastCamera.gameObject.EnsureComponent<StandaloneInputModule>();

            if (EventSystem.current == null)
            {
                if (Application.isEditor)
                {
#if UNITY_EDITOR
                    bool addedComponents = false;
                    var eventSystems = UnityEngine.Object.FindObjectsOfType<EventSystem>();
                    var standaloneInputModules = UnityEngine.Object.FindObjectsOfType<StandaloneInputModule>();

                    if (eventSystems.Length == 0)
                    {
                        Debug.LogWarning("No Event System was found in scene! We've added the required component to the UIRaycastCamera.");
                        FocusProvider.UIRaycastCamera.gameObject.EnsureComponent<EventSystem>();
                        addedComponents = true;
                    }

                    if (standaloneInputModules.Length == 0)
                    {
                        Debug.LogWarning("No Standalone Input Module was found in scene! We've added the required component to the UIRaycastCamera.");
                        FocusProvider.UIRaycastCamera.gameObject.EnsureComponent<StandaloneInputModule>();
                        addedComponents = true;
                    }

                    if (addedComponents) { UnityEditor.EditorGUIUtility.PingObject(FocusProvider.UIRaycastCamera); }
#endif
                }
                else
                {
                    FocusProvider.UIRaycastCamera.gameObject.EnsureComponent<EventSystem>();
                    FocusProvider.UIRaycastCamera.gameObject.EnsureComponent<StandaloneInputModule>();
                }
            }

            sourceStateEventData = new SourceStateEventData(EventSystem.current);

            focusEventData = new FocusEventData(EventSystem.current);

            inputEventData = new InputEventData(EventSystem.current);
            pointerEventData = new MixedRealityPointerEventData(EventSystem.current);
            inputPressedEventData = new InputPressedEventData(EventSystem.current);

            twoDoFInputEventData = new TwoDoFInputEventData(EventSystem.current);
            threeDoFInputEventData = new ThreeDoFInputEventData(EventSystem.current);
            sixDoFInputEventData = new SixDoFInputEventData(EventSystem.current);

            navigationEventData = new NavigationEventData(EventSystem.current);
            manipulationEventData = new ManipulationEventData(EventSystem.current);

#if UNITY_STANDALONE_WIN || UNITY_WSA || UNITY_EDITOR_WIN
            speechEventData = new SpeechEventData(EventSystem.current);
            dictationEventData = new DictationEventData(EventSystem.current);
#endif // UNITY_STANDALONE_WIN || UNITY_WSA || UNITY_EDITOR_WIN
        }

        /// <inheritdoc />
        public override void Reset()
        {
            base.Reset();
            InitializeInternal();
        }

        #endregion IMixedRealityManager Implementation

        #region IEventSystemManager Implementation

        /// <inheritdoc />
        public override void HandleEvent<T>(BaseEventData eventData, ExecuteEvents.EventFunction<T> eventHandler)
        {
            if (disabledRefCount > 0)
            {
                return;
            }

            Debug.Assert(eventData != null);
            var baseInputEventData = ExecuteEvents.ValidateEventData<BaseInputEventData>(eventData);
            Debug.Assert(baseInputEventData != null);
            Debug.Assert(baseInputEventData.InputSource != null, $"Failed to find an input source for {baseInputEventData}");
            Debug.Assert(!baseInputEventData.used);

            GameObject focusedObject = FocusProvider?.GetFocusedObject(baseInputEventData);

            // Send the event to global listeners
            for (int i = 0; i < EventListeners.Count; i++)
            {
                // Global listeners should only get events on themselves, as opposed to their hierarchy.
                ExecuteEvents.Execute(EventListeners[i], baseInputEventData, eventHandler);
            }

            if (baseInputEventData.used)
            {
                // All global listeners get a chance to see the event, but if any of them marked it used, we stop
                // the event from going any further.
                return;
            }

            // Handle modal input if one exists
            if (modalInputStack.Count > 0)
            {
                GameObject modalInput = modalInputStack.Peek();

                // If there is a focused object in the hierarchy of the modal handler, start the event bubble there
                if (focusedObject != null && modalInput != null && focusedObject.transform.IsChildOf(modalInput.transform))
                {
                    if (ExecuteEvents.ExecuteHierarchy(focusedObject, baseInputEventData, eventHandler) && baseInputEventData.used)
                    {
                        return;
                    }
                }
                // Otherwise, just invoke the event on the modal handler itself
                else
                {
                    if (ExecuteEvents.ExecuteHierarchy(modalInput, baseInputEventData, eventHandler) && baseInputEventData.used)
                    {
                        return;
                    }
                }
            }

            // If event was not handled by modal, pass it on to the current focused object
            if (focusedObject != null)
            {
                if (ExecuteEvents.ExecuteHierarchy(focusedObject, baseInputEventData, eventHandler) && baseInputEventData.used)
                {
                    return;
                }
            }

            // If event was not handled by the focused object, pass it on to any fallback handlers
            if (fallbackInputStack.Count > 0)
            {
                GameObject fallbackInput = fallbackInputStack.Peek();
                if (ExecuteEvents.ExecuteHierarchy(fallbackInput, baseInputEventData, eventHandler) && baseInputEventData.used)
                {
                    // return;
                }
            }
        }

        /// <summary>
        /// Register a <see cref="GameObject"/> to listen to events that will receive all input events, regardless
        /// of which other <see cref="GameObject"/>s might have handled the event beforehand.
        /// </summary>
        /// <param name="listener">Listener to add.</param>
        public override void Register(GameObject listener)
        {
            Debug.Assert(!EventListeners.Contains(listener), $"{listener.name} is already registered to receive input events!");
            EventListeners.Add(listener);
        }

        /// <summary>
        /// Unregister a <see cref="GameObject"/> from listening to input events.
        /// </summary>
        /// <param name="listener"></param>
        public override void Unregister(GameObject listener)
        {
            Debug.Assert(EventListeners.Contains(listener), $"{listener.name} was never registered for input events!");
            EventListeners.Remove(listener);
        }

        #endregion IEventSystemManager Implementation

        #region Input Disabled Options

        /// <summary>
        /// Push a disabled input state onto the input manager.
        /// While input is disabled no events will be sent out and the cursor displays
        /// a waiting animation.
        /// </summary>
        public void PushInputDisable()
        {
            ++disabledRefCount;

            if (disabledRefCount == 1)
            {
                InputDisabled?.Invoke();
            }
        }

        /// <summary>
        /// Pop disabled input state. When the last disabled state is 
        /// popped off the stack input will be re-enabled.
        /// </summary>
        public void PopInputDisable()
        {
            --disabledRefCount;
            Debug.Assert(disabledRefCount >= 0, "Tried to pop more input disable than the amount pushed.");

            if (disabledRefCount == 0)
            {
                InputEnabled?.Invoke();
            }
        }

        /// <summary>
        /// Clear the input disable stack, which will immediately re-enable input.
        /// </summary>
        public void ClearInputDisableStack()
        {
            bool wasInputDisabled = disabledRefCount > 0;
            disabledRefCount = 0;

            if (wasInputDisabled)
            {
                InputEnabled?.Invoke();
            }
        }

        #endregion Input Disabled Options

        #region Modal Input Options

        /// <summary>
        /// Push a game object into the modal input stack. Any input handlers
        /// on the game object are given priority to input events before any focused objects.
        /// </summary>
        /// <param name="inputHandler">The input handler to push</param>
        public void PushModalInputHandler(GameObject inputHandler)
        {
            modalInputStack.Push(inputHandler);
        }

        /// <summary>
        /// Remove the last game object from the modal input stack.
        /// </summary>
        public void PopModalInputHandler()
        {
            if (modalInputStack.Count > 0)
            {
                modalInputStack.Pop();

            }
        }

        /// <summary>
        /// Clear all modal input handlers off the stack.
        /// </summary>
        public void ClearModalInputStack()
        {
            modalInputStack.Clear();
        }

        #endregion Modal Input Options

        #region Fallback Input Handler Options

        /// <summary>
        /// Push a game object into the fallback input stack. Any input handlers on
        /// the game object are given input events when no modal or focused objects consume the event.
        /// </summary>
        /// <param name="inputHandler">The input handler to push</param>
        public void PushFallbackInputHandler(GameObject inputHandler)
        {
            fallbackInputStack.Push(inputHandler);
        }

        /// <summary>
        /// Remove the last game object from the fallback input stack.
        /// </summary>
        public void PopFallbackInputHandler()
        {
            fallbackInputStack.Pop();
        }

        /// <summary>
        /// Clear all fallback input handlers off the stack.
        /// </summary>
        public void ClearFallbackInputStack()
        {
            fallbackInputStack.Clear();
        }

        #endregion Fallback Input Handler Options

        #region Input Events

        #region Input Source Events

        /// <inheritdoc />
        public uint GenerateNewSourceId()
        {
            var newId = (uint)UnityEngine.Random.Range(1, int.MaxValue);

            foreach (var inputSource in DetectedInputSources)
            {
                if (inputSource.SourceId == newId)
                {
                    return GenerateNewSourceId();
                }
            }

            return newId;
        }

        public IMixedRealityInputSource RequestNewGenericInputSource(string name, IMixedRealityPointer[] pointers = null)
        {
            return new BaseGenericInputSource(name, pointers);
        }

        /// <inheritdoc />
        public void RaiseSourceDetected(IMixedRealityInputSource source)
        {
            // Create input event
            sourceStateEventData.Initialize(source);

            AddSource(source);
        }

        private void AddSource(IMixedRealityInputSource source)
        {
            Debug.Assert(!DetectedInputSources.Contains(source), $"{source.SourceName} has already been registered with the Input Manager!");

            DetectedInputSources.Add(source);

            // Pass handler through HandleEvent to perform modal/fallback logic
            HandleEvent(sourceStateEventData, OnSourceDetectedEventHandler);
        }

        private static readonly ExecuteEvents.EventFunction<IMixedRealitySourceStateHandler> OnSourceDetectedEventHandler =
            delegate (IMixedRealitySourceStateHandler handler, BaseEventData eventData)
            {
                var casted = ExecuteEvents.ValidateEventData<SourceStateEventData>(eventData);
                handler.OnSourceDetected(casted);
            };

        /// <inheritdoc />
        public void RaiseSourceLost(IMixedRealityInputSource source)
        {
            // Create input event
            sourceStateEventData.Initialize(source);

            RemoveSource(source);
        }

        private static readonly ExecuteEvents.EventFunction<IMixedRealitySourceStateHandler> OnSourceLostEventHandler =
                delegate (IMixedRealitySourceStateHandler handler, BaseEventData eventData)
                {
                    var casted = ExecuteEvents.ValidateEventData<SourceStateEventData>(eventData);
                    handler.OnSourceLost(casted);
                };


        public void RaiseSourcePositionChanged(IMixedRealityInputSource source, Vector3 inputData)
        {
            throw new NotImplementedException();
        }

        public void RaiseSourceRotationChanged(IMixedRealityInputSource source, Quaternion inputData)
        {
            throw new NotImplementedException();
        }

        public void RaiseSource6DoFPositionChanged(IMixedRealityInputSource source, Handedness handedness, SixDof inputData)
        {
            throw new NotImplementedException();
        }

        private void RemoveSource(IMixedRealityInputSource source)
        {
            Debug.Assert(DetectedInputSources.Contains(source), $"{source.SourceName} was never registered with the Input Manager!");

            DetectedInputSources.Remove(source);

            // Pass handler through HandleEvent to perform modal/fallback logic
            HandleEvent(sourceStateEventData, OnSourceLostEventHandler);
        }
        #endregion Input Source State Events

        #region Focus Events

        /// <inheritdoc />
        public void RaisePreFocusChangedEvent(IMixedRealityPointer pointer, GameObject oldFocusedObject, GameObject newFocusedObject)
        {
            focusEventData.Initialize(pointer, oldFocusedObject, newFocusedObject);

            // Raise Focus Events on the old and new focused objects.
            if (oldFocusedObject != null)
            {
                ExecuteEvents.ExecuteHierarchy(oldFocusedObject, focusEventData, OnPreFocusChangedHandler);
            }

            if (newFocusedObject != null)
            {
                ExecuteEvents.ExecuteHierarchy(newFocusedObject, focusEventData, OnPreFocusChangedHandler);
            }

            // Raise Focus Events on the pointers cursor if it has one.
            if (pointer.BaseCursor != null)
            {
                ExecuteEvents.ExecuteHierarchy(pointer.BaseCursor.GetGameObjectReference(), focusEventData, OnPreFocusChangedHandler);
            }
        }

        public void OnFocusChangedEvent(IMixedRealityPointer pointer, GameObject oldFocusedObject, GameObject newFocusedObject)
        {
            throw new NotImplementedException();
        }

        private static readonly ExecuteEvents.EventFunction<IMixedRealityFocusChangedHandler> OnPreFocusChangedHandler =
                delegate (IMixedRealityFocusChangedHandler handler, BaseEventData eventData)
                {
                    var casted = ExecuteEvents.ValidateEventData<FocusEventData>(eventData);
                    handler.OnBeforeFocusChange(casted);
                };

        /// <inheritdoc />
        public void RaiseFocusChangedEvent(IMixedRealityPointer pointer, GameObject oldFocusedObject, GameObject newFocusedObject)
        {
            focusEventData.Initialize(pointer, oldFocusedObject, newFocusedObject);

            // Raise Focus Events on the old and new focused objects.
            if (oldFocusedObject != null)
            {
                ExecuteEvents.ExecuteHierarchy(oldFocusedObject, focusEventData, OnFocusChangedHandler);
            }

            if (newFocusedObject != null)
            {
                ExecuteEvents.ExecuteHierarchy(newFocusedObject, focusEventData, OnFocusChangedHandler);
            }

            // Raise Focus Events on the pointers cursor if it has one.
            if (pointer.BaseCursor != null)
            {
                ExecuteEvents.ExecuteHierarchy(pointer.BaseCursor.GetGameObjectReference(), focusEventData, OnFocusChangedHandler);
            }
        }

        private static readonly ExecuteEvents.EventFunction<IMixedRealityFocusChangedHandler> OnFocusChangedHandler =
            delegate (IMixedRealityFocusChangedHandler handler, BaseEventData eventData)
            {
                var casted = ExecuteEvents.ValidateEventData<FocusEventData>(eventData);
                handler.OnFocusChanged(casted);
            };

        /// <inheritdoc />
        public void RaiseFocusEnter(IMixedRealityPointer pointer, GameObject focusedObject)
        {
            focusEventData.Initialize(pointer);

            ExecuteEvents.ExecuteHierarchy(focusedObject, focusEventData, OnFocusEnterEventHandler);

            var graphicEventData = FocusProvider.GetSpecificPointerGraphicEventData(pointer);
            if (graphicEventData != null)
            {
                ExecuteEvents.ExecuteHierarchy(focusedObject, graphicEventData, ExecuteEvents.pointerEnterHandler);
            }
        }

        private static readonly ExecuteEvents.EventFunction<IMixedRealityFocusHandler> OnFocusEnterEventHandler =
                delegate (IMixedRealityFocusHandler handler, BaseEventData eventData)
                {
                    var casted = ExecuteEvents.ValidateEventData<FocusEventData>(eventData);
                    handler.OnFocusEnter(casted);
                };

        /// <inheritdoc />
        public void RaiseFocusExit(IMixedRealityPointer pointer, GameObject unfocusedObject)
        {
            focusEventData.Initialize(pointer);

            ExecuteEvents.ExecuteHierarchy(unfocusedObject, focusEventData, OnFocusExitEventHandler);

            var graphicEventData = FocusProvider.GetSpecificPointerGraphicEventData(pointer);
            if (graphicEventData != null)
            {
                ExecuteEvents.ExecuteHierarchy(unfocusedObject, graphicEventData, ExecuteEvents.pointerExitHandler);
            }
        }

        public void RaisePointerDown(IMixedRealityPointer pointer, InputAction inputAction)
        {
            throw new NotImplementedException();
        }

        private static readonly ExecuteEvents.EventFunction<IMixedRealityFocusHandler> OnFocusExitEventHandler =
                delegate (IMixedRealityFocusHandler handler, BaseEventData eventData)
                {
                    var casted = ExecuteEvents.ValidateEventData<FocusEventData>(eventData);
                    handler.OnFocusExit(casted);
                };

        #endregion Focus Events

        #region Pointers

        #region Pointer Down

        private static readonly ExecuteEvents.EventFunction<IMixedRealityPointerHandler> OnPointerDownEventHandler =
            delegate (IMixedRealityPointerHandler handler, BaseEventData eventData)
            {
                var casted = ExecuteEvents.ValidateEventData<MixedRealityPointerEventData>(eventData);
                handler.OnPointerDown(casted);
            };

        /// <inheritdoc />
        public void RaisePointerDown(IMixedRealityPointer pointer, IMixedRealityInputAction inputAction)
        {
            // Create input event
            pointerEventData.Initialize(pointer.InputSourceParent, inputAction);

            ExecutePointerDown(HandlePointerDown(pointer));
        }

        /// <inheritdoc />
        public void RaisePointerDown(IMixedRealityPointer pointer, Handedness handedness, IMixedRealityInputAction inputAction)
        {
            // Create input event
            pointerEventData.Initialize(pointer.InputSourceParent, handedness, inputAction);

            ExecutePointerDown(HandlePointerDown(pointer));
        }

        private GraphicInputEventData HandlePointerDown(IMixedRealityPointer pointingSource)
        {
            // Pass handler through HandleEvent to perform modal/fallback logic
            HandleEvent(pointerEventData, OnPointerDownEventHandler);

            return FocusProvider.GetSpecificPointerGraphicEventData(pointingSource);
        }

        private static void ExecutePointerDown(GraphicInputEventData graphicInputEventData)
        {
            if (graphicInputEventData != null && graphicInputEventData.selectedObject != null)
            {
                ExecuteEvents.ExecuteHierarchy(graphicInputEventData.selectedObject, graphicInputEventData, ExecuteEvents.pointerDownHandler);
            }
        }

        public void RaiseInputClicked(IMixedRealityPointer pointer, InputAction inputAction, int count)
        {
            throw new NotImplementedException();
        }

        #endregion Pointer Down

        #region Pointer Click

        private static readonly ExecuteEvents.EventFunction<IMixedRealityPointerHandler> OnInputClickedEventHandler =
                delegate (IMixedRealityPointerHandler handler, BaseEventData eventData)
                {
                    var casted = ExecuteEvents.ValidateEventData<MixedRealityPointerEventData>(eventData);
                    handler.OnPointerClicked(casted);
                };

        /// <inheritdoc />
        public void RaisePointerClicked(IMixedRealityPointer pointer, IMixedRealityInputAction inputAction, int count)
        {
            // Create input event
            pointerEventData.Initialize(pointer, inputAction, count);

            HandleClick();
        }

        /// <inheritdoc />
        public void RaisePointerClicked(IMixedRealityPointer pointer, Handedness handedness, IMixedRealityInputAction inputAction, int count)
        {
            // Create input event
            pointerEventData.Initialize(pointer, handedness, inputAction, count);

            HandleClick();
        }

        private void HandleClick()
        {
            // Pass handler through HandleEvent to perform modal/fallback logic
            HandleEvent(pointerEventData, OnInputClickedEventHandler);

            // NOTE: In Unity UI, a "click" happens on every pointer up, so we have RaisePointerUp call the pointerClickHandler.
        }

        public void RaisePointerUp(IMixedRealityPointer pointer, InputAction inputAction)
        {
            throw new NotImplementedException();
        }

        #endregion Pointer Click

        #region Pointer Up

        private static readonly ExecuteEvents.EventFunction<IMixedRealityPointerHandler> OnPointerUpEventHandler =
            delegate (IMixedRealityPointerHandler handler, BaseEventData eventData)
            {
                var casted = ExecuteEvents.ValidateEventData<MixedRealityPointerEventData>(eventData);
                handler.OnPointerUp(casted);
            };

        /// <inheritdoc />
        public void RaisePointerUp(IMixedRealityPointer pointer, IMixedRealityInputAction inputAction)
        {
            // Create input event
            pointerEventData.Initialize(pointer.InputSourceParent, inputAction);

            ExecutePointerUp(HandlePointerUp(pointer));
        }

        /// <inheritdoc />
        public void RaisePointerUp(IMixedRealityPointer pointer, Handedness handedness, IMixedRealityInputAction inputAction)
        {
            // Create input event
            pointerEventData.Initialize(pointer.InputSourceParent, handedness, inputAction);

            ExecutePointerUp(HandlePointerUp(pointer));
        }

        private static void ExecutePointerUp(GraphicInputEventData graphicInputEventData)
        {
            if (graphicInputEventData != null)
            {
                if (graphicInputEventData.selectedObject != null)
                {
                    ExecuteEvents.ExecuteHierarchy(graphicInputEventData.selectedObject, graphicInputEventData, ExecuteEvents.pointerUpHandler);
                    ExecuteEvents.ExecuteHierarchy(graphicInputEventData.selectedObject, graphicInputEventData, ExecuteEvents.pointerClickHandler);
                }

                graphicInputEventData.Clear();
            }
        }

        private GraphicInputEventData HandlePointerUp(IMixedRealityPointer pointingSource)
        {
            // Pass handler through HandleEvent to perform modal/fallback logic
            HandleEvent(pointerEventData, OnPointerUpEventHandler);

            return FocusProvider.GetSpecificPointerGraphicEventData(pointingSource);
        }

<<<<<<< HEAD
        /// <inheritdoc />
        public void RaisePointerUp(IMixedRealityPointer pointer)
        {
            // Create input event
            pointerEventData.Initialize(pointer.InputSourceParent);

            ExecutePointerUp(HandlePointerUp(pointer));
        }

        /// <inheritdoc />
        public void RaisePointerUp(IMixedRealityPointer pointer, Handedness handedness)
        {
            // Create input event
            pointerEventData.Initialize(pointer.InputSourceParent, handedness);

            ExecutePointerUp(HandlePointerUp(pointer));
        }

        /// <inheritdoc />
        public void RaisePointerUp(IMixedRealityPointer pointer, Handedness handedness, InputAction inputAction)
        {
            // Create input event
            pointerEventData.Initialize(pointer.InputSourceParent, handedness, inputAction);

            if (MixedRealityManager.Instance.ActiveProfile.InputActionsProfile.PointerAction.Id == inputAction.Id)
            {
                ExecutePointerUp(HandlePointerUp(pointer));
            }
        }

        public void RaiseOnInputDown(IMixedRealityInputSource source, InputAction inputAction)
        {
            throw new NotImplementedException();
        }

=======
>>>>>>> da044415
        #endregion Pointer Up

        #endregion Pointers

        #region Generic Input Events

        #region Input Down

        private static readonly ExecuteEvents.EventFunction<IMixedRealityInputHandler> OnInputDownEventHandler =
            delegate (IMixedRealityInputHandler handler, BaseEventData eventData)
            {
                var casted = ExecuteEvents.ValidateEventData<InputEventData>(eventData);
                handler.OnInputDown(casted);
            };

        /// <inheritdoc />
        public void RaiseOnInputDown(IMixedRealityInputSource source, IMixedRealityInputAction inputAction)
        {
            // Create input event
            inputEventData.Initialize(source, inputAction);

            // Pass handler through HandleEvent to perform modal/fallback logic
            HandleEvent(inputEventData, OnInputDownEventHandler);
        }

        /// <inheritdoc />
        public void RaiseOnInputDown(IMixedRealityInputSource source, Handedness handedness, IMixedRealityInputAction inputAction)
        {
            // Create input event
            inputEventData.Initialize(source, handedness, inputAction);

            // Pass handler through HandleEvent to perform modal/fallback logic
            HandleEvent(inputEventData, OnInputDownEventHandler);
        }

        public void RaiseOnInputPressed(IMixedRealityInputSource source, InputAction inputAction)
        {
            throw new NotImplementedException();
        }

        #endregion Input Down

        #region Input Pressed

        private static readonly ExecuteEvents.EventFunction<IMixedRealityInputHandler> OnInputPressedEventHandler =
            delegate (IMixedRealityInputHandler handler, BaseEventData eventData)
            {
                var casted = ExecuteEvents.ValidateEventData<InputPressedEventData>(eventData);
                handler.OnInputPressed(casted);
            };

        /// <inheritdoc />
        public void RaiseOnInputPressed(IMixedRealityInputSource source, IMixedRealityInputAction inputAction)
        {
            // Create input event
            inputPressedEventData.Initialize(source, inputAction);

            // Pass handler through HandleEvent to perform modal/fallback logic
            HandleEvent(inputPressedEventData, OnInputPressedEventHandler);
        }

        /// <inheritdoc />
        public void RaiseOnInputPressed(IMixedRealityInputSource source, IMixedRealityInputAction inputAction, float pressAmount)
        {
            // Create input event
            inputPressedEventData.Initialize(source, inputAction, pressAmount);

            // Pass handler through HandleEvent to perform modal/fallback logic
            HandleEvent(inputPressedEventData, OnInputPressedEventHandler);
        }

        /// <inheritdoc />
        public void RaiseOnInputPressed(IMixedRealityInputSource source, Handedness handedness, IMixedRealityInputAction inputAction, float pressAmount)
        {
            // Create input event
            inputPressedEventData.Initialize(source, handedness, inputAction, pressAmount);

            // Pass handler through HandleEvent to perform modal/fallback logic
            HandleEvent(inputPressedEventData, OnInputPressedEventHandler);
        }

        public void RaiseOnInputUp(IMixedRealityInputSource source, InputAction inputAction)
        {
            throw new NotImplementedException();
        }

        #endregion Input Pressed

        #region Input Up

        private static readonly ExecuteEvents.EventFunction<IMixedRealityInputHandler> OnInputUpEventHandler =
            delegate (IMixedRealityInputHandler handler, BaseEventData eventData)
            {
                var casted = ExecuteEvents.ValidateEventData<InputEventData>(eventData);
                handler.OnInputUp(casted);
            };

        /// <inheritdoc />
        public void RaiseOnInputUp(IMixedRealityInputSource source, IMixedRealityInputAction inputAction)
        {
            // Create input event
            inputEventData.Initialize(source, inputAction);

            // Pass handler through HandleEvent to perform modal/fallback logic
            HandleEvent(inputEventData, OnInputUpEventHandler);
        }

        /// <inheritdoc />
        public void RaiseOnInputUp(IMixedRealityInputSource source, Handedness handedness, IMixedRealityInputAction inputAction)
        {
            // Create input event
            inputEventData.Initialize(source, handedness, inputAction);

            // Pass handler through HandleEvent to perform modal/fallback logic
            HandleEvent(inputEventData, OnInputUpEventHandler);
        }

        #endregion Input Up

        #region Input 2DoF Changed

        private static readonly ExecuteEvents.EventFunction<IMixedRealityInputHandler> OnTwoDoFInputChanged =
            delegate (IMixedRealityInputHandler handler, BaseEventData eventData)
            {
                var casted = ExecuteEvents.ValidateEventData<TwoDoFInputEventData>(eventData);
                handler.On2DoFInputChanged(casted);
            };

        /// <inheritdoc />
        public void Raise2DoFInputChanged(IMixedRealityInputSource source, IMixedRealityInputAction inputAction, Vector2 inputPosition)
        {
            // Create input event
            twoDoFInputEventData.Initialize(source, inputAction, inputPosition);

            // Pass handler through HandleEvent to perform modal/fallback logic
            HandleEvent(twoDoFInputEventData, OnTwoDoFInputChanged);
        }

        /// <inheritdoc />
        public void Raise2DoFInputChanged(IMixedRealityInputSource source, Handedness handedness, IMixedRealityInputAction inputAction, Vector2 inputPosition)
        {
            // Create input event
            twoDoFInputEventData.Initialize(source, handedness, inputAction, inputPosition);

            // Pass handler through HandleEvent to perform modal/fallback logic
            HandleEvent(twoDoFInputEventData, OnTwoDoFInputChanged);
        }

        #endregion Input 2Dof Changed

        #region Input 3DoF Changed

        private static readonly ExecuteEvents.EventFunction<IMixedReality3DoFInputHandler> OnThreeDoFInputChanged =
            delegate (IMixedReality3DoFInputHandler handler, BaseEventData eventData)
            {
                var casted = ExecuteEvents.ValidateEventData<ThreeDoFInputEventData>(eventData);
                handler.On3DoFInputChanged(casted);
            };

        /// <inheritdoc />
        public void Raise3DoFInputChanged(IMixedRealityInputSource source, IMixedRealityInputAction inputAction, Vector3 position)
        {
            // Create input event
            threeDoFInputEventData.Initialize(source, inputAction, position);

            // Pass handler through HandleEvent to perform modal/fallback logic
            HandleEvent(threeDoFInputEventData, OnThreeDoFInputChanged);
        }

        /// <inheritdoc />
        public void Raise3DoFInputChanged(IMixedRealityInputSource source, Handedness handedness, IMixedRealityInputAction inputAction, Vector3 position)
        {
            // Create input event
            threeDoFInputEventData.Initialize(source, handedness, inputAction, position);

            // Pass handler through HandleEvent to perform modal/fallback logic
            HandleEvent(threeDoFInputEventData, OnThreeDoFInputChanged);
        }

        /// <inheritdoc />
        public void Raise3DoFInputChanged(IMixedRealityInputSource source, IMixedRealityInputAction inputAction, Quaternion rotation)
        {
            // Create input event
            threeDoFInputEventData.Initialize(source, inputAction, rotation);

            // Pass handler through HandleEvent to perform modal/fallback logic
            HandleEvent(threeDoFInputEventData, OnThreeDoFInputChanged);
        }

        /// <inheritdoc />
        public void Raise3DoFInputChanged(IMixedRealityInputSource source, Handedness handedness, IMixedRealityInputAction inputAction, Quaternion rotation)
        {
            // Create input event
            threeDoFInputEventData.Initialize(source, handedness, inputAction, rotation);

            // Pass handler through HandleEvent to perform modal/fallback logic
            HandleEvent(threeDoFInputEventData, OnThreeDoFInputChanged);
        }

        #endregion Input 3DoF Changed

        #region Input 6DoF Changed

        private static readonly ExecuteEvents.EventFunction<IMixedReality6DoFInputHandler> OnSixDoFInputChanged =
            delegate (IMixedReality6DoFInputHandler handler, BaseEventData eventData)
            {
                var casted = ExecuteEvents.ValidateEventData<SixDoFInputEventData>(eventData);
                handler.On6DoFInputChanged(casted);
            };

        /// <inheritdoc />
<<<<<<< HEAD
        public void Raise6DofInputChanged(IMixedRealityInputSource source, InputAction inputAction, SixDof inputData)
=======
        public void Raise6DofInputChanged(IMixedRealityInputSource source, IMixedRealityInputAction inputAction, Tuple<Vector3, Quaternion> inputData)
>>>>>>> da044415
        {
            // Create input event
            sixDoFInputEventData.Initialize(source, inputAction, inputData);

            // Pass handler through HandleEvent to perform modal/fallback logic
            HandleEvent(threeDoFInputEventData, OnSixDoFInputChanged);
        }

        /// <inheritdoc />
<<<<<<< HEAD
        public void Raise6DofInputChanged(IMixedRealityInputSource source, Handedness handedness, InputAction inputAction, SixDof inputData)
=======
        public void Raise6DofInputChanged(IMixedRealityInputSource source, Handedness handedness, IMixedRealityInputAction inputAction, Tuple<Vector3, Quaternion> inputData)
>>>>>>> da044415
        {
            // Create input event
            sixDoFInputEventData.Initialize(source, handedness, inputAction, inputData);

            // Pass handler through HandleEvent to perform modal/fallback logic
            HandleEvent(threeDoFInputEventData, OnSixDoFInputChanged);
        }

        #endregion Input 6DoF Changed

        #endregion Generic Input Events

        #region Gestures

        #region Hold Events

        private static readonly ExecuteEvents.EventFunction<IMixedRealityHoldHandler> OnHoldStartedEventHandler =
            delegate (IMixedRealityHoldHandler handler, BaseEventData eventData)
            {
                var casted = ExecuteEvents.ValidateEventData<InputEventData>(eventData);
                handler.OnHoldStarted(casted);
            };

        /// <inheritdoc />
        public void RaiseHoldStarted(IMixedRealityInputSource source, IMixedRealityInputAction inputAction)
        {
            // Create input event
            inputEventData.Initialize(source, inputAction);

            // Pass handler through HandleEvent to perform modal/fallback logic
            HandleEvent(inputEventData, OnHoldStartedEventHandler);
        }

        /// <inheritdoc />
        public void RaiseHoldStarted(IMixedRealityInputSource source, Handedness handedness, IMixedRealityInputAction inputAction)
        {
            // Create input event
            inputEventData.Initialize(source, handedness, inputAction);

            // Pass handler through HandleEvent to perform modal/fallback logic
            HandleEvent(inputEventData, OnHoldStartedEventHandler);
        }

        private static readonly ExecuteEvents.EventFunction<IMixedRealityHoldHandler> OnHoldCompletedEventHandler =
            delegate (IMixedRealityHoldHandler handler, BaseEventData eventData)
            {
                var casted = ExecuteEvents.ValidateEventData<InputEventData>(eventData);
                handler.OnHoldCompleted(casted);
            };

        /// <inheritdoc />
        public void RaiseHoldCompleted(IMixedRealityInputSource source, IMixedRealityInputAction inputAction)
        {
            // Create input event
            inputEventData.Initialize(source, inputAction);

            // Pass handler through HandleEvent to perform modal/fallback logic
            HandleEvent(inputEventData, OnHoldCompletedEventHandler);
        }

        /// <inheritdoc />
        public void RaiseHoldCompleted(IMixedRealityInputSource source, Handedness handedness, IMixedRealityInputAction inputAction)
        {
            // Create input event
            inputEventData.Initialize(source, handedness, inputAction);

            // Pass handler through HandleEvent to perform modal/fallback logic
            HandleEvent(inputEventData, OnHoldCompletedEventHandler);
        }

        private static readonly ExecuteEvents.EventFunction<IMixedRealityHoldHandler> OnHoldCanceledEventHandler =
            delegate (IMixedRealityHoldHandler handler, BaseEventData eventData)
            {
                var casted = ExecuteEvents.ValidateEventData<InputEventData>(eventData);
                handler.OnHoldCanceled(casted);
            };

        /// <inheritdoc />
        public void RaiseHoldCanceled(IMixedRealityInputSource source, IMixedRealityInputAction inputAction)
        {
            // Create input event
            inputEventData.Initialize(source, inputAction);

            // Pass handler through HandleEvent to perform modal/fallback logic
            HandleEvent(inputEventData, OnHoldCanceledEventHandler);
        }

        /// <inheritdoc />
        public void RaiseHoldCanceled(IMixedRealityInputSource source, Handedness handedness, IMixedRealityInputAction inputAction)
        {
            // Create input event
            inputEventData.Initialize(source, handedness, inputAction);

            // Pass handler through HandleEvent to perform modal/fallback logic
            HandleEvent(inputEventData, OnHoldCanceledEventHandler);
        }

        #endregion Hold Events

        #region Navigation Events

        private static readonly ExecuteEvents.EventFunction<IMixedRealityNavigationHandler> OnNavigationStartedEventHandler =
            delegate (IMixedRealityNavigationHandler handler, BaseEventData eventData)
            {
                var casted = ExecuteEvents.ValidateEventData<NavigationEventData>(eventData);
                handler.OnNavigationStarted(casted);
            };

        /// <inheritdoc />
        public void RaiseNavigationStarted(IMixedRealityInputSource source, IMixedRealityInputAction inputAction)
        {
            // Create input event
            navigationEventData.Initialize(source, inputAction, Vector3.zero);

            // Pass handler through HandleEvent to perform modal/fallback logic
            HandleEvent(navigationEventData, OnNavigationStartedEventHandler);
        }

        /// <inheritdoc />
        public void RaiseNavigationStarted(IMixedRealityInputSource source, Handedness handedness, IMixedRealityInputAction inputAction)
        {
            // Create input event
            navigationEventData.Initialize(source, handedness, inputAction, Vector3.zero);

            // Pass handler through HandleEvent to perform modal/fallback logic
            HandleEvent(navigationEventData, OnNavigationStartedEventHandler);
        }

        private static readonly ExecuteEvents.EventFunction<IMixedRealityNavigationHandler> OnNavigationUpdatedEventHandler =
            delegate (IMixedRealityNavigationHandler handler, BaseEventData eventData)
            {
                var casted = ExecuteEvents.ValidateEventData<NavigationEventData>(eventData);
                handler.OnNavigationUpdated(casted);
            };

        /// <inheritdoc />
        public void RaiseNavigationUpdated(IMixedRealityInputSource source, IMixedRealityInputAction inputAction, Vector3 normalizedOffset)
        {
            // Create input event
            navigationEventData.Initialize(source, inputAction, normalizedOffset);

            // Pass handler through HandleEvent to perform modal/fallback logic
            HandleEvent(navigationEventData, OnNavigationUpdatedEventHandler);
        }

        /// <inheritdoc />
        public void RaiseNavigationUpdated(IMixedRealityInputSource source, Handedness handedness, IMixedRealityInputAction inputAction, Vector3 normalizedOffset)
        {
            // Create input event
            navigationEventData.Initialize(source, handedness, inputAction, normalizedOffset);

            // Pass handler through HandleEvent to perform modal/fallback logic
            HandleEvent(navigationEventData, OnNavigationUpdatedEventHandler);
        }

        private static readonly ExecuteEvents.EventFunction<IMixedRealityNavigationHandler> OnNavigationCompletedEventHandler =
            delegate (IMixedRealityNavigationHandler handler, BaseEventData eventData)
            {
                var casted = ExecuteEvents.ValidateEventData<NavigationEventData>(eventData);
                handler.OnNavigationCompleted(casted);
            };

        /// <inheritdoc />
        public void RaiseNavigationCompleted(IMixedRealityInputSource source, IMixedRealityInputAction inputAction, Vector3 normalizedOffset)
        {
            // Create input event
            navigationEventData.Initialize(source, inputAction, normalizedOffset);

            // Pass handler through HandleEvent to perform modal/fallback logic
            HandleEvent(navigationEventData, OnNavigationCompletedEventHandler);
        }

        /// <inheritdoc />
        public void RaiseNavigationCompleted(IMixedRealityInputSource source, Handedness handedness, IMixedRealityInputAction inputAction, Vector3 normalizedOffset)
        {
            // Create input event
            navigationEventData.Initialize(source, handedness, inputAction, normalizedOffset);

            // Pass handler through HandleEvent to perform modal/fallback logic
            HandleEvent(navigationEventData, OnNavigationCompletedEventHandler);
        }

        private static readonly ExecuteEvents.EventFunction<IMixedRealityNavigationHandler> OnNavigationCanceledEventHandler =
            delegate (IMixedRealityNavigationHandler handler, BaseEventData eventData)
            {
                var casted = ExecuteEvents.ValidateEventData<NavigationEventData>(eventData);
                handler.OnNavigationCanceled(casted);
            };

        /// <inheritdoc />
        public void RaiseNavigationCanceled(IMixedRealityInputSource source, IMixedRealityInputAction inputAction)
        {
            // Create input event
            navigationEventData.Initialize(source, inputAction, Vector3.zero);

            // Pass handler through HandleEvent to perform modal/fallback logic
            HandleEvent(navigationEventData, OnNavigationCanceledEventHandler);
        }

        /// <inheritdoc />
        public void RaiseNavigationCanceled(IMixedRealityInputSource source, Handedness handedness, IMixedRealityInputAction inputAction)
        {
            // Create input event
            navigationEventData.Initialize(source, handedness, inputAction, Vector3.zero);

            // Pass handler through HandleEvent to perform modal/fallback logic
            HandleEvent(navigationEventData, OnNavigationCanceledEventHandler);
        }

        #endregion Navigation Events

        #region Manipulation Events

        private static readonly ExecuteEvents.EventFunction<IMixedRealityManipulationHandler> OnManipulationStartedEventHandler =
            delegate (IMixedRealityManipulationHandler handler, BaseEventData eventData)
            {
                var casted = ExecuteEvents.ValidateEventData<ManipulationEventData>(eventData);
                handler.OnManipulationStarted(casted);
            };

        /// <inheritdoc />
        public void RaiseManipulationStarted(IMixedRealityInputSource source, IMixedRealityInputAction inputAction)
        {
            // Create input event
            manipulationEventData.Initialize(source, inputAction, Vector3.zero);

            // Pass handler through HandleEvent to perform modal/fallback logic
            HandleEvent(manipulationEventData, OnManipulationStartedEventHandler);
        }

        /// <inheritdoc />
        public void RaiseManipulationStarted(IMixedRealityInputSource source, Handedness handedness, IMixedRealityInputAction inputAction)
        {
            // Create input event
            manipulationEventData.Initialize(source, handedness, inputAction, Vector3.zero);

            // Pass handler through HandleEvent to perform modal/fallback logic
            HandleEvent(manipulationEventData, OnManipulationStartedEventHandler);
        }

        private static readonly ExecuteEvents.EventFunction<IMixedRealityManipulationHandler> OnManipulationUpdatedEventHandler =
            delegate (IMixedRealityManipulationHandler handler, BaseEventData eventData)
            {
                var casted = ExecuteEvents.ValidateEventData<ManipulationEventData>(eventData);
                handler.OnManipulationUpdated(casted);
            };

        /// <inheritdoc />
        public void RaiseManipulationUpdated(IMixedRealityInputSource source, IMixedRealityInputAction inputAction, Vector3 cumulativeDelta)
        {
            // Create input event
            manipulationEventData.Initialize(source, inputAction, cumulativeDelta);

            // Pass handler through HandleEvent to perform modal/fallback logic
            HandleEvent(manipulationEventData, OnManipulationUpdatedEventHandler);
        }

        /// <inheritdoc />
        public void RaiseManipulationUpdated(IMixedRealityInputSource source, Handedness handedness, IMixedRealityInputAction inputAction, Vector3 cumulativeDelta)
        {
            // Create input event
            manipulationEventData.Initialize(source, handedness, inputAction, cumulativeDelta);

            // Pass handler through HandleEvent to perform modal/fallback logic
            HandleEvent(manipulationEventData, OnManipulationUpdatedEventHandler);
        }

        private static readonly ExecuteEvents.EventFunction<IMixedRealityManipulationHandler> OnManipulationCompletedEventHandler =
            delegate (IMixedRealityManipulationHandler handler, BaseEventData eventData)
            {
                var casted = ExecuteEvents.ValidateEventData<ManipulationEventData>(eventData);
                handler.OnManipulationCompleted(casted);
            };

        /// <inheritdoc />
        public void RaiseManipulationCompleted(IMixedRealityInputSource source, IMixedRealityInputAction inputAction, Vector3 cumulativeDelta)
        {
            // Create input event
            manipulationEventData.Initialize(source, inputAction, cumulativeDelta);

            // Pass handler through HandleEvent to perform modal/fallback logic
            HandleEvent(manipulationEventData, OnManipulationCompletedEventHandler);
        }

        /// <inheritdoc />
        public void RaiseManipulationCompleted(IMixedRealityInputSource source, Handedness handedness, IMixedRealityInputAction inputAction, Vector3 cumulativeDelta)
        {
            // Create input event
            manipulationEventData.Initialize(source, handedness, inputAction, cumulativeDelta);

            // Pass handler through HandleEvent to perform modal/fallback logic
            HandleEvent(manipulationEventData, OnManipulationCompletedEventHandler);
        }

        private static readonly ExecuteEvents.EventFunction<IMixedRealityManipulationHandler> OnManipulationCanceledEventHandler =
            delegate (IMixedRealityManipulationHandler handler, BaseEventData eventData)
            {
                var casted = ExecuteEvents.ValidateEventData<ManipulationEventData>(eventData);
                handler.OnManipulationCanceled(casted);
            };

        /// <inheritdoc />
        public void RaiseManipulationCanceled(IMixedRealityInputSource source, IMixedRealityInputAction inputAction)
        {
            // Create input event
            manipulationEventData.Initialize(source, inputAction, Vector3.zero);

            // Pass handler through HandleEvent to perform modal/fallback logic
            HandleEvent(manipulationEventData, OnManipulationCanceledEventHandler);
        }

        /// <inheritdoc />
        public void RaiseManipulationCanceled(IMixedRealityInputSource source, Handedness handedness, IMixedRealityInputAction inputAction)
        {
            // Create input event
            manipulationEventData.Initialize(source, handedness, inputAction, Vector3.zero);

            // Pass handler through HandleEvent to perform modal/fallback logic
            HandleEvent(manipulationEventData, OnManipulationCanceledEventHandler);
        }

        #endregion Manipulation Events

        #endregion Gestures

        #region Teleport Events

        //private static readonly ExecuteEvents.EventFunction<IMixedRealityTeleportHandler> OnTeleportIntentHandler =
        //        delegate (IMixedRealityTeleportHandler handler, BaseEventData eventData)
        //        {
        //            var casted = ExecuteEvents.ValidateEventData<TeleportEventData>(eventData);
        //            handler.OnTeleportIntent(casted);
        //        };

        //public void RaiseTeleportIntent(TeleportPointer pointer)
        //{
        //    // Create input event
        //    teleportEventData.Initialize(pointer.InputSourceParent);

        //    // Pass handler through HandleEvent to perform modal/fallback logic
        //    HandleEvent(teleportEventData, OnTeleportIntentHandler);
        //}

        //private static readonly ExecuteEvents.EventFunction<IMixedRealityTeleportHandler> OnTeleportStartedHandler =
        //        delegate (IMixedRealityTeleportHandler handler, BaseEventData eventData)
        //        {
        //            var casted = ExecuteEvents.ValidateEventData<TeleportEventData>(eventData);
        //            handler.OnTeleportStarted(casted);
        //        };

        //public void RaiseTeleportStarted(TeleportPointer pointer)
        //{
        //    // Create input event
        //    teleportEventData.Initialize(pointer.InputSourceParent);

        //    // Pass handler through HandleEvent to perform modal/fallback logic
        //    HandleEvent(teleportEventData, OnTeleportStartedHandler);
        //}

        //private static readonly ExecuteEvents.EventFunction<IMixedRealityTeleportHandler> OnTeleportCompletedHandler =
        //        delegate (IMixedRealityTeleportHandler handler, BaseEventData eventData)
        //        {
        //            var casted = ExecuteEvents.ValidateEventData<TeleportEventData>(eventData);
        //            handler.OnTeleportCompleted(casted);
        //        };

        //public void RaiseTeleportCompleted(TeleportPointer pointer)
        //{
        //    // Create input event
        //    teleportEventData.Initialize(pointer.InputSourceParent);

        //    // Pass handler through HandleEvent to perform modal/fallback logic
        //    HandleEvent(teleportEventData, OnTeleportCompletedHandler);
        //}

        //private static readonly ExecuteEvents.EventFunction<IMixedRealityTeleportHandler> OnTeleportCanceledHandler =
        //        delegate (IMixedRealityTeleportHandler handler, BaseEventData eventData)
        //        {
        //            var casted = ExecuteEvents.ValidateEventData<TeleportEventData>(eventData);
        //            handler.OnTeleportCanceled(casted);
        //        };

        //public void RaiseTeleportCanceled(TeleportPointer pointer)
        //{
        //    // Create input event
        //    teleportEventData.Initialize(pointer.InputSourceParent);

        //    // Pass handler through HandleEvent to perform modal/fallback logic
        //    HandleEvent(teleportEventData, OnTeleportCanceledHandler);
        //}

        #endregion Teleport Events

#if UNITY_STANDALONE_WIN || UNITY_WSA || UNITY_EDITOR_WIN

        #region Speech Keyword Events

        private static readonly ExecuteEvents.EventFunction<IMixedRealitySpeechHandler> OnSpeechKeywordRecognizedEventHandler =
            delegate (IMixedRealitySpeechHandler handler, BaseEventData eventData)
            {
                var casted = ExecuteEvents.ValidateEventData<SpeechEventData>(eventData);
                handler.OnSpeechKeywordRecognized(casted);
            };

        /// <inheritdoc />
        public void RaiseSpeechCommandRecognized(IMixedRealityInputSource source, IMixedRealityInputAction inputAction, UnityEngine.Windows.Speech.ConfidenceLevel confidence, TimeSpan phraseDuration, DateTime phraseStartTime, UnityEngine.Windows.Speech.SemanticMeaning[] semanticMeanings, string text)
        {
            // Create input event
            speechEventData.Initialize(source, inputAction, confidence, phraseDuration, phraseStartTime, semanticMeanings, text);

            // Pass handler through HandleEvent to perform modal/fallback logic
            HandleEvent(speechEventData, OnSpeechKeywordRecognizedEventHandler);
        }

        #endregion Speech Keyword Events

        #region Dictation Events

        private static readonly ExecuteEvents.EventFunction<IMixedRealityDictationHandler> OnDictationHypothesisEventHandler =
            delegate (IMixedRealityDictationHandler handler, BaseEventData eventData)
            {
                var casted = ExecuteEvents.ValidateEventData<DictationEventData>(eventData);
                handler.OnDictationHypothesis(casted);
            };

        /// <inheritdoc />
        public void RaiseDictationHypothesis(IMixedRealityInputSource source, IMixedRealityInputAction inputAction, string dictationHypothesis, AudioClip dictationAudioClip = null)
        {
            // Create input event
            dictationEventData.Initialize(source, inputAction, dictationHypothesis, dictationAudioClip);

            // Pass handler through HandleEvent to perform modal/fallback logic
            HandleEvent(dictationEventData, OnDictationHypothesisEventHandler);
        }

        private static readonly ExecuteEvents.EventFunction<IMixedRealityDictationHandler> OnDictationResultEventHandler =
            delegate (IMixedRealityDictationHandler handler, BaseEventData eventData)
            {
                var casted = ExecuteEvents.ValidateEventData<DictationEventData>(eventData);
                handler.OnDictationResult(casted);
            };

        /// <inheritdoc />
        public void RaiseDictationResult(IMixedRealityInputSource source, IMixedRealityInputAction inputAction, string dictationResult, AudioClip dictationAudioClip = null)
        {
            // Create input event
            dictationEventData.Initialize(source, inputAction, dictationResult, dictationAudioClip);

            // Pass handler through HandleEvent to perform modal/fallback logic
            HandleEvent(dictationEventData, OnDictationResultEventHandler);
        }

        private static readonly ExecuteEvents.EventFunction<IMixedRealityDictationHandler> OnDictationCompleteEventHandler =
            delegate (IMixedRealityDictationHandler handler, BaseEventData eventData)
            {
                var casted = ExecuteEvents.ValidateEventData<DictationEventData>(eventData);
                handler.OnDictationComplete(casted);
            };

        /// <inheritdoc />
        public void RaiseDictationComplete(IMixedRealityInputSource source, IMixedRealityInputAction inputAction, string dictationResult, AudioClip dictationAudioClip)
        {
            // Create input event
            dictationEventData.Initialize(source, inputAction, dictationResult, dictationAudioClip);

            // Pass handler through HandleEvent to perform modal/fallback logic
            HandleEvent(dictationEventData, OnDictationCompleteEventHandler);
        }

        private static readonly ExecuteEvents.EventFunction<IMixedRealityDictationHandler> OnDictationErrorEventHandler =
            delegate (IMixedRealityDictationHandler handler, BaseEventData eventData)
            {
                var casted = ExecuteEvents.ValidateEventData<DictationEventData>(eventData);
                handler.OnDictationError(casted);
            };

        /// <inheritdoc />
        public void RaiseDictationError(IMixedRealityInputSource source, IMixedRealityInputAction inputAction, string dictationResult, AudioClip dictationAudioClip = null)
        {
            // Create input event
            dictationEventData.Initialize(source, inputAction, dictationResult, dictationAudioClip);

            // Pass handler through HandleEvent to perform modal/fallback logic
            HandleEvent(dictationEventData, OnDictationErrorEventHandler);
        }

        #endregion Dictation Events

#endif // UNITY_STANDALONE_WIN || UNITY_WSA || UNITY_EDITOR_WIN

        #endregion Input Events

    }
}<|MERGE_RESOLUTION|>--- conflicted
+++ resolved
@@ -4,6 +4,7 @@
 using Microsoft.MixedReality.Toolkit.InputSystem.Focus;
 using Microsoft.MixedReality.Toolkit.InputSystem.Gaze;
 using Microsoft.MixedReality.Toolkit.InputSystem.Sources;
+using Microsoft.MixedReality.Toolkit.Internal.Definitions.InputSystem;
 using Microsoft.MixedReality.Toolkit.Internal.Definitions.Utilities;
 using Microsoft.MixedReality.Toolkit.Internal.EventDatum.Input;
 using Microsoft.MixedReality.Toolkit.Internal.Extensions;
@@ -366,7 +367,7 @@
 
         #endregion Fallback Input Handler Options
 
-        #region Input Events
+        #region Input Handlers
 
         #region Input Source Events
 
@@ -458,6 +459,14 @@
             // Pass handler through HandleEvent to perform modal/fallback logic
             HandleEvent(sourceStateEventData, OnSourceLostEventHandler);
         }
+
+        private static readonly ExecuteEvents.EventFunction<IMixedRealitySourceStateHandler> OnSourceLostEventHandler =
+                delegate (IMixedRealitySourceStateHandler handler, BaseEventData eventData)
+                {
+                    var casted = ExecuteEvents.ValidateEventData<SourceStateEventData>(eventData);
+                    handler.OnSourceLost(casted);
+                };
+
         #endregion Input Source State Events
 
         #region Focus Events
@@ -587,6 +596,22 @@
                 handler.OnPointerDown(casted);
             };
 
+        private static void ExecutePointerDown(GraphicInputEventData graphicInputEventData)
+        {
+            if (graphicInputEventData != null && graphicInputEventData.selectedObject != null)
+            {
+                ExecuteEvents.ExecuteHierarchy(graphicInputEventData.selectedObject, graphicInputEventData, ExecuteEvents.pointerDownHandler);
+            }
+        }
+
+        private GraphicInputEventData HandlePointerDown(IMixedRealityPointer pointingSource)
+        {
+            // Pass handler through HandleEvent to perform modal/fallback logic
+            HandleEvent(pointerEventData, OnPointerDownEventHandler);
+
+            return FocusProvider.GetSpecificPointerGraphicEventData(pointingSource);
+        }
+
         /// <inheritdoc />
         public void RaisePointerDown(IMixedRealityPointer pointer, IMixedRealityInputAction inputAction)
         {
@@ -605,25 +630,22 @@
             ExecutePointerDown(HandlePointerDown(pointer));
         }
 
-        private GraphicInputEventData HandlePointerDown(IMixedRealityPointer pointingSource)
-        {
-            // Pass handler through HandleEvent to perform modal/fallback logic
-            HandleEvent(pointerEventData, OnPointerDownEventHandler);
-
-            return FocusProvider.GetSpecificPointerGraphicEventData(pointingSource);
-        }
-
-        private static void ExecutePointerDown(GraphicInputEventData graphicInputEventData)
-        {
-            if (graphicInputEventData != null && graphicInputEventData.selectedObject != null)
-            {
-                ExecuteEvents.ExecuteHierarchy(graphicInputEventData.selectedObject, graphicInputEventData, ExecuteEvents.pointerDownHandler);
-            }
-        }
-
-        public void RaiseInputClicked(IMixedRealityPointer pointer, InputAction inputAction, int count)
-        {
-            throw new NotImplementedException();
+        /// <inheritdoc />
+        public void RaisePointerDown(IMixedRealityPointer pointer, Handedness handedness, IMixedRealityInputAction inputAction)
+        {
+            // Create input event
+            pointerEventData.Initialize(pointer.InputSourceParent, handedness, inputAction);
+
+            if (MixedRealityManager.Instance.ActiveProfile.InputActionsProfile.PointerAction.Id == inputAction.Id)
+            {
+                ExecutePointerDown(HandlePointerDown(pointer));
+            }
+        }
+
+        public void RaiseInputClicked(IMixedRealityPointer pointer, IMixedRealityInputAction inputAction, int count)
+        {
+
+            ExecuteEvents.ExecuteHierarchy(graphicInputEventData.selectedObject, graphicInputEventData, ExecuteEvents.pointerDownHandler);
         }
 
         #endregion Pointer Down
@@ -637,8 +659,16 @@
                     handler.OnPointerClicked(casted);
                 };
 
-        /// <inheritdoc />
-        public void RaisePointerClicked(IMixedRealityPointer pointer, IMixedRealityInputAction inputAction, int count)
+        private void HandleClick()
+        {
+            // Pass handler through HandleEvent to perform modal/fallback logic
+            HandleEvent(pointerEventData, OnInputClickedEventHandler);
+
+            // NOTE: In Unity UI, a "click" happens on every pointer up, so we have RaisePointerUp call the pointerClickHandler.
+        }
+
+        /// <inheritdoc />
+        public void RaiseInputClicked(IMixedRealityPointer pointer, int count)
         {
             // Create input event
             pointerEventData.Initialize(pointer, inputAction, count);
@@ -647,7 +677,7 @@
         }
 
         /// <inheritdoc />
-        public void RaisePointerClicked(IMixedRealityPointer pointer, Handedness handedness, IMixedRealityInputAction inputAction, int count)
+        public void RaiseInputClicked(IMixedRealityPointer pointer, Handedness handedness, int count)
         {
             // Create input event
             pointerEventData.Initialize(pointer, handedness, inputAction, count);
@@ -655,19 +685,22 @@
             HandleClick();
         }
 
-        private void HandleClick()
-        {
-            // Pass handler through HandleEvent to perform modal/fallback logic
-            HandleEvent(pointerEventData, OnInputClickedEventHandler);
-
-            // NOTE: In Unity UI, a "click" happens on every pointer up, so we have RaisePointerUp call the pointerClickHandler.
-        }
-
-        public void RaisePointerUp(IMixedRealityPointer pointer, InputAction inputAction)
+        /// <inheritdoc />
+        public void RaiseInputClicked(IMixedRealityPointer pointer, Handedness handedness, IMixedRealityInputAction inputAction, int count)
+        {
+            // Create input event
+            pointerEventData.Initialize(pointer, count, inputAction, handedness);
+
+            if (MixedRealityManager.Instance.ActiveProfile.InputActionsProfile.PointerAction.Id == inputAction.Id)
+            {
+                HandleClick();
+            }
+        }
+
+        public void RaisePointerUp(IMixedRealityPointer pointer, IMixedRealityInputAction inputAction)
         {
             throw new NotImplementedException();
         }
-
         #endregion Pointer Click
 
         #region Pointer Up
@@ -719,7 +752,6 @@
             return FocusProvider.GetSpecificPointerGraphicEventData(pointingSource);
         }
 
-<<<<<<< HEAD
         /// <inheritdoc />
         public void RaisePointerUp(IMixedRealityPointer pointer)
         {
@@ -755,8 +787,6 @@
             throw new NotImplementedException();
         }
 
-=======
->>>>>>> da044415
         #endregion Pointer Up
 
         #endregion Pointers
@@ -786,6 +816,36 @@
         public void RaiseOnInputDown(IMixedRealityInputSource source, Handedness handedness, IMixedRealityInputAction inputAction)
         {
             // Create input event
+            inputEventData.Initialize(source, keyCode);
+
+            // Pass handler through HandleEvent to perform modal/fallback logic
+            HandleEvent(inputEventData, OnInputDownEventHandler);
+        }
+
+        /// <inheritdoc />
+        public void RaiseOnInputDown(IMixedRealityInputSource source, Handedness handedness)
+        {
+            // Create input event
+            inputEventData.Initialize(source, handedness);
+
+            // Pass handler through HandleEvent to perform modal/fallback logic
+            HandleEvent(inputEventData, OnInputDownEventHandler);
+        }
+
+        /// <inheritdoc />
+        public void RaiseOnInputDown(IMixedRealityInputSource source, Handedness handedness, KeyCode keyCode)
+        {
+            // Create input event
+            inputEventData.Initialize(source, handedness, keyCode);
+
+            // Pass handler through HandleEvent to perform modal/fallback logic
+            HandleEvent(inputEventData, OnInputDownEventHandler);
+        }
+
+        /// <inheritdoc />
+        public void RaiseOnInputDown(IMixedRealityInputSource source, Handedness handedness, InputAction inputAction)
+        {
+            // Create input event
             inputEventData.Initialize(source, handedness, inputAction);
 
             // Pass handler through HandleEvent to perform modal/fallback logic
@@ -822,6 +882,36 @@
         public void RaiseOnInputPressed(IMixedRealityInputSource source, IMixedRealityInputAction inputAction, float pressAmount)
         {
             // Create input event
+            inputPressedEventData.Initialize(source, keyCode, 1f);
+
+            // Pass handler through HandleEvent to perform modal/fallback logic
+            HandleEvent(inputPressedEventData, OnInputPressedEventHandler);
+        }
+
+        /// <inheritdoc />
+        public void RaiseOnInputPressed(IMixedRealityInputSource source, float pressAmount)
+        {
+            // Create input event
+            inputPressedEventData.Initialize(source, pressAmount);
+
+            // Pass handler through HandleEvent to perform modal/fallback logic
+            HandleEvent(inputPressedEventData, OnInputPressedEventHandler);
+        }
+
+        /// <inheritdoc />
+        public void RaiseOnInputPressed(IMixedRealityInputSource source, KeyCode keyCode, float pressAmount)
+        {
+            // Create input event
+            inputPressedEventData.Initialize(source, keyCode, pressAmount);
+
+            // Pass handler through HandleEvent to perform modal/fallback logic
+            HandleEvent(inputPressedEventData, OnInputPressedEventHandler);
+        }
+
+        /// <inheritdoc />
+        public void RaiseOnInputPressed(IMixedRealityInputSource source, InputAction inputAction, float pressAmount)
+        {
+            // Create input event
             inputPressedEventData.Initialize(source, inputAction, pressAmount);
 
             // Pass handler through HandleEvent to perform modal/fallback logic
@@ -830,6 +920,26 @@
 
         /// <inheritdoc />
         public void RaiseOnInputPressed(IMixedRealityInputSource source, Handedness handedness, IMixedRealityInputAction inputAction, float pressAmount)
+        {
+            // Create input event
+            inputPressedEventData.Initialize(source, handedness, pressAmount);
+
+            // Pass handler through HandleEvent to perform modal/fallback logic
+            HandleEvent(inputPressedEventData, OnInputPressedEventHandler);
+        }
+
+        /// <inheritdoc />
+        public void RaiseOnInputPressed(IMixedRealityInputSource source, Handedness handedness, KeyCode keyCode, float pressAmount)
+        {
+            // Create input event
+            inputPressedEventData.Initialize(source, handedness, keyCode, pressAmount);
+
+            // Pass handler through HandleEvent to perform modal/fallback logic
+            HandleEvent(inputPressedEventData, OnInputPressedEventHandler);
+        }
+
+        /// <inheritdoc />
+        public void RaiseOnInputPressed(IMixedRealityInputSource source, Handedness handedness, InputAction inputAction, float pressAmount)
         {
             // Create input event
             inputPressedEventData.Initialize(source, handedness, inputAction, pressAmount);
@@ -868,6 +978,36 @@
         public void RaiseOnInputUp(IMixedRealityInputSource source, Handedness handedness, IMixedRealityInputAction inputAction)
         {
             // Create input event
+            inputEventData.Initialize(source, keyCode);
+
+            // Pass handler through HandleEvent to perform modal/fallback logic
+            HandleEvent(inputEventData, OnInputUpEventHandler);
+        }
+
+        /// <inheritdoc />
+        public void RaiseOnInputUp(IMixedRealityInputSource source, Handedness handedness)
+        {
+            // Create input event
+            inputEventData.Initialize(source, handedness);
+
+            // Pass handler through HandleEvent to perform modal/fallback logic
+            HandleEvent(inputEventData, OnInputUpEventHandler);
+        }
+
+        /// <inheritdoc />
+        public void RaiseOnInputUp(IMixedRealityInputSource source, Handedness handedness, KeyCode keyCode)
+        {
+            // Create input event
+            inputEventData.Initialize(source, handedness, keyCode);
+
+            // Pass handler through HandleEvent to perform modal/fallback logic
+            HandleEvent(inputEventData, OnInputUpEventHandler);
+        }
+
+        /// <inheritdoc />
+        public void RaiseOnInputUp(IMixedRealityInputSource source, Handedness handedness, InputAction inputAction)
+        {
+            // Create input event
             inputEventData.Initialize(source, handedness, inputAction);
 
             // Pass handler through HandleEvent to perform modal/fallback logic
@@ -968,11 +1108,7 @@
             };
 
         /// <inheritdoc />
-<<<<<<< HEAD
-        public void Raise6DofInputChanged(IMixedRealityInputSource source, InputAction inputAction, SixDof inputData)
-=======
-        public void Raise6DofInputChanged(IMixedRealityInputSource source, IMixedRealityInputAction inputAction, Tuple<Vector3, Quaternion> inputData)
->>>>>>> da044415
+        public void Raise6DofInputChanged(IMixedRealityInputSource source, IMixedRealityInputAction inputAction, SixDof inputData)
         {
             // Create input event
             sixDoFInputEventData.Initialize(source, inputAction, inputData);
@@ -982,11 +1118,7 @@
         }
 
         /// <inheritdoc />
-<<<<<<< HEAD
-        public void Raise6DofInputChanged(IMixedRealityInputSource source, Handedness handedness, InputAction inputAction, SixDof inputData)
-=======
-        public void Raise6DofInputChanged(IMixedRealityInputSource source, Handedness handedness, IMixedRealityInputAction inputAction, Tuple<Vector3, Quaternion> inputData)
->>>>>>> da044415
+        public void Raise6DofInputChanged(IMixedRealityInputSource source, Handedness handedness, IMixedRealityInputAction inputAction, SixDof inputData)
         {
             // Create input event
             sixDoFInputEventData.Initialize(source, handedness, inputAction, inputData);
@@ -1477,7 +1609,7 @@
 
 #endif // UNITY_STANDALONE_WIN || UNITY_WSA || UNITY_EDITOR_WIN
 
-        #endregion Input Events
+        #endregion Input Handlers
 
     }
 }