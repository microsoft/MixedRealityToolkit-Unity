--- conflicted
+++ resolved
@@ -2,25 +2,18 @@
 // Licensed under the MIT License. See LICENSE in the project root for license information.
 
 using Microsoft.MixedReality.Toolkit.InputSystem.EventData;
-<<<<<<< HEAD
+using Microsoft.MixedReality.Toolkit.InputSystem.Focus;
+using Microsoft.MixedReality.Toolkit.InputSystem.Gaze;
 using Microsoft.MixedReality.Toolkit.InputSystem.InputHandlers;
+using Microsoft.MixedReality.Toolkit.InputSystem.Pointers;
 using Microsoft.MixedReality.Toolkit.InputSystem.Sources;
-using Microsoft.MixedReality.Toolkit.InputSystem.Pointers;
 using Microsoft.MixedReality.Toolkit.Internal.Definitions;
 using Microsoft.MixedReality.Toolkit.Internal.Events;
+using Microsoft.MixedReality.Toolkit.Internal.Extensions;
 using Microsoft.MixedReality.Toolkit.Internal.Interfaces;
 using Microsoft.MixedReality.Toolkit.Internal.Utilities;
 using System;
 using System.Collections.Generic;
-=======
-using Microsoft.MixedReality.Toolkit.InputSystem.Focus;
-using Microsoft.MixedReality.Toolkit.InputSystem.Gaze;
-using Microsoft.MixedReality.Toolkit.InputSystem.InputHandlers;
-using Microsoft.MixedReality.Toolkit.InputSystem.Sources;
-using Microsoft.MixedReality.Toolkit.InputSystem.Pointers;
-using Microsoft.MixedReality.Toolkit.Internal.Extensions;
-using Microsoft.MixedReality.Toolkit.Internal.Utilities;
->>>>>>> 6669cb82
 using UnityEngine;
 using UnityEngine.EventSystems;
 using Object = UnityEngine.Object;
@@ -159,7 +152,7 @@
 
             var baseInputEventData = ExecuteEvents.ValidateEventData<BaseInputEventData>(eventData);
 
-            DebugUtilities.DebugAssert(!baseInputEventData.used);
+             Debug.Assert(!baseInputEventData.used);
 
             GameObject focusedObject = FocusProvider.GetFocusedObject(baseInputEventData);
 
@@ -227,11 +220,7 @@
         /// <param name="listener">Listener to add.</param>
         public override void Register(GameObject listener)
         {
-<<<<<<< HEAD
-            DebugUtilities.DebugAssert(!EventListeners.Contains(listener), $"{listener.name} is already registered to receive events!");
-=======
-            Debug.Assert(!EventListeners.Contains(listener), $"{listener.name} is already registered to receive input events!");
->>>>>>> 6669cb82
+             Debug.Assert(!EventListeners.Contains(listener), $"{listener.name} is already registered to receive input events!");
             EventListeners.Add(listener);
         }
 
@@ -241,11 +230,7 @@
         /// <param name="listener"></param>
         public override void Unregister(GameObject listener)
         {
-<<<<<<< HEAD
-            DebugUtilities.DebugAssert(EventListeners.Contains(listener), $"{listener.name} was never registered!");
-=======
-            Debug.Assert(EventListeners.Contains(listener), $"{listener.name} was never registered for input events!");
->>>>>>> 6669cb82
+             Debug.Assert(EventListeners.Contains(listener), $"{listener.name} was never registered for input events!");
             EventListeners.Remove(listener);
         }
 
@@ -275,7 +260,7 @@
         public void PopInputDisable()
         {
             --disabledRefCount;
-            DebugUtilities.DebugAssert(disabledRefCount >= 0, "Tried to pop more input disable than the amount pushed.");
+             Debug.Assert(disabledRefCount >= 0, "Tried to pop more input disable than the amount pushed.");
 
             if (disabledRefCount == 0)
             {
@@ -397,7 +382,7 @@
 
         private void AddSource(IInputSource source)
         {
-            DebugUtilities.DebugAssert(!DetectedInputSources.Contains(source), $"{source.SourceName} has already been registered with the Input Manager!");
+             Debug.Assert(!DetectedInputSources.Contains(source), $"{source.SourceName} has already been registered with the Input Manager!");
 
             DetectedInputSources.Add(source);
 
@@ -422,7 +407,7 @@
 
         private void RemoveSource(IInputSource source)
         {
-            DebugUtilities.DebugAssert(DetectedInputSources.Contains(source), $"{source.SourceName} was never registered with the Input Manager!");
+             Debug.Assert(DetectedInputSources.Contains(source), $"{source.SourceName} was never registered with the Input Manager!");
 
             DetectedInputSources.Remove(source);
 
