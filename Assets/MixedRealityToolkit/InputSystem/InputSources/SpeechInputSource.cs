--- conflicted
+++ resolved
@@ -3,12 +3,8 @@
 
 using System;
 using Microsoft.MixedReality.Toolkit.InputSystem.InputMapping;
-<<<<<<< HEAD
-using Microsoft.MixedReality.Toolkit.InputSystem.Utilities;
+using Microsoft.MixedReality.Toolkit.Internal.Definitions;
 using Microsoft.MixedReality.Toolkit.Internal.Utilities;
-=======
-using Microsoft.MixedReality.Toolkit.Internal.Definitions;
->>>>>>> 08e033c8
 using UnityEngine;
 
 #if UNITY_STANDALONE_WIN || UNITY_WSA || UNITY_EDITOR_WIN
@@ -105,11 +101,7 @@
             }
             else
             {
-<<<<<<< HEAD
-                DebugUtilities.DebugLogError("Must have at least one keyword specified in the Inspector on " + gameObject.name + ".");
-=======
-                Debug.LogError($"Must have at least one keyword specified in the Inspector on {gameObject.name}.");
->>>>>>> 08e033c8
+                DebugUtilities.DebugLogError($"Must have at least one keyword specified in the Inspector on {gameObject.name}.");
             }
         }
 
