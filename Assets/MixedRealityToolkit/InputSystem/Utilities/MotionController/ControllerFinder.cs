﻿// Copyright (c) Microsoft Corporation. All rights reserved.
// Licensed under the MIT License. See LICENSE in the project root for license information.

using Microsoft.MixedReality.Toolkit.Internal.Definitions;
using Microsoft.MixedReality.Toolkit.Internal.Utilities;
using UnityEngine;

#if UNITY_WSA
using UnityEngine.XR.WSA.Input;
#endif

namespace Microsoft.MixedReality.Toolkit.InputSystem.Utilities
{
    /// <summary>
    /// ControllerFinder is a base class providing simple event handling for getting/releasing MotionController Transforms
    /// </summary>
    public abstract class ControllerFinder : MotionControllerVisualizer
    {
        public MotionControllerInfo.ControllerElementEnum Element
        {
            get { return element; }
            set { element = value; }
        }

        [Header("Controller Finder")]
        [SerializeField]
        private MotionControllerInfo.ControllerElementEnum element = MotionControllerInfo.ControllerElementEnum.PointingPose;

        public Handedness Handedness
        {
            get
            {
                if (handedness == (Handedness.Left & Handedness.Right) || handedness == Handedness.None)
                {
                    handedness = Handedness.Left;
                }

                return handedness;
            }
            set
            {
                if (value == (Handedness.Left & Handedness.Right) || value == Handedness.None)
                {
                    DebugUtilities.DebugLogWarning("Controller Finder must have a valid handedness.");
                    handedness = Handedness.Left;
                }
                else
                {
                    handedness = value;
                }
            }
        }

        [SerializeField]
        [Tooltip("Must be Left or Right.")]
        private Handedness handedness = Handedness.Left;

        public Transform ElementTransform { get; private set; }

        protected MotionControllerInfo ControllerInfo;

        #region Monobehaviour Implementation

        private void OnValidate()
        {
            if (handedness == (Handedness.Left & Handedness.Right) || handedness == Handedness.None)
            {
                DebugUtilities.DebugLogWarning($"{gameObject.name} Controller Finder must have a valid handedness.");
                handedness = Handedness.Left;
            }
        }

        protected virtual void OnEnable()
        {
#if UNITY_WSA
            // Look if the controller has loaded.
            if (TryGetControllerModel((InteractionSourceHandedness)Handedness, out ControllerInfo))
            {
                AddControllerTransform(ControllerInfo);
            }
#endif
            OnControllerModelLoaded += AddControllerTransform;
            OnControllerModelUnloaded += RemoveControllerTransform;
        }

        protected virtual void OnDisable()
        {
            OnControllerModelLoaded -= AddControllerTransform;
            OnControllerModelUnloaded -= RemoveControllerTransform;
        }

        protected virtual void OnDestroy()
        {
            OnControllerModelLoaded -= AddControllerTransform;
            OnControllerModelUnloaded -= RemoveControllerTransform;
        }

        #endregion Monobehaviour Implementation

        protected virtual void AddControllerTransform(MotionControllerInfo newController)
        {
#if UNITY_WSA
            if (newController.Handedness == (InteractionSourceHandedness)handedness)
            {
                Transform elementTransform;
                if (!newController.TryGetElement(element, out elementTransform))
                {
<<<<<<< HEAD
                    DebugUtilities.DebugLogError("Unable to find element of type " + element + " under controller " + newController.ControllerParent.name + "; not attaching.");
=======
                    Debug.LogError($"Unable to find element of type {element} under controller {newController.ControllerParent.name}; not attaching.");
>>>>>>> 08e033c8
                    return;
                }
                ControllerInfo = newController;
                // update elementTransform for consumption
                ControllerInfo.TryGetElement(element, out elementTransform);
                ElementTransform = elementTransform;
            }
#endif
        }

        protected virtual void RemoveControllerTransform(MotionControllerInfo oldController)
        {
#if UNITY_WSA
            if (oldController.Handedness == (InteractionSourceHandedness)handedness)
            {
                ControllerInfo = null;
                ElementTransform = null;
            }
#endif
        }
    }
}<|MERGE_RESOLUTION|>--- conflicted
+++ resolved
@@ -105,11 +105,7 @@
                 Transform elementTransform;
                 if (!newController.TryGetElement(element, out elementTransform))
                 {
-<<<<<<< HEAD
-                    DebugUtilities.DebugLogError("Unable to find element of type " + element + " under controller " + newController.ControllerParent.name + "; not attaching.");
-=======
-                    Debug.LogError($"Unable to find element of type {element} under controller {newController.ControllerParent.name}; not attaching.");
->>>>>>> 08e033c8
+                    DebugUtilities.DebugLogError($"Unable to find element of type {element} under controller {newController.ControllerParent.name}; not attaching.");
                     return;
                 }
                 ControllerInfo = newController;
