// Copyright (c) Microsoft Corporation. All rights reserved.
// Licensed under the MIT License. See LICENSE in the project root for license information.

using Microsoft.MixedReality.Toolkit.Boundary;
using Microsoft.MixedReality.Toolkit.Diagnostics;
using Microsoft.MixedReality.Toolkit.Input;
using Microsoft.MixedReality.Toolkit.SpatialAwareness;
using Microsoft.MixedReality.Toolkit.Teleport;
using Microsoft.MixedReality.Toolkit.Utilities;
using System;
using System.Collections.Generic;
using System.Linq;
using UnityEngine;
using UnityEngine.EventSystems;
using Microsoft.MixedReality.Toolkit.SceneSystem;
using Microsoft.MixedReality.Toolkit.CameraSystem;

#if UNITY_EDITOR
using Microsoft.MixedReality.Toolkit.Input.Editor;
using UnityEditor;
#endif

namespace Microsoft.MixedReality.Toolkit
{
    /// <summary>
    /// This class is responsible for coordinating the operation of the Mixed Reality Toolkit. It is the only Singleton in the entire project.
    /// It provides a service registry for all active services that are used within a project as well as providing the active configuration profile for the project.
    /// The Profile can be swapped out at any time to meet the needs of your project.
    /// </summary>
    [DisallowMultipleComponent]
    public class MixedRealityToolkit : MonoBehaviour, IMixedRealityServiceRegistrar
    {
#region Mixed Reality Toolkit Profile configuration

        private static bool isInitializing = false;
        private static bool isApplicationQuitting = false;
        private static bool internalShutdown = false;

        /// <summary>
        /// Checks if there is a valid instance of the MixedRealityToolkit, then checks if there is there a valid Active Profile.
        /// </summary>
        public bool HasActiveProfile
        {
            get
            {
                if (!IsInitialized)
                {
                    return false;
                }

                return ActiveProfile != null;
            }
        }

        /// <summary>
        /// Returns true if this is the active instance.
        /// </summary>
        public bool IsActiveInstance
        {
            get
            {
                return activeInstance == this;
            }
        } 

        private bool HasProfileAndIsInitialized => activeProfile != null && IsInitialized;

        /// <summary>
        /// The active profile of the Mixed Reality Toolkit which controls which services are active and their initial configuration.
        /// *Note configuration is used on project initialization or replacement, changes to properties while it is running has no effect.
        /// </summary>
        [SerializeField]
        [Tooltip("The current active configuration for the Mixed Reality project")]
        private MixedRealityToolkitConfigurationProfile activeProfile = null;

        /// <summary>
        /// The public property of the Active Profile, ensuring events are raised on the change of the configuration
        /// </summary>
        public MixedRealityToolkitConfigurationProfile ActiveProfile
        {
            get
            {
                return activeProfile;
            }
            set
            {
                ResetConfiguration(value);
            }
        }

        /// <summary>
        /// When a configuration Profile is replaced with a new configuration, force all services to reset and read the new values
        /// </summary>
        /// <param name="profile"></param>
        public void ResetConfiguration(MixedRealityToolkitConfigurationProfile profile)
        {
            if (activeProfile != null)
            {
                // Services are only enabled when playing.
                if (Application.IsPlaying(activeProfile))
                {
                    DisableAllServices();
                }
                DestroyAllServices();
            }

            activeProfile = profile;

            if (profile != null)
            {
                if (Application.IsPlaying(profile))
                {
                    DisableAllServices();
                }
                DestroyAllServices();
            }

            InitializeServiceLocator();

            if (profile != null && Application.IsPlaying(profile))
            {
                EnableAllServices();
            }
        }

#endregion Mixed Reality Toolkit Profile configuration

#region Mixed Reality runtime service registry

        private static readonly Dictionary<Type, IMixedRealityService> activeSystems = new Dictionary<Type, IMixedRealityService>();

        /// <summary>
        /// Current active systems registered with the MixedRealityToolkit.
        /// </summary>
        /// <remarks>
        /// Systems can only be registered once by <see cref="Type"/>
        /// </remarks>
        public IReadOnlyDictionary<Type, IMixedRealityService> ActiveSystems => new Dictionary<Type, IMixedRealityService>(activeSystems) as IReadOnlyDictionary<Type, IMixedRealityService>;

        private static readonly List<Tuple<Type, IMixedRealityService>> registeredMixedRealityServices = new List<Tuple<Type, IMixedRealityService>>();

        /// <summary>
        /// Local service registry for the Mixed Reality Toolkit, to allow runtime use of the <see cref="Microsoft.MixedReality.Toolkit.IMixedRealityService"/>.
        /// </summary>
        public IReadOnlyList<Tuple<Type, IMixedRealityService>> RegisteredMixedRealityServices => new List<Tuple<Type, IMixedRealityService>>(registeredMixedRealityServices) as IReadOnlyList<Tuple<Type, IMixedRealityService>>;

#endregion Mixed Reality runtime service registry

#region IMixedRealityServiceRegistrar implementation

        /// <inheritdoc />
        public bool RegisterService<T>(T serviceInstance) where T : IMixedRealityService
        {
            return RegisterServiceInternal<T>(serviceInstance);
        }

        /// <inheritdoc />
        public bool RegisterService<T>(
            Type concreteType,
            SupportedPlatforms supportedPlatforms = (SupportedPlatforms)(-1),
            params object[] args) where T : IMixedRealityService
        {
            if (isApplicationQuitting)
            {
                return false;
            }

#if !UNITY_EDITOR
            if (!Application.platform.IsPlatformSupported(supportedPlatforms))
#else
            if (!EditorUserBuildSettings.activeBuildTarget.IsPlatformSupported(supportedPlatforms))
#endif
            {
                return false;
            }

            if (concreteType == null)
            {
                Debug.LogError("Unable to register a service with a null concrete type.");
                return false;
            }

            if (!typeof(IMixedRealityService).IsAssignableFrom(concreteType))
            {
                Debug.LogError($"Unable to register the {concreteType.Name} service. It does not implement {typeof(IMixedRealityService)}.");
                return false;
            }

            T serviceInstance;

            try
            {
                serviceInstance = (T)Activator.CreateInstance(concreteType, args);
            }
            catch (Exception e)
            {
                Debug.LogError($"Failed to register the {concreteType.Name} service: {e.GetType()} - {e.Message}");
                return false;
            }

            return RegisterServiceInternal<T>(serviceInstance);
        }

        /// <inheritdoc />
        public bool UnregisterService<T>(string name = null) where T : IMixedRealityService
        {
            T serviceInstance = GetServiceByName<T>(name);

            if (serviceInstance == null) { return false; }

            return UnregisterService<T>(serviceInstance);
        }

        /// <inheritdoc />
        public bool UnregisterService<T>(T serviceInstance) where T : IMixedRealityService
        {
            Type interfaceType = typeof(T);

            if (IsInitialized)
            {
                serviceInstance.Disable();
                serviceInstance.Destroy();
            }

            if (IsCoreSystem(interfaceType))
            {
                activeSystems.Remove(interfaceType);
                MixedRealityServiceRegistry.RemoveService<T>(serviceInstance, this);

                // Reset the convenience properties.
                if (typeof(IMixedRealityBoundarySystem).IsAssignableFrom(interfaceType)) { boundarySystem = null; }
                else if (typeof(IMixedRealityCameraSystem).IsAssignableFrom(interfaceType)) { cameraSystem = null; }
                else if (typeof(IMixedRealityDiagnosticsSystem).IsAssignableFrom(interfaceType)) { diagnosticsSystem = null; }
                // Focus provider reference is not managed by the MixedRealityToolkit class.
                else if (typeof(IMixedRealityInputSystem).IsAssignableFrom(interfaceType)) { inputSystem = null; }
                else if (typeof(IMixedRealitySpatialAwarenessSystem).IsAssignableFrom(interfaceType)) { spatialAwarenessSystem = null; }
                else if (typeof(IMixedRealityTeleportSystem).IsAssignableFrom(interfaceType)) { teleportSystem = null; }

                return true;
            }

            Tuple<Type, IMixedRealityService> registryInstance = new Tuple<Type, IMixedRealityService>(interfaceType, serviceInstance);

            if (registeredMixedRealityServices.Contains(registryInstance))
            {
                registeredMixedRealityServices.Remove(registryInstance);
                if (!(serviceInstance is IMixedRealityDataProvider))
                {
                    // Only remove IMixedRealityService or IMixedRealityExtensionService (not IMixedRealityDataProvider)
                    MixedRealityServiceRegistry.RemoveService<T>(serviceInstance, this);
                }
                return true;
            }

            return false;
        }

        /// <inheritdoc />
        public bool IsServiceRegistered<T>(string name = null) where T : IMixedRealityService
        {
            return GetService<T>(name) != null;
        }

        /// <inheritdoc />
        public T GetService<T>(string name = null, bool showLogs = true) where T : IMixedRealityService
        {
            Type interfaceType = typeof(T);
            T serviceInstance = GetServiceByName<T>(name);

            if ((serviceInstance == null) && showLogs)
            {
                Debug.LogError($"Unable to find {(string.IsNullOrWhiteSpace(name) ? interfaceType.Name : name)} service.");
            }

            return serviceInstance;
        }

        /// <inheritdoc />
        public IReadOnlyList<T> GetServices<T>(string name = null) where T : IMixedRealityService
        {
            return GetAllServicesByNameInternal<T>(typeof(T), name);
        }

        /// <inheritdoc />
        public bool RegisterDataProvider<T>(T dataProviderInstance) where T : IMixedRealityDataProvider
        {
            return RegisterService<T>(dataProviderInstance);
        }

        /// <inheritdoc />
        public bool RegisterDataProvider<T>(
            Type concreteType,
            SupportedPlatforms supportedPlatforms = (SupportedPlatforms)(-1),
            params object[] args) where T : IMixedRealityDataProvider
        {
            return RegisterService<T>(concreteType, supportedPlatforms, args);
        }

        /// <inheritdoc />
        public bool UnregisterDataProvider<T>(string name = null) where T : IMixedRealityDataProvider
        {
            return UnregisterService<T>(name);
        }

        /// <inheritdoc />
        public bool UnregisterDataProvider<T>(T dataProviderInstance) where T : IMixedRealityDataProvider
        {
            return UnregisterService<T>(dataProviderInstance);
        }

        /// <inheritdoc />
        public bool IsDataProviderRegistered<T>(string name = null) where T : IMixedRealityDataProvider
        {
            return IsServiceRegistered<T>(name);
        }

        /// <inheritdoc />
        public T GetDataProvider<T>(string name = null) where T : IMixedRealityDataProvider
        {
            return GetService<T>(name);
        }

        /// <inheritdoc />
        public IReadOnlyList<T> GetDataProviders<T>(string name = null) where T : IMixedRealityDataProvider
        {
            return GetServices<T>(name);
        }

        /// <inheritdoc />
        public IReadOnlyList<T> GetDataProviders<T>() where T : IMixedRealityDataProvider
        {
            throw new NotImplementedException();
        }

#endregion IMixedRealityServiceRegistrar implementation

        /// <summary>
        /// Once all services are registered and properties updated, the Mixed Reality Toolkit will initialize all active services.
        /// This ensures all services can reference each other once started.
        /// </summary>
        private void InitializeServiceLocator()
        {
            isInitializing = true;

            //If the Mixed Reality Toolkit is not configured, stop.
            if (ActiveProfile == null)
            {
                Debug.LogError("No Mixed Reality Configuration Profile found, cannot initialize the Mixed Reality Toolkit");
                return;
            }

#if UNITY_EDITOR
            if (ActiveSystems.Count > 0)
            {
                activeSystems.Clear();
            }

            if (RegisteredMixedRealityServices.Count > 0)
            {
                registeredMixedRealityServices.Clear();
            }
#endif

            ClearCoreSystemCache();
            EnsureMixedRealityRequirements();

#region Services Registration

            // If the Input system has been selected for initialization in the Active profile, enable it in the project
            if (ActiveProfile.IsInputSystemEnabled)
            {
#if UNITY_EDITOR
                // Make sure unity axis mappings are set.
                InputMappingAxisUtility.CheckUnityInputManagerMappings(ControllerMappingLibrary.UnityInputManagerAxes);
#endif

                object[] args = { this, ActiveProfile.InputSystemProfile };
                if (!RegisterService<IMixedRealityInputSystem>(ActiveProfile.InputSystemType, args: args) || InputSystem == null)
                {
                    Debug.LogError("Failed to start the Input System!");
                }

                args = new object[] { this, ActiveProfile.InputSystemProfile };
                if (!RegisterService<IMixedRealityFocusProvider>(ActiveProfile.InputSystemProfile.FocusProviderType, args: args))
                {
                    Debug.LogError("Failed to register the focus provider! The input system will not function without it.");
                    return;
                }

                args = new object[] { this, InputSystem, ActiveProfile.InputSystemProfile };
                if (!RegisterDataProvider<IMixedRealityRaycastProvider>(ActiveProfile.InputSystemProfile.RaycastProviderType, args: args))
                {
                    Debug.LogError("Failed to register the raycast provider! The input system will not function without it.");
                    return;
                }
            }
            else
            {
#if UNITY_EDITOR
                InputMappingAxisUtility.RemoveMappings(ControllerMappingLibrary.UnityInputManagerAxes);
#endif
            }

            // If the Boundary system has been selected for initialization in the Active profile, enable it in the project
            if (ActiveProfile.IsBoundarySystemEnabled)
            {
                object[] args = { this, ActiveProfile.BoundaryVisualizationProfile, ActiveProfile.TargetExperienceScale };
                if (!RegisterService<IMixedRealityBoundarySystem>(ActiveProfile.BoundarySystemSystemType, args: args) || BoundarySystem == null)
                {
                    Debug.LogError("Failed to start the Boundary System!");
                }
            }

            // If the Camera system has been selected for initialization in the Active profile, enable it in the project
            if (ActiveProfile.IsCameraSystemEnabled)
            {
                object[] args = { this, ActiveProfile.CameraProfile };
                if (!RegisterService<IMixedRealityCameraSystem>(ActiveProfile.CameraSystemType, args: args) || CameraSystem == null)
                {
                    Debug.LogError("Failed to start the Camera System!");
                }
            }

            // If the Spatial Awareness system has been selected for initialization in the Active profile, enable it in the project
            if (ActiveProfile.IsSpatialAwarenessSystemEnabled)
            {
#if UNITY_EDITOR
                LayerExtensions.SetupLayer(31, "Spatial Awareness");
#endif
                object[] args = { this, ActiveProfile.SpatialAwarenessSystemProfile };
                if (!RegisterService<IMixedRealitySpatialAwarenessSystem>(ActiveProfile.SpatialAwarenessSystemSystemType, args: args) && SpatialAwarenessSystem != null)
                {
                    Debug.LogError("Failed to start the Spatial Awareness System!");
                }
            }

            // If the Teleport system has been selected for initialization in the Active profile, enable it in the project
            if (ActiveProfile.IsTeleportSystemEnabled)
            {
                object[] args = { this };
                if (!RegisterService<IMixedRealityTeleportSystem>(ActiveProfile.TeleportSystemSystemType, args: args) || TeleportSystem == null)
                {
                    Debug.LogError("Failed to start the Teleport System!");
                }
            }

            if (ActiveProfile.IsDiagnosticsSystemEnabled)
            {
                object[] args = { this, ActiveProfile.DiagnosticsSystemProfile };
                if (!RegisterService<IMixedRealityDiagnosticsSystem>(ActiveProfile.DiagnosticsSystemSystemType, args: args) || DiagnosticsSystem == null)
                {
                    Debug.LogError("Failed to start the Diagnostics System!");
                }
            }

            if (ActiveProfile.IsSceneSystemEnabled)
            {
                object[] args = { this, ActiveProfile.SceneSystemProfile };
                if (!RegisterService<IMixedRealitySceneSystem>(ActiveProfile.SceneSystemSystemType, args: args) || SceneSystem == null)
                {
                    Debug.LogError("Failed to start the Scene System!");
                }
            }

            if (ActiveProfile.RegisteredServiceProvidersProfile != null)
            {
                for (int i = 0; i < ActiveProfile.RegisteredServiceProvidersProfile?.Configurations?.Length; i++)
                {
                    var configuration = ActiveProfile.RegisteredServiceProvidersProfile.Configurations[i];

                    if (typeof(IMixedRealityExtensionService).IsAssignableFrom(configuration.ComponentType.Type))
                    {
                        object[] args = { this, configuration.ComponentName, configuration.Priority, configuration.ConfigurationProfile };
                        if (!RegisterService<IMixedRealityExtensionService>(configuration.ComponentType, configuration.RuntimePlatform, args))
                        {
                            Debug.LogError($"Failed to register {configuration.ComponentName}");
                        }
                    }
                }
            }

#endregion Service Registration

#region Services Initialization

            var orderedCoreSystems = activeSystems.OrderBy(m => m.Value.Priority).ToArray();
            activeSystems.Clear();

            foreach (var system in orderedCoreSystems)
            {
                RegisterServiceInternal(system.Key, system.Value);
            }

            var orderedServices = registeredMixedRealityServices.OrderBy(service => service.Item2.Priority).ToArray();
            registeredMixedRealityServices.Clear();

            foreach (var service in orderedServices)
            {
                RegisterServiceInternal(service.Item1, service.Item2);
            }

            InitializeAllServices();

#endregion Services Initialization

            isInitializing = false;
        }

        private void EnsureMixedRealityRequirements()
        {
            // Currently empty.
        }

#region MonoBehaviour Implementation

        private static MixedRealityToolkit activeInstance;
        private static bool newInstanceBeingInitialized = false;

#if UNITY_EDITOR
        /// <summary>
        /// Returns the Singleton instance of the classes type.
        /// </summary>
        public static MixedRealityToolkit Instance
        {
            get
            {
                if (activeInstance != null)
                {
                    return activeInstance;
                }

                // It's possible for MRTK to exist in the scene but for activeInstance to be
                // null when a custom editor component accesses Instance before the MRTK
                // object has clicked on in object hierarchy (see https://github.com/microsoft/MixedRealityToolkit-Unity/pull/4618)
                //
                // To avoid returning null in this case, make sure to search the scene for MRTK.
                // We do this only when in editor to avoid any performance cost at runtime.
                List<MixedRealityToolkit> mrtks = new List<MixedRealityToolkit>(FindObjectsOfType<MixedRealityToolkit>());
                // Sort the list by instance ID so we get deterministic results when selecting our next active instance
                mrtks.Sort(delegate (MixedRealityToolkit i1, MixedRealityToolkit i2) { return i1.GetInstanceID().CompareTo(i2.GetInstanceID()); });

                for (int i = 0; i < mrtks.Count; i++)
                {
                    RegisterInstance(mrtks[i]);
                }
                return activeInstance;
            }
        }
#else
        /// <summary>
        /// Returns the Singleton instance of the classes type.
        /// </summary>
        public static MixedRealityToolkit Instance => activeInstance;
#endif

        private void InitializeInstance()
        {
            if (newInstanceBeingInitialized)
            {
                return;
            }

            newInstanceBeingInitialized = true;

            gameObject.SetActive(true);

            if (HasActiveProfile)
            {
                InitializeServiceLocator();
            }

            newInstanceBeingInitialized = false;
        }

        /// <summary>
        /// Expose an assertion whether the MixedRealityToolkit class is initialized.
        /// </summary>
        public static void AssertIsInitialized()
        {
            Debug.Assert(IsInitialized, "The MixedRealityToolkit has not been initialized.");
        }

        /// <summary>
        /// Returns whether the instance has been initialized or not.
        /// </summary>
        public static bool IsInitialized => activeInstance != null;

        /// <summary>
        /// Static function to determine if the MixedRealityToolkit class has been initialized or not.
        /// </summary>
        /// <returns></returns>
        public static bool ConfirmInitialized()
        {
            // ReSharper disable once UnusedVariable
            // Assigning the Instance to access is used Implicitly.
            MixedRealityToolkit access = Instance;
            return IsInitialized;
        }

        private void Awake()
        {
            RegisterInstance(this);
        }

        private void OnEnable()
        {
            if (IsActiveInstance)
            {
                EnableAllServices();
            }
        }

        private void Update()
        {
            if (IsActiveInstance)
            {
                UpdateAllServices();
            }
        }

        private void LateUpdate()
        {
            if (IsActiveInstance)
            {
                LateUpdateAllServices();
            }
        }

        private void OnDisable()
        {
            if (IsActiveInstance)
            {
                DisableAllServices();
            }
        }

        private void OnDestroy()
        {
            UnregisterInstance(this);
        }

#endregion MonoBehaviour Implementation

#region Instance Registration
        
        private const string activeInstanceGameObjectName = "MixedRealityToolkit";
        private const string inactiveInstanceGameObjectName = "MixedRealityToolkit (Inactive)";
        private static List<MixedRealityToolkit> toolkitInstances = new List<MixedRealityToolkit>();

        public static void SetActiveInstance(MixedRealityToolkit toolkitInstance)
        {
            if (MixedRealityToolkit.isApplicationQuitting)
            {   // Don't register instances while application is quitting
                return;
            }

            if (toolkitInstance == activeInstance)
            {   // Don't do anything
                return;
            }

            // Disable the old instance
            SetInstanceInactive(activeInstance);
            // Immediately register the new instance
            RegisterInstance(toolkitInstance, true);
        }

        private static void RegisterInstance(MixedRealityToolkit toolkitInstance, bool setAsActiveInstance = false)
        {
            if (MixedRealityToolkit.isApplicationQuitting)
            {   // Don't register instances while application is quitting
                return;
            }

            if (toolkitInstance == null)
            {   // Don't register a null instance
                return;
            }

            internalShutdown = false;

<<<<<<< HEAD
            for (int i = toolkitInstances.Count - 1; i >= 0; i--)
            {   // Clean the toolkit instances in case any have been deleted recently
                if (toolkitInstances[i] == null) { toolkitInstances.RemoveAt(i); }
            }

            if (!toolkitInstances.Contains(toolkitInstance))
            {   // If we're already registered, no need to proceed
                // Add to list
                toolkitInstances.Add(toolkitInstance);
                // Sort the list by instance ID so we get deterministic results when selecting our next active instance
                toolkitInstances.Sort(delegate (MixedRealityToolkit i1, MixedRealityToolkit i2) { return i1.GetInstanceID().CompareTo(i2.GetInstanceID()); });
            }

            if (activeInstance == null)
            {   // If we don't have an active instance
                // Choose the first instance in our list
                activeInstance = setAsActiveInstance ? toolkitInstance : toolkitInstances[0];
                activeInstance.InitializeInstance();
            }
=======
            if (!toolkitInstances.Contains(toolkitInstance))
            {   // If we're already registered, no need to proceed
                // Add to list
                toolkitInstances.Add(toolkitInstance);
                // Sort the list by instance ID so we get deterministic results when selecting our next active instance
                toolkitInstances.Sort(delegate (MixedRealityToolkit i1, MixedRealityToolkit i2) { return i1.GetInstanceID().CompareTo(i2.GetInstanceID()); });
            }

            if (activeInstance == null)
            {   // If we don't have an active instance
                // Choose the first instance in our list
                activeInstance = setAsActiveInstance ? toolkitInstance : toolkitInstances[0];
                activeInstance.InitializeInstance();
            }
>>>>>>> 366d6921
        }

        private static void UnregisterInstance(MixedRealityToolkit toolkitInstance)
        {
            // We are shutting an instance down.
            internalShutdown = true;

            toolkitInstances.Remove(toolkitInstance);
            // Sort the list by instance ID so we get deterministic results when selecting our next active instance
            toolkitInstances.Sort(delegate (MixedRealityToolkit i1, MixedRealityToolkit i2) { return i1.GetInstanceID().CompareTo(i2.GetInstanceID()); });

            if (MixedRealityToolkit.activeInstance == toolkitInstance)
            {   // If this is the active instance, we need to break it down
                toolkitInstance.DestroyAllServices();
                toolkitInstance.ClearCoreSystemCache();
                // If this was the active instance, unregister the active instance
                MixedRealityToolkit.activeInstance = null;
                if (MixedRealityToolkit.isApplicationQuitting)
                {   // Don't search for additional instances if we're quitting
                    return;
                }

                for (int i = 0; i < toolkitInstances.Count; i++)
                { 
                    if (toolkitInstances[i] == null)
                    {   // This may have been a mass-deletion - be wary of soon-to-be-unregistered instances
                        continue;
                    }
                    // Select the first available instance and register it immediately
                    RegisterInstance(toolkitInstances[i]);
                    break;
                }
            }
        }

        public static void SetInstanceInactive(MixedRealityToolkit toolkitInstance)
        {
            if (toolkitInstance == null)
            {   // Don't do anything.
                return;
            }

            if (toolkitInstance == activeInstance)
            {   // If this was the active instance, un-register the active instance
                // Break down all services
                if (Application.isPlaying)
                {
                    toolkitInstance.DisableAllServices();
                }

                toolkitInstance.DestroyAllServices();
                toolkitInstance.ClearCoreSystemCache();
                // If this was the active instance, unregister the active instance
                MixedRealityToolkit.activeInstance = null;
            }
        }

#endregion Instance Registration

#region Service Container Management

#region Registration
        // NOTE: This method intentionally does not add to the registry. This is actually mostly a helper function for RegisterServiceInternal<T>.
        private bool RegisterServiceInternal(Type interfaceType, IMixedRealityService serviceInstance)
        {
            if (serviceInstance == null)
            {
                Debug.LogWarning($"Unable to add a {interfaceType.Name} service with a null instance.");
                return false;
            }

            if (!CanGetService(interfaceType)) { return false; }

            IMixedRealityService preExistingService = GetServiceByNameInternal(interfaceType, serviceInstance.Name);

            if (preExistingService != null)
            {
                Debug.LogError($"There's already a {interfaceType.Name}.{preExistingService.Name} registered!");
                return false;
            }

            if (IsCoreSystem(interfaceType))
            {
                activeSystems.Add(interfaceType, serviceInstance);
            }
            else if (typeof(IMixedRealityDataProvider).IsAssignableFrom(interfaceType) ||
                     typeof(IMixedRealityExtensionService).IsAssignableFrom(interfaceType))
            {
                registeredMixedRealityServices.Add(new Tuple<Type, IMixedRealityService>(interfaceType, serviceInstance));
            }
            else
            {
                Debug.LogError($"Unable to register {interfaceType.Name}. Concrete type does not implement {typeof(IMixedRealityExtensionService).Name} or {typeof(IMixedRealityDataProvider).Name}.");
                return false;
            }

            if (!isInitializing)
            {
                serviceInstance.Initialize();
<<<<<<< HEAD
                //serviceInstance.Enable();
=======
>>>>>>> 366d6921
            }

            return true;
        }

        /// <summary>
        /// Internal service registration.
        /// </summary>
        /// <param name="interfaceType">The interface type for the system to be registered.</param>
        /// <param name="serviceInstance">Instance of the service.</param>
        /// <returns>True if registration is successful, false otherwise.</returns>
        private bool RegisterServiceInternal<T>(T serviceInstance) where T : IMixedRealityService
        {
            Type interfaceType = typeof(T);
            if (RegisterServiceInternal(interfaceType, serviceInstance))
            {
                MixedRealityServiceRegistry.AddService<T>(serviceInstance, this);
                return true;
            }

            return false;
        }

#endregion Registration

#region Multiple Service Management

        /// <summary>
        /// Enable all services in the Mixed Reality Toolkit active service registry for a given type
        /// </summary>
        /// <param name="interfaceType">The interface type for the system to be enabled.  E.G. InputSystem, BoundarySystem</param>
        public void EnableAllServicesByType(Type interfaceType)
        {
            EnableAllServicesByTypeAndName(interfaceType, string.Empty);
        }

        /// <summary>
        /// Enable all services in the Mixed Reality Toolkit active service registry for a given type and name
        /// </summary>
        /// <param name="interfaceType">The interface type for the system to be enabled.  E.G. InputSystem, BoundarySystem</param>
        /// <param name="serviceName">Name of the specific service</param>
        public void EnableAllServicesByTypeAndName(Type interfaceType, string serviceName)
        {
            if (interfaceType == null)
            {
                Debug.LogError("Unable to enable null service type.");
                return;
            }

            IReadOnlyList<IMixedRealityService> services = GetAllServicesByNameInternal<IMixedRealityService>(interfaceType, serviceName);
            for (int i = 0; i < services.Count; i++)
            {
                services[i].Enable();
            }
        }

        /// <summary>
        /// Disable all services in the Mixed Reality Toolkit active service registry for a given type
        /// </summary>
        /// <param name="interfaceType">The interface type for the system to be removed.  E.G. InputSystem, BoundarySystem</param>
        public void DisableAllServicesByType(Type interfaceType)
        {
            DisableAllServicesByTypeAndName(interfaceType, string.Empty);
        }

        /// <summary>
        /// Disable all services in the Mixed Reality Toolkit active service registry for a given type and name
        /// </summary>
        /// <param name="interfaceType">The interface type for the system to be disabled.  E.G. InputSystem, BoundarySystem</param>
        /// <param name="serviceName">Name of the specific service</param>
        public void DisableAllServicesByTypeAndName(Type interfaceType, string serviceName)
        {
            if (interfaceType == null)
            {
                Debug.LogError("Unable to disable null service type.");
                return;
            }

            IReadOnlyList<IMixedRealityService> services = GetAllServicesByNameInternal<IMixedRealityService>(interfaceType, serviceName);
            for (int i = 0; i < services.Count; i++)
            {
                services[i].Disable();
            }
        }

        private void InitializeAllServices()
        {
            // Initialize all systems
            ExecuteOnAllServices(service => service.Initialize());
        }

        private void ResetAllServices()
        {
            // Reset all systems
            ExecuteOnAllServices(service => service.Reset());
        }

        private void EnableAllServices()
        {
            // Enable all systems
            ExecuteOnAllServices(service => service.Enable());
        }

        private void UpdateAllServices()
        {
            // Update all systems
            ExecuteOnAllServices(service => service.Update());
        }

        private void LateUpdateAllServices()
        {
            // If the Mixed Reality Toolkit is not configured, stop.
            if (activeProfile == null) { return; }

            // If the Mixed Reality Toolkit is not initialized, stop.
            if (!IsInitialized) { return; }

            // Update all systems
            foreach (var system in activeSystems)
            {
                system.Value.LateUpdate();
            }

            // Update all registered runtime services
            foreach (var service in registeredMixedRealityServices)
            {
                service.Item2.LateUpdate();
            }
        }

        private void DisableAllServices()
        {
            // Disable all systems
            ExecuteOnAllServices(service => service.Disable());
        }

        private void DestroyAllServices()
        {
            // NOTE: Service instances are destroyed as part of the unregister process.

            // Unregister core services (active systems).
            List<Type> serviceTypes = activeSystems.Keys.ToList<Type>();
            foreach (Type type in serviceTypes)
            {
                if (typeof(IMixedRealityBoundarySystem).IsAssignableFrom(type))
                {
                    UnregisterService<IMixedRealityBoundarySystem>();
                }
                else if (typeof(IMixedRealityCameraSystem).IsAssignableFrom(type))
                {
                    UnregisterService<IMixedRealityCameraSystem>();
                }
                else if (typeof(IMixedRealityDiagnosticsSystem).IsAssignableFrom(type))
                {
                    UnregisterService<IMixedRealityDiagnosticsSystem>();
                }
                else if (typeof(IMixedRealityFocusProvider).IsAssignableFrom(type))
                {
                    UnregisterService<IMixedRealityFocusProvider>();
                }
                else if (typeof(IMixedRealityInputSystem).IsAssignableFrom(type))
                {
                    UnregisterService<IMixedRealityInputSystem>();
                }
                else if (typeof(IMixedRealitySpatialAwarenessSystem).IsAssignableFrom(type))
                {
                    UnregisterService<IMixedRealitySpatialAwarenessSystem>();
                }
                else if (typeof(IMixedRealityTeleportSystem).IsAssignableFrom(type))
                {
                    UnregisterService<IMixedRealityTeleportSystem>();
                }
            }
            serviceTypes.Clear();
            activeSystems.Clear();

            // Unregister extension services.
            List<Tuple<Type, IMixedRealityService>> serviceTuples = new List<Tuple<Type, IMixedRealityService>>(registeredMixedRealityServices.ToArray());
            foreach (Tuple<Type, IMixedRealityService> serviceTuple in serviceTuples)
            {
                if (serviceTuple.Item2 is IMixedRealityExtensionService)
                {
                    UnregisterService<IMixedRealityExtensionService>((IMixedRealityExtensionService)serviceTuple.Item2);
                }
            }
            serviceTuples.Clear();
            registeredMixedRealityServices.Clear();
        }

        private bool ExecuteOnAllServices(Action<IMixedRealityService> execute)
        {
            // If the Mixed Reality Toolkit is not configured, stop.
            if (!HasProfileAndIsInitialized) { return false; }

            foreach (var system in activeSystems)
            {
                execute(system.Value);
            }

            foreach (var service in registeredMixedRealityServices)
            {
                execute(service.Item2);
            }

            return true;
        }

#endregion Multiple Service Management

#region Service Utilities

        /// <summary>
        /// Generic function used to interrogate the Mixed Reality Toolkit active system registry for the existence of a core system.
        /// </summary>
        /// <typeparam name="T">The interface type for the system to be retrieved.  E.G. InputSystem, BoundarySystem.</typeparam>
        /// <remarks>
        /// Note: type should be the Interface of the system to be retrieved and not the concrete class itself.
        /// </remarks>
        /// <returns>True, there is a system registered with the selected interface, False, no system found for that interface</returns>
        public bool IsSystemRegistered<T>() where T : class
        {
            IMixedRealityService service;
            activeSystems.TryGetValue(typeof(T), out service);
            return service != null;
        }

        private static bool IsCoreSystem(Type type)
        {
            if (type == null)
            {
                Debug.LogWarning("Null cannot be a core system.");
                return false;
            }

            return typeof(IMixedRealityInputSystem).IsAssignableFrom(type) ||
                   typeof(IMixedRealityCameraSystem).IsAssignableFrom(type) ||
                   typeof(IMixedRealityFocusProvider).IsAssignableFrom(type) ||
                   typeof(IMixedRealityRaycastProvider).IsAssignableFrom(type) ||
                   typeof(IMixedRealityTeleportSystem).IsAssignableFrom(type) ||
                   typeof(IMixedRealityBoundarySystem).IsAssignableFrom(type) ||
                   typeof(IMixedRealitySpatialAwarenessSystem).IsAssignableFrom(type) ||
                   typeof(IMixedRealityDiagnosticsSystem).IsAssignableFrom(type) ||
                   typeof(IMixedRealitySceneSystem).IsAssignableFrom(type);
        }

        private void ClearCoreSystemCache()
        {
            inputSystem = null;
            cameraSystem = null;
            teleportSystem = null;
            boundarySystem = null;
            spatialAwarenessSystem = null;
            diagnosticsSystem = null;
            sceneSystem = null;
        }

        private IMixedRealityService GetServiceByNameInternal(Type interfaceType, string serviceName)
        {
            if (!CanGetService(interfaceType)) { return null; }

            if (IsCoreSystem(interfaceType))
            {
                IMixedRealityService serviceInstance;
                if (activeSystems.TryGetValue(interfaceType, out serviceInstance))
                {
                    if (CheckServiceMatch(interfaceType, serviceName, interfaceType, serviceInstance))
                    {
                        return serviceInstance;
                    }
                }
            }
            else
            {
                for (int i = 0; i < registeredMixedRealityServices.Count; i++)
                {
                    if (CheckServiceMatch(interfaceType, serviceName, registeredMixedRealityServices[i].Item1, registeredMixedRealityServices[i].Item2))
                    {
                        return registeredMixedRealityServices[i].Item2;
                    }
                }
            }

            return null;
        }

        /// <summary>
        /// Retrieve the first service from the registry that meets the selected type and name
        /// </summary>
        /// <param name="interfaceType">Interface type of the service being requested</param>
        /// <param name="serviceName">Name of the specific service</param>
        /// <param name="serviceInstance">return parameter of the function</param>
        private T GetServiceByName<T>(string serviceName) where T : IMixedRealityService
        {
            return (T)GetServiceByNameInternal(typeof(T), serviceName);
        }

        /// <summary>
        /// Gets all services by type and name.
        /// </summary>
        /// <param name="serviceName">The name of the service to search for. If the string is empty than any matching <see cref="interfaceType"/> will be added to the <see cref="services"/> list.</param>
        private IReadOnlyList<T> GetAllServicesByNameInternal<T>(Type interfaceType, string serviceName) where T : IMixedRealityService
        {
            List<T> services = new List<T>();

            if (!CanGetService(interfaceType)) { return new List<T>() as IReadOnlyList<T>; }

            if (IsCoreSystem(interfaceType))
            {
                IMixedRealityService serviceInstance = GetServiceByName<T>(serviceName);

                if ((serviceInstance != null) &&
                    CheckServiceMatch(interfaceType, serviceName, interfaceType, serviceInstance))
                {
                    services.Add((T)serviceInstance);
                }
            }
            else
            {
                for (int i = 0; i < registeredMixedRealityServices.Count; i++)
                {
                    if (CheckServiceMatch(interfaceType, serviceName, registeredMixedRealityServices[i].Item1, registeredMixedRealityServices[i].Item2))
                    {
                        services.Add((T)registeredMixedRealityServices[i].Item2);
                    }
                }
            }

            return services;
        }

        /// <summary>
        /// Check if the interface type and name matches the registered interface type and service instance found.
        /// </summary>
        /// <param name="interfaceType">The interface type of the service to check.</param>
        /// <param name="serviceName">The name of the service to check.</param>
        /// <param name="registeredInterfaceType">The registered interface type.</param>
        /// <param name="serviceInstance">The instance of the registered service.</param>
        /// <returns>True, if the registered service contains the interface type and name.</returns>
        private static bool CheckServiceMatch(Type interfaceType, string serviceName, Type registeredInterfaceType, IMixedRealityService serviceInstance)
        {
            bool isValid = string.IsNullOrEmpty(serviceName) || serviceInstance.Name == serviceName;

            if ((registeredInterfaceType.Name == interfaceType.Name || serviceInstance.GetType().Name == interfaceType.Name) && isValid)
            {
                return true;
            }

            var interfaces = serviceInstance.GetType().GetInterfaces();

            for (int i = 0; i < interfaces.Length; i++)
            {
                if (interfaces[i].Name == interfaceType.Name && isValid)
                {
                    return true;
                }
            }

            return false;
        }

        /// <summary>
        /// Checks if the system is ready to get a service.
        /// </summary>
        /// <param name="interfaceType">The interface type of the service being checked.</param>
        /// <returns></returns>
        private static bool CanGetService(Type interfaceType)
        {
            if (isApplicationQuitting && !internalShutdown)
            {
                return false;
            }

            if (!IsInitialized)
            {
                Debug.LogError("The Mixed Reality Toolkit has not been initialized!");
                return false;
            }

            if (interfaceType == null)
            {
                Debug.LogError($"Interface type is null.");
                return false;
            }

            if (!typeof(IMixedRealityService).IsAssignableFrom(interfaceType))
            {
                Debug.LogError($"{interfaceType.Name} does not implement {typeof(IMixedRealityService).Name}.");
                return false;
            }

            return true;
        }

#endregion Service Utilities

#endregion Service Container Management

#region Core System Accessors

        private static IMixedRealityInputSystem inputSystem = null;

        /// <summary>
        /// The current Input System registered with the Mixed Reality Toolkit.
        /// </summary>
        public static IMixedRealityInputSystem InputSystem
        {
            get
            {
                if (isApplicationQuitting)
                {
                    return null;
                }

                if (inputSystem != null)
                {
                    return inputSystem;
                }

                inputSystem = Instance.GetService<IMixedRealityInputSystem>(showLogs: logInputSystem);
                // If we found a valid system, then we turn logging back on for the next time we need to search.
                // If we didn't find a valid system, then we stop logging so we don't spam the debug window.
                logInputSystem = inputSystem != null;
                return inputSystem;
            }
        }

        private static bool logInputSystem = true;

        private static IMixedRealityBoundarySystem boundarySystem = null;

        /// <summary>
        /// The current Boundary System registered with the Mixed Reality Toolkit.
        /// </summary>
        public static IMixedRealityBoundarySystem BoundarySystem
        {
            get
            {
                if (isApplicationQuitting)
                {
                    return null;
                }

                if (boundarySystem != null)
                {
                    return boundarySystem;
                }

                boundarySystem = Instance.GetService<IMixedRealityBoundarySystem>(showLogs: logBoundarySystem);
                // If we found a valid system, then we turn logging back on for the next time we need to search.
                // If we didn't find a valid system, then we stop logging so we don't spam the debug window.
                logBoundarySystem = boundarySystem != null;
                return boundarySystem;
            }
        }

        private static bool logBoundarySystem = true;

        private static IMixedRealityCameraSystem cameraSystem = null;

        /// <summary>
        /// The current Camera System registered with the Mixed Reality Toolkit.
        /// </summary>
        public static IMixedRealityCameraSystem CameraSystem
        {
            get
            {
                if (isApplicationQuitting)
                {
                    return null;
                }

                if (cameraSystem != null)
                {
                    return cameraSystem;
                }

                cameraSystem = Instance.GetService<IMixedRealityCameraSystem>(showLogs: logCameraSystem);
                // If we found a valid system, then we turn logging back on for the next time we need to search.
                // If we didn't find a valid system, then we stop logging so we don't spam the debug window.
                logCameraSystem = cameraSystem != null;
                return cameraSystem;
            }
        }

        private static bool logCameraSystem = true;

        /// <summary>
        /// Returns true if the MixedRealityToolkit exists and has an active profile that has Camera system enabled.
        /// </summary>
        public static bool IsCameraSystemEnabled => IsInitialized && Instance.HasActiveProfile && Instance.ActiveProfile.IsCameraSystemEnabled && Instance.IsSystemRegistered<IMixedRealityCameraSystem>();

        private static IMixedRealitySpatialAwarenessSystem spatialAwarenessSystem = null;

        /// <summary>
        /// The current Spatial Awareness System registered with the Mixed Reality Toolkit.
        /// </summary>
        public static IMixedRealitySpatialAwarenessSystem SpatialAwarenessSystem
        {
            get
            {
                if (isApplicationQuitting)
                {
                    return null;
                }

                if (spatialAwarenessSystem != null)
                {
                    return spatialAwarenessSystem;
                }

                spatialAwarenessSystem = Instance.GetService<IMixedRealitySpatialAwarenessSystem>(showLogs: logSpatialAwarenessSystem);
                // If we found a valid system, then we turn logging back on for the next time we need to search.
                // If we didn't find a valid system, then we stop logging so we don't spam the debug window.
                logSpatialAwarenessSystem = spatialAwarenessSystem != null;
                return spatialAwarenessSystem;
            }
        }

        private static bool logSpatialAwarenessSystem = true;

        private static IMixedRealityTeleportSystem teleportSystem = null;

        /// <summary>
        /// Returns true if the MixedRealityToolkit exists and has an active profile that has Teleport system enabled.
        /// </summary>
        public static bool IsTeleportSystemEnabled => IsInitialized && Instance.HasActiveProfile && Instance.ActiveProfile.IsTeleportSystemEnabled;

        /// <summary>
        /// The current Teleport System registered with the Mixed Reality Toolkit.
        /// </summary>
        public static IMixedRealityTeleportSystem TeleportSystem
        {
            get
            {
                if (isApplicationQuitting)
                {
                    return null;
                }

                if (teleportSystem != null)
                {
                    return teleportSystem;
                }

                // Quiet warnings as we check for the service. If it's not available, it has probably been
                // disabled. We'll notify about that, in case it's an accident, but otherwise remain calm about it.
                teleportSystem = Instance.GetService<IMixedRealityTeleportSystem>(showLogs: false);
                if (logTeleportSystem && (teleportSystem == null))
                {
                    Debug.LogWarning("IMixedRealityTeleportSystem service is disabled. Teleport will not be available.\nCheck MRTK Configuration Profile settings if this is unexpected.");
                }
                // If we found a valid system, then we turn logging back on for the next time we need to search.
                // If we didn't find a valid system, then we stop logging so we don't spam the debug window.
                logTeleportSystem = teleportSystem != null;
                return teleportSystem;
            }
        }

        private static bool logTeleportSystem = true;

        private static IMixedRealityDiagnosticsSystem diagnosticsSystem = null;

        /// <summary>
        /// The current Diagnostics System registered with the Mixed Reality Toolkit.
        /// </summary>
        public static IMixedRealityDiagnosticsSystem DiagnosticsSystem
        {
            get
            {
                if (isApplicationQuitting)
                {
                    return null;
                }

                if (diagnosticsSystem != null)
                {
                    return diagnosticsSystem;
                }

                diagnosticsSystem = Instance.GetService<IMixedRealityDiagnosticsSystem>(showLogs: logDiagnosticsSystem);
                // If we found a valid system, then we turn logging back on for the next time we need to search.
                // If we didn't find a valid system, then we stop logging so we don't spam the debug window.
                logDiagnosticsSystem = diagnosticsSystem != null;
                return diagnosticsSystem;
            }
        }

        private static bool logDiagnosticsSystem = true;

        private static IMixedRealitySceneSystem sceneSystem = null;

        /// <summary>
        /// Returns true if the MixedRealityToolkit exists and has an active profile that has Scene system enabled.
        /// </summary>
        public static bool IsSceneSystemEnabled => IsInitialized && Instance.HasActiveProfile && Instance.ActiveProfile.IsSceneSystemEnabled;

        /// <summary>
        /// The current Scene System registered with the Mixed Reality Toolkit.
        /// </summary>
        public static IMixedRealitySceneSystem SceneSystem
        {
            get
            {
                if (isApplicationQuitting)
                {
                    return null;
                }

                if (sceneSystem != null)
                {
                    return sceneSystem;
                }

                sceneSystem = Instance.GetService<IMixedRealitySceneSystem>(showLogs: logSceneSystem);
                // If we found a valid system, then we turn logging back on for the next time we need to search.
                // If we didn't find a valid system, then we stop logging so we don't spam the debug window.
                logSceneSystem = sceneSystem != null;
                return sceneSystem;
            }
        }

        private static bool logSceneSystem = true;

        #endregion Core System Accessors

#region Application Event Listeners
        /// <summary>
        /// Registers once on startup and sets isApplicationQuitting to true when quit event is detected.
        /// </summary>
        [RuntimeInitializeOnLoadMethod]
        private static void RegisterRuntimePlayModeListener()
        {
            Application.quitting += () =>
            {
                isApplicationQuitting = true;
            };
        }

#if UNITY_EDITOR
        /// <summary>
        /// Static class whose constructor is called once on startup. Listens for editor events.
        /// Removes the need for invidual instances to listen for events.
        /// </summary>
        [InitializeOnLoad]
        private static class EditorEventListener
        {
            static EditorEventListener()
            {
                // Detect when we enter edit mode so we can reset isApplicationQuitting
                EditorApplication.playModeStateChanged += playModeState =>
                {
                    switch (playModeState)
                    {
                        case PlayModeStateChange.EnteredEditMode:
                            isApplicationQuitting = false;
                            break;

                        case PlayModeStateChange.ExitingEditMode:
                            isApplicationQuitting = false;
                            // Do a profile check
                            if (activeInstance != null && activeInstance.activeProfile == null)
                            {   // If we have an active instance, and its profile is null,
                                // Stop play mode and alert the user that we don't have a profile
                                Debug.LogWarning("Can't enter play mode - MixedRealityToolkit doesn't have a profile.");
                                EditorApplication.isPlaying = false;
                                Selection.activeObject = Instance;
                                EditorGUIUtility.PingObject(Instance);
                            }
                            break;

                        default:
                            break;
                    }
                };

                EditorApplication.hierarchyChanged += () =>
                {
                    // These checks are only necessary in edit mode
                    if (!Application.isPlaying)
                    {
                        // Clean the toolkit instances heirarchy in case instances were deleted.
                        for (int i = toolkitInstances.Count - 1; i >= 0; i--)
                        {
                            if (toolkitInstances[i] == null)
                            {   // If it has been destroyed, remove it
                                toolkitInstances.RemoveAt(i);
                            }
                        }

                        // If the active instance is null, it may not have been set, or it may have been deleted.
                        if (activeInstance == null)
                        {   // Do a search for a new active instance
                            MixedRealityToolkit instanceCheck = Instance;
                        }
                    }

                    for (int i = toolkitInstances.Count - 1; i >= 0; i--)
                    {  // Make sure it's not parented under anything
                        Debug.Assert(toolkitInstances[i].transform.parent == null, "MixedRealityToolkit instances should not be parented under any other GameObject.");
                        // Name instances so it's clear when it's the active instance
                        toolkitInstances[i].name = toolkitInstances[i].IsActiveInstance ? MixedRealityToolkit.activeInstanceGameObjectName : MixedRealityToolkit.inactiveInstanceGameObjectName;
                    }
                };
            }
        }

        /// <summary>
        /// Used to register newly created instances in edit mode.
        /// Initially handled by using ExecuteAlways, but this attribute causes the instance to be destroyed as we enter play mode, which is disruptive to services.
        /// </summary>
        private void OnValidate()
        {
            if (EditorApplication.isPlayingOrWillChangePlaymode)
            {   // This check is only necessary in edit mode
                return;
            }

            RegisterInstance(this);
        }

#endif // UNITY_EDITOR

#endregion
    }
}<|MERGE_RESOLUTION|>--- conflicted
+++ resolved
@@ -679,7 +679,6 @@
 
             internalShutdown = false;
 
-<<<<<<< HEAD
             for (int i = toolkitInstances.Count - 1; i >= 0; i--)
             {   // Clean the toolkit instances in case any have been deleted recently
                 if (toolkitInstances[i] == null) { toolkitInstances.RemoveAt(i); }
@@ -699,22 +698,6 @@
                 activeInstance = setAsActiveInstance ? toolkitInstance : toolkitInstances[0];
                 activeInstance.InitializeInstance();
             }
-=======
-            if (!toolkitInstances.Contains(toolkitInstance))
-            {   // If we're already registered, no need to proceed
-                // Add to list
-                toolkitInstances.Add(toolkitInstance);
-                // Sort the list by instance ID so we get deterministic results when selecting our next active instance
-                toolkitInstances.Sort(delegate (MixedRealityToolkit i1, MixedRealityToolkit i2) { return i1.GetInstanceID().CompareTo(i2.GetInstanceID()); });
-            }
-
-            if (activeInstance == null)
-            {   // If we don't have an active instance
-                // Choose the first instance in our list
-                activeInstance = setAsActiveInstance ? toolkitInstance : toolkitInstances[0];
-                activeInstance.InitializeInstance();
-            }
->>>>>>> 366d6921
         }
 
         private static void UnregisterInstance(MixedRealityToolkit toolkitInstance)
@@ -814,10 +797,6 @@
             if (!isInitializing)
             {
                 serviceInstance.Initialize();
-<<<<<<< HEAD
-                //serviceInstance.Enable();
-=======
->>>>>>> 366d6921
             }
 
             return true;
