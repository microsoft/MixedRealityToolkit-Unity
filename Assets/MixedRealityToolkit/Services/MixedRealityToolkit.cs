// Copyright (c) Microsoft Corporation. All rights reserved.
// Licensed under the MIT License. See LICENSE in the project root for license information.

using Microsoft.MixedReality.Toolkit.Boundary;
using Microsoft.MixedReality.Toolkit.Diagnostics;
using Microsoft.MixedReality.Toolkit.Input;
using Microsoft.MixedReality.Toolkit.SpatialAwareness;
using Microsoft.MixedReality.Toolkit.Teleport;
using Microsoft.MixedReality.Toolkit.Utilities;
using System;
using System.Collections.Generic;
using System.Linq;
using UnityEngine;
using UnityEngine.EventSystems;
using Microsoft.MixedReality.Toolkit.SceneSystem;
using Microsoft.MixedReality.Toolkit.CameraSystem;

#if UNITY_EDITOR
using Microsoft.MixedReality.Toolkit.Input.Editor;
#endif

namespace Microsoft.MixedReality.Toolkit
{
    /// <summary>
    /// This class is responsible for coordinating the operation of the Mixed Reality Toolkit. It is the only Singleton in the entire project.
    /// It provides a service registry for all active services that are used within a project as well as providing the active configuration profile for the project.
    /// The Profile can be swapped out at any time to meet the needs of your project.
    /// </summary>
    [DisallowMultipleComponent]
    public class MixedRealityToolkit : MonoBehaviour, IMixedRealityServiceRegistrar
    {
        #region Mixed Reality Toolkit Profile configuration

        private const string ActiveInstanceGameObjectName = "MixedRealityToolkit";

        private const string InactiveInstanceGameObjectName = "MixedRealityToolkit (Inactive)";

        private static bool isInitializing = false;

        private static bool isApplicationQuitting = false;

        private static bool internalShutdown = false;

        /// <summary>
        /// Checks if there is a valid instance of the MixedRealityToolkit, then checks if there is there a valid Active Profile.
        /// </summary>
        public bool HasActiveProfile
        {
            get
            {
                if (!IsInitialized)
                {
                    return false;
                }

                return ActiveProfile != null;
            }
        }

        /// <summary>
        /// Returns true if this is the active instance.
        /// </summary>
        public bool IsActiveInstance
        {
            get
            {
                return activeInstance == this;
            }
        }

        private bool HasProfileAndIsInitialized => activeProfile != null && IsInitialized;

        /// <summary>
        /// The active profile of the Mixed Reality Toolkit which controls which services are active and their initial configuration.
        /// *Note configuration is used on project initialization or replacement, changes to properties while it is running has no effect.
        /// </summary>
        [SerializeField]
        [Tooltip("The current active configuration for the Mixed Reality project")]
        private MixedRealityToolkitConfigurationProfile activeProfile = null;

        /// <summary>
        /// The public property of the Active Profile, ensuring events are raised on the change of the configuration
        /// </summary>
        public MixedRealityToolkitConfigurationProfile ActiveProfile
        {
            get
            {
                return activeProfile;
            }
            set
            {
                ResetConfiguration(value);
            }
        }

        /// <summary>
        /// When a configuration Profile is replaced with a new configuration, force all services to reset and read the new values
        /// </summary>
        /// <param name="profile"></param>
        public void ResetConfiguration(MixedRealityToolkitConfigurationProfile profile)
        {
            if (activeProfile != null)
            {
                // Services are only enabled when playing.
                if (Application.IsPlaying(activeProfile))
                {
                    DisableAllServices();
                }
                DestroyAllServices();
            }

            activeProfile = profile;

            if (profile != null)
            {
                if (Application.IsPlaying(profile))
                {
                    DisableAllServices();
                }
                DestroyAllServices();
            }

            InitializeServiceLocator();

            if (profile != null && Application.IsPlaying(profile))
            {
                EnableAllServices();
            }
        }

        #endregion Mixed Reality Toolkit Profile configuration

        #region Mixed Reality runtime service registry

        private static HashSet<MixedRealityToolkit> toolkitInstances = new HashSet<MixedRealityToolkit>();
        private static readonly Dictionary<Type, IMixedRealityService> activeSystems = new Dictionary<Type, IMixedRealityService>();

        /// <summary>
        /// Current active systems registered with the MixedRealityToolkit.
        /// </summary>
        /// <remarks>
        /// Systems can only be registered once by <see cref="Type"/>
        /// </remarks>
        public IReadOnlyDictionary<Type, IMixedRealityService> ActiveSystems => new Dictionary<Type, IMixedRealityService>(activeSystems) as IReadOnlyDictionary<Type, IMixedRealityService>;

        private static readonly List<Tuple<Type, IMixedRealityService>> registeredMixedRealityServices = new List<Tuple<Type, IMixedRealityService>>();

        /// <summary>
        /// Local service registry for the Mixed Reality Toolkit, to allow runtime use of the <see cref="Microsoft.MixedReality.Toolkit.IMixedRealityService"/>.
        /// </summary>
        public IReadOnlyList<Tuple<Type, IMixedRealityService>> RegisteredMixedRealityServices => new List<Tuple<Type, IMixedRealityService>>(registeredMixedRealityServices) as IReadOnlyList<Tuple<Type, IMixedRealityService>>;

#endregion Mixed Reality runtime service registry

        #region IMixedRealityServiceRegistrar implementation

        /// <inheritdoc />
        public bool RegisterService<T>(T serviceInstance) where T : IMixedRealityService
        {
            return RegisterServiceInternal<T>(serviceInstance);
        }

        /// <inheritdoc />
        public bool RegisterService<T>(
            Type concreteType,
            SupportedPlatforms supportedPlatforms = (SupportedPlatforms)(-1),
            params object[] args) where T : IMixedRealityService
        {
            if (isApplicationQuitting)
            {
                return false;
            }

#if !UNITY_EDITOR
            if (!Application.platform.IsPlatformSupported(supportedPlatforms))
#else
            if (!UnityEditor.EditorUserBuildSettings.activeBuildTarget.IsPlatformSupported(supportedPlatforms))
#endif
            {
                return false;
            }

            if (concreteType == null)
            {
                Debug.LogError("Unable to register a service with a null concrete type.");
                return false;
            }

            if (!typeof(IMixedRealityService).IsAssignableFrom(concreteType))
            {
                Debug.LogError($"Unable to register the {concreteType.Name} service. It does not implement {typeof(IMixedRealityService)}.");
                return false;
            }

            T serviceInstance;

            try
            {
                serviceInstance = (T)Activator.CreateInstance(concreteType, args);
            }
            catch (Exception e)
            {
                Debug.LogError($"Failed to register the {concreteType.Name} service: {e.GetType()} - {e.Message}");
                return false;
            }

            return RegisterServiceInternal<T>(serviceInstance);
        }

        /// <inheritdoc />
        public bool UnregisterService<T>(string name = null) where T : IMixedRealityService
        {
            T serviceInstance = GetServiceByName<T>(name);

            if (serviceInstance == null) { return false; }

            return UnregisterService<T>(serviceInstance);
        }

        /// <inheritdoc />
        public bool UnregisterService<T>(T serviceInstance) where T : IMixedRealityService
        {
            Type interfaceType = typeof(T);

            if (IsInitialized)
            {
                serviceInstance.Disable();
                serviceInstance.Destroy();
            }

            if (IsCoreSystem(interfaceType))
            {
                activeSystems.Remove(interfaceType);
                MixedRealityServiceRegistry.RemoveService<T>(serviceInstance, this);

                // Reset the convenience properties.
                if (typeof(IMixedRealityBoundarySystem).IsAssignableFrom(interfaceType)) { boundarySystem = null; }
                else if (typeof(IMixedRealityCameraSystem).IsAssignableFrom(interfaceType)) { cameraSystem = null; }
                else if (typeof(IMixedRealityDiagnosticsSystem).IsAssignableFrom(interfaceType)) { diagnosticsSystem = null; }
                // Focus provider reference is not managed by the MixedRealityToolkit class.
                else if (typeof(IMixedRealityInputSystem).IsAssignableFrom(interfaceType)) { inputSystem = null; }
                else if (typeof(IMixedRealitySpatialAwarenessSystem).IsAssignableFrom(interfaceType)) { spatialAwarenessSystem = null; }
                else if (typeof(IMixedRealityTeleportSystem).IsAssignableFrom(interfaceType)) { teleportSystem = null; }

                return true;
            }

            Tuple<Type, IMixedRealityService> registryInstance = new Tuple<Type, IMixedRealityService>(interfaceType, serviceInstance);

            if (registeredMixedRealityServices.Contains(registryInstance))
            {
                registeredMixedRealityServices.Remove(registryInstance);
                if (!(serviceInstance is IMixedRealityDataProvider))
                {
                    // Only remove IMixedRealityService or IMixedRealityExtensionService (not IMixedRealityDataProvider)
                    MixedRealityServiceRegistry.RemoveService<T>(serviceInstance, this);
                }
                return true;
            }

            return false;
        }

        /// <inheritdoc />
        public bool IsServiceRegistered<T>(string name = null) where T : IMixedRealityService
        {
            return GetService<T>(name) != null;
        }

        /// <inheritdoc />
        public T GetService<T>(string name = null, bool showLogs = true) where T : IMixedRealityService
        {
            Type interfaceType = typeof(T);
            T serviceInstance = GetServiceByName<T>(name);

            if ((serviceInstance == null) && showLogs)
            {
                Debug.LogError($"Unable to find {(string.IsNullOrWhiteSpace(name) ? interfaceType.Name : name)} service.");
            }

            return serviceInstance;
        }

        /// <inheritdoc />
        public IReadOnlyList<T> GetServices<T>(string name = null) where T : IMixedRealityService
        {
            return GetAllServicesByNameInternal<T>(typeof(T), name);
        }

        /// <inheritdoc />
        public bool RegisterDataProvider<T>(T dataProviderInstance) where T : IMixedRealityDataProvider
        {
            return RegisterService<T>(dataProviderInstance);
        }

        /// <inheritdoc />
        public bool RegisterDataProvider<T>(
            Type concreteType,
            SupportedPlatforms supportedPlatforms = (SupportedPlatforms)(-1),
            params object[] args) where T : IMixedRealityDataProvider
        {
            return RegisterService<T>(concreteType, supportedPlatforms, args);
        }

        /// <inheritdoc />
        public bool UnregisterDataProvider<T>(string name = null) where T : IMixedRealityDataProvider
        {
            return UnregisterService<T>(name);
        }

        /// <inheritdoc />
        public bool UnregisterDataProvider<T>(T dataProviderInstance) where T : IMixedRealityDataProvider
        {
            return UnregisterService<T>(dataProviderInstance);
        }

        /// <inheritdoc />
        public bool IsDataProviderRegistered<T>(string name = null) where T : IMixedRealityDataProvider
        {
            return IsServiceRegistered<T>(name);
        }

        /// <inheritdoc />
        public T GetDataProvider<T>(string name = null) where T : IMixedRealityDataProvider
        {
            return GetService<T>(name);
        }

        /// <inheritdoc />
        public IReadOnlyList<T> GetDataProviders<T>(string name = null) where T : IMixedRealityDataProvider
        {
            return GetServices<T>(name);
        }

        /// <inheritdoc />
        public IReadOnlyList<T> GetDataProviders<T>() where T : IMixedRealityDataProvider
        {
            throw new NotImplementedException();
        }

        #endregion IMixedRealityServiceRegistrar implementation

        /// <summary>
        /// Once all services are registered and properties updated, the Mixed Reality Toolkit will initialize all active services.
        /// This ensures all services can reference each other once started.
        /// </summary>
        private void InitializeServiceLocator()
        {
            isInitializing = true;

            //If the Mixed Reality Toolkit is not configured, stop.
            if (ActiveProfile == null)
            {
                Debug.LogError("No Mixed Reality Configuration Profile found, cannot initialize the Mixed Reality Toolkit");
                return;
            }

#if UNITY_EDITOR
            if (ActiveSystems.Count > 0)
            {
                activeSystems.Clear();
            }

            if (RegisteredMixedRealityServices.Count > 0)
            {
                registeredMixedRealityServices.Clear();
            }
#endif

            ClearCoreSystemCache();
            EnsureMixedRealityRequirements();

#region Services Registration

            // If the Input system has been selected for initialization in the Active profile, enable it in the project
            if (ActiveProfile.IsInputSystemEnabled)
            {
#if UNITY_EDITOR
                // Make sure unity axis mappings are set.
                InputMappingAxisUtility.CheckUnityInputManagerMappings(ControllerMappingLibrary.UnityInputManagerAxes);
#endif

                object[] args = { this, ActiveProfile.InputSystemProfile };
                if (!RegisterService<IMixedRealityInputSystem>(ActiveProfile.InputSystemType, args: args) || InputSystem == null)
                {
                    Debug.LogError("Failed to start the Input System!");
                }

                args = new object[] { this, InputSystem, ActiveProfile.InputSystemProfile };
                if (!RegisterDataProvider<IMixedRealityFocusProvider>(ActiveProfile.InputSystemProfile.FocusProviderType, args: args))
                {
                    Debug.LogError("Failed to register the focus provider! The input system will not function without it.");
                    return;
                }
            }
            else
            {
#if UNITY_EDITOR
                InputMappingAxisUtility.RemoveMappings(ControllerMappingLibrary.UnityInputManagerAxes);
#endif
            }

            // If the Boundary system has been selected for initialization in the Active profile, enable it in the project
            if (ActiveProfile.IsBoundarySystemEnabled)
            {
                object[] args = { this, ActiveProfile.BoundaryVisualizationProfile, ActiveProfile.TargetExperienceScale };
                if (!RegisterService<IMixedRealityBoundarySystem>(ActiveProfile.BoundarySystemSystemType, args: args) || BoundarySystem == null)
                {
                    Debug.LogError("Failed to start the Boundary System!");
                }
            }

            // If the Camera system has been selected for initialization in the Active profile, enable it in the project
            if (ActiveProfile.IsCameraSystemEnabled)
            {
                object[] args = { this, ActiveProfile.CameraProfile };
                if (!RegisterService<IMixedRealityCameraSystem>(ActiveProfile.CameraSystemType, args: args) || CameraSystem == null)
                {
                    Debug.LogError("Failed to start the Camera System!");
                }
            }

            // If the Spatial Awareness system has been selected for initialization in the Active profile, enable it in the project
            if (ActiveProfile.IsSpatialAwarenessSystemEnabled)
            {
#if UNITY_EDITOR
                LayerExtensions.SetupLayer(31, "Spatial Awareness");
#endif
                object[] args = { this, ActiveProfile.SpatialAwarenessSystemProfile };
                if (!RegisterService<IMixedRealitySpatialAwarenessSystem>(ActiveProfile.SpatialAwarenessSystemSystemType, args: args) && SpatialAwarenessSystem != null)
                {
                    Debug.LogError("Failed to start the Spatial Awareness System!");
                }
            }

            // If the Teleport system has been selected for initialization in the Active profile, enable it in the project
            if (ActiveProfile.IsTeleportSystemEnabled)
            {
                object[] args = { this };
                if (!RegisterService<IMixedRealityTeleportSystem>(ActiveProfile.TeleportSystemSystemType, args: args) || TeleportSystem == null)
                {
                    Debug.LogError("Failed to start the Teleport System!");
                }
            }

            if (ActiveProfile.IsDiagnosticsSystemEnabled)
            {
                object[] args = { this, ActiveProfile.DiagnosticsSystemProfile };
                if (!RegisterService<IMixedRealityDiagnosticsSystem>(ActiveProfile.DiagnosticsSystemSystemType, args: args) || DiagnosticsSystem == null)
                {
                    Debug.LogError("Failed to start the Diagnostics System!");
                }
            }

            if (ActiveProfile.IsSceneSystemEnabled)
            {
                object[] args = { this, ActiveProfile.SceneSystemProfile };
                if (!RegisterService<IMixedRealitySceneSystem>(ActiveProfile.SceneSystemSystemType, args: args) || SceneSystem == null)
                {
                    Debug.LogError("Failed to start the Scene System!");
                }
            }

            if (ActiveProfile.RegisteredServiceProvidersProfile != null)
            {
                for (int i = 0; i < ActiveProfile.RegisteredServiceProvidersProfile?.Configurations?.Length; i++)
                {
                    var configuration = ActiveProfile.RegisteredServiceProvidersProfile.Configurations[i];

                    if (typeof(IMixedRealityExtensionService).IsAssignableFrom(configuration.ComponentType.Type))
                    {
                        object[] args = { this, configuration.ComponentName, configuration.Priority, configuration.ConfigurationProfile };
                        if (!RegisterService<IMixedRealityExtensionService>(configuration.ComponentType, configuration.RuntimePlatform, args))
                        {
                            Debug.LogError($"Failed to register {configuration.ComponentName}");
                        }
                    }
                }
            }

#endregion Service Registration

#region Services Initialization

            var orderedCoreSystems = activeSystems.OrderBy(m => m.Value.Priority).ToArray();
            activeSystems.Clear();

            foreach (var system in orderedCoreSystems)
            {
                RegisterServiceInternal(system.Key, system.Value);
            }

            var orderedServices = registeredMixedRealityServices.OrderBy(service => service.Item2.Priority).ToArray();
            registeredMixedRealityServices.Clear();

            foreach (var service in orderedServices)
            {
                RegisterServiceInternal(service.Item1, service.Item2);
            }

            InitializeAllServices();

#endregion Services Initialization

            isInitializing = false;
        }

        private void EnsureMixedRealityRequirements()
        {
            // There's lots of documented cases that if the camera doesn't start at 0,0,0, things break with the WMR SDK specifically.
            // We'll enforce that here, then tracking can update it to the appropriate position later.
            CameraCache.Main.transform.position = Vector3.zero;

            // This will create the playspace
            Transform playspace = MixedRealityPlayspace.Transform;

            bool addedComponents = false;
            if (!Application.isPlaying)
            {
                var eventSystems = FindObjectsOfType<EventSystem>();

                if (eventSystems.Length == 0)
                {
                    CameraCache.Main.gameObject.EnsureComponent<EventSystem>();
                    addedComponents = true;
                }
                else
                {
                    bool raiseWarning;

                    if (eventSystems.Length == 1)
                    {
                        raiseWarning = eventSystems[0].gameObject != CameraCache.Main.gameObject;
                    }
                    else
                    {
                        raiseWarning = true;
                    }

                    if (raiseWarning)
                    {
                        Debug.LogWarning("Found an existing event system in your scene. The Mixed Reality Toolkit requires only one, and must be found on the main camera.");
                    }
                }
            }

            if (!addedComponents)
            {
                CameraCache.Main.gameObject.EnsureComponent<EventSystem>();
            }
        }

#region MonoBehaviour Implementation

        private static MixedRealityToolkit activeInstance;
        private static bool newInstanceBeingInitialized = false;

#if UNITY_EDITOR
        /// <summary>
        /// Returns the Singleton instance of the classes type.
        /// </summary>
        public static MixedRealityToolkit Instance
        {
            get
            {
                if (activeInstance != null)
                {
                    return activeInstance;
                }

                // It's possible for MRTK to exist in the scene but for activeInstance to be
                // null when a custom editor component accesses Instance before the MRTK
                // object has clicked on in object hierarchy (see https://github.com/microsoft/MixedRealityToolkit-Unity/pull/4618)
                //
                // To avoid returning null in this case, make sure to search the scene for MRTK.
                // We do this only when in editor to avoid any performance cost at runtime.
                var mrtks = FindObjectsOfType<MixedRealityToolkit>();
                for (int i = 0; i < mrtks.Length; i++)
                {
                    RegisterInstance(mrtks[i]);
                }
                return activeInstance;
            }
        }
#else
        /// <summary>
        /// Returns the Singleton instance of the classes type.
        /// </summary>
        public static MixedRealityToolkit Instance => activeInstance;
#endif

        private void InitializeInstance()
        {
            if (newInstanceBeingInitialized)
            {
                return;
            }

            newInstanceBeingInitialized = true;

            gameObject.SetActive(true);

            Application.quitting += () =>
            {
                isApplicationQuitting = true;
            };

#if UNITY_EDITOR
            UnityEditor.EditorApplication.playModeStateChanged += playModeState =>
            {
                if (playModeState == UnityEditor.PlayModeStateChange.ExitingEditMode ||
                    playModeState == UnityEditor.PlayModeStateChange.EnteredEditMode)
                {
                    isApplicationQuitting = false;
                }

                if (playModeState == UnityEditor.PlayModeStateChange.ExitingEditMode && activeProfile == null)
                {
                    Debug.Log("Stopping playmode");
                    UnityEditor.EditorApplication.isPlaying = false;
                    UnityEditor.Selection.activeObject = Instance;
                    UnityEditor.EditorGUIUtility.PingObject(Instance);
                }
            };

            UnityEditor.EditorApplication.hierarchyChanged += () =>
            {
                if (activeInstance != null)
                {
                    Debug.Assert(activeInstance.transform.parent == null, "The MixedRealityToolkit should not be parented under any other GameObject!");
                }
            };
#endif // UNITY_EDITOR

            if (HasActiveProfile)
            {
                InitializeServiceLocator();
            }

            newInstanceBeingInitialized = false;
        }

        /// <summary>
        /// Expose an assertion whether the MixedRealityToolkit class is initialized.
        /// </summary>
        public static void AssertIsInitialized()
        {
            Debug.Assert(IsInitialized, "The MixedRealityToolkit has not been initialized.");
        }

        /// <summary>
        /// Returns whether the instance has been initialized or not.
        /// </summary>
        public static bool IsInitialized => activeInstance != null;

        /// <summary>
        /// Static function to determine if the MixedRealityToolkit class has been initialized or not.
        /// </summary>
        /// <returns></returns>
        public static bool ConfirmInitialized()
        {
            // ReSharper disable once UnusedVariable
            // Assigning the Instance to access is used Implicitly.
            MixedRealityToolkit access = Instance;
            return IsInitialized;
        }

        private void Awake()
        {
            RegisterInstance(this);
        }

        private void OnEnable()
        {
            RegisterInstance(this);

            if (IsActiveInstance && Application.isPlaying)
            {
                EnableAllServices();
            }
        }

        private void Update()
        {
            if (IsActiveInstance && Application.isPlaying)
            {
                UpdateAllServices();
            }
        }

        private void LateUpdate()
        {
            if (IsActiveInstance && Application.isPlaying)
            {
                LateUpdateAllServices();
            }
        }

        private void OnDisable()
        {
            if (IsActiveInstance && Application.isPlaying)
            {
                DisableAllServices();
            }
        }

        private void OnDestroy()
        {
            UnregisterInstance(this);
        }

        #endregion MonoBehaviour Implementation

        #region Instance Registration

        public static void SetActiveInstance(MixedRealityToolkit toolkitInstance)
        {
            // Disable the old instance
            SetInstanceInactive(activeInstance);
            // Immediately register the new instance
            RegisterInstance(toolkitInstance);
        }

        private static void RegisterInstance(MixedRealityToolkit toolkitInstance)
        {
            if (MixedRealityToolkit.isApplicationQuitting)
            {   // Don't register instances while application is quitting
                return;
            }

            internalShutdown = false;

            if (activeInstance == null)
            {   // If we don't have an instance, set it here
                // Set the instance to active
                activeInstance = toolkitInstance;
                toolkitInstances.Add(toolkitInstance);
                toolkitInstance.name = ActiveInstanceGameObjectName;
                toolkitInstance.InitializeInstance();
                return;
            }

            if (!toolkitInstances.Add(toolkitInstance))
            {   // If we're already registered, no need to proceed
                return;
            }

            // If we do, then it's not this instance, so deactivate this instance
            toolkitInstance.name = InactiveInstanceGameObjectName;
            // Move to the bottom of the hierarchy so it stays out of the way
            toolkitInstance.transform.SetSiblingIndex(int.MaxValue);
        }

        private static void UnregisterInstance(MixedRealityToolkit toolkitInstance)
        {
            // We are shutting this instance down.
            internalShutdown = true;

            toolkitInstances.Remove(toolkitInstance);

            if (MixedRealityToolkit.activeInstance == toolkitInstance)
            {   // If this is the active instance, we need to break it down
                toolkitInstance.DestroyAllServices();
                toolkitInstance.ClearCoreSystemCache();
                // If this was the active instance, unregister the active instance
                MixedRealityToolkit.activeInstance = null;
                if (MixedRealityToolkit.isApplicationQuitting)
                {   // Don't search for additional instances if we're quitting
                    return;
                }

                foreach (MixedRealityToolkit instance in toolkitInstances)
                {
                    if (instance == null)
                    {   // This may have been a mass-deletion - be wary of soon-to-be-unregistered instances
                        continue;
                    }
                    // Select the first available instance and register it immediately
                    RegisterInstance(instance);
                    break;
                }
            }
        }

        public static void SetInstanceInactive(MixedRealityToolkit toolkitInstance)
        {
            if (toolkitInstance == null)
            {   // Don't do anything.
                return;
            }

            if (toolkitInstance == activeInstance)
<<<<<<< HEAD
            {   // If this is the active instance, we need to break it down
                if (Application.isPlaying)
                {
                    toolkitInstance.DisableAllServices();
                }

=======
            {   // If this was the active instance, un-register the active instance
                // Break down all services
>>>>>>> df44286d
                toolkitInstance.DestroyAllServices();
                toolkitInstance.ClearCoreSystemCache();
                // If this was the active instance, unregister the active instance
                MixedRealityToolkit.activeInstance = null;
            }

            toolkitInstance.name = InactiveInstanceGameObjectName;
        }

        #endregion Instance Registration

        #region Service Container Management

        #region Registration
        // NOTE: This method intentionally does not add to the registry. This is actually mostly a helper function for RegisterServiceInternal<T>.
        private bool RegisterServiceInternal(Type interfaceType, IMixedRealityService serviceInstance)
        {
            if (serviceInstance == null)
            {
                Debug.LogWarning($"Unable to add a {interfaceType.Name} service with a null instance.");
                return false;
            }

            if (!CanGetService(interfaceType)) { return false; }

            IMixedRealityService preExistingService = GetServiceByNameInternal(interfaceType, serviceInstance.Name);

            if (preExistingService != null)
            {
                Debug.LogError($"There's already a {interfaceType.Name}.{preExistingService.Name} registered!");
                return false;
            }

            if (IsCoreSystem(interfaceType))
            {
                activeSystems.Add(interfaceType, serviceInstance);
            }
            else if (typeof(IMixedRealityDataProvider).IsAssignableFrom(interfaceType) ||
                     typeof(IMixedRealityExtensionService).IsAssignableFrom(interfaceType))
            {
                registeredMixedRealityServices.Add(new Tuple<Type, IMixedRealityService>(interfaceType, serviceInstance));
            }
            else
            {
                Debug.LogError($"Unable to register {interfaceType.Name}. Concrete type does not implement {typeof(IMixedRealityExtensionService).Name} or {typeof(IMixedRealityDataProvider).Name}.");
                return false;
            }

            if (!isInitializing)
            {
                serviceInstance.Initialize();
                serviceInstance.Enable();
            }

            return true;
        }

        /// <summary>
        /// Internal service registration.
        /// </summary>
        /// <param name="interfaceType">The interface type for the system to be registered.</param>
        /// <param name="serviceInstance">Instance of the service.</param>
        /// <returns>True if registration is successful, false otherwise.</returns>
        private bool RegisterServiceInternal<T>(T serviceInstance) where T : IMixedRealityService
        {
            Type interfaceType = typeof(T);
            if (RegisterServiceInternal(interfaceType, serviceInstance))
            {
                MixedRealityServiceRegistry.AddService<T>(serviceInstance, this);
                return true;
            }

            return false;
        }

#endregion Registration

#region Multiple Service Management

        /// <summary>
        /// Enable all services in the Mixed Reality Toolkit active service registry for a given type
        /// </summary>
        /// <param name="interfaceType">The interface type for the system to be enabled.  E.G. InputSystem, BoundarySystem</param>
        public void EnableAllServicesByType(Type interfaceType)
        {
            EnableAllServicesByTypeAndName(interfaceType, string.Empty);
        }

        /// <summary>
        /// Enable all services in the Mixed Reality Toolkit active service registry for a given type and name
        /// </summary>
        /// <param name="interfaceType">The interface type for the system to be enabled.  E.G. InputSystem, BoundarySystem</param>
        /// <param name="serviceName">Name of the specific service</param>
        public void EnableAllServicesByTypeAndName(Type interfaceType, string serviceName)
        {
            if (interfaceType == null)
            {
                Debug.LogError("Unable to enable null service type.");
                return;
            }

            IReadOnlyList<IMixedRealityService> services = GetAllServicesByNameInternal<IMixedRealityService>(interfaceType, serviceName);
            for (int i = 0; i < services.Count; i++)
            {
                services[i].Enable();
            }
        }

        /// <summary>
        /// Disable all services in the Mixed Reality Toolkit active service registry for a given type
        /// </summary>
        /// <param name="interfaceType">The interface type for the system to be removed.  E.G. InputSystem, BoundarySystem</param>
        public void DisableAllServicesByType(Type interfaceType)
        {
            DisableAllServicesByTypeAndName(interfaceType, string.Empty);
        }

        /// <summary>
        /// Disable all services in the Mixed Reality Toolkit active service registry for a given type and name
        /// </summary>
        /// <param name="interfaceType">The interface type for the system to be disabled.  E.G. InputSystem, BoundarySystem</param>
        /// <param name="serviceName">Name of the specific service</param>
        public void DisableAllServicesByTypeAndName(Type interfaceType, string serviceName)
        {
            if (interfaceType == null)
            {
                Debug.LogError("Unable to disable null service type.");
                return;
            }

            IReadOnlyList<IMixedRealityService> services =  GetAllServicesByNameInternal<IMixedRealityService>(interfaceType, serviceName);
            for (int i = 0; i < services.Count; i++)
            {
                services[i].Disable();
            }
        }

        private void InitializeAllServices()
        {
            // Initialize all systems
            ExecuteOnAllServices(service => service.Initialize());
        }

        private void ResetAllServices()
        {
            // Reset all systems
            ExecuteOnAllServices(service => service.Reset());
        }

        private void EnableAllServices()
        {
            // Enable all systems
            ExecuteOnAllServices(service => service.Enable());
        }

        private void UpdateAllServices()
        {
            // Update all systems
            ExecuteOnAllServices(service => service.Update());
        }

        private void LateUpdateAllServices()
        {
            // If the Mixed Reality Toolkit is not configured, stop.
            if (activeProfile == null) { return; }

            // If the Mixed Reality Toolkit is not initialized, stop.
            if (!IsInitialized) { return; }

            // Update all systems
            foreach (var system in activeSystems)
            {
                system.Value.LateUpdate();
            }

            // Update all registered runtime services
            foreach (var service in registeredMixedRealityServices)
            {
                service.Item2.LateUpdate();
            }
        }

        private void DisableAllServices()
        {
            // Disable all systems
            ExecuteOnAllServices(service => service.Disable());
        }

        private void DestroyAllServices()
        {
            // NOTE: Service instances are destroyed as part of the unregister process.

<<<<<<< HEAD
            foreach (var system in activeSystems)
            {
                MixedRealityServiceRegistry.RemoveService(system.Key, system.Value, this);
            }

=======
            // Unregister core services (active systems).
            List<Type> serviceTypes = activeSystems.Keys.ToList<Type>();
            foreach (Type type in serviceTypes)
            {
                if (typeof(IMixedRealityBoundarySystem).IsAssignableFrom(type))
                {
                    UnregisterService<IMixedRealityBoundarySystem>();
                }
                else if (typeof(IMixedRealityCameraSystem).IsAssignableFrom(type))
                {
                    UnregisterService<IMixedRealityCameraSystem>();
                }
                else if (typeof(IMixedRealityDiagnosticsSystem).IsAssignableFrom(type))
                {
                    UnregisterService<IMixedRealityDiagnosticsSystem>();
                }
                else if (typeof(IMixedRealityFocusProvider).IsAssignableFrom(type))
                {
                    UnregisterService<IMixedRealityFocusProvider>();
                }
                else if (typeof(IMixedRealityInputSystem).IsAssignableFrom(type))
                {
                    UnregisterService<IMixedRealityInputSystem>();
                }
                else if (typeof(IMixedRealitySpatialAwarenessSystem).IsAssignableFrom(type))
                {
                    UnregisterService<IMixedRealitySpatialAwarenessSystem>();
                }
                else if (typeof(IMixedRealityTeleportSystem).IsAssignableFrom(type))
                {
                    UnregisterService<IMixedRealityTeleportSystem>();
                }
            }
            serviceTypes.Clear();
>>>>>>> df44286d
            activeSystems.Clear();

            // Unregister extension services.
            List<Tuple<Type, IMixedRealityService>> serviceTuples = new List<Tuple<Type, IMixedRealityService>>(registeredMixedRealityServices.ToArray());
            foreach (Tuple<Type, IMixedRealityService> serviceTuple in serviceTuples)
            {
                if (serviceTuple.Item2 is IMixedRealityExtensionService)
                {
                    UnregisterService<IMixedRealityExtensionService>((IMixedRealityExtensionService)serviceTuple.Item2);
                }
            }
            serviceTuples.Clear();
            registeredMixedRealityServices.Clear();
        }

        private bool ExecuteOnAllServices(Action<IMixedRealityService> execute)
        {
            // If the Mixed Reality Toolkit is not configured, stop.
            if (!HasProfileAndIsInitialized) { return false; }

            foreach (var system in activeSystems)
            {
                execute(system.Value);
            }

            foreach (var service in registeredMixedRealityServices)
            {
                execute(service.Item2);
            }

            return true;
        }

#endregion Multiple Service Management

#region Service Utilities

        /// <summary>
        /// Generic function used to interrogate the Mixed Reality Toolkit active system registry for the existence of a core system.
        /// </summary>
        /// <typeparam name="T">The interface type for the system to be retrieved.  E.G. InputSystem, BoundarySystem.</typeparam>
        /// <remarks>
        /// Note: type should be the Interface of the system to be retrieved and not the concrete class itself.
        /// </remarks>
        /// <returns>True, there is a system registered with the selected interface, False, no system found for that interface</returns>
        public bool IsSystemRegistered<T>() where T : class
        {
            IMixedRealityService service;
            activeSystems.TryGetValue(typeof(T), out service);
            return service != null;
        }

        private static bool IsCoreSystem(Type type)
        {
            if (type == null)
            {
                Debug.LogWarning("Null cannot be a core system.");
                return false;
            }

            return typeof(IMixedRealityInputSystem).IsAssignableFrom(type) ||
                   typeof(IMixedRealityCameraSystem).IsAssignableFrom(type) ||
                   typeof(IMixedRealityFocusProvider).IsAssignableFrom(type) ||
                   typeof(IMixedRealityTeleportSystem).IsAssignableFrom(type) ||
                   typeof(IMixedRealityBoundarySystem).IsAssignableFrom(type) ||
                   typeof(IMixedRealitySpatialAwarenessSystem).IsAssignableFrom(type) ||
                   typeof(IMixedRealityDiagnosticsSystem).IsAssignableFrom(type) ||
                   typeof(IMixedRealitySceneSystem).IsAssignableFrom(type);
        }

        private void ClearCoreSystemCache()
        {
            inputSystem = null;
            cameraSystem = null;
            teleportSystem = null;
            boundarySystem = null;
            spatialAwarenessSystem = null;
            diagnosticsSystem = null;
            sceneSystem = null;
        }

        private IMixedRealityService GetServiceByNameInternal(Type interfaceType, string serviceName)
        {
            if (!CanGetService(interfaceType)) { return null; }

            if (IsCoreSystem(interfaceType))
            {
                IMixedRealityService serviceInstance;
                if (activeSystems.TryGetValue(interfaceType, out serviceInstance))
                {
                    if (CheckServiceMatch(interfaceType, serviceName, interfaceType, serviceInstance))
                    {
                        return serviceInstance;
                    }
                }
            }
            else
            {
                for (int i = 0; i < registeredMixedRealityServices.Count; i++)
                {
                    if (CheckServiceMatch(interfaceType, serviceName, registeredMixedRealityServices[i].Item1, registeredMixedRealityServices[i].Item2))
                    {
                        return registeredMixedRealityServices[i].Item2;
                    }
                }
            }

            return null;
        }

        /// <summary>
        /// Retrieve the first service from the registry that meets the selected type and name
        /// </summary>
        /// <param name="interfaceType">Interface type of the service being requested</param>
        /// <param name="serviceName">Name of the specific service</param>
        /// <param name="serviceInstance">return parameter of the function</param>
        private T GetServiceByName<T>(string serviceName) where T : IMixedRealityService
        {
            return (T)GetServiceByNameInternal(typeof(T), serviceName);
        }

        /// <summary>
        /// Gets all services by type and name.
        /// </summary>
        /// <param name="serviceName">The name of the service to search for. If the string is empty than any matching <see cref="interfaceType"/> will be added to the <see cref="services"/> list.</param>
        private IReadOnlyList<T> GetAllServicesByNameInternal<T>(Type interfaceType, string serviceName) where T : IMixedRealityService
        {
            List<T> services = new List<T>();

            if (!CanGetService(interfaceType)) { return new List<T>() as IReadOnlyList<T>; }

            if (IsCoreSystem(interfaceType))
            {
                IMixedRealityService serviceInstance = GetServiceByName<T>(serviceName);

                if ((serviceInstance != null) &&
                    CheckServiceMatch(interfaceType, serviceName, interfaceType, serviceInstance))
                {
                    services.Add((T)serviceInstance);
                }
            }
            else
            {
                for (int i = 0; i < registeredMixedRealityServices.Count; i++)
                {
                    if (CheckServiceMatch(interfaceType, serviceName, registeredMixedRealityServices[i].Item1, registeredMixedRealityServices[i].Item2))
                    {
                        services.Add((T)registeredMixedRealityServices[i].Item2);
                    }
                }
            }

            return services;
        }

        /// <summary>
        /// Check if the interface type and name matches the registered interface type and service instance found.
        /// </summary>
        /// <param name="interfaceType">The interface type of the service to check.</param>
        /// <param name="serviceName">The name of the service to check.</param>
        /// <param name="registeredInterfaceType">The registered interface type.</param>
        /// <param name="serviceInstance">The instance of the registered service.</param>
        /// <returns>True, if the registered service contains the interface type and name.</returns>
        private static bool CheckServiceMatch(Type interfaceType, string serviceName, Type registeredInterfaceType, IMixedRealityService serviceInstance)
        {
            bool isValid = string.IsNullOrEmpty(serviceName) || serviceInstance.Name == serviceName;

            if ((registeredInterfaceType.Name == interfaceType.Name || serviceInstance.GetType().Name == interfaceType.Name) && isValid)
            {
                return true;
            }

            var interfaces = serviceInstance.GetType().GetInterfaces();

            for (int i = 0; i < interfaces.Length; i++)
            {
                if (interfaces[i].Name == interfaceType.Name && isValid)
                {
                    return true;
                }
            }

            return false;
        }

        /// <summary>
        /// Checks if the system is ready to get a service.
        /// </summary>
        /// <param name="interfaceType">The interface type of the service being checked.</param>
        /// <returns></returns>
        private static bool CanGetService(Type interfaceType)
        {
            if (isApplicationQuitting && !internalShutdown)
            {
                return false;
            }

            if (!IsInitialized)
            {
                Debug.LogError("The Mixed Reality Toolkit has not been initialized!");
                return false;
            }

            if (interfaceType == null)
            {
                Debug.LogError($"Interface type is null.");
                return false;
            }

            if (!typeof(IMixedRealityService).IsAssignableFrom(interfaceType))
            {
                Debug.LogError($"{interfaceType.Name} does not implement {typeof(IMixedRealityService).Name}.");
                return false;
            }

            return true;
        }

#endregion Service Utilities

#endregion Service Container Management

#region Core System Accessors

        private static IMixedRealityInputSystem inputSystem = null;

        /// <summary>
        /// The current Input System registered with the Mixed Reality Toolkit.
        /// </summary>
        public static IMixedRealityInputSystem InputSystem
        {
            get
            {
                if (isApplicationQuitting)
                {
                    return null;
                }

                if (inputSystem != null)
                {
                    return inputSystem;
                }

                inputSystem = Instance.GetService<IMixedRealityInputSystem>(showLogs: logInputSystem);
                // If we found a valid system, then we turn logging back on for the next time we need to search.
                // If we didn't find a valid system, then we stop logging so we don't spam the debug window.
                logInputSystem = inputSystem != null;
                return inputSystem;
            }
        }

        private static bool logInputSystem = true;

        private static IMixedRealityBoundarySystem boundarySystem = null;

        /// <summary>
        /// The current Boundary System registered with the Mixed Reality Toolkit.
        /// </summary>
        public static IMixedRealityBoundarySystem BoundarySystem
        {
            get
            {
                if (isApplicationQuitting)
                {
                    return null;
                }

                if (boundarySystem != null)
                {
                    return boundarySystem;
                }

                boundarySystem = Instance.GetService<IMixedRealityBoundarySystem>(showLogs: logBoundarySystem);
                // If we found a valid system, then we turn logging back on for the next time we need to search.
                // If we didn't find a valid system, then we stop logging so we don't spam the debug window.
                logBoundarySystem = boundarySystem != null;
                return boundarySystem;
            }
        }

        private static bool logBoundarySystem = true;

        private static IMixedRealityCameraSystem cameraSystem = null;

        /// <summary>
        /// The current Camera System registered with the Mixed Reality Toolkit.
        /// </summary>
        public static IMixedRealityCameraSystem CameraSystem
        {
            get
            {
                if (isApplicationQuitting)
                {
                    return null;
                }

                if (cameraSystem != null)
                {
                    return cameraSystem;
                }

                cameraSystem = Instance.GetService<IMixedRealityCameraSystem>(showLogs: logCameraSystem);
                // If we found a valid system, then we turn logging back on for the next time we need to search.
                // If we didn't find a valid system, then we stop logging so we don't spam the debug window.
                logCameraSystem = cameraSystem != null;
                return cameraSystem;
            }
        }

        private static bool logCameraSystem = true;

        private static IMixedRealitySpatialAwarenessSystem spatialAwarenessSystem = null;

        /// <summary>
        /// The current Spatial Awareness System registered with the Mixed Reality Toolkit.
        /// </summary>
        public static IMixedRealitySpatialAwarenessSystem SpatialAwarenessSystem
        {
            get
            {
                if (isApplicationQuitting)
                {
                    return null;
                }

                if (spatialAwarenessSystem != null)
                {
                    return spatialAwarenessSystem;
                }

                spatialAwarenessSystem = Instance.GetService<IMixedRealitySpatialAwarenessSystem>(showLogs: logSpatialAwarenessSystem);
                // If we found a valid system, then we turn logging back on for the next time we need to search.
                // If we didn't find a valid system, then we stop logging so we don't spam the debug window.
                logSpatialAwarenessSystem = spatialAwarenessSystem != null;
                return spatialAwarenessSystem;
            }
        }

        private static bool logSpatialAwarenessSystem = true;

        private static IMixedRealityTeleportSystem teleportSystem = null;

        /// <summary>
        /// Returns true if the MixedRealityToolkit exists and has an active profile that has Teleport system enabled.
        /// </summary>
        public static bool IsTeleportSystemEnabled => IsInitialized && Instance.HasActiveProfile && Instance.ActiveProfile.IsTeleportSystemEnabled;

        /// <summary>
        /// The current Teleport System registered with the Mixed Reality Toolkit.
        /// </summary>
        public static IMixedRealityTeleportSystem TeleportSystem
        {
            get
            {
                if (isApplicationQuitting)
                {
                    return null;
                }

                if (teleportSystem != null)
                {
                    return teleportSystem;
                }

                // Quiet warnings as we check for the service. If it's not available, it has probably been
                // disabled. We'll notify about that, in case it's an accident, but otherwise remain calm about it.
                teleportSystem = Instance.GetService<IMixedRealityTeleportSystem>(showLogs: false);
                if (logTeleportSystem && (teleportSystem == null))
                {
                    Debug.LogWarning("IMixedRealityTeleportSystem service is disabled. Teleport will not be available.\nCheck MRTK Configuration Profile settings if this is unexpected.");
                }
                // If we found a valid system, then we turn logging back on for the next time we need to search.
                // If we didn't find a valid system, then we stop logging so we don't spam the debug window.
                logTeleportSystem = teleportSystem != null;
                return teleportSystem;
            }
        }

        private static bool logTeleportSystem = true;

        private static IMixedRealityDiagnosticsSystem diagnosticsSystem = null;

        /// <summary>
        /// The current Diagnostics System registered with the Mixed Reality Toolkit.
        /// </summary>
        public static IMixedRealityDiagnosticsSystem DiagnosticsSystem
        {
            get
            {
                if (isApplicationQuitting)
                {
                    return null;
                }

                if (diagnosticsSystem != null)
                {
                    return diagnosticsSystem;
                }

                diagnosticsSystem = Instance.GetService<IMixedRealityDiagnosticsSystem>(showLogs: logDiagnosticsSystem);
                // If we found a valid system, then we turn logging back on for the next time we need to search.
                // If we didn't find a valid system, then we stop logging so we don't spam the debug window.
                logDiagnosticsSystem = diagnosticsSystem != null;
                return diagnosticsSystem;
            }
        }

        private static bool logDiagnosticsSystem = true;

        private static IMixedRealitySceneSystem sceneSystem = null;

        /// <summary>
        /// Returns true if the MixedRealityToolkit exists and has an active profile that has Scene system enabled.
        /// </summary>
        public static bool IsSceneSystemEnabled => IsInitialized && Instance.HasActiveProfile && Instance.ActiveProfile.IsSceneSystemEnabled;

        /// <summary>
        /// The current Scene System registered with the Mixed Reality Toolkit.
        /// </summary>
        public static IMixedRealitySceneSystem SceneSystem
        {
            get
            {
                if (isApplicationQuitting)
                {
                    return null;
                }

                if (sceneSystem != null)
                {
                    return sceneSystem;
                }

                sceneSystem = Instance.GetService<IMixedRealitySceneSystem>(showLogs: logSceneSystem);
                // If we found a valid system, then we turn logging back on for the next time we need to search.
                // If we didn't find a valid system, then we stop logging so we don't spam the debug window.
                logSceneSystem = sceneSystem != null;
                return sceneSystem;
            }
        }

        private static bool logSceneSystem = true;

        #endregion Core System Accessors
    }
}<|MERGE_RESOLUTION|>--- conflicted
+++ resolved
@@ -29,7 +29,7 @@
     [DisallowMultipleComponent]
     public class MixedRealityToolkit : MonoBehaviour, IMixedRealityServiceRegistrar
     {
-        #region Mixed Reality Toolkit Profile configuration
+#region Mixed Reality Toolkit Profile configuration
 
         private const string ActiveInstanceGameObjectName = "MixedRealityToolkit";
 
@@ -66,7 +66,7 @@
             {
                 return activeInstance == this;
             }
-        }
+        } 
 
         private bool HasProfileAndIsInitialized => activeProfile != null && IsInitialized;
 
@@ -152,7 +152,7 @@
 
 #endregion Mixed Reality runtime service registry
 
-        #region IMixedRealityServiceRegistrar implementation
+#region IMixedRealityServiceRegistrar implementation
 
         /// <inheritdoc />
         public bool RegisterService<T>(T serviceInstance) where T : IMixedRealityService
@@ -338,7 +338,7 @@
             throw new NotImplementedException();
         }
 
-        #endregion IMixedRealityServiceRegistrar implementation
+#endregion IMixedRealityServiceRegistrar implementation
 
         /// <summary>
         /// Once all services are registered and properties updated, the Mixed Reality Toolkit will initialize all active services.
@@ -790,17 +790,13 @@
             }
 
             if (toolkitInstance == activeInstance)
-<<<<<<< HEAD
-            {   // If this is the active instance, we need to break it down
-                if (Application.isPlaying)
-                {
-                    toolkitInstance.DisableAllServices();
-                }
-
-=======
             {   // If this was the active instance, un-register the active instance
                 // Break down all services
->>>>>>> df44286d
+                if (Application.isPlaying)
+                {
+                    toolkitInstance.DisableAllServices();
+                }
+
                 toolkitInstance.DestroyAllServices();
                 toolkitInstance.ClearCoreSystemCache();
                 // If this was the active instance, unregister the active instance
@@ -993,13 +989,6 @@
         {
             // NOTE: Service instances are destroyed as part of the unregister process.
 
-<<<<<<< HEAD
-            foreach (var system in activeSystems)
-            {
-                MixedRealityServiceRegistry.RemoveService(system.Key, system.Value, this);
-            }
-
-=======
             // Unregister core services (active systems).
             List<Type> serviceTypes = activeSystems.Keys.ToList<Type>();
             foreach (Type type in serviceTypes)
@@ -1034,7 +1023,6 @@
                 }
             }
             serviceTypes.Clear();
->>>>>>> df44286d
             activeSystems.Clear();
 
             // Unregister extension services.
@@ -1478,6 +1466,6 @@
 
         private static bool logSceneSystem = true;
 
-        #endregion Core System Accessors
+#endregion Core System Accessors
     }
 }