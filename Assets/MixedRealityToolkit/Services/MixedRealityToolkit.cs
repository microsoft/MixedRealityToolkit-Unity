// Copyright (c) Microsoft Corporation. All rights reserved.
// Licensed under the MIT License. See LICENSE in the project root for license information.

using Microsoft.MixedReality.Toolkit.Boundary;
using Microsoft.MixedReality.Toolkit.Diagnostics;
using Microsoft.MixedReality.Toolkit.Input;
using Microsoft.MixedReality.Toolkit.SpatialAwareness;
using Microsoft.MixedReality.Toolkit.Teleport;
using Microsoft.MixedReality.Toolkit.Utilities;
using System;
using System.Collections.Generic;
using System.Linq;
using UnityEngine;
using UnityEngine.EventSystems;
using Microsoft.MixedReality.Toolkit.SceneSystem;
using Microsoft.MixedReality.Toolkit.CameraSystem;

#if UNITY_EDITOR
using Microsoft.MixedReality.Toolkit.Input.Editor;
using UnityEditor;
#endif

namespace Microsoft.MixedReality.Toolkit
{
    /// <summary>
    /// This class is responsible for coordinating the operation of the Mixed Reality Toolkit. It is the only Singleton in the entire project.
    /// It provides a service registry for all active services that are used within a project as well as providing the active configuration profile for the project.
    /// The Profile can be swapped out at any time to meet the needs of your project.
    /// </summary>
    [DisallowMultipleComponent]
    public class MixedRealityToolkit : MonoBehaviour, IMixedRealityServiceRegistrar
    {
#region Mixed Reality Toolkit Profile configuration

        private static bool isInitializing = false;
        private static bool isApplicationQuitting = false;
        private static bool internalShutdown = false;

        /// <summary>
        /// Checks if there is a valid instance of the MixedRealityToolkit, then checks if there is there a valid Active Profile.
        /// </summary>
        public bool HasActiveProfile
        {
            get
            {
                if (!IsInitialized)
                {
                    return false;
                }

                return ActiveProfile != null;
            }
        }

        /// <summary>
        /// Returns true if this is the active instance.
        /// </summary>
        public bool IsActiveInstance
        {
            get
            {
                return activeInstance == this;
            }
        } 

        private bool HasProfileAndIsInitialized => activeProfile != null && IsInitialized;

        /// <summary>
        /// The active profile of the Mixed Reality Toolkit which controls which services are active and their initial configuration.
        /// *Note configuration is used on project initialization or replacement, changes to properties while it is running has no effect.
        /// </summary>
        [SerializeField]
        [Tooltip("The current active configuration for the Mixed Reality project")]
        private MixedRealityToolkitConfigurationProfile activeProfile = null;

        /// <summary>
        /// The public property of the Active Profile, ensuring events are raised on the change of the configuration
        /// </summary>
        public MixedRealityToolkitConfigurationProfile ActiveProfile
        {
            get
            {
                return activeProfile;
            }
            set
            {
                ResetConfiguration(value);
            }
        }

        /// <summary>
        /// When a configuration Profile is replaced with a new configuration, force all services to reset and read the new values
        /// </summary>
        public void ResetConfiguration(MixedRealityToolkitConfigurationProfile profile)
        {
            if (activeProfile != null)
            {
                // Services are only enabled when playing.
                if (Application.IsPlaying(activeProfile))
                {
                    DisableAllServices();
                }
                DestroyAllServices();
            }

            activeProfile = profile;

            if (profile != null)
            {
                if (Application.IsPlaying(profile))
                {
                    DisableAllServices();
                }
                DestroyAllServices();
            }

            InitializeServiceLocator();

            if (profile != null && Application.IsPlaying(profile))
            {
                EnableAllServices();
            }
        }

#endregion Mixed Reality Toolkit Profile configuration

#region Mixed Reality runtime service registry

        private static readonly Dictionary<Type, IMixedRealityService> activeSystems = new Dictionary<Type, IMixedRealityService>();

        /// <summary>
        /// Current active systems registered with the MixedRealityToolkit.
        /// </summary>
        /// <remarks>
        /// Systems can only be registered once by <see cref="System.Type"/>
        /// </remarks>
        [Obsolete("Use CoreService, MixedRealityServiceRegistry, or GetService<T> instead")]
        public IReadOnlyDictionary<Type, IMixedRealityService> ActiveSystems => new Dictionary<Type, IMixedRealityService>(activeSystems) as IReadOnlyDictionary<Type, IMixedRealityService>;

        private static readonly List<Tuple<Type, IMixedRealityService>> registeredMixedRealityServices = new List<Tuple<Type, IMixedRealityService>>();

        /// <summary>
        /// Local service registry for the Mixed Reality Toolkit, to allow runtime use of the <see cref="Microsoft.MixedReality.Toolkit.IMixedRealityService"/>.
        /// </summary>
        [Obsolete("Use GetDataProvider<T> of MixedRealityService registering the desired IMixedRealityDataProvider")]
        public IReadOnlyList<Tuple<Type, IMixedRealityService>> RegisteredMixedRealityServices => new List<Tuple<Type, IMixedRealityService>>(registeredMixedRealityServices) as IReadOnlyList<Tuple<Type, IMixedRealityService>>;

#endregion Mixed Reality runtime service registry

#region IMixedRealityServiceRegistrar implementation

        /// <inheritdoc />
        public bool RegisterService<T>(T serviceInstance) where T : IMixedRealityService
        {
            return RegisterServiceInternal<T>(serviceInstance);
        }

        /// <inheritdoc />
        public bool RegisterService<T>(
            Type concreteType,
            SupportedPlatforms supportedPlatforms = (SupportedPlatforms)(-1),
            SupportedApplicationModes applicationModes = (SupportedApplicationModes)(-1),
            params object[] args) where T : IMixedRealityService
        {
<<<<<<< HEAD
            if (isApplicationQuitting)
            {
                return false;
            }

            if (!Application.platform.IsPlatformSupported(supportedPlatforms))
=======
            if (isApplicationQuitting ||
                !PlatformUtility.IsPlatformSupported(supportedPlatforms) ||
                !PlatformUtility.IsSupportedApplicationMode(applicationModes))
>>>>>>> bd2afce7
            {
                return false;
            }

            if (concreteType == null)
            {
                Debug.LogError($"Unable to register {typeof(T).Name} service with a null concrete type.");
                return false;
            }

            if (!typeof(IMixedRealityService).IsAssignableFrom(concreteType))
            {
                Debug.LogError($"Unable to register the {concreteType.Name} service. It does not implement {typeof(IMixedRealityService)}.");
                return false;
            }

            T serviceInstance;

            try
            {
                serviceInstance = (T)Activator.CreateInstance(concreteType, args);
            }
            catch (Exception e)
            {
                Debug.LogError($"Failed to register the {concreteType.Name} service: {e.GetType()} - {e.Message}");

                // Failures to create the concrete type generally surface as nested exceptions - just logging
                // the top level exception itself may not be helpful. If there is a nested exception (for example,
                // null reference in the constructor of the object itself), it's helpful to also surface those here.
                if (e.InnerException != null)
                {
                    Debug.LogError("Underlying exception information: " + e.InnerException);
                }
                return false;
            }

            return RegisterServiceInternal<T>(serviceInstance);
        }

        /// <inheritdoc />
        public bool UnregisterService<T>(string name = null) where T : IMixedRealityService
        {
            T serviceInstance = GetServiceByName<T>(name);

            if (serviceInstance == null) { return false; }

            return UnregisterService<T>(serviceInstance);
        }

        /// <inheritdoc />
        public bool UnregisterService<T>(T serviceInstance) where T : IMixedRealityService
        {
            Type interfaceType = typeof(T);

            if (IsInitialized)
            {
                serviceInstance.Disable();
                serviceInstance.Destroy();
            }

            if (IsCoreSystem(interfaceType))
            {
                activeSystems.Remove(interfaceType);

                CoreServices.ResetCacheReference(interfaceType);
                return true;
            }

            return MixedRealityServiceRegistry.RemoveService<T>(serviceInstance, this);
        }

        /// <inheritdoc />
        public bool IsServiceRegistered<T>(string name = null) where T : IMixedRealityService
        {
            Type interfaceType = typeof(T);
            if (typeof(IMixedRealityDataProvider).IsAssignableFrom(interfaceType))
            {
                Debug.LogWarning($"Unable to check a service of type {typeof(IMixedRealityDataProvider).Name}. Inquire with the MixedRealityService that registered the DataProvider type in question");
                return false;
            }

            T service;
            MixedRealityServiceRegistry.TryGetService<T>(out service, name);
            return service != null;
        }

        /// <inheritdoc />
        public T GetService<T>(string name = null, bool showLogs = true) where T : IMixedRealityService
        {
            Type interfaceType = typeof(T);
            T serviceInstance = GetServiceByName<T>(name);

            if ((serviceInstance == null) && showLogs)
            {
                Debug.LogError($"Unable to find {(string.IsNullOrWhiteSpace(name) ? interfaceType.Name : name)} service.");
            }

            return serviceInstance;
        }

        /// <inheritdoc />
        public IReadOnlyList<T> GetServices<T>(string name = null) where T : IMixedRealityService
        {
            return GetAllServicesByNameInternal<T>(typeof(T), name);
        }

#endregion IMixedRealityServiceRegistrar implementation

        /// <summary>
        /// Once all services are registered and properties updated, the Mixed Reality Toolkit will initialize all active services.
        /// This ensures all services can reference each other once started.
        /// </summary>
        private void InitializeServiceLocator()
        {
            isInitializing = true;

            //If the Mixed Reality Toolkit is not configured, stop.
            if (ActiveProfile == null)
            {
                Debug.LogError("No Mixed Reality Configuration Profile found, cannot initialize the Mixed Reality Toolkit");
                return;
            }

#if UNITY_EDITOR
            if (activeSystems.Count > 0)
            {
                activeSystems.Clear();
            }

            if (registeredMixedRealityServices.Count > 0)
            {
                registeredMixedRealityServices.Clear();
            }
#endif

            CoreServices.ResetCacheReferences();
            EnsureMixedRealityRequirements();

#region Services Registration

            // If the Input system has been selected for initialization in the Active profile, enable it in the project
            if (ActiveProfile.IsInputSystemEnabled)
            {
#if UNITY_EDITOR
                // Make sure unity axis mappings are set.
                InputMappingAxisUtility.CheckUnityInputManagerMappings(ControllerMappingLibrary.UnityInputManagerAxes);
#endif

                object[] args = { this, ActiveProfile.InputSystemProfile };
                if (!RegisterService<IMixedRealityInputSystem>(ActiveProfile.InputSystemType, args: args) || CoreServices.InputSystem == null)
                {
                    Debug.LogError("Failed to start the Input System!");
                }

                args = new object[] { this, ActiveProfile.InputSystemProfile };
                if (!RegisterService<IMixedRealityFocusProvider>(ActiveProfile.InputSystemProfile.FocusProviderType, args: args))
                {
                    Debug.LogError("Failed to register the focus provider! The input system will not function without it.");
                    return;
                }

                args = new object[] { this, ActiveProfile.InputSystemProfile };
                if (!RegisterService<IMixedRealityRaycastProvider>(ActiveProfile.InputSystemProfile.RaycastProviderType, args: args))
                {
                    Debug.LogError("Failed to register the raycast provider! The input system will not function without it.");
                    return;
                }
            }
            else
            {
#if UNITY_EDITOR
                InputMappingAxisUtility.RemoveMappings(ControllerMappingLibrary.UnityInputManagerAxes);
#endif
            }

            // If the Boundary system has been selected for initialization in the Active profile, enable it in the project
            if (ActiveProfile.IsBoundarySystemEnabled)
            {
                object[] args = { this, ActiveProfile.BoundaryVisualizationProfile, ActiveProfile.TargetExperienceScale };
                if (!RegisterService<IMixedRealityBoundarySystem>(ActiveProfile.BoundarySystemSystemType, args: args) || CoreServices.BoundarySystem == null)
                {
                    Debug.LogError("Failed to start the Boundary System!");
                }
            }

            // If the Camera system has been selected for initialization in the Active profile, enable it in the project
            if (ActiveProfile.IsCameraSystemEnabled)
            {
                object[] args = { this, ActiveProfile.CameraProfile };
                if (!RegisterService<IMixedRealityCameraSystem>(ActiveProfile.CameraSystemType, args: args) || CoreServices.CameraSystem == null)
                {
                    Debug.LogError("Failed to start the Camera System!");
                }
            }

            // If the Spatial Awareness system has been selected for initialization in the Active profile, enable it in the project
            if (ActiveProfile.IsSpatialAwarenessSystemEnabled)
            {
                object[] args = { this, ActiveProfile.SpatialAwarenessSystemProfile };
                if (!RegisterService<IMixedRealitySpatialAwarenessSystem>(ActiveProfile.SpatialAwarenessSystemSystemType, args: args) && CoreServices.SpatialAwarenessSystem != null)
                {
                    Debug.LogError("Failed to start the Spatial Awareness System!");
                }
            }

            // If the Teleport system has been selected for initialization in the Active profile, enable it in the project
            if (ActiveProfile.IsTeleportSystemEnabled)
            {
                object[] args = { this };
                if (!RegisterService<IMixedRealityTeleportSystem>(ActiveProfile.TeleportSystemSystemType, args: args) || CoreServices.TeleportSystem == null)
                {
                    Debug.LogError("Failed to start the Teleport System!");
                }
            }

            if (ActiveProfile.IsDiagnosticsSystemEnabled)
            {
                object[] args = { this, ActiveProfile.DiagnosticsSystemProfile };
                if (!RegisterService<IMixedRealityDiagnosticsSystem>(ActiveProfile.DiagnosticsSystemSystemType, args: args) || CoreServices.DiagnosticsSystem == null)
                {
                    Debug.LogError("Failed to start the Diagnostics System!");
                }
            }

            if (ActiveProfile.IsSceneSystemEnabled)
            {
                object[] args = { this, ActiveProfile.SceneSystemProfile };
                if (!RegisterService<IMixedRealitySceneSystem>(ActiveProfile.SceneSystemSystemType, args: args) || CoreServices.SceneSystem == null)
                {
                    Debug.LogError("Failed to start the Scene System!");
                }
            }

            if (ActiveProfile.RegisteredServiceProvidersProfile != null)
            {
                for (int i = 0; i < ActiveProfile.RegisteredServiceProvidersProfile?.Configurations?.Length; i++)
                {
                    var configuration = ActiveProfile.RegisteredServiceProvidersProfile.Configurations[i];

                    if (typeof(IMixedRealityExtensionService).IsAssignableFrom(configuration.ComponentType.Type))
                    {
                        object[] args = { this, configuration.ComponentName, configuration.Priority, configuration.ConfigurationProfile };
                        if (!RegisterService<IMixedRealityExtensionService>(configuration.ComponentType, configuration.RuntimePlatform, configuration.RuntimeModes, args:args))
                        {
                            Debug.LogError($"Failed to register {configuration.ComponentName}");
                        }
                    }
                }
            }

#endregion Service Registration

            InitializeAllServices();

            isInitializing = false;
        }

        private void EnsureMixedRealityRequirements()
        {
            // There's lots of documented cases that if the camera doesn't start at 0,0,0, things break with the WMR SDK specifically.
            // We'll enforce that here, then tracking can update it to the appropriate position later.
            CameraCache.Main.transform.position = Vector3.zero;

            // This will create the playspace
            Transform playspace = MixedRealityPlayspace.Transform;

            bool addedComponents = false;
            if (!Application.isPlaying)
            {
                var eventSystems = FindObjectsOfType<EventSystem>();

                if (eventSystems.Length == 0)
                {
                    CameraCache.Main.gameObject.EnsureComponent<EventSystem>();
                    addedComponents = true;
                }
                else
                {
                    bool raiseWarning;

                    if (eventSystems.Length == 1)
                    {
                        raiseWarning = eventSystems[0].gameObject != CameraCache.Main.gameObject;
                    }
                    else
                    {
                        raiseWarning = true;
                    }

                    if (raiseWarning)
                    {
                        Debug.LogWarning("Found an existing event system in your scene. The Mixed Reality Toolkit requires only one, and must be found on the main camera.");
                    }
                }
            }

            if (!addedComponents)
            {
                CameraCache.Main.gameObject.EnsureComponent<EventSystem>();
            }
        }

#region MonoBehaviour Implementation

        private static MixedRealityToolkit activeInstance;
        private static bool newInstanceBeingInitialized = false;

#if UNITY_EDITOR
        /// <summary>
        /// Returns the Singleton instance of the classes type.
        /// </summary>
        public static MixedRealityToolkit Instance
        {
            get
            {
                if (activeInstance != null)
                {
                    return activeInstance;
                }

                // It's possible for MRTK to exist in the scene but for activeInstance to be
                // null when a custom editor component accesses Instance before the MRTK
                // object has clicked on in object hierarchy (see https://github.com/microsoft/MixedRealityToolkit-Unity/pull/4618)
                //
                // To avoid returning null in this case, make sure to search the scene for MRTK.
                // We do this only when in editor to avoid any performance cost at runtime.
                List<MixedRealityToolkit> mrtks = new List<MixedRealityToolkit>(FindObjectsOfType<MixedRealityToolkit>());
                // Sort the list by instance ID so we get deterministic results when selecting our next active instance
                mrtks.Sort(delegate (MixedRealityToolkit i1, MixedRealityToolkit i2) { return i1.GetInstanceID().CompareTo(i2.GetInstanceID()); });

                for (int i = 0; i < mrtks.Count; i++)
                {
                    RegisterInstance(mrtks[i]);
                }
                return activeInstance;
            }
        }
#else
        /// <summary>
        /// Returns the Singleton instance of the classes type.
        /// </summary>
        public static MixedRealityToolkit Instance => activeInstance;
#endif

        private void InitializeInstance()
        {
            if (newInstanceBeingInitialized)
            {
                return;
            }

            newInstanceBeingInitialized = true;

            gameObject.SetActive(true);

            if (HasActiveProfile)
            {
                InitializeServiceLocator();
            }

            newInstanceBeingInitialized = false;
        }

        /// <summary>
        /// Expose an assertion whether the MixedRealityToolkit class is initialized.
        /// </summary>
        public static void AssertIsInitialized()
        {
            Debug.Assert(IsInitialized, "The MixedRealityToolkit has not been initialized.");
        }

        /// <summary>
        /// Returns whether the instance has been initialized or not.
        /// </summary>
        public static bool IsInitialized => activeInstance != null;

        /// <summary>
        /// Static function to determine if the MixedRealityToolkit class has been initialized or not.
        /// </summary>
        public static bool ConfirmInitialized()
        {
            // ReSharper disable once UnusedVariable
            // Assigning the Instance to access is used Implicitly.
            MixedRealityToolkit access = Instance;
            return IsInitialized;
        }

        private void Awake()
        {
            RegisterInstance(this);
        }

        private void OnEnable()
        {
            if (IsActiveInstance)
            {
                EnableAllServices();
            }
        }

        private void Update()
        {
            if (IsActiveInstance)
            {
                UpdateAllServices();
            }
        }

        private void LateUpdate()
        {
            if (IsActiveInstance)
            {
                LateUpdateAllServices();
            }
        }

        private void OnDisable()
        {
            if (IsActiveInstance)
            {
                DisableAllServices();
            }
        }

        private void OnDestroy()
        {
            UnregisterInstance(this);
        }

#endregion MonoBehaviour Implementation

#region Instance Registration
        
        private const string activeInstanceGameObjectName = "MixedRealityToolkit";
        private const string inactiveInstanceGameObjectName = "MixedRealityToolkit (Inactive)";
        private static List<MixedRealityToolkit> toolkitInstances = new List<MixedRealityToolkit>();

        public static void SetActiveInstance(MixedRealityToolkit toolkitInstance)
        {
            if (MixedRealityToolkit.isApplicationQuitting)
            {   // Don't register instances while application is quitting
                return;
            }

            if (toolkitInstance == activeInstance)
            {   // Don't do anything
                return;
            }

            // Disable the old instance
            SetInstanceInactive(activeInstance);

            // Immediately register the new instance
            RegisterInstance(toolkitInstance, true);
        }

        private static void RegisterInstance(MixedRealityToolkit toolkitInstance, bool setAsActiveInstance = false)
        {
            if (MixedRealityToolkit.isApplicationQuitting)
            {   // Don't register instances while application is quitting
                return;
            }

            internalShutdown = false;

            if (!toolkitInstances.Contains(toolkitInstance))
            {   // If we're already registered, no need to proceed
                // Add to list
                toolkitInstances.Add(toolkitInstance);
                // Sort the list by instance ID so we get deterministic results when selecting our next active instance
                toolkitInstances.Sort(delegate (MixedRealityToolkit i1, MixedRealityToolkit i2) { return i1.GetInstanceID().CompareTo(i2.GetInstanceID()); });
            }

            if (activeInstance == null)
            {
                // If we don't have an active instance, either set this instance
                // to be the active instance if requested, or get the first valid remaining instance
                // in the list.
                if (setAsActiveInstance)
                {
                    activeInstance = toolkitInstance;
                }
                else
                {
                    for (int i = 0; i < toolkitInstances.Count; i++)
                    {
                        if (toolkitInstances[i] != null)
                        {
                            activeInstance = toolkitInstances[i];
                            break;
                        }
                    }
                }

                activeInstance.DestroyAllServices();
                activeInstance.InitializeInstance();
            }

            // Update instance's Name so it's clear who is the active instance
            for (int i = toolkitInstances.Count - 1; i >= 0; i--)
            {
                if (toolkitInstances[i] == null)
                {
                    toolkitInstances.RemoveAt(i);
                }
                else
                {
                    toolkitInstances[i].name = toolkitInstances[i].IsActiveInstance ? activeInstanceGameObjectName : inactiveInstanceGameObjectName;
                }
            }
        }

        private static void UnregisterInstance(MixedRealityToolkit toolkitInstance)
        {
            // We are shutting an instance down.
            internalShutdown = true;

            toolkitInstances.Remove(toolkitInstance);
            // Sort the list by instance ID so we get deterministic results when selecting our next active instance
            toolkitInstances.Sort(delegate (MixedRealityToolkit i1, MixedRealityToolkit i2) { return i1.GetInstanceID().CompareTo(i2.GetInstanceID()); });

            if (MixedRealityToolkit.activeInstance == toolkitInstance)
            {   // If this is the active instance, we need to break it down
                toolkitInstance.DestroyAllServices();
                CoreServices.ResetCacheReferences();

                // If this was the active instance, unregister the active instance
                MixedRealityToolkit.activeInstance = null;
                if (MixedRealityToolkit.isApplicationQuitting)
                {   // Don't search for additional instances if we're quitting
                    return;
                }

                for (int i = 0; i < toolkitInstances.Count; i++)
                { 
                    if (toolkitInstances[i] == null)
                    {   // This may have been a mass-deletion - be wary of soon-to-be-unregistered instances
                        continue;
                    }
                    // Select the first available instance and register it immediately
                    RegisterInstance(toolkitInstances[i]);
                    break;
                }
            }
        }

        public static void SetInstanceInactive(MixedRealityToolkit toolkitInstance)
        {
            if (toolkitInstance == null)
            {   // Don't do anything.
                return;
            }

            if (toolkitInstance == activeInstance)
            {   // If this was the active instance, un-register the active instance
                // Break down all services
                if (Application.isPlaying)
                {
                    toolkitInstance.DisableAllServices();
                }

                toolkitInstance.DestroyAllServices();

                CoreServices.ResetCacheReferences();

                // If this was the active instance, unregister the active instance
                MixedRealityToolkit.activeInstance = null;
            }
        }

#endregion Instance Registration

#region Service Container Management

#region Registration
        // NOTE: This method intentionally does not add to the registry. This is actually mostly a helper function for RegisterServiceInternal<T>.
        private bool RegisterServiceInternal(Type interfaceType, IMixedRealityService serviceInstance)
        {
            if (serviceInstance == null)
            {
                Debug.LogWarning($"Unable to register a {interfaceType.Name} service with a null instance.");
                return false;
            }

            if (typeof(IMixedRealityDataProvider).IsAssignableFrom(interfaceType))
            {
                Debug.LogWarning($"Unable to register a service of type {typeof(IMixedRealityDataProvider).Name}. Register this DataProvider with the MixedRealityService that depends on it.");
                return false;
            }

            if (!CanGetService(interfaceType))
            {
                return false;
            }

            IMixedRealityService preExistingService = GetServiceByNameInternal(interfaceType, serviceInstance.Name);

            if (preExistingService != null)
            {
                Debug.LogError($"There's already a {interfaceType.Name}.{preExistingService.Name} registered!");
                return false;
            }

            if (IsCoreSystem(interfaceType))
            {
                activeSystems.Add(interfaceType, serviceInstance);
            }

            if (!isInitializing)
            {
                serviceInstance.Initialize();
            }

            return true;
        }

        /// <summary>
        /// Internal service registration.
        /// </summary>
        /// <param name="interfaceType">The interface type for the system to be registered.</param>
        /// <param name="serviceInstance">Instance of the service.</param>
        /// <returns>True if registration is successful, false otherwise.</returns>
        private bool RegisterServiceInternal<T>(T serviceInstance) where T : IMixedRealityService
        {
            Type interfaceType = typeof(T);
            if (RegisterServiceInternal(interfaceType, serviceInstance))
            {
                MixedRealityServiceRegistry.AddService<T>(serviceInstance, this);
                return true;
            }

            return false;
        }

#endregion Registration

#region Multiple Service Management

        /// <summary>
        /// Enable all services in the Mixed Reality Toolkit active service registry for a given type
        /// </summary>
        /// <param name="interfaceType">The interface type for the system to be enabled.  E.G. InputSystem, BoundarySystem</param>
        public void EnableAllServicesByType(Type interfaceType)
        {
            EnableAllServicesByTypeAndName(interfaceType, string.Empty);
        }

        /// <summary>
        /// Enable all services in the Mixed Reality Toolkit active service registry for a given type and name
        /// </summary>
        /// <param name="interfaceType">The interface type for the system to be enabled.  E.G. InputSystem, BoundarySystem</param>
        /// <param name="serviceName">Name of the specific service</param>
        public void EnableAllServicesByTypeAndName(Type interfaceType, string serviceName)
        {
            if (interfaceType == null)
            {
                Debug.LogError("Unable to enable null service type.");
                return;
            }

            IReadOnlyList<IMixedRealityService> services = GetAllServicesByNameInternal<IMixedRealityService>(interfaceType, serviceName);
            for (int i = 0; i < services.Count; i++)
            {
                services[i].Enable();
            }
        }

        /// <summary>
        /// Disable all services in the Mixed Reality Toolkit active service registry for a given type
        /// </summary>
        /// <param name="interfaceType">The interface type for the system to be removed.  E.G. InputSystem, BoundarySystem</param>
        public void DisableAllServicesByType(Type interfaceType)
        {
            DisableAllServicesByTypeAndName(interfaceType, string.Empty);
        }

        /// <summary>
        /// Disable all services in the Mixed Reality Toolkit active service registry for a given type and name
        /// </summary>
        /// <param name="interfaceType">The interface type for the system to be disabled.  E.G. InputSystem, BoundarySystem</param>
        /// <param name="serviceName">Name of the specific service</param>
        public void DisableAllServicesByTypeAndName(Type interfaceType, string serviceName)
        {
            if (interfaceType == null)
            {
                Debug.LogError("Unable to disable null service type.");
                return;
            }

            IReadOnlyList<IMixedRealityService> services = GetAllServicesByNameInternal<IMixedRealityService>(interfaceType, serviceName);
            for (int i = 0; i < services.Count; i++)
            {
                services[i].Disable();
            }
        }

        private void InitializeAllServices()
        {
            // Initialize all systems
            ExecuteOnAllServicesInOrder(service => service.Initialize());
        }

        private void ResetAllServices()
        {
            // Reset all systems
            ExecuteOnAllServicesInOrder(service => service.Reset());
        }

        private void EnableAllServices()
        {
            // Enable all systems
            ExecuteOnAllServicesInOrder(service => service.Enable());
        }

        private void UpdateAllServices()
        {
            // Update all systems
            ExecuteOnAllServicesInOrder(service => service.Update());
        }

        private void LateUpdateAllServices()
        {
            // If the Mixed Reality Toolkit is not configured, stop.
            if (activeProfile == null) { return; }

            // If the Mixed Reality Toolkit is not initialized, stop.
            if (!IsInitialized) { return; }

            // Update all systems
            ExecuteOnAllServicesInOrder(service => service.LateUpdate());
        }

        private void DisableAllServices()
        {
            // Disable all systems
            ExecuteOnAllServicesReverseOrder(service => service.Disable());
        }

        private void DestroyAllServices()
        {
            // Unregister core services (active systems)
            // We need to destroy services in backwards order as those which are initialized 
            // later may rely on those which are initialized first.
            var orderedActiveSystems = activeSystems.OrderByDescending(m => m.Value.Priority);

            foreach (var system in orderedActiveSystems)
            {
                Type type = system.Key;

                if (typeof(IMixedRealityBoundarySystem).IsAssignableFrom(type))
                {
                    UnregisterService<IMixedRealityBoundarySystem>();
                }
                else if (typeof(IMixedRealityCameraSystem).IsAssignableFrom(type))
                {
                    UnregisterService<IMixedRealityCameraSystem>();
                }
                else if (typeof(IMixedRealityDiagnosticsSystem).IsAssignableFrom(type))
                {
                    UnregisterService<IMixedRealityDiagnosticsSystem>();
                }
                else if (typeof(IMixedRealityFocusProvider).IsAssignableFrom(type))
                {
                    UnregisterService<IMixedRealityFocusProvider>();
                }
                else if (typeof(IMixedRealityInputSystem).IsAssignableFrom(type))
                {
                    UnregisterService<IMixedRealityInputSystem>();
                }
                else if (typeof(IMixedRealitySpatialAwarenessSystem).IsAssignableFrom(type))
                {
                    UnregisterService<IMixedRealitySpatialAwarenessSystem>();
                }
                else if (typeof(IMixedRealityTeleportSystem).IsAssignableFrom(type))
                {
                    UnregisterService<IMixedRealityTeleportSystem>();
                }
            }

            activeSystems.Clear();
            CoreServices.ResetCacheReferences();
            MixedRealityServiceRegistry.ClearAllServices();
        }

        private bool ExecuteOnAllServicesInOrder(Action<IMixedRealityService> execute)
        {
            var orderedSystems = MixedRealityServiceRegistry.GetAllServices();
            return ExecuteOnAllServices(orderedSystems, execute);
        }

        private bool ExecuteOnAllServicesReverseOrder(Action<IMixedRealityService> execute)
        {
            var orderedSystems = MixedRealityServiceRegistry.GetAllServices().Reverse();
            return ExecuteOnAllServices(orderedSystems, execute);
        }

        private bool ExecuteOnAllServices(IEnumerable<IMixedRealityService> services, Action<IMixedRealityService> execute)
        {
            if (!HasProfileAndIsInitialized) { return false; }
            foreach (var system in services)
            {
                execute(system);
            }
            return true;
        }

        #endregion Multiple Service Management

        #region Service Utilities

        /// <summary>
        /// Generic function used to interrogate the Mixed Reality Toolkit active system registry for the existence of a core system.
        /// </summary>
        /// <typeparam name="T">The interface type for the system to be retrieved.  E.G. InputSystem, BoundarySystem.</typeparam>
        /// <remarks>
        /// Note: type should be the Interface of the system to be retrieved and not the concrete class itself.
        /// </remarks>
        /// <returns>True, there is a system registered with the selected interface, False, no system found for that interface</returns>
        [Obsolete("Use IsServiceRegistered instead")]
        public bool IsSystemRegistered<T>() where T : IMixedRealityService
        {
            if (!IsCoreSystem(typeof(T))) return false;

            T service;
            MixedRealityServiceRegistry.TryGetService<T>(out service);

            if (service == null)
            {
                IMixedRealityService activeSerivce;
                activeSystems.TryGetValue(typeof(T), out activeSerivce);
                return activeSerivce != null;
            }

            return service != null;
        }

        private static bool IsCoreSystem(Type type)
        {
            if (type == null)
            {
                Debug.LogWarning("Null cannot be a core system.");
                return false;
            }

            return typeof(IMixedRealityInputSystem).IsAssignableFrom(type) ||
                   typeof(IMixedRealityCameraSystem).IsAssignableFrom(type) ||
                   typeof(IMixedRealityFocusProvider).IsAssignableFrom(type) ||
                   typeof(IMixedRealityRaycastProvider).IsAssignableFrom(type) ||
                   typeof(IMixedRealityTeleportSystem).IsAssignableFrom(type) ||
                   typeof(IMixedRealityBoundarySystem).IsAssignableFrom(type) ||
                   typeof(IMixedRealitySpatialAwarenessSystem).IsAssignableFrom(type) ||
                   typeof(IMixedRealityDiagnosticsSystem).IsAssignableFrom(type) ||
                   typeof(IMixedRealitySceneSystem).IsAssignableFrom(type);
        }

        private IMixedRealityService GetServiceByNameInternal(Type interfaceType, string serviceName)
        {
            if (typeof(IMixedRealityDataProvider).IsAssignableFrom(interfaceType))
            {
                Debug.LogWarning($"Unable to get a service of type {typeof(IMixedRealityDataProvider).Name}.");
                return null;
            }

            if (!CanGetService(interfaceType)) { return null; }

            IMixedRealityService service;
            MixedRealityServiceRegistry.TryGetService(interfaceType, out service, out _, serviceName);
            if (service != null)
            {
                return service;
            }

            return null;
        }

        /// <summary>
        /// Retrieve the first service from the registry that meets the selected type and name
        /// </summary>
        /// <param name="interfaceType">Interface type of the service being requested</param>
        /// <param name="serviceName">Name of the specific service</param>
        /// <param name="serviceInstance">return parameter of the function</param>
        private T GetServiceByName<T>(string serviceName) where T : IMixedRealityService
        {
            return (T)GetServiceByNameInternal(typeof(T), serviceName);
        }

        /// <summary>
        /// Gets all services by type and name.
        /// </summary>
        /// <param name="serviceName">The name of the service to search for. If the string is empty than any matching <see cref="interfaceType"/> will be added to the <see cref="services"/> list.</param>
        private IReadOnlyList<T> GetAllServicesByNameInternal<T>(Type interfaceType, string serviceName) where T : IMixedRealityService
        {
            List<T> services = new List<T>();

            if (!CanGetService(interfaceType)) { return new List<T>() as IReadOnlyList<T>; }

            foreach(var service in MixedRealityServiceRegistry.GetAllServices())
            {
                if (service is T && (string.IsNullOrEmpty(serviceName) || service.Name == serviceName))
                {
                    services.Add((T)service);
                }
            }

            return services;
        }

        /// <summary>
        /// Check if the interface type and name matches the registered interface type and service instance found.
        /// </summary>
        /// <param name="interfaceType">The interface type of the service to check.</param>
        /// <param name="serviceName">The name of the service to check.</param>
        /// <param name="registeredInterfaceType">The registered interface type.</param>
        /// <param name="serviceInstance">The instance of the registered service.</param>
        /// <returns>True, if the registered service contains the interface type and name.</returns>
        private static bool CheckServiceMatch(Type interfaceType, string serviceName, Type registeredInterfaceType, IMixedRealityService serviceInstance)
        {
            bool isValid = string.IsNullOrEmpty(serviceName) || serviceInstance.Name == serviceName;

            if ((registeredInterfaceType.Name == interfaceType.Name || serviceInstance.GetType().Name == interfaceType.Name) && isValid)
            {
                return true;
            }

            var interfaces = serviceInstance.GetType().GetInterfaces();

            for (int i = 0; i < interfaces.Length; i++)
            {
                if (interfaces[i].Name == interfaceType.Name && isValid)
                {
                    return true;
                }
            }

            return false;
        }

        /// <summary>
        /// Checks if the system is ready to get a service.
        /// </summary>
        /// <param name="interfaceType">The interface type of the service being checked.</param>
        private static bool CanGetService(Type interfaceType)
        {
            if (isApplicationQuitting && !internalShutdown)
            {
                return false;
            }

            if (!IsInitialized)
            {
                Debug.LogError("The Mixed Reality Toolkit has not been initialized!");
                return false;
            }

            if (interfaceType == null)
            {
                Debug.LogError($"Interface type is null.");
                return false;
            }

            if (!typeof(IMixedRealityService).IsAssignableFrom(interfaceType))
            {
                Debug.LogError($"{interfaceType.Name} does not implement {typeof(IMixedRealityService).Name}.");
                return false;
            }

            return true;
        }

#endregion Service Utilities

#endregion Service Container Management

#region Core System Accessors

        /// <summary>
        /// The current Input System registered with the Mixed Reality Toolkit.
        /// </summary>
        [Obsolete("Utilize CoreServices.InputSystem instead")]
        public static IMixedRealityInputSystem InputSystem
        {
            get
            {
                if (isApplicationQuitting)
                {
                    return null;
                }

                return CoreServices.InputSystem;
            }
        }

        /// <summary>
        /// The current Boundary System registered with the Mixed Reality Toolkit.
        /// </summary>
        [Obsolete("Utilize CoreServices.BoundarySystem instead")]
        public static IMixedRealityBoundarySystem BoundarySystem
        {
            get
            {
                if (isApplicationQuitting)
                {
                    return null;
                }

                return CoreServices.BoundarySystem;
            }
        }

        /// <summary>
        /// The current Camera System registered with the Mixed Reality Toolkit.
        /// </summary>
        [Obsolete("Utilize CoreServices.CameraSystem instead")]
        public static IMixedRealityCameraSystem CameraSystem
        {
            get
            {
                if (isApplicationQuitting)
                {
                    return null;
                }

                return CoreServices.CameraSystem;
            }
        }

        /// <summary>
        /// The current Spatial Awareness System registered with the Mixed Reality Toolkit.
        /// </summary>
        [Obsolete("Utilize CoreServices.SpatialAwarenessSystem instead")]
        public static IMixedRealitySpatialAwarenessSystem SpatialAwarenessSystem
        {
            get
            {
                if (isApplicationQuitting)
                {
                    return null;
                }

                return CoreServices.SpatialAwarenessSystem;
            }
        }

        /// <summary>
        /// Returns true if the MixedRealityToolkit exists and has an active profile that has Teleport system enabled.
        /// </summary>
        public static bool IsTeleportSystemEnabled => IsInitialized && Instance.HasActiveProfile && Instance.ActiveProfile.IsTeleportSystemEnabled;

        /// <summary>
        /// The current Teleport System registered with the Mixed Reality Toolkit.
        /// </summary>
        [Obsolete("Utilize CoreServices.TeleportSystem instead")]
        public static IMixedRealityTeleportSystem TeleportSystem
        {
            get
            {
                if (isApplicationQuitting)
                {
                    return null;
                }

                return CoreServices.TeleportSystem;
            }
        }

        /// <summary>
        /// The current Diagnostics System registered with the Mixed Reality Toolkit.
        /// </summary>
        [Obsolete("Utilize CoreServices.DiagnosticsSystem instead")]
        public static IMixedRealityDiagnosticsSystem DiagnosticsSystem
        {
            get
            {
                if (isApplicationQuitting)
                {
                    return null;
                }

                return CoreServices.DiagnosticsSystem;
            }
        }

        /// <summary>
        /// Returns true if the MixedRealityToolkit exists and has an active profile that has Scene system enabled.
        /// </summary>
        public static bool IsSceneSystemEnabled => IsInitialized && Instance.HasActiveProfile && Instance.ActiveProfile.IsSceneSystemEnabled;

        /// <summary>
        /// The current Scene System registered with the Mixed Reality Toolkit.
        /// </summary>
        [Obsolete("Utilize CoreServices.SceneSystem instead")]
        public static IMixedRealitySceneSystem SceneSystem
        {
            get
            {
                if (isApplicationQuitting)
                {
                    return null;
                }

                return CoreServices.SceneSystem;
            }
        }

        #endregion Core System Accessors

#region Application Event Listeners
        /// <summary>
        /// Registers once on startup and sets isApplicationQuitting to true when quit event is detected.
        /// </summary>
        [RuntimeInitializeOnLoadMethod]
        private static void RegisterRuntimePlayModeListener()
        {
            Application.quitting += () =>
            {
                isApplicationQuitting = true;
            };
        }

#if UNITY_EDITOR
        /// <summary>
        /// Static class whose constructor is called once on startup. Listens for editor events.
        /// Removes the need for individual instances to listen for events.
        /// </summary>
        [InitializeOnLoad]
        private static class EditorEventListener
        {
            private const string WarnUser_EmptyActiveProfile = "WarnUser_EmptyActiveProfile";

            static EditorEventListener()
            {
                // Detect when we enter edit mode so we can reset isApplicationQuitting
                EditorApplication.playModeStateChanged += playModeState =>
                {
                    switch (playModeState)
                    {
                        case PlayModeStateChange.EnteredEditMode:
                            isApplicationQuitting = false;
                            break;
                        case PlayModeStateChange.ExitingEditMode:
                            isApplicationQuitting = false;

                            if (activeInstance != null && activeInstance.activeProfile == null)
                            {
                                // If we have an active instance, and its profile is null,
                                // Alert the user that we don't have an active profile
                                // Keep track though whether user has instructed to ignore this warning
                                if (SessionState.GetBool(WarnUser_EmptyActiveProfile, true))
                                {
                                    if (EditorUtility.DisplayDialog("Warning!", "Mixed Reality Toolkit cannot initialize because no Active Profile has been assigned.", "OK", "Ignore"))
                                    {
                                        // Stop play mode as changes done in play mode will be lost
                                        EditorApplication.isPlaying = false;
                                        Selection.activeObject = Instance;
                                        EditorGUIUtility.PingObject(Instance);
                                    }
                                    else
                                    {
                                        SessionState.SetBool(WarnUser_EmptyActiveProfile, false);
                                    }
                                }
                            }
                            break;
                        default:
                            break;
                    }
                };

                EditorApplication.hierarchyChanged += () =>
                {
                    // These checks are only necessary in edit mode
                    if (!Application.isPlaying)
                    {
                        // Clean the toolkit instances heirarchy in case instances were deleted.
                        for (int i = toolkitInstances.Count - 1; i >= 0; i--)
                        {
                            if (toolkitInstances[i] == null)
                            {
                                // If it has been destroyed, remove it
                                toolkitInstances.RemoveAt(i);
                            }
                        }

                        // If the active instance is null, it may not have been set, or it may have been deleted.
                        if (activeInstance == null)
                        {
                            // Do a search for a new active instance
                            MixedRealityToolkit instanceCheck = Instance;
                        }
                    }

                    for (int i = toolkitInstances.Count - 1; i >= 0; i--)
                    {
                        // Make sure MRTK is not parented under anything
                        Debug.Assert(toolkitInstances[i].transform.parent == null, "MixedRealityToolkit instances should not be parented under any other GameObject.");
                    }
                };
            }
        }

        /// <summary>
        /// Used to register newly created instances in edit mode.
        /// Initially handled by using ExecuteAlways, but this attribute causes the instance to be destroyed as we enter play mode, which is disruptive to services.
        /// </summary>
        private void OnValidate()
        {
            // This check is only necessary in edit mode. This can also get called during player builds as well,
            // and shouldn't be run during that time.
            if (EditorApplication.isPlayingOrWillChangePlaymode ||
                EditorApplication.isCompiling ||
                BuildPipeline.isBuildingPlayer)
            {
                return;
            }

            RegisterInstance(this);
        }
#endif // UNITY_EDITOR

        #endregion
    }
}<|MERGE_RESOLUTION|>--- conflicted
+++ resolved
@@ -162,18 +162,9 @@
             SupportedApplicationModes applicationModes = (SupportedApplicationModes)(-1),
             params object[] args) where T : IMixedRealityService
         {
-<<<<<<< HEAD
-            if (isApplicationQuitting)
-            {
-                return false;
-            }
-
-            if (!Application.platform.IsPlatformSupported(supportedPlatforms))
-=======
             if (isApplicationQuitting ||
                 !PlatformUtility.IsPlatformSupported(supportedPlatforms) ||
                 !PlatformUtility.IsSupportedApplicationMode(applicationModes))
->>>>>>> bd2afce7
             {
                 return false;
             }
