// Copyright (c) Microsoft Corporation. All rights reserved.
// Licensed under the MIT License. See LICENSE in the project root for license information.

using Microsoft.MixedReality.Toolkit.Boundary;
using Microsoft.MixedReality.Toolkit.Diagnostics;
using Microsoft.MixedReality.Toolkit.Input;
using Microsoft.MixedReality.Toolkit.SpatialAwareness;
using Microsoft.MixedReality.Toolkit.Teleport;
using Microsoft.MixedReality.Toolkit.Utilities;
using System;
using System.Collections.Generic;
using System.Linq;
using UnityEngine;
using UnityEngine.EventSystems;
using Microsoft.MixedReality.Toolkit.CameraSystem;

#if UNITY_EDITOR
using Microsoft.MixedReality.Toolkit.Input.Editor;
#endif

namespace Microsoft.MixedReality.Toolkit
{
    /// <summary>
    /// This class is responsible for coordinating the operation of the Mixed Reality Toolkit. It is the only Singleton in the entire project.
    /// It provides a service registry for all active services that are used within a project as well as providing the active configuration profile for the project.
    /// The Profile can be swapped out at any time to meet the needs of your project.
    /// </summary>
    [DisallowMultipleComponent]
    public class MixedRealityToolkit : MonoBehaviour, IMixedRealityServiceRegistrar
    {
        #region Mixed Reality Toolkit Profile configuration

        private const string ActiveInstanceGameObjectName = "MixedRealityToolkit";

        private const string InactiveInstanceGameObjectName = "MixedRealityToolkit (Inactive)";

        private static bool isInitializing = false;

        private static bool isApplicationQuitting = false;

        private static bool internalShutdown = false;

        /// <summary>
        /// Checks if there is a valid instance of the MixedRealityToolkit, then checks if there is there a valid Active Profile.
        /// </summary>
        public bool HasActiveProfile
        {
            get
            {
                if (!IsInitialized)
                {
                    return false;
                }

                return ActiveProfile != null;
            }
        }

        /// <summary>
        /// Returns true if this is the active instance.
        /// </summary>
        public bool IsActiveInstance
        {
            get
            {
                return activeInstance == this;
            }
        } 

        private bool HasProfileAndIsInitialized => activeProfile != null && IsInitialized;

        /// <summary>
        /// The active profile of the Mixed Reality Toolkit which controls which services are active and their initial configuration.
        /// *Note configuration is used on project initialization or replacement, changes to properties while it is running has no effect.
        /// </summary>
        [SerializeField]
        [Tooltip("The current active configuration for the Mixed Reality project")]
        private MixedRealityToolkitConfigurationProfile activeProfile = null;

        /// <summary>
        /// The public property of the Active Profile, ensuring events are raised on the change of the configuration
        /// </summary>
        public MixedRealityToolkitConfigurationProfile ActiveProfile
        {
            get
            {
                return activeProfile;
            }
            set
            {
                ResetConfiguration(value);
            }
        }

        /// <summary>
        /// When a configuration Profile is replaced with a new configuration, force all services to reset and read the new values
        /// </summary>
        /// <param name="profile"></param>
        public void ResetConfiguration(MixedRealityToolkitConfigurationProfile profile)
        {
            if (activeProfile != null)
            {
                // Services are only enabled when playing.
                if (Application.IsPlaying(activeProfile))
                {
                    DisableAllServices();
                }
                DestroyAllServices();
            }

            activeProfile = profile;

            if (profile != null)
            {
                if (Application.IsPlaying(profile))
                {
                    DisableAllServices();
                }
                DestroyAllServices();
            }

            InitializeServiceLocator();

            if (profile != null && Application.IsPlaying(profile))
            {
                EnableAllServices();
            }
        }

        #endregion Mixed Reality Toolkit Profile configuration

        #region Mixed Reality runtime service registry

        private static HashSet<MixedRealityToolkit> toolkitInstances = new HashSet<MixedRealityToolkit>();
        private static readonly Dictionary<Type, IMixedRealityService> activeSystems = new Dictionary<Type, IMixedRealityService>();

        /// <summary>
        /// Current active systems registered with the MixedRealityToolkit.
        /// </summary>
        /// <remarks>
        /// Systems can only be registered once by <see cref="Type"/>
        /// </remarks>
        public IReadOnlyDictionary<Type, IMixedRealityService> ActiveSystems => new Dictionary<Type, IMixedRealityService>(activeSystems) as IReadOnlyDictionary<Type, IMixedRealityService>;

        private static readonly List<Tuple<Type, IMixedRealityService>> registeredMixedRealityServices = new List<Tuple<Type, IMixedRealityService>>();

        /// <summary>
        /// Local service registry for the Mixed Reality Toolkit, to allow runtime use of the <see cref="Microsoft.MixedReality.Toolkit.IMixedRealityService"/>.
        /// </summary>
        public IReadOnlyList<Tuple<Type, IMixedRealityService>> RegisteredMixedRealityServices => new List<Tuple<Type, IMixedRealityService>>(registeredMixedRealityServices) as IReadOnlyList<Tuple<Type, IMixedRealityService>>;

#endregion Mixed Reality runtime service registry

        #region IMixedRealityServiceRegistrar implementation

        /// <inheritdoc />
        public bool RegisterService<T>(T serviceInstance) where T : IMixedRealityService
        {
            return RegisterServiceInternal<T>(serviceInstance);
        }

        /// <inheritdoc />
        public bool RegisterService<T>(
            Type concreteType,
            SupportedPlatforms supportedPlatforms = (SupportedPlatforms)(-1),
            params object[] args) where T : IMixedRealityService
        {
            if (isApplicationQuitting)
            {
                return false;
            }

#if !UNITY_EDITOR
            if (!Application.platform.IsPlatformSupported(supportedPlatforms))
#else
            if (!UnityEditor.EditorUserBuildSettings.activeBuildTarget.IsPlatformSupported(supportedPlatforms))
#endif
            {
                return false;
            }

            if (concreteType == null)
            {
                Debug.LogError("Unable to register a service with a null concrete type.");
                return false;
            }

            if (!typeof(IMixedRealityService).IsAssignableFrom(concreteType))
            {
                Debug.LogError($"Unable to register the {concreteType.Name} service. It does not implement {typeof(IMixedRealityService)}.");
                return false;
            }

            T serviceInstance;

            try
            {
                serviceInstance = (T)Activator.CreateInstance(concreteType, args);
            }
            catch (Exception e)
            {
                Debug.LogError($"Failed to register the {concreteType.Name} service: {e.GetType()} - {e.Message}");
                return false;
            }

            return RegisterServiceInternal<T>(serviceInstance);
        }

        /// <inheritdoc />
        public bool UnregisterService<T>(string name = null) where T : IMixedRealityService
        {
            T serviceInstance = GetServiceByName<T>(name);

            if (serviceInstance == null) { return false; }

            return UnregisterService<T>(serviceInstance);
        }

        /// <inheritdoc />
        public bool UnregisterService<T>(T serviceInstance) where T : IMixedRealityService
        {
            Type interfaceType = typeof(T);

            if (IsInitialized)
            {
                serviceInstance.Disable();
                serviceInstance.Destroy();
            }

            if (IsCoreSystem(interfaceType))
            {
                activeSystems.Remove(interfaceType);
                MixedRealityServiceRegistry.RemoveService<T>(serviceInstance, this);

                // Reset the convenience properties.
                if (typeof(IMixedRealityBoundarySystem).IsAssignableFrom(interfaceType)) { boundarySystem = null; }
                else if (typeof(IMixedRealityCameraSystem).IsAssignableFrom(interfaceType)) { cameraSystem = null; }
                else if (typeof(IMixedRealityDiagnosticsSystem).IsAssignableFrom(interfaceType)) { diagnosticsSystem = null; }
                // Focus provider reference is not managed by the MixedRealityToolkit class.
                else if (typeof(IMixedRealityInputSystem).IsAssignableFrom(interfaceType)) { inputSystem = null; }
                else if (typeof(IMixedRealitySpatialAwarenessSystem).IsAssignableFrom(interfaceType)) { spatialAwarenessSystem = null; }
                else if (typeof(IMixedRealityTeleportSystem).IsAssignableFrom(interfaceType)) { teleportSystem = null; }

                return true;
            }

            Tuple<Type, IMixedRealityService> registryInstance = new Tuple<Type, IMixedRealityService>(interfaceType, serviceInstance);

            if (registeredMixedRealityServices.Contains(registryInstance))
            {
                registeredMixedRealityServices.Remove(registryInstance);
                if (!(serviceInstance is IMixedRealityDataProvider))
                {
                    // Only remove IMixedRealityService or IMixedRealityExtensionService (not IMixedRealityDataProvider)
                    MixedRealityServiceRegistry.RemoveService<T>(serviceInstance, this);
                }
                return true;
            }

            return false;
        }

        /// <inheritdoc />
        public bool IsServiceRegistered<T>(string name = null) where T : IMixedRealityService
        {
            return GetService<T>(name) != null;
        }

        /// <inheritdoc />
        public T GetService<T>(string name = null, bool showLogs = true) where T : IMixedRealityService
        {
            Type interfaceType = typeof(T);
            T serviceInstance = GetServiceByName<T>(name);

            if ((serviceInstance == null) && showLogs)
            {
                Debug.LogError($"Unable to find {(string.IsNullOrWhiteSpace(name) ? interfaceType.Name : name)} service.");
            }

            return serviceInstance;
        }

        /// <inheritdoc />
        public IReadOnlyList<T> GetServices<T>(string name = null) where T : IMixedRealityService
        {
            return GetAllServicesByNameInternal<T>(typeof(T), name);
        }

        /// <inheritdoc />
        public bool RegisterDataProvider<T>(T dataProviderInstance) where T : IMixedRealityDataProvider
        {
            return RegisterService<T>(dataProviderInstance);
        }

        /// <inheritdoc />
        public bool RegisterDataProvider<T>(
            Type concreteType,
            SupportedPlatforms supportedPlatforms = (SupportedPlatforms)(-1),
            params object[] args) where T : IMixedRealityDataProvider
        {
            return RegisterService<T>(concreteType, supportedPlatforms, args);
        }

        /// <inheritdoc />
        public bool UnregisterDataProvider<T>(string name = null) where T : IMixedRealityDataProvider
        {
            return UnregisterService<T>(name);
        }

        /// <inheritdoc />
        public bool UnregisterDataProvider<T>(T dataProviderInstance) where T : IMixedRealityDataProvider
        {
            return UnregisterService<T>(dataProviderInstance);
        }

        /// <inheritdoc />
        public bool IsDataProviderRegistered<T>(string name = null) where T : IMixedRealityDataProvider
        {
            return IsServiceRegistered<T>(name);
        }

        /// <inheritdoc />
        public T GetDataProvider<T>(string name = null) where T : IMixedRealityDataProvider
        {
            return GetService<T>(name);
        }

        /// <inheritdoc />
        public IReadOnlyList<T> GetDataProviders<T>(string name = null) where T : IMixedRealityDataProvider
        {
            return GetServices<T>(name);
        }

        /// <inheritdoc />
        public IReadOnlyList<T> GetDataProviders<T>() where T : IMixedRealityDataProvider
        {
            throw new NotImplementedException();
        }

        #endregion IMixedRealityServiceRegistrar implementation

        /// <summary>
        /// Once all services are registered and properties updated, the Mixed Reality Toolkit will initialize all active services.
        /// This ensures all services can reference each other once started.
        /// </summary>
        private void InitializeServiceLocator()
        {
            isInitializing = true;

            //If the Mixed Reality Toolkit is not configured, stop.
            if (ActiveProfile == null)
            {
                Debug.LogError("No Mixed Reality Configuration Profile found, cannot initialize the Mixed Reality Toolkit");
                return;
            }

#if UNITY_EDITOR
            if (ActiveSystems.Count > 0)
            {
                activeSystems.Clear();
            }

            if (RegisteredMixedRealityServices.Count > 0)
            {
                registeredMixedRealityServices.Clear();
            }
#endif

            ClearCoreSystemCache();
            EnsureMixedRealityRequirements();

#region Services Registration

            // If the Input system has been selected for initialization in the Active profile, enable it in the project
            if (ActiveProfile.IsInputSystemEnabled)
            {
#if UNITY_EDITOR
                // Make sure unity axis mappings are set.
                InputMappingAxisUtility.CheckUnityInputManagerMappings(ControllerMappingLibrary.UnityInputManagerAxes);
#endif

                object[] args = { this, ActiveProfile.InputSystemProfile };
                if (!RegisterService<IMixedRealityInputSystem>(ActiveProfile.InputSystemType, args: args) || InputSystem == null)
                {
                    Debug.LogError("Failed to start the Input System!");
                }

                args = new object[] { this, InputSystem, ActiveProfile.InputSystemProfile };
                if (!RegisterDataProvider<IMixedRealityFocusProvider>(ActiveProfile.InputSystemProfile.FocusProviderType, args: args))
                {
                    Debug.LogError("Failed to register the focus provider! The input system will not function without it.");
                    return;
                }
            }
            else
            {
#if UNITY_EDITOR
                InputMappingAxisUtility.RemoveMappings(ControllerMappingLibrary.UnityInputManagerAxes);
#endif
            }

            // If the Boundary system has been selected for initialization in the Active profile, enable it in the project
            if (ActiveProfile.IsBoundarySystemEnabled)
            {
                object[] args = { this, ActiveProfile.BoundaryVisualizationProfile, ActiveProfile.TargetExperienceScale };
                if (!RegisterService<IMixedRealityBoundarySystem>(ActiveProfile.BoundarySystemSystemType, args: args) || BoundarySystem == null)
                {
                    Debug.LogError("Failed to start the Boundary System!");
                }
            }

            // If the Camera system has been selected for initialization in the Active profile, enable it in the project
            if (ActiveProfile.IsCameraSystemEnabled)
            {
                object[] args = { this, ActiveProfile.CameraProfile };
                if (!RegisterService<IMixedRealityCameraSystem>(ActiveProfile.CameraSystemType, args: args) || CameraSystem == null)
                {
                    Debug.LogError("Failed to start the Camera System!");
                }
            }

            // If the Spatial Awareness system has been selected for initialization in the Active profile, enable it in the project
            if (ActiveProfile.IsSpatialAwarenessSystemEnabled)
            {
#if UNITY_EDITOR
                LayerExtensions.SetupLayer(31, "Spatial Awareness");
#endif
                object[] args = { this, ActiveProfile.SpatialAwarenessSystemProfile };
                if (!RegisterService<IMixedRealitySpatialAwarenessSystem>(ActiveProfile.SpatialAwarenessSystemSystemType, args: args) && SpatialAwarenessSystem != null)
                {
                    Debug.LogError("Failed to start the Spatial Awareness System!");
                }
            }

            // If the Teleport system has been selected for initialization in the Active profile, enable it in the project
            if (ActiveProfile.IsTeleportSystemEnabled)
            {
                object[] args = { this };
                if (!RegisterService<IMixedRealityTeleportSystem>(ActiveProfile.TeleportSystemSystemType, args: args) || TeleportSystem == null)
                {
                    Debug.LogError("Failed to start the Teleport System!");
                }
            }

            if (ActiveProfile.IsDiagnosticsSystemEnabled)
            {
                object[] args = { this, ActiveProfile.DiagnosticsSystemProfile };
                if (!RegisterService<IMixedRealityDiagnosticsSystem>(ActiveProfile.DiagnosticsSystemSystemType, args: args) || DiagnosticsSystem == null)
                {
                    Debug.LogError("Failed to start the Diagnostics System!");
                }
            }

            if (ActiveProfile.RegisteredServiceProvidersProfile != null)
            {
                for (int i = 0; i < ActiveProfile.RegisteredServiceProvidersProfile?.Configurations?.Length; i++)
                {
                    var configuration = ActiveProfile.RegisteredServiceProvidersProfile.Configurations[i];

                    if (typeof(IMixedRealityExtensionService).IsAssignableFrom(configuration.ComponentType.Type))
                    {
                        object[] args = { this, configuration.ComponentName, configuration.Priority, configuration.ConfigurationProfile };
                        if (!RegisterService<IMixedRealityExtensionService>(configuration.ComponentType, configuration.RuntimePlatform, args))
                        {
                            Debug.LogError($"Failed to register {configuration.ComponentName}");
                        }
                    }
                }
            }

#endregion Service Registration

#region Services Initialization

            var orderedCoreSystems = activeSystems.OrderBy(m => m.Value.Priority).ToArray();
            activeSystems.Clear();

            foreach (var system in orderedCoreSystems)
            {
                RegisterServiceInternal(system.Key, system.Value);
            }

            var orderedServices = registeredMixedRealityServices.OrderBy(service => service.Item2.Priority).ToArray();
            registeredMixedRealityServices.Clear();

            foreach (var service in orderedServices)
            {
                RegisterServiceInternal(service.Item1, service.Item2);
            }

            InitializeAllServices();

#endregion Services Initialization

            isInitializing = false;
        }

        private void EnsureMixedRealityRequirements()
        {
            // There's lots of documented cases that if the camera doesn't start at 0,0,0, things break with the WMR SDK specifically.
            // We'll enforce that here, then tracking can update it to the appropriate position later.
            CameraCache.Main.transform.position = Vector3.zero;

            // This will create the playspace
            Transform playspace = MixedRealityPlayspace.Transform;

            bool addedComponents = false;
            if (!Application.isPlaying)
            {
                var eventSystems = FindObjectsOfType<EventSystem>();

                if (eventSystems.Length == 0)
                {
                    CameraCache.Main.gameObject.EnsureComponent<EventSystem>();
                    addedComponents = true;
                }
                else
                {
                    bool raiseWarning;

                    if (eventSystems.Length == 1)
                    {
                        raiseWarning = eventSystems[0].gameObject != CameraCache.Main.gameObject;
                    }
                    else
                    {
                        raiseWarning = true;
                    }

                    if (raiseWarning)
                    {
                        Debug.LogWarning("Found an existing event system in your scene. The Mixed Reality Toolkit requires only one, and must be found on the main camera.");
                    }
                }
            }

            if (!addedComponents)
            {
                CameraCache.Main.gameObject.EnsureComponent<EventSystem>();
            }
        }

#region MonoBehaviour Implementation

        private static MixedRealityToolkit activeInstance;
        private static bool newInstanceBeingInitialized = false;

#if UNITY_EDITOR
        /// <summary>
        /// Returns the Singleton instance of the classes type.
        /// </summary>
        public static MixedRealityToolkit Instance
        {
            get
            {
                if (activeInstance != null)
                {
                    return activeInstance;
                }

                // It's possible for MRTK to exist in the scene but for activeInstance to be 
                // null when a custom editor component accesses Instance before the MRTK 
                // object has clicked on in object hierarchy (see https://github.com/microsoft/MixedRealityToolkit-Unity/pull/4618)
                //
                // To avoid returning null in this case, make sure to search the scene for MRTK.
                // We do this only when in editor to avoid any performance cost at runtime.
                var mrtks = FindObjectsOfType<MixedRealityToolkit>();
                for (int i = 0; i < mrtks.Length; i++)
                {
                    RegisterInstance(mrtks[i]);
                }
                return activeInstance;
            }
        }
#else
        /// <summary>
        /// Returns the Singleton instance of the classes type.
        /// </summary>
        public static MixedRealityToolkit Instance => activeInstance;
#endif

        private void InitializeInstance()
        {
            if (newInstanceBeingInitialized)
            {
                return;
            }

            newInstanceBeingInitialized = true;

            gameObject.SetActive(true);

            Application.quitting += () =>
            {
                isApplicationQuitting = true;
            };

#if UNITY_EDITOR
            UnityEditor.EditorApplication.playModeStateChanged += playModeState =>
            {
                if (playModeState == UnityEditor.PlayModeStateChange.ExitingEditMode ||
                    playModeState == UnityEditor.PlayModeStateChange.EnteredEditMode)
                {
                    isApplicationQuitting = false;
                }

                if (playModeState == UnityEditor.PlayModeStateChange.ExitingEditMode && activeProfile == null)
                {
                    Debug.Log("Stopping playmode");
                    UnityEditor.EditorApplication.isPlaying = false;
                    UnityEditor.Selection.activeObject = Instance;
                    UnityEditor.EditorGUIUtility.PingObject(Instance);
                }
            };

            UnityEditor.EditorApplication.hierarchyChanged += () =>
            {
                if (activeInstance != null)
                {
                    Debug.Assert(activeInstance.transform.parent == null, "The MixedRealityToolkit should not be parented under any other GameObject!");
                }
            };
#endif // UNITY_EDITOR

            if (HasActiveProfile)
            {
                InitializeServiceLocator();
            }

            newInstanceBeingInitialized = false;
        }

        /// <summary>
        /// Expose an assertion whether the MixedRealityToolkit class is initialized.
        /// </summary>
        public static void AssertIsInitialized()
        {
            Debug.Assert(IsInitialized, "The MixedRealityToolkit has not been initialized.");
        }

        /// <summary>
        /// Returns whether the instance has been initialized or not.
        /// </summary>
        public static bool IsInitialized => activeInstance != null;

        /// <summary>
        /// Static function to determine if the MixedRealityToolkit class has been initialized or not.
        /// </summary>
        /// <returns></returns>
        public static bool ConfirmInitialized()
        {
            // ReSharper disable once UnusedVariable
            // Assigning the Instance to access is used Implicitly.
            MixedRealityToolkit access = Instance;
            return IsInitialized;
        }

        private void Awake()
        {
            RegisterInstance(this);
        }

        private void OnEnable()
        {
            RegisterInstance(this);

            if (IsActiveInstance && Application.isPlaying)
            {
                EnableAllServices();
            }
        }

        private void Update()
        {
            if (IsActiveInstance && Application.isPlaying)
            {
                UpdateAllServices();
            }
        }

        private void LateUpdate()
        {
            if (IsActiveInstance && Application.isPlaying)
            {
                LateUpdateAllServices();
            }
        }

        private void OnDisable()
        {
            if (IsActiveInstance && Application.isPlaying)
            {
                DisableAllServices();
            }
        }

        private void OnDestroy()
        {
            UnregisterInstance(this);
        }

        #endregion MonoBehaviour Implementation

        #region Instance Registration

        public static void SetActiveInstance(MixedRealityToolkit toolkitInstance)
        {
            // Disable the old instance
            SetInstanceInactive(activeInstance);
            // Immediately register the new instance
            RegisterInstance(toolkitInstance);
        }

        private static void RegisterInstance(MixedRealityToolkit toolkitInstance)
        {
            if (MixedRealityToolkit.isApplicationQuitting)
            {   // Don't register instances while application is quitting
                return;
            }

<<<<<<< HEAD
            if (activeInstance == null)
=======
            internalShutdown = false;

            if (MixedRealityToolkit.activeInstance == null)
>>>>>>> 2147e89f
            {   // If we don't have an instance, set it here
                // Set the instance to active
                activeInstance = toolkitInstance;
                toolkitInstances.Add(toolkitInstance);
                toolkitInstance.name = ActiveInstanceGameObjectName;
                toolkitInstance.InitializeInstance();
                return;
            }

            if (!toolkitInstances.Add(toolkitInstance))
            {   // If we're already registered, no need to proceed
                return;
            }

            // If we do, then it's not this instance, so deactivate this instance
            toolkitInstance.name = InactiveInstanceGameObjectName;
            // Move to the bottom of the heirarchy so it stays out of the way
            toolkitInstance.transform.SetSiblingIndex(int.MaxValue);
        }

        private static void UnregisterInstance(MixedRealityToolkit toolkitInstance)
        {
            // We are shutting this instance down.
            internalShutdown = true;

            toolkitInstances.Remove(toolkitInstance);

            if (MixedRealityToolkit.activeInstance == toolkitInstance)
            {   // If this is the active instance, we need to break it down
                toolkitInstance.DestroyAllServices();
                toolkitInstance.ClearCoreSystemCache();
                // If this was the active instance, un-register the active instance
                MixedRealityToolkit.activeInstance = null;
                if (MixedRealityToolkit.isApplicationQuitting)
                {   // Don't search for additional instances if we're quitting
                    return;
                }

                foreach (MixedRealityToolkit instance in toolkitInstances)
                {
                    if (instance == null)
                    {   // This may have been a mass-deletion - be wary of soon-to-be-unregistered instances
                        continue;
                    }
                    // Select the first available instance and register it immediately
                    RegisterInstance(instance);
                    break;
                }
            }
        }

        private static void SetInstanceInactive(MixedRealityToolkit toolkitInstance)
        {
            if (toolkitInstance == null)
            {   // Don't do anything.
                return;
            }

            if (toolkitInstance == activeInstance)
            {   // If this is the active instance, we need to break it down
                toolkitInstance.DestroyAllServices();
                toolkitInstance.ClearCoreSystemCache();
                // If this was the active instance, un-register the active instance
                MixedRealityToolkit.activeInstance = null;
            }
            toolkitInstance.name = InactiveInstanceGameObjectName;
        }

        #endregion Instance Registration

        #region Service Container Management

        #region Registration
        // NOTE: This method intentionally does not add to the registry. This is actually mostly a helper function for RegisterServiceInternal<T>.
        private bool RegisterServiceInternal(Type interfaceType, IMixedRealityService serviceInstance)
        {
            if (serviceInstance == null)
            {
                Debug.LogWarning($"Unable to add a {interfaceType.Name} service with a null instance.");
                return false;
            }

            if (!CanGetService(interfaceType)) { return false; }

            IMixedRealityService preExistingService = GetServiceByNameInternal(interfaceType, serviceInstance.Name);

            if (preExistingService != null)
            {
                Debug.LogError($"There's already a {interfaceType.Name}.{preExistingService.Name} registered!");
                return false;
            }

            if (IsCoreSystem(interfaceType))
            {
                activeSystems.Add(interfaceType, serviceInstance);
            }
            else if (typeof(IMixedRealityDataProvider).IsAssignableFrom(interfaceType) ||
                     typeof(IMixedRealityExtensionService).IsAssignableFrom(interfaceType))
            {
                registeredMixedRealityServices.Add(new Tuple<Type, IMixedRealityService>(interfaceType, serviceInstance));
            }
            else
            {
                Debug.LogError($"Unable to register {interfaceType.Name}. Concrete type does not implement {typeof(IMixedRealityExtensionService).Name} or {typeof(IMixedRealityDataProvider).Name}.");
                return false;
            }

            if (!isInitializing)
            {
                serviceInstance.Initialize();
                serviceInstance.Enable();
            }

            return true;
        }

        /// <summary>
        /// Internal service registration.
        /// </summary>
        /// <param name="interfaceType">The interface type for the system to be registered.</param>
        /// <param name="serviceInstance">Instance of the service.</param>
        /// <returns>True if registration is successful, false otherwise.</returns>
        private bool RegisterServiceInternal<T>(T serviceInstance) where T : IMixedRealityService
        {
            Type interfaceType = typeof(T);
            if (RegisterServiceInternal(interfaceType, serviceInstance))
            {
                MixedRealityServiceRegistry.AddService<T>(serviceInstance, this);
                return true;
            }

            return false;
        }

#endregion Registration

#region Multiple Service Management

        /// <summary>
        /// Enable all services in the Mixed Reality Toolkit active service registry for a given type
        /// </summary>
        /// <param name="interfaceType">The interface type for the system to be enabled.  E.G. InputSystem, BoundarySystem</param>
        public void EnableAllServicesByType(Type interfaceType)
        {
            EnableAllServicesByTypeAndName(interfaceType, string.Empty);
        }

        /// <summary>
        /// Enable all services in the Mixed Reality Toolkit active service registry for a given type and name
        /// </summary>
        /// <param name="interfaceType">The interface type for the system to be enabled.  E.G. InputSystem, BoundarySystem</param>
        /// <param name="serviceName">Name of the specific service</param>
        public void EnableAllServicesByTypeAndName(Type interfaceType, string serviceName)
        {
            if (interfaceType == null)
            {
                Debug.LogError("Unable to enable null service type.");
                return;
            }

            IReadOnlyList<IMixedRealityService> services = GetAllServicesByNameInternal<IMixedRealityService>(interfaceType, serviceName);
            for (int i = 0; i < services.Count; i++)
            {
                services[i].Enable();
            }
        }

        /// <summary>
        /// Disable all services in the Mixed Reality Toolkit active service registry for a given type
        /// </summary>
        /// <param name="interfaceType">The interface type for the system to be removed.  E.G. InputSystem, BoundarySystem</param>
        public void DisableAllServicesByType(Type interfaceType)
        {
            DisableAllServicesByTypeAndName(interfaceType, string.Empty);
        }

        /// <summary>
        /// Disable all services in the Mixed Reality Toolkit active service registry for a given type and name
        /// </summary>
        /// <param name="interfaceType">The interface type for the system to be disabled.  E.G. InputSystem, BoundarySystem</param>
        /// <param name="serviceName">Name of the specific service</param>
        public void DisableAllServicesByTypeAndName(Type interfaceType, string serviceName)
        {
            if (interfaceType == null)
            {
                Debug.LogError("Unable to disable null service type.");
                return;
            }

            IReadOnlyList<IMixedRealityService> services =  GetAllServicesByNameInternal<IMixedRealityService>(interfaceType, serviceName);
            for (int i = 0; i < services.Count; i++)
            {
                services[i].Disable();
            }
        }

        private void InitializeAllServices()
        {
            // Initialize all systems
            ExecuteOnAllServices(service => service.Initialize());
        }

        private void ResetAllServices()
        {
            // Reset all systems
            ExecuteOnAllServices(service => service.Reset());
        }

        private void EnableAllServices()
        {
            // Enable all systems
            ExecuteOnAllServices(service => service.Enable());
        }

        private void UpdateAllServices()
        {
            // Update all systems
            ExecuteOnAllServices(service => service.Update());
        }

        private void LateUpdateAllServices()
        {
            // If the Mixed Reality Toolkit is not configured, stop.
            if (activeProfile == null) { return; }

            // If the Mixed Reality Toolkit is not initialized, stop.
            if (!IsInitialized) { return; }

            // Update all systems
            foreach (var system in activeSystems)
            {
                system.Value.LateUpdate();
            }

            // Update all registered runtime services
            foreach (var service in registeredMixedRealityServices)
            {
                service.Item2.LateUpdate();
            }
        }

        private void DisableAllServices()
        {
            // Disable all systems
            ExecuteOnAllServices(service => service.Disable());
        }

        private void DestroyAllServices()
        {
            // NOTE: Service instances are destroyed as part of the unregister process.

            // Unregister core services (active systems).
            List<Type> serviceTypes = activeSystems.Keys.ToList<Type>();
            foreach (Type type in serviceTypes)
            {
                if (typeof(IMixedRealityBoundarySystem).IsAssignableFrom(type))
                {
                    UnregisterService<IMixedRealityBoundarySystem>();
                }
                else if (typeof(IMixedRealityCameraSystem).IsAssignableFrom(type))
                {
                    UnregisterService<IMixedRealityCameraSystem>();
                }
                else if (typeof(IMixedRealityDiagnosticsSystem).IsAssignableFrom(type))
                {
                    UnregisterService<IMixedRealityDiagnosticsSystem>();
                }
                else if (typeof(IMixedRealityFocusProvider).IsAssignableFrom(type))
                {
                    UnregisterService<IMixedRealityFocusProvider>();
                }
                else if (typeof(IMixedRealityInputSystem).IsAssignableFrom(type))
                {
                    UnregisterService<IMixedRealityInputSystem>();
                }
                else if (typeof(IMixedRealitySpatialAwarenessSystem).IsAssignableFrom(type))
                {
                    UnregisterService<IMixedRealitySpatialAwarenessSystem>();
                }
                else if (typeof(IMixedRealityTeleportSystem).IsAssignableFrom(type))
                {
                    UnregisterService<IMixedRealityTeleportSystem>();
                }
            }
            serviceTypes.Clear();
            activeSystems.Clear();

            // Unregister extension services.
            List<Tuple<Type, IMixedRealityService>> serviceTuples = new List<Tuple<Type, IMixedRealityService>>(registeredMixedRealityServices.ToArray());
            foreach (Tuple<Type, IMixedRealityService> serviceTuple in serviceTuples)
            {
                if (serviceTuple.Item2 is IMixedRealityExtensionService)
                {
                    UnregisterService<IMixedRealityExtensionService>((IMixedRealityExtensionService)serviceTuple.Item2);
                }
            }
            serviceTuples.Clear();
            registeredMixedRealityServices.Clear();
        }

        private bool ExecuteOnAllServices(Action<IMixedRealityService> execute)
        {
            // If the Mixed Reality Toolkit is not configured, stop.
            if (!HasProfileAndIsInitialized) { return false; }

            foreach (var system in activeSystems)
            {
                execute(system.Value);
            }

            foreach (var service in registeredMixedRealityServices)
            {
                execute(service.Item2);
            }

            return true;
        }

#endregion Multiple Service Management

#region Service Utilities

        /// <summary>
        /// Generic function used to interrogate the Mixed Reality Toolkit active system registry for the existence of a core system.
        /// </summary>
        /// <typeparam name="T">The interface type for the system to be retrieved.  E.G. InputSystem, BoundarySystem.</typeparam>
        /// <remarks>
        /// Note: type should be the Interface of the system to be retrieved and not the concrete class itself.
        /// </remarks>
        /// <returns>True, there is a system registered with the selected interface, False, no system found for that interface</returns>
        public bool IsSystemRegistered<T>() where T : class
        {
            IMixedRealityService service;
            activeSystems.TryGetValue(typeof(T), out service);
            return service != null;
        }

        private static bool IsCoreSystem(Type type)
        {
            if (type == null)
            {
                Debug.LogWarning("Null cannot be a core system.");
                return false;
            }

            return typeof(IMixedRealityInputSystem).IsAssignableFrom(type) ||
                   typeof(IMixedRealityCameraSystem).IsAssignableFrom(type) ||
                   typeof(IMixedRealityFocusProvider).IsAssignableFrom(type) ||
                   typeof(IMixedRealityTeleportSystem).IsAssignableFrom(type) ||
                   typeof(IMixedRealityBoundarySystem).IsAssignableFrom(type) ||
                   typeof(IMixedRealitySpatialAwarenessSystem).IsAssignableFrom(type) ||
                   typeof(IMixedRealityDiagnosticsSystem).IsAssignableFrom(type);
        }

        private void ClearCoreSystemCache()
        {
            inputSystem = null;
            cameraSystem = null;
            teleportSystem = null;
            boundarySystem = null;
            spatialAwarenessSystem = null;
            diagnosticsSystem = null;
        }

        private IMixedRealityService GetServiceByNameInternal(Type interfaceType, string serviceName)
        {
            if (!CanGetService(interfaceType)) { return null; }

            if (IsCoreSystem(interfaceType))
            {
                IMixedRealityService serviceInstance;
                if (activeSystems.TryGetValue(interfaceType, out serviceInstance))
                {
                    if (CheckServiceMatch(interfaceType, serviceName, interfaceType, serviceInstance))
                    {
                        return serviceInstance;
                    }
                }
            }
            else
            {
                for (int i = 0; i < registeredMixedRealityServices.Count; i++)
                {
                    if (CheckServiceMatch(interfaceType, serviceName, registeredMixedRealityServices[i].Item1, registeredMixedRealityServices[i].Item2))
                    {
                        return registeredMixedRealityServices[i].Item2;
                    }
                }
            }

            return null;
        }

        /// <summary>
        /// Retrieve the first service from the registry that meets the selected type and name
        /// </summary>
        /// <param name="interfaceType">Interface type of the service being requested</param>
        /// <param name="serviceName">Name of the specific service</param>
        /// <param name="serviceInstance">return parameter of the function</param>
        private T GetServiceByName<T>(string serviceName) where T : IMixedRealityService
        {
            return (T)GetServiceByNameInternal(typeof(T), serviceName);
        }

        /// <summary>
        /// Gets all services by type and name.
        /// </summary>
        /// <param name="serviceName">The name of the service to search for. If the string is empty than any matching <see cref="interfaceType"/> will be added to the <see cref="services"/> list.</param>
        private IReadOnlyList<T> GetAllServicesByNameInternal<T>(Type interfaceType, string serviceName) where T : IMixedRealityService
        {
            List<T> services = new List<T>();

            if (!CanGetService(interfaceType)) { return new List<T>() as IReadOnlyList<T>; }

            if (IsCoreSystem(interfaceType))
            {
                IMixedRealityService serviceInstance = GetServiceByName<T>(serviceName);

                if ((serviceInstance != null) &&
                    CheckServiceMatch(interfaceType, serviceName, interfaceType, serviceInstance))
                {
                    services.Add((T)serviceInstance);
                }
            }
            else
            {
                for (int i = 0; i < registeredMixedRealityServices.Count; i++)
                {
                    if (CheckServiceMatch(interfaceType, serviceName, registeredMixedRealityServices[i].Item1, registeredMixedRealityServices[i].Item2))
                    {
                        services.Add((T)registeredMixedRealityServices[i].Item2);
                    }
                }
            }

            return services;
        }

        /// <summary>
        /// Check if the interface type and name matches the registered interface type and service instance found.
        /// </summary>
        /// <param name="interfaceType">The interface type of the service to check.</param>
        /// <param name="serviceName">The name of the service to check.</param>
        /// <param name="registeredInterfaceType">The registered interface type.</param>
        /// <param name="serviceInstance">The instance of the registered service.</param>
        /// <returns>True, if the registered service contains the interface type and name.</returns>
        private static bool CheckServiceMatch(Type interfaceType, string serviceName, Type registeredInterfaceType, IMixedRealityService serviceInstance)
        {
            bool isValid = string.IsNullOrEmpty(serviceName) || serviceInstance.Name == serviceName;

            if ((registeredInterfaceType.Name == interfaceType.Name || serviceInstance.GetType().Name == interfaceType.Name) && isValid)
            {
                return true;
            }

            var interfaces = serviceInstance.GetType().GetInterfaces();

            for (int i = 0; i < interfaces.Length; i++)
            {
                if (interfaces[i].Name == interfaceType.Name && isValid)
                {
                    return true;
                }
            }

            return false;
        }

        /// <summary>
        /// Checks if the system is ready to get a service.
        /// </summary>
        /// <param name="interfaceType">The interface type of the service being checked.</param>
        /// <returns></returns>
        private static bool CanGetService(Type interfaceType)
        {
            if (isApplicationQuitting && !internalShutdown)
            {
                return false;
            }

            if (!IsInitialized)
            {
                Debug.LogError("The Mixed Reality Toolkit has not been initialized!");
                return false;
            }

            if (interfaceType == null)
            {
                Debug.LogError($"Interface type is null.");
                return false;
            }

            if (!typeof(IMixedRealityService).IsAssignableFrom(interfaceType))
            {
                Debug.LogError($"{interfaceType.Name} does not implement {typeof(IMixedRealityService).Name}.");
                return false;
            }

            return true;
        }

#endregion Service Utilities

#endregion Service Container Management

#region Core System Accessors

        private static IMixedRealityInputSystem inputSystem = null;

        /// <summary>
        /// The current Input System registered with the Mixed Reality Toolkit.
        /// </summary>
        public static IMixedRealityInputSystem InputSystem
        {
            get
            {
                if (isApplicationQuitting)
                {
                    return null;
                }

                if (inputSystem != null)
                {
                    return inputSystem;
                }

                inputSystem = Instance.GetService<IMixedRealityInputSystem>(showLogs: logInputSystem);
                // If we found a valid system, then we turn logging back on for the next time we need to search.
                // If we didn't find a valid system, then we stop logging so we don't spam the debug window.
                logInputSystem = inputSystem != null;
                return inputSystem;
            }
        }

        private static bool logInputSystem = true;

        private static IMixedRealityBoundarySystem boundarySystem = null;

        /// <summary>
        /// The current Boundary System registered with the Mixed Reality Toolkit.
        /// </summary>
        public static IMixedRealityBoundarySystem BoundarySystem
        {
            get
            {
                if (isApplicationQuitting)
                {
                    return null;
                }

                if (boundarySystem != null)
                {
                    return boundarySystem;
                }

                boundarySystem = Instance.GetService<IMixedRealityBoundarySystem>(showLogs: logBoundarySystem);
                // If we found a valid system, then we turn logging back on for the next time we need to search.
                // If we didn't find a valid system, then we stop logging so we don't spam the debug window.
                logBoundarySystem = boundarySystem != null;
                return boundarySystem;
            }
        }

        private static bool logBoundarySystem = true;

        private static IMixedRealityCameraSystem cameraSystem = null;

        /// <summary>
        /// The current Camera System registered with the Mixed Reality Toolkit.
        /// </summary>
        public static IMixedRealityCameraSystem CameraSystem
        {
            get
            {
                if (isApplicationQuitting)
                {
                    return null;
                }

                if (cameraSystem != null)
                {
                    return cameraSystem;
                }

                cameraSystem = Instance.GetService<IMixedRealityCameraSystem>(showLogs: logCameraSystem);
                // If we found a valid system, then we turn logging back on for the next time we need to search.
                // If we didn't find a valid system, then we stop logging so we don't spam the debug window.
                logCameraSystem = cameraSystem != null;
                return cameraSystem;
            }
        }

        private static bool logCameraSystem = true;

        private static IMixedRealitySpatialAwarenessSystem spatialAwarenessSystem = null;

        /// <summary>
        /// The current Spatial Awareness System registered with the Mixed Reality Toolkit.
        /// </summary>
        public static IMixedRealitySpatialAwarenessSystem SpatialAwarenessSystem
        {
            get
            {
                if (isApplicationQuitting)
                {
                    return null;
                }

                if (spatialAwarenessSystem != null)
                {
                    return spatialAwarenessSystem;
                }

                spatialAwarenessSystem = Instance.GetService<IMixedRealitySpatialAwarenessSystem>(showLogs: logSpatialAwarenessSystem);
                // If we found a valid system, then we turn logging back on for the next time we need to search.
                // If we didn't find a valid system, then we stop logging so we don't spam the debug window.
                logSpatialAwarenessSystem = spatialAwarenessSystem != null;
                return spatialAwarenessSystem;
            }
        }

        private static bool logSpatialAwarenessSystem = true;

        private static IMixedRealityTeleportSystem teleportSystem = null;

        /// <summary>
        /// Returns true if the MixedRealityToolkit exists and has an active profile that has Teleport system enabled.
        /// </summary>
        public static bool IsTeleportSystemEnabled => IsInitialized && Instance.HasActiveProfile && Instance.ActiveProfile.IsTeleportSystemEnabled;

        /// <summary>
        /// The current Teleport System registered with the Mixed Reality Toolkit.
        /// </summary>
        public static IMixedRealityTeleportSystem TeleportSystem
        {
            get
            {
                if (isApplicationQuitting)
                {
                    return null;
                }

                if (teleportSystem != null)
                {
                    return teleportSystem;
                }

                // Quiet warnings as we check for the service. If it's not available, it has probably been
                // disabled. We'll notify about that, in case it's an accident, but otherwise remain calm about it.
                teleportSystem = Instance.GetService<IMixedRealityTeleportSystem>(showLogs: false);
                if (logTeleportSystem && (teleportSystem == null))
                {
                    Debug.LogWarning("IMixedRealityTeleportSystem service is disabled. Teleport will not be available.\nCheck MRTK Configuration Profile settings if this is unexpected.");
                }
                // If we found a valid system, then we turn logging back on for the next time we need to search.
                // If we didn't find a valid system, then we stop logging so we don't spam the debug window.
                logTeleportSystem = teleportSystem != null;
                return teleportSystem;
            }
        }

        private static bool logTeleportSystem = true;

        private static IMixedRealityDiagnosticsSystem diagnosticsSystem = null;

        /// <summary>
        /// The current Diagnostics System registered with the Mixed Reality Toolkit.
        /// </summary>
        public static IMixedRealityDiagnosticsSystem DiagnosticsSystem
        {
            get
            {
                if (isApplicationQuitting)
                {
                    return null;
                }

                if (diagnosticsSystem != null)
                {
                    return diagnosticsSystem;
                }

                diagnosticsSystem = Instance.GetService<IMixedRealityDiagnosticsSystem>(showLogs: logDiagnosticsSystem);
                // If we found a valid system, then we turn logging back on for the next time we need to search.
                // If we didn't find a valid system, then we stop logging so we don't spam the debug window.
                logDiagnosticsSystem = diagnosticsSystem != null;
                return diagnosticsSystem;
            }
        }

        private static bool logDiagnosticsSystem = true;

#endregion Core System Accessors
    }
}<|MERGE_RESOLUTION|>--- conflicted
+++ resolved
@@ -718,13 +718,9 @@
                 return;
             }
 
-<<<<<<< HEAD
+            internalShutdown = false;
+
             if (activeInstance == null)
-=======
-            internalShutdown = false;
-
-            if (MixedRealityToolkit.activeInstance == null)
->>>>>>> 2147e89f
             {   // If we don't have an instance, set it here
                 // Set the instance to active
                 activeInstance = toolkitInstance;
