// Copyright (c) Microsoft Corporation. All rights reserved.
// Licensed under the MIT License. See LICENSE in the project root for license information.

using Microsoft.MixedReality.Toolkit.Boundary;
using Microsoft.MixedReality.Toolkit.Diagnostics;
using Microsoft.MixedReality.Toolkit.Input;
using Microsoft.MixedReality.Toolkit.SpatialAwareness;
using Microsoft.MixedReality.Toolkit.Teleport;
using Microsoft.MixedReality.Toolkit.Utilities;
using System;
using System.Collections.Generic;
using System.Linq;
using UnityEngine;
using UnityEngine.EventSystems;
<<<<<<< HEAD
using Microsoft.MixedReality.Toolkit.SceneSystem;
=======
using Microsoft.MixedReality.Toolkit.CameraSystem;
>>>>>>> 5fa8b13e

#if UNITY_EDITOR
using Microsoft.MixedReality.Toolkit.Input.Editor;
#endif

namespace Microsoft.MixedReality.Toolkit
{
    /// <summary>
    /// This class is responsible for coordinating the operation of the Mixed Reality Toolkit. It is the only Singleton in the entire project.
    /// It provides a service registry for all active services that are used within a project as well as providing the active configuration profile for the project.
    /// The Profile can be swapped out at any time to meet the needs of your project.
    /// </summary>
    [DisallowMultipleComponent]
    public class MixedRealityToolkit : MonoBehaviour, IMixedRealityServiceRegistrar
    {
#region Mixed Reality Toolkit Profile configuration

        private const string MixedRealityPlayspaceName = "MixedRealityPlayspace";

        private static bool isInitializing = false;

        private static bool isApplicationQuitting = false;

        /// <summary>
        /// Checks if there is a valid instance of the MixedRealityToolkit, then checks if there is there a valid Active Profile.
        /// </summary>
        public bool HasActiveProfile
        {
            get
            {
                if (!IsInitialized)
                {
                    return false;
                }

                if (!ConfirmInitialized())
                {
                    return false;
                }

                return ActiveProfile != null;
            }
        }

        private bool HasProfileAndIsInitialized => activeProfile != null && IsInitialized;

        /// <summary>
        /// The active profile of the Mixed Reality Toolkit which controls which services are active and their initial configuration.
        /// *Note configuration is used on project initialization or replacement, changes to properties while it is running has no effect.
        /// </summary>
        [SerializeField]
        [Tooltip("The current active configuration for the Mixed Reality project")]
        private MixedRealityToolkitConfigurationProfile activeProfile = null;

        /// <summary>
        /// The public property of the Active Profile, ensuring events are raised on the change of the configuration
        /// </summary>
        public MixedRealityToolkitConfigurationProfile ActiveProfile
        {
            get
            {
#if UNITY_EDITOR
                if (!Application.isPlaying && activeProfile == null)
                {
                    UnityEditor.Selection.activeObject = Instance;
                    UnityEditor.EditorGUIUtility.PingObject(Instance);
                }
#endif // UNITY_EDITOR
                return activeProfile;
            }
            set
            {
                ResetConfiguration(value);
            }
        }

        /// <summary>
        /// When a configuration Profile is replaced with a new configuration, force all services to reset and read the new values
        /// </summary>
        /// <param name="profile"></param>
        public void ResetConfiguration(MixedRealityToolkitConfigurationProfile profile)
        {
            if (activeProfile != null)
            {
                // Services are only enabled when playing.
                if (Application.IsPlaying(activeProfile))
                {
                    DisableAllServices();
                }
                DestroyAllServices();
            }

            activeProfile = profile;

            if (profile != null)
            {
                if (Application.IsPlaying(profile))
                {
                    DisableAllServices();
                }
                DestroyAllServices();
            }

            InitializeServiceLocator();

            if (profile != null && Application.IsPlaying(profile))
            {
                EnableAllServices();
            }
        }

#endregion Mixed Reality Toolkit Profile configuration

#region Mixed Reality runtime service registry

        private static readonly Dictionary<Type, IMixedRealityService> activeSystems = new Dictionary<Type, IMixedRealityService>();

        /// <summary>
        /// Current active systems registered with the MixedRealityToolkit.
        /// </summary>
        /// <remarks>
        /// Systems can only be registered once by <see cref="Type"/>
        /// </remarks>
        public IReadOnlyDictionary<Type, IMixedRealityService> ActiveSystems => new Dictionary<Type, IMixedRealityService>(activeSystems) as IReadOnlyDictionary<Type, IMixedRealityService>;

        private static readonly List<Tuple<Type, IMixedRealityService>> registeredMixedRealityServices = new List<Tuple<Type, IMixedRealityService>>();

        /// <summary>
        /// Local service registry for the Mixed Reality Toolkit, to allow runtime use of the <see cref="Microsoft.MixedReality.Toolkit.IMixedRealityService"/>.
        /// </summary>
        public IReadOnlyList<Tuple<Type, IMixedRealityService>> RegisteredMixedRealityServices => new List<Tuple<Type, IMixedRealityService>>(registeredMixedRealityServices) as IReadOnlyList<Tuple<Type, IMixedRealityService>>;

#endregion Mixed Reality runtime service registry

#region IMixedRealityServiceRegistrar implementation

        /// <inheritdoc />
        public bool RegisterService<T>(T serviceInstance) where T : IMixedRealityService
        {
            return RegisterServiceInternal(serviceInstance);
        }

        /// <inheritdoc />
        public bool RegisterService<T>(
            Type concreteType, 
            SupportedPlatforms supportedPlatforms = (SupportedPlatforms)(-1), 
            params object[] args) where T : IMixedRealityService
        {
            if (isApplicationQuitting)
            {
                return false;
            }

#if !UNITY_EDITOR
            if (!Application.platform.IsPlatformSupported(supportedPlatforms))
#else
            if (!UnityEditor.EditorUserBuildSettings.activeBuildTarget.IsPlatformSupported(supportedPlatforms))
#endif
            {
                return false;
            }

            if (concreteType == null)
            {
                Debug.LogError("Unable to register a service with a null concrete type.");
                return false;
            }

            if (!typeof(IMixedRealityService).IsAssignableFrom(concreteType))
            {
                Debug.LogError($"Unable to register the {concreteType.Name} service. It does not implement {typeof(IMixedRealityService)}.");
                return false;
            }

            T serviceInstance;

            try
            {
                serviceInstance = (T)Activator.CreateInstance(concreteType, args);
            }
            catch (Exception e)
            {
                Debug.LogError($"Failed to register the {concreteType.Name} service: {e.GetType()} - {e.Message}");
                return false;
            }

            return RegisterServiceInternal<T>(serviceInstance);
        }

        /// <inheritdoc />
        public bool UnregisterService<T>(string name = null) where T : IMixedRealityService
        {
            T serviceInstance = GetServiceByName<T>(name);
            
            if (serviceInstance == null) { return false; }

            return UnregisterService<T>(serviceInstance);
        }

        /// <inheritdoc />
        public bool UnregisterService<T>(T serviceInstance) where T : IMixedRealityService
        {
            Type interfaceType = typeof(T);

            if (IsInitialized)
            {
                serviceInstance.Disable();
                serviceInstance.Destroy();
            }

            if (IsCoreSystem(interfaceType))
            {
                activeSystems.Remove(interfaceType);
                return true;
            }

            Tuple<Type, IMixedRealityService> registryInstance = new Tuple<Type, IMixedRealityService>(interfaceType, serviceInstance);

            if (registeredMixedRealityServices.Contains(registryInstance))
            {
                registeredMixedRealityServices.Remove(registryInstance);
                return true;
            }

            Debug.LogError($"Failed to find registry instance of {interfaceType.Name}.{serviceInstance.Name}!");

            return false;
        }

        /// <inheritdoc />
        public bool IsServiceRegistered<T>(string name = null) where T : IMixedRealityService
        {
            return GetService<T>(name) != null;
        }

        /// <inheritdoc />
        public T GetService<T>(string name = null, bool showLogs = true) where T : IMixedRealityService
        {
            Type interfaceType = typeof(T);
            T serviceInstance = GetServiceByName<T>(name);

            if ((serviceInstance == null) && showLogs)
            {
                Debug.LogError($"Unable to find {(string.IsNullOrWhiteSpace(name) ? interfaceType.Name : name)} service.");
            }

            return serviceInstance;
        }

        /// <inheritdoc />
        public IReadOnlyList<T> GetServices<T>(string name = null) where T : IMixedRealityService
        {
            return GetAllServicesByNameInternal<T>(typeof(T), name);
        }

        /// <inheritdoc />
        public bool RegisterDataProvider<T>(T dataProviderInstance) where T : IMixedRealityDataProvider
        {
            return RegisterService<T>(dataProviderInstance);
        }

        /// <inheritdoc />
        public bool RegisterDataProvider<T>(
            Type concreteType,
            SupportedPlatforms supportedPlatforms = (SupportedPlatforms)(-1),
            params object[] args) where T : IMixedRealityDataProvider
        {
            return RegisterService<T>(concreteType, supportedPlatforms, args);
        }

        /// <inheritdoc />
        public bool UnregisterDataProvider<T>(string name = null) where T : IMixedRealityDataProvider
        {
            return UnregisterService<T>(name);
        }

        /// <inheritdoc />
        public bool UnregisterDataProvider<T>(T dataProviderInstance) where T : IMixedRealityDataProvider
        {
            return UnregisterService<T>(dataProviderInstance);
        }

        /// <inheritdoc />
        public bool IsDataProviderRegistered<T>(string name = null) where T : IMixedRealityDataProvider
        {
            return IsServiceRegistered<T>(name);
        }

        /// <inheritdoc />
        public T GetDataProvider<T>(string name = null) where T : IMixedRealityDataProvider
        {
            return GetService<T>(name);
        }

        /// <inheritdoc />
        public IReadOnlyList<T> GetDataProviders<T>(string name = null) where T : IMixedRealityDataProvider
        {
            return GetServices<T>(name);
        }

        /// <inheritdoc />
        public IReadOnlyList<T> GetDataProviders<T>() where T : IMixedRealityDataProvider
        {
            throw new NotImplementedException();
        }

#endregion IMixedRealityServiceRegistrar implementation

        /// <summary>
        /// Once all services are registered and properties updated, the Mixed Reality Toolkit will initialize all active services.
        /// This ensures all services can reference each other once started.
        /// </summary>
        private void InitializeServiceLocator()
        {
            isInitializing = true;

            //If the Mixed Reality Toolkit is not configured, stop.
            if (ActiveProfile == null)
            {
                Debug.LogError("No Mixed Reality Configuration Profile found, cannot initialize the Mixed Reality Toolkit");
                return;
            }

#if UNITY_EDITOR
            if (ActiveSystems.Count > 0)
            {
                activeSystems.Clear();
            }

            if (RegisteredMixedRealityServices.Count > 0)
            {
                registeredMixedRealityServices.Clear();
            }
#endif

            ClearCoreSystemCache();
            EnsureMixedRealityRequirements();

#region Services Registration

            // If the Input system has been selected for initialization in the Active profile, enable it in the project
            if (ActiveProfile.IsInputSystemEnabled)
            {
#if UNITY_EDITOR
                // Make sure unity axis mappings are set.
                InputMappingAxisUtility.CheckUnityInputManagerMappings(ControllerMappingLibrary.UnityInputManagerAxes);
#endif

                object[] args = { this, ActiveProfile.InputSystemProfile, Instance.MixedRealityPlayspace };
                if (!RegisterService<IMixedRealityInputSystem>(ActiveProfile.InputSystemType, args: args) || InputSystem == null)
                {
                    Debug.LogError("Failed to start the Input System!");
                }
                
                args = new object[] { this, InputSystem, ActiveProfile.InputSystemProfile };
                if (!RegisterDataProvider<IMixedRealityFocusProvider>(ActiveProfile.InputSystemProfile.FocusProviderType, args: args))
                {
                    Debug.LogError("Failed to register the focus provider! The input system will not function without it.");
                    return;
                }
            }
            else
            {
#if UNITY_EDITOR
                InputMappingAxisUtility.RemoveMappings(ControllerMappingLibrary.UnityInputManagerAxes);
#endif
            }

            // If the Boundary system has been selected for initialization in the Active profile, enable it in the project
            if (ActiveProfile.IsBoundarySystemEnabled)
            {
                object[] args = { this, ActiveProfile.BoundaryVisualizationProfile, Instance.MixedRealityPlayspace, ActiveProfile.TargetExperienceScale };
                if (!RegisterService<IMixedRealityBoundarySystem>(ActiveProfile.BoundarySystemSystemType, args: args) || BoundarySystem == null)
                {
                    Debug.LogError("Failed to start the Boundary System!");
                }
            }

            // If the Camera system has been selected for initialization in the Active profile, enable it in the project
            if (ActiveProfile.IsCameraSystemEnabled)
            {
                object[] args = { this, ActiveProfile.CameraProfile };
                if (!RegisterService<IMixedRealityCameraSystem>(ActiveProfile.CameraSystemType, args: args) || CameraSystem == null)
                {
                    Debug.LogError("Failed to start the Camera System!");
                }
            }

            // If the Spatial Awareness system has been selected for initialization in the Active profile, enable it in the project
            if (ActiveProfile.IsSpatialAwarenessSystemEnabled)
            {
#if UNITY_EDITOR
                LayerExtensions.SetupLayer(31, "Spatial Awareness");
#endif
                object[] args = { this, ActiveProfile.SpatialAwarenessSystemProfile };
                if (!RegisterService<IMixedRealitySpatialAwarenessSystem>(ActiveProfile.SpatialAwarenessSystemSystemType, args: args) && SpatialAwarenessSystem != null)
                {
                    Debug.LogError("Failed to start the Spatial Awareness System!");
                }
            }

            // If the Teleport system has been selected for initialization in the Active profile, enable it in the project
            if (ActiveProfile.IsTeleportSystemEnabled)
            {
                object[] args = { this, Instance.MixedRealityPlayspace };
                if (!RegisterService<IMixedRealityTeleportSystem>(ActiveProfile.TeleportSystemSystemType, args: args) || TeleportSystem == null)
                {
                    Debug.LogError("Failed to start the Teleport System!");
                }
            }

            if (ActiveProfile.IsDiagnosticsSystemEnabled)
            {
                object[] args = { this, ActiveProfile.DiagnosticsSystemProfile, Instance.MixedRealityPlayspace };
                if (!RegisterService<IMixedRealityDiagnosticsSystem>(ActiveProfile.DiagnosticsSystemSystemType, args: args) || DiagnosticsSystem == null)
                {
                    Debug.LogError("Failed to start the Diagnostics System!");
                }
            }

            if (ActiveProfile.IsSceneSystemEnabled)
            {
                object[] args = { this, ActiveProfile.SceneSystemProfile };
                if (!RegisterService<IMixedRealitySceneSystem>(ActiveProfile.SceneSystemSystemType, args: args) || SceneSystem == null)
                {
                    Debug.LogError("Failed to start the Scene System!");
                }
            }

            if (ActiveProfile.RegisteredServiceProvidersProfile != null)
            {
                for (int i = 0; i < ActiveProfile.RegisteredServiceProvidersProfile?.Configurations?.Length; i++)
                {
                    var configuration = ActiveProfile.RegisteredServiceProvidersProfile.Configurations[i];

                    if (typeof(IMixedRealityExtensionService).IsAssignableFrom(configuration.ComponentType.Type))
                    {
                        object[] args = { this, configuration.ComponentName, configuration.Priority, configuration.ConfigurationProfile };
                        if (!RegisterService<IMixedRealityExtensionService>(configuration.ComponentType, configuration.RuntimePlatform, args))
                        {
                            Debug.LogError($"Failed to register {configuration.ComponentName}");
                        }
                    }
                }
            }

#endregion Service Registration

#region Services Initialization

            var orderedCoreSystems = activeSystems.OrderBy(m => m.Value.Priority).ToArray();
            activeSystems.Clear();

            foreach (var system in orderedCoreSystems)
            {
                RegisterServiceInternal(system.Key, system.Value);
            }

            var orderedServices = registeredMixedRealityServices.OrderBy(service => service.Item2.Priority).ToArray();
            registeredMixedRealityServices.Clear();

            foreach (var service in orderedServices)
            {
                RegisterServiceInternal(service.Item1, service.Item2);
            }

            InitializeAllServices();

#endregion Services Initialization

            isInitializing = false;
        }

        private void EnsureMixedRealityRequirements()
        {
            if (MixedRealityPlayspace == null)
            {
                Debug.LogError("Failed to generate a MixedRealityPlayspace.");
            }

            // There's lots of documented cases that if the camera doesn't start at 0,0,0, things break with the WMR SDK specifically.
            // We'll enforce that here, then tracking can update it to the appropriate position later.
            CameraCache.Main.transform.position = Vector3.zero;

            bool addedComponents = false;
            if (!Application.isPlaying)
            {
                var eventSystems = FindObjectsOfType<EventSystem>();

                if (eventSystems.Length == 0)
                {
                    CameraCache.Main.gameObject.EnsureComponent<EventSystem>();
                    addedComponents = true;
                }
                else
                {
                    bool raiseWarning;

                    if (eventSystems.Length == 1)
                    {
                        raiseWarning = eventSystems[0].gameObject != CameraCache.Main.gameObject;
                    }
                    else
                    {
                        raiseWarning = true;
                    }

                    if (raiseWarning)
                    {
                        Debug.LogWarning("Found an existing event system in your scene. The Mixed Reality Toolkit requires only one, and must be found on the main camera.");
                    }
                }
            }

            if (!addedComponents)
            {
                CameraCache.Main.gameObject.EnsureComponent<EventSystem>();
            }
        }

#region MonoBehaviour Implementation

        private static MixedRealityToolkit instance;
        private static bool newInstanceBeingInitialized = false;

        /// <summary>
        /// Returns the Singleton instance of the classes type.
        /// If no instance is found, then we search for an instance in the scene.
        /// If more than one instance is found, we log an error and no instance is returned.
        /// </summary>
        public static MixedRealityToolkit Instance
        {
            get
            {
                if (IsInitialized)
                {
                    return instance;
                }

                if (Application.isPlaying && !searchForInstance)
                {
                    return null;
                }


                var objects = FindObjectsOfType<MixedRealityToolkit>();
                searchForInstance = false;
                MixedRealityToolkit newInstance;

                switch (objects.Length)
                {
                    case 0:
#if UNITY_EDITOR
                        // Generating a new instance during app shutdown in the editor allows instances to persist into edit mode, which may cause unwanted behavior
                        if (isApplicationQuitting)
                        {
                            Debug.LogWarning("Trying to find instance during application shutdown.");
                            return null;
                        }
#endif
                        Debug.Assert(!newInstanceBeingInitialized, "We shouldn't be initializing another MixedRealityToolkit unless we errored on the previous.");
                        newInstanceBeingInitialized = true;
                        newInstance = new GameObject(nameof(MixedRealityToolkit)).AddComponent<MixedRealityToolkit>();
                        break;
                    case 1:
                        newInstanceBeingInitialized = false;
                        newInstance = objects[0];
                        break;
                    default:
                        newInstanceBeingInitialized = false;
                        Debug.LogError($"Expected exactly 1 {nameof(MixedRealityToolkit)} but found {objects.Length}.");
                        return null;
                }

                Debug.Assert(newInstance != null);

                if (!isApplicationQuitting)
                {
                    // Setup any additional things the instance needs.
                    newInstance.InitializeInstance();
                }
                else
                {
                    // Don't do any additional setup because the app is quitting.
                    instance = newInstance;
                    newInstanceBeingInitialized = false;
                }

                Debug.Assert(instance != null);

                return instance;
            }
        }

        /// <summary>
        /// Lock property for the Mixed Reality Toolkit to prevent reinitialization
        /// </summary>
        private static readonly object initializedLock = new object();

        private void InitializeInstance()
        {
            lock (initializedLock)
            {
                if (IsInitialized)
                {
                    newInstanceBeingInitialized = false;
                    return;
                }

                instance = this;

                if (Application.isPlaying)
                {
                    DontDestroyOnLoad(instance.transform.root);
                }

                Application.quitting += () =>
                {
                    isApplicationQuitting = true;
                };

#if UNITY_EDITOR
                UnityEditor.EditorApplication.playModeStateChanged += playModeState =>
                {
                    if (playModeState == UnityEditor.PlayModeStateChange.ExitingEditMode ||
                        playModeState == UnityEditor.PlayModeStateChange.EnteredEditMode)
                    {
                        isApplicationQuitting = false;
                    }

                    if (playModeState == UnityEditor.PlayModeStateChange.ExitingEditMode && activeProfile == null)
                    {
                        UnityEditor.EditorApplication.isPlaying = false;
                        UnityEditor.Selection.activeObject = Instance;
                        UnityEditor.EditorGUIUtility.PingObject(Instance);
                    }
                };

                UnityEditor.EditorApplication.hierarchyChanged += () =>
                {
                    if (instance != null)
                    {
                        Debug.Assert(instance.transform.parent == null, "The MixedRealityToolkit should not be parented under any other GameObject!");
                    }
                };
#endif // UNITY_EDITOR

                if (HasActiveProfile)
                {
                    InitializeServiceLocator();
                }

                newInstanceBeingInitialized = false;
            }
        }

        /// <summary>
        /// Flag to search for instance the first time Instance property is called.
        /// Subsequent attempts will generally switch this flag false, unless the instance was destroyed.
        /// </summary>
        // ReSharper disable once StaticMemberInGenericType
        private static bool searchForInstance = true;

        /// <summary>
        /// Expose an assertion whether the MixedRealityToolkit class is initialized.
        /// </summary>
        public static void AssertIsInitialized()
        {
            Debug.Assert(IsInitialized, "The MixedRealityToolkit has not been initialized.");
        }

        /// <summary>
        /// Returns whether the instance has been initialized or not.
        /// </summary>
        public static bool IsInitialized => instance != null;

        /// <summary>
        /// Static function to determine if the MixedRealityToolkit class has been initialized or not.
        /// </summary>
        /// <returns></returns>
        public static bool ConfirmInitialized()
        {
            // ReSharper disable once UnusedVariable
            // Assigning the Instance to access is used Implicitly.
            MixedRealityToolkit access = Instance;
            return IsInitialized;
        }

        private Transform mixedRealityPlayspace;

        /// <summary>
        /// Returns the MixedRealityPlayspace for the local player
        /// </summary>
        public Transform MixedRealityPlayspace
        {
            get
            {
                AssertIsInitialized();

                if (mixedRealityPlayspace)
                {
                    return mixedRealityPlayspace;
                }

                if (CameraCache.Main.transform.parent == null)
                {
                    mixedRealityPlayspace = new GameObject(MixedRealityPlayspaceName).transform;
                    CameraCache.Main.transform.SetParent(mixedRealityPlayspace);
                }
                else
                {
                    if (CameraCache.Main.transform.parent.name != MixedRealityPlayspaceName)
                    {
                        // Since the scene is set up with a different camera parent, its likely
                        // that there's an expectation that that parent is going to be used for
                        // something else. We print a warning to call out the fact that we're 
                        // co-opting this object for use with teleporting and such, since that
                        // might cause conflicts with the parent's intended purpose.
                        Debug.LogWarning($"The Mixed Reality Toolkit expected the camera\'s parent to be named {MixedRealityPlayspaceName}. The existing parent will be renamed and used instead.");
                        // If we rename it, we make it clearer that why it's being teleported around at runtime.
                        CameraCache.Main.transform.parent.name = MixedRealityPlayspaceName;
                    }

                    mixedRealityPlayspace = CameraCache.Main.transform.parent;
                }

                // It's very important that the MixedRealityPlayspace align with the tracked space,
                // otherwise reality-locked things like playspace boundaries won't be aligned properly.
                // For now, we'll just assume that when the playspace is first initialized, the
                // tracked space origin overlaps with the world space origin. If a platform ever does
                // something else (i.e, placing the lower left hand corner of the tracked space at world 
                // space 0,0,0), we should compensate for that here.
                return mixedRealityPlayspace;
            }
        }

#if UNITY_EDITOR
        private void OnValidate()
        {
            if (!newInstanceBeingInitialized && !IsInitialized && !UnityEditor.EditorApplication.isPlayingOrWillChangePlaymode)
            {
                ConfirmInitialized();
            }
        }
#endif // UNITY_EDITOR

        private void Awake()
        {
            if (IsInitialized && instance != this)
            {
                if (Application.isEditor)
                {
                    DestroyImmediate(this);
                }
                else
                {
                    Destroy(this);
                }

                Debug.LogWarning("Trying to instantiate a second instance of the Mixed Reality Toolkit. Additional Instance was destroyed");
            }
            else if (!IsInitialized)
            {
                InitializeInstance();
            }
            else
            {
                Debug.LogError("Failed to properly initialize the MixedRealityToolkit");
            }
        }

        private void OnEnable()
        {
            EnableAllServices();
        }

        private void Update()
        {
            UpdateAllServices();
        }

        private void LateUpdate()
        {
            LateUpdateAllServices();
        }

        private void OnDisable()
        {
            DisableAllServices();
        }

        private void OnDestroy()
        {
            DestroyAllServices();
            ClearCoreSystemCache();

            if (instance == this)
            {
                instance = null;
                searchForInstance = true;
            }
        }

#endregion MonoBehaviour Implementation

#region Service Container Management

#region Registration
        private bool RegisterServiceInternal(Type interfaceType, IMixedRealityService serviceInstance)
        {
            if (serviceInstance == null)
            {
                Debug.LogWarning($"Unable to add a {interfaceType.Name} service with a null instance.");
                return false;
            }

            if (!CanGetService(interfaceType)) { return false; }

            IMixedRealityService preExistingService = GetServiceByNameInternal(interfaceType, serviceInstance.Name);

            if (preExistingService != null)
            {
                Debug.LogError($"There's already a {interfaceType.Name}.{preExistingService.Name} registered!");
                return false;
            }

            if (IsCoreSystem(interfaceType))
            {
                activeSystems.Add(interfaceType, serviceInstance);
            }
            else if (typeof(IMixedRealityDataProvider).IsAssignableFrom(interfaceType) ||
                     typeof(IMixedRealityExtensionService).IsAssignableFrom(interfaceType))
            {
                registeredMixedRealityServices.Add(new Tuple<Type, IMixedRealityService>(interfaceType, serviceInstance));
            }
            else
            {
                Debug.LogError($"Unable to register {interfaceType.Name}. Concrete type does not implement {typeof(IMixedRealityExtensionService).Name} or {typeof(IMixedRealityDataProvider).Name}.");
                return false;
            }

            if (!isInitializing)
            {
                serviceInstance.Initialize();
                serviceInstance.Enable();
            }

            return true;
        }

        /// <summary>
        /// Internal service registration.
        /// </summary>
        /// <param name="interfaceType">The interface type for the system to be registered.</param>
        /// <param name="serviceInstance">Instance of the service.</param>
        /// <returns>True if registration is successful, false otherwise.</returns>
        private bool RegisterServiceInternal<T>(T serviceInstance) where T : IMixedRealityService
        {
            Type interfaceType = typeof(T);
            return RegisterServiceInternal(interfaceType, serviceInstance);
        }

#endregion Registration

#region Multiple Service Management

        /// <summary>
        /// Enable all services in the Mixed Reality Toolkit active service registry for a given type
        /// </summary>
        /// <param name="interfaceType">The interface type for the system to be enabled.  E.G. InputSystem, BoundarySystem</param>
        public void EnableAllServicesByType(Type interfaceType)
        {
            EnableAllServicesByTypeAndName(interfaceType, string.Empty);
        }

        /// <summary>
        /// Enable all services in the Mixed Reality Toolkit active service registry for a given type and name
        /// </summary>
        /// <param name="interfaceType">The interface type for the system to be enabled.  E.G. InputSystem, BoundarySystem</param>
        /// <param name="serviceName">Name of the specific service</param>
        public  void EnableAllServicesByTypeAndName(Type interfaceType, string serviceName)
        {
            if (interfaceType == null)
            {
                Debug.LogError("Unable to enable null service type.");
                return;
            }

            IReadOnlyList<IMixedRealityService> services = GetAllServicesByNameInternal<IMixedRealityService>(interfaceType, serviceName);
            for (int i = 0; i < services.Count; i++)
            {
                services[i].Enable();
            }
        }

        /// <summary>
        /// Disable all services in the Mixed Reality Toolkit active service registry for a given type
        /// </summary>
        /// <param name="interfaceType">The interface type for the system to be removed.  E.G. InputSystem, BoundarySystem</param>
        public void DisableAllServicesByType(Type interfaceType)
        {
            DisableAllServicesByTypeAndName(interfaceType, string.Empty);
        }

        /// <summary>
        /// Disable all services in the Mixed Reality Toolkit active service registry for a given type and name
        /// </summary>
        /// <param name="interfaceType">The interface type for the system to be disabled.  E.G. InputSystem, BoundarySystem</param>
        /// <param name="serviceName">Name of the specific service</param>
        public void DisableAllServicesByTypeAndName(Type interfaceType, string serviceName)
        {
            if (interfaceType == null)
            {
                Debug.LogError("Unable to disable null service type.");
                return;
            }

            IReadOnlyList<IMixedRealityService> services =  GetAllServicesByNameInternal<IMixedRealityService>(interfaceType, serviceName);
            for (int i = 0; i < services.Count; i++)
            {
                services[i].Disable();
            }
        }

        private void InitializeAllServices()
        {
            // Initialize all systems
            ExecuteOnAllServices(service => service.Initialize());
        }

        private void ResetAllServices()
        {
            // Reset all systems
            ExecuteOnAllServices(service => service.Reset());
        }

        private void EnableAllServices()
        {
            // Enable all systems
            ExecuteOnAllServices(service => service.Enable());
        }

        private void UpdateAllServices()
        {
            // Update all systems
            ExecuteOnAllServices(service => service.Update());
        }

        private void LateUpdateAllServices()
        {
            // If the Mixed Reality Toolkit is not configured, stop.
            if (activeProfile == null) { return; }

            // If the Mixed Reality Toolkit is not initialized, stop.
            if (!IsInitialized) { return; }

            // Update all systems
            foreach (var system in activeSystems)
            {
                system.Value.LateUpdate();
            }

            // Update all registered runtime services
            foreach (var service in registeredMixedRealityServices)
            {
                service.Item2.LateUpdate();
            }
        }

        private void DisableAllServices()
        {
            // Disable all systems
            ExecuteOnAllServices(service => service.Disable());
        }

        private void DestroyAllServices()
        {
            if (!ExecuteOnAllServices(service => service.Destroy())) { return; }

            activeSystems.Clear();
            registeredMixedRealityServices.Clear();
        }

        private bool ExecuteOnAllServices(Action<IMixedRealityService> execute)
        {
            // If the Mixed Reality Toolkit is not configured, stop.
            if (!HasProfileAndIsInitialized) { return false; }

            foreach (var system in activeSystems)
            {
                execute(system.Value);
            }

            foreach (var service in registeredMixedRealityServices)
            {
                execute(service.Item2);
            }

            return true;
        }

#endregion Multiple Service Management

#region Service Utilities

        /// <summary>
        /// Generic function used to interrogate the Mixed Reality Toolkit active system registry for the existence of a core system.
        /// </summary>
        /// <typeparam name="T">The interface type for the system to be retrieved.  E.G. InputSystem, BoundarySystem.</typeparam>
        /// <remarks>
        /// Note: type should be the Interface of the system to be retrieved and not the concrete class itself.
        /// </remarks>
        /// <returns>True, there is a system registered with the selected interface, False, no system found for that interface</returns>
        public bool IsSystemRegistered<T>() where T : class
        {
            IMixedRealityService service;
            activeSystems.TryGetValue(typeof(T), out service);
            return service != null;
        }

        private static bool IsCoreSystem(Type type)
        {
            if (type == null)
            {
                Debug.LogWarning("Null cannot be a core system.");
                return false;
            }

            return typeof(IMixedRealityInputSystem).IsAssignableFrom(type) ||
                   typeof(IMixedRealityCameraSystem).IsAssignableFrom(type) ||
                   typeof(IMixedRealityFocusProvider).IsAssignableFrom(type) ||
                   typeof(IMixedRealityTeleportSystem).IsAssignableFrom(type) ||
                   typeof(IMixedRealityBoundarySystem).IsAssignableFrom(type) ||
                   typeof(IMixedRealitySpatialAwarenessSystem).IsAssignableFrom(type) ||
                   typeof(IMixedRealityDiagnosticsSystem).IsAssignableFrom(type) ||
                   typeof(IMixedRealitySceneSystem).IsAssignableFrom(type);
        }

        private void ClearCoreSystemCache()
        {
            inputSystem = null;
            cameraSystem = null;
            teleportSystem = null;
            boundarySystem = null;
            spatialAwarenessSystem = null;
            diagnosticsSystem = null;
            sceneSystem = null;
        }

        private IMixedRealityService GetServiceByNameInternal(Type interfaceType, string serviceName)
        {
            if (!CanGetService(interfaceType)) { return null; }

            if (IsCoreSystem(interfaceType))
            {
                IMixedRealityService serviceInstance;
                if (activeSystems.TryGetValue(interfaceType, out serviceInstance))
                {
                    if (CheckServiceMatch(interfaceType, serviceName, interfaceType, serviceInstance))
                    {
                        return serviceInstance;
                    }
                }
            }
            else
            {
                for (int i = 0; i < registeredMixedRealityServices.Count; i++)
                {
                    if (CheckServiceMatch(interfaceType, serviceName, registeredMixedRealityServices[i].Item1, registeredMixedRealityServices[i].Item2))
                    {
                        return registeredMixedRealityServices[i].Item2;
                    }
                }
            }

            return null;
        }

        /// <summary>
        /// Retrieve the first service from the registry that meets the selected type and name
        /// </summary>
        /// <param name="interfaceType">Interface type of the service being requested</param>
        /// <param name="serviceName">Name of the specific service</param>
        /// <param name="serviceInstance">return parameter of the function</param>
        private T GetServiceByName<T>(string serviceName) where T : IMixedRealityService
        {
            return (T)GetServiceByNameInternal(typeof(T), serviceName);
        }

        /// <summary>
        /// Gets all services by type and name.
        /// </summary>
        /// <param name="serviceName">The name of the service to search for. If the string is empty than any matching <see cref="interfaceType"/> will be added to the <see cref="services"/> list.</param>
        private IReadOnlyList<T> GetAllServicesByNameInternal<T>(Type interfaceType, string serviceName) where T : IMixedRealityService
        {
            List<T> services = new List<T>();

            if (!CanGetService(interfaceType)) { return new List<T>() as IReadOnlyList<T>; }

            if (IsCoreSystem(interfaceType))
            {
                IMixedRealityService serviceInstance = GetServiceByName<T>(serviceName);

                if ((serviceInstance != null) &&
                    CheckServiceMatch(interfaceType, serviceName, interfaceType, serviceInstance))
                {
                    services.Add((T)serviceInstance);
                }
            }
            else
            {
                for (int i = 0; i < registeredMixedRealityServices.Count; i++)
                {
                    if (CheckServiceMatch(interfaceType, serviceName, registeredMixedRealityServices[i].Item1, registeredMixedRealityServices[i].Item2))
                    {
                        services.Add((T)registeredMixedRealityServices[i].Item2);
                    }
                }
            }

            return services;
        }

        /// <summary>
        /// Check if the interface type and name matches the registered interface type and service instance found.
        /// </summary>
        /// <param name="interfaceType">The interface type of the service to check.</param>
        /// <param name="serviceName">The name of the service to check.</param>
        /// <param name="registeredInterfaceType">The registered interface type.</param>
        /// <param name="serviceInstance">The instance of the registered service.</param>
        /// <returns>True, if the registered service contains the interface type and name.</returns>
        private static bool CheckServiceMatch(Type interfaceType, string serviceName, Type registeredInterfaceType, IMixedRealityService serviceInstance)
        {
            bool isValid = string.IsNullOrEmpty(serviceName) || serviceInstance.Name == serviceName;

            if ((registeredInterfaceType.Name == interfaceType.Name || serviceInstance.GetType().Name == interfaceType.Name) && isValid)
            {
                return true;
            }

            var interfaces = serviceInstance.GetType().GetInterfaces();

            for (int i = 0; i < interfaces.Length; i++)
            {
                if (interfaces[i].Name == interfaceType.Name && isValid)
                {
                    return true;
                }
            }

            return false;
        }

        /// <summary>
        /// Checks if the system is ready to get a service.
        /// </summary>
        /// <param name="interfaceType"></param>
        /// <returns></returns>
        private static bool CanGetService(Type interfaceType)
        {
            if (isApplicationQuitting)
            {
                return false;
            }

            if (!IsInitialized)
            {
                Debug.LogError("The Mixed Reality Toolkit has not been initialized!");
                return false;
            }

            if (interfaceType == null)
            {
                Debug.LogError($"Interface type is null.");
                return false;
            }

            if (!typeof(IMixedRealityService).IsAssignableFrom(interfaceType))
            {
                Debug.LogError($"{interfaceType.Name} does not implement {typeof(IMixedRealityService).Name}.");
                return false;
            }

            return true;
        }

#endregion Service Utilities

#endregion Service Container Management

#region Core System Accessors

        private static IMixedRealityInputSystem inputSystem = null;

        /// <summary>
        /// The current Input System registered with the Mixed Reality Toolkit.
        /// </summary>
        public static IMixedRealityInputSystem InputSystem
        {
            get
            {
                if (isApplicationQuitting)
                {
                    return null;
                }

                if (inputSystem != null)
                {
                    return inputSystem;
                }

                inputSystem = Instance.GetService<IMixedRealityInputSystem>(showLogs: logInputSystem);
                // If we found a valid system, then we turn logging back on for the next time we need to search.
                // If we didn't find a valid system, then we stop logging so we don't spam the debug window.
                logInputSystem = inputSystem != null;
                return inputSystem;
            }
        }

        private static bool logInputSystem = true;

        private static IMixedRealityBoundarySystem boundarySystem = null;

        /// <summary>
        /// The current Boundary System registered with the Mixed Reality Toolkit.
        /// </summary>
        public static IMixedRealityBoundarySystem BoundarySystem
        {
            get
            {
                if (isApplicationQuitting)
                {
                    return null;
                }

                if (boundarySystem != null)
                {
                    return boundarySystem;
                }

                boundarySystem = Instance.GetService<IMixedRealityBoundarySystem>(showLogs: logBoundarySystem);
                // If we found a valid system, then we turn logging back on for the next time we need to search.
                // If we didn't find a valid system, then we stop logging so we don't spam the debug window.
                logBoundarySystem = boundarySystem != null;
                return boundarySystem;
            }
        }

        private static bool logBoundarySystem = true;

        private static IMixedRealityCameraSystem cameraSystem = null;

        /// <summary>
        /// The current Camera System registered with the Mixed Reality Toolkit.
        /// </summary>
        public static IMixedRealityCameraSystem CameraSystem
        {
            get
            {
                if (isApplicationQuitting)
                {
                    return null;
                }

                if (cameraSystem != null)
                {
                    return cameraSystem;
                }

                cameraSystem = Instance.GetService<IMixedRealityCameraSystem>(showLogs: logCameraSystem);
                // If we found a valid system, then we turn logging back on for the next time we need to search.
                // If we didn't find a valid system, then we stop logging so we don't spam the debug window.
                logCameraSystem = cameraSystem != null;
                return cameraSystem;
            }
        }

        private static bool logCameraSystem = true;

        private static IMixedRealitySpatialAwarenessSystem spatialAwarenessSystem = null;

        /// <summary>
        /// The current Spatial Awareness System registered with the Mixed Reality Toolkit.
        /// </summary>
        public static IMixedRealitySpatialAwarenessSystem SpatialAwarenessSystem
        {
            get
            {
                if (isApplicationQuitting)
                {
                    return null;
                }

                if (spatialAwarenessSystem != null)
                {
                    return spatialAwarenessSystem;
                }

                spatialAwarenessSystem = Instance.GetService<IMixedRealitySpatialAwarenessSystem>(showLogs: logSpatialAwarenessSystem);
                // If we found a valid system, then we turn logging back on for the next time we need to search.
                // If we didn't find a valid system, then we stop logging so we don't spam the debug window.
                logSpatialAwarenessSystem = spatialAwarenessSystem != null;
                return spatialAwarenessSystem;
            }
        }

        private static bool logSpatialAwarenessSystem = true;

        private static IMixedRealityTeleportSystem teleportSystem = null;

        /// <summary>
        /// Returns true if the MixedRealityToolkit exists and has an active profile that has Teleport system enabled.
        /// </summary>
        public static bool IsTeleportSystemEnabled => IsInitialized && Instance.HasActiveProfile && Instance.ActiveProfile.IsTeleportSystemEnabled;

        /// <summary>
        /// The current Teleport System registered with the Mixed Reality Toolkit.
        /// </summary>
        public static IMixedRealityTeleportSystem TeleportSystem
        {
            get
            {
                if (isApplicationQuitting)
                {
                    return null;
                }

                if (teleportSystem != null)
                {
                    return teleportSystem;
                }

                // Quiet warnings as we check for the service. If it's not available, it has probably been
                // disabled. We'll notify about that, in case it's an accident, but otherwise remain calm about it.
                teleportSystem = Instance.GetService<IMixedRealityTeleportSystem>(showLogs: false);
                if (logTeleportSystem && (teleportSystem == null))
                {
                    Debug.LogWarning("IMixedRealityTeleportSystem service is disabled. Teleport will not be available.\nCheck MRTK Configuration Profile settings if this is unexpected.");
                }
                // If we found a valid system, then we turn logging back on for the next time we need to search.
                // If we didn't find a valid system, then we stop logging so we don't spam the debug window.
                logTeleportSystem = teleportSystem != null;
                return teleportSystem;
            }
        }

        private static bool logTeleportSystem = true;

        private static IMixedRealityDiagnosticsSystem diagnosticsSystem = null;

        /// <summary>
        /// The current Diagnostics System registered with the Mixed Reality Toolkit.
        /// </summary>
        public static IMixedRealityDiagnosticsSystem DiagnosticsSystem
        {
            get
            {
                if (isApplicationQuitting)
                {
                    return null;
                }

                if (diagnosticsSystem != null)
                {
                    return diagnosticsSystem;
                }

                diagnosticsSystem = Instance.GetService<IMixedRealityDiagnosticsSystem>(showLogs: logDiagnosticsSystem);
                // If we found a valid system, then we turn logging back on for the next time we need to search.
                // If we didn't find a valid system, then we stop logging so we don't spam the debug window.
                logDiagnosticsSystem = diagnosticsSystem != null;
                return diagnosticsSystem;
            }
        }

        private static bool logDiagnosticsSystem = true;

        private static IMixedRealitySceneSystem sceneSystem = null;

        /// <summary>
        /// Returns true if the MixedRealityToolkit exists and has an active profile that has Scene system enabled.
        /// </summary>
        public static bool IsSceneSystemEnabled => IsInitialized && Instance.HasActiveProfile && Instance.ActiveProfile.IsSceneSystemEnabled;

        /// <summary>
        /// The current Scene System registered with the Mixed Reality Toolkit.
        /// </summary>
        public static IMixedRealitySceneSystem SceneSystem
        {
            get
            {
                if (isApplicationQuitting)
                {
                    return null;
                }

                if (sceneSystem != null)
                {
                    return sceneSystem;
                }

                sceneSystem = Instance.GetService<IMixedRealitySceneSystem>(showLogs: logSceneSystem);
                // If we found a valid system, then we turn logging back on for the next time we need to search.
                // If we didn't find a valid system, then we stop logging so we don't spam the debug window.
                logSceneSystem = sceneSystem != null;
                return sceneSystem;
            }
        }

        private static bool logSceneSystem = true;

        #endregion Core System Accessors
    }
}<|MERGE_RESOLUTION|>--- conflicted
+++ resolved
@@ -12,11 +12,8 @@
 using System.Linq;
 using UnityEngine;
 using UnityEngine.EventSystems;
-<<<<<<< HEAD
 using Microsoft.MixedReality.Toolkit.SceneSystem;
-=======
 using Microsoft.MixedReality.Toolkit.CameraSystem;
->>>>>>> 5fa8b13e
 
 #if UNITY_EDITOR
 using Microsoft.MixedReality.Toolkit.Input.Editor;
@@ -161,8 +158,8 @@
 
         /// <inheritdoc />
         public bool RegisterService<T>(
-            Type concreteType, 
-            SupportedPlatforms supportedPlatforms = (SupportedPlatforms)(-1), 
+            Type concreteType,
+            SupportedPlatforms supportedPlatforms = (SupportedPlatforms)(-1),
             params object[] args) where T : IMixedRealityService
         {
             if (isApplicationQuitting)
@@ -210,7 +207,7 @@
         public bool UnregisterService<T>(string name = null) where T : IMixedRealityService
         {
             T serviceInstance = GetServiceByName<T>(name);
-            
+
             if (serviceInstance == null) { return false; }
 
             return UnregisterService<T>(serviceInstance);
@@ -370,7 +367,7 @@
                 {
                     Debug.LogError("Failed to start the Input System!");
                 }
-                
+
                 args = new object[] { this, InputSystem, ActiveProfile.InputSystemProfile };
                 if (!RegisterDataProvider<IMixedRealityFocusProvider>(ActiveProfile.InputSystemProfile.FocusProviderType, args: args))
                 {
@@ -732,7 +729,7 @@
                     {
                         // Since the scene is set up with a different camera parent, its likely
                         // that there's an expectation that that parent is going to be used for
-                        // something else. We print a warning to call out the fact that we're 
+                        // something else. We print a warning to call out the fact that we're
                         // co-opting this object for use with teleporting and such, since that
                         // might cause conflicts with the parent's intended purpose.
                         Debug.LogWarning($"The Mixed Reality Toolkit expected the camera\'s parent to be named {MixedRealityPlayspaceName}. The existing parent will be renamed and used instead.");
@@ -747,7 +744,7 @@
                 // otherwise reality-locked things like playspace boundaries won't be aligned properly.
                 // For now, we'll just assume that when the playspace is first initialized, the
                 // tracked space origin overlaps with the world space origin. If a platform ever does
-                // something else (i.e, placing the lower left hand corner of the tracked space at world 
+                // something else (i.e, placing the lower left hand corner of the tracked space at world
                 // space 0,0,0), we should compensate for that here.
                 return mixedRealityPlayspace;
             }
