--- conflicted
+++ resolved
@@ -4,7 +4,7 @@
 # Authentication
 To call Microsoft Graph, your app must acquire an [access token](https://developer.microsoft.com/en-us/graph/docs/concepts/auth_overview) from Azure Active Directory (Azure AD), Microsoft's cloud identity service. 
 
-To that end, the toolkit comes with a implementation using [Microsoft Authentication Library](https://github.com/AzureAD/microsoft-authentication-library-for-dotnet). However users can override with their own implementation, by extending GraphConnector, similarly to **MsalGraphAuthentication.cs**.
+To that end, the toolkit comes with a implementation using [Microsoft Authentication Library](https://github.com/AzureAD/microsoft-authentication-library-for-dotnet). However users can override with their own implementation, by extending GraphConnectorProfile.
 
 # Using Graph
 1. Register application
@@ -24,39 +24,25 @@
 
 4. Setup Unity scene.
 
-<<<<<<< HEAD
-	a) Add Mixed Reality Manager as a game object of the scene;
+	Create a GraphConnectorProfile for your project via Assets/Create/Mixed Reality Toolkit/Graph/Graph Connector Profile. 
 
-	b) Create Mixed Reality Graph Access Profile, through the Assets menu;
-
-	c) Assign the Graph Access profile, to the Active "Mixed Reality Configuration Profile" in Mixed Reality Manager;
-
-6. Setup MS Graph Settings.
-
-	Settings are defined through "Mixed Reality Graph Access Profile" and assign that profile to the Active "Mixed Reality Configuration Profile.
-=======
-	Create a GraphConnectorProfile for your project via Assets/Create/Mixed Reality Toolkit/Graph/Graph Connector Profile.
-
-5. Setup MS Graph permissions.
+5. Setup MS Graph profile.
 
 	Select the new GraphConnectorProfile and update settings accordingly in the inspector.
->>>>>>> 4db776c9
 	* **Graph App Id** is the application ID registered in [Microsoft App Registration Portal](https://apps.dev.microsoft.com/).
 	* **Graph Access Scopes** is the array that lists all [access permissions](https://developer.microsoft.com/en-us/graph/docs/concepts/permissions_reference) required in your scenario.
 	* **Auth Test Token** is used as the authentication token if set. This allows to test MS Graph in the Unity editor."
 
 6. All set. 
 
-<<<<<<< HEAD
-	Look up **GraphExampleScene.unity** for example on how to use the GrahConnector.
+	Look up **GraphExampleScene.unity** for an example on how to use the GraphConnectorProfile.
 
 # Testing using the Unity editor
-There are two options to test MS Graph in the editor:
-1. Use a network monitor app like Fiddler to inspect your Bearer auth token, while you execute a query using [Graph Explorer](https://developer.microsoft.com/en-us/graph/graph-explorer). Copy & paste the auth token into the GraphConnector inspector, as your Test Auth Token.
-2. Provide custom implementation of IGraphAuthentication instead of using MsalGraphAuthentication. It requires implementing [OAuth 2.0](https://oauth.net/2/) using Bearer Tokens authentication.
-=======
-	Look up **GraphConnectorTestAsync.cs** for examples on how to use the GraphConnectorProfile.
->>>>>>> 4db776c9
+Use a network monitor app like Fiddler to inspect your Bearer auth token, while you execute a query using [Graph Explorer](https://developer.microsoft.com/en-us/graph/graph-explorer). Copy & paste the auth token into the GraphConnectorProfile inspector, as your Test Auth Token.
+
+**Note:** If HTTPS traffic is blocked inside the Unity editor, a workaround is to allow all HTTPS traffic to pass through with the following code. **Should not be used in production code.**
+	System.Net.ServicePointManager.ServerCertificateValidationCallback += (o, certificate, chain, errors) => true; 
+
 
 # Managed bytecode stripping with IL2CPP
 IL2CPP analyzes all assemblies and removes methods that are never directly called. If something is only accessed through reflection, it will be removed unless it is specified in link.xml files. Read more about it [here](https://docs.unity3d.com/Manual/IL2CPP-BytecodeStripping.html) 
