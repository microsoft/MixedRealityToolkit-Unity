%YAML 1.1
%TAG !u! tag:unity3d.com,2011:
--- !u!21 &2100000
Material:
  serializedVersion: 6
  m_ObjectHideFlags: 0
  m_PrefabParentObject: {fileID: 0}
  m_PrefabInternal: {fileID: 0}
  m_Name: WallPlane
<<<<<<< HEAD
  m_Shader: {fileID: 4800000, guid: f1f3948b20c230044bda31b620ddd37f, type: 3}
  m_ShaderKeywords: _ALPHAPREMULTIPLY_ON _EMISSION _SPECULARHIGHLIGHTS_ON _USEAMBIENT_ON
    _USEDIFFUSE_ON
  m_LightmapFlags: 1
  m_EnableInstancingVariants: 0
  m_DoubleSidedGI: 0
  m_CustomRenderQueue: -1
  stringTagMap: {}
=======
  m_Shader: {fileID: 4800000, guid: d45c0efca53019e43891b0f610f8146e, type: 3}
  m_ShaderKeywords: _ALPHABLEND_ON _ALPHAPREMULTIPLY_ON _BORDER_LIGHT_USES_HOVER_COLOR
    _DIRECTIONAL_LIGHT _DISABLE_ALBEDO_MAP _SPECULAR_HIGHLIGHTS
  m_LightmapFlags: 1
  m_EnableInstancingVariants: 0
  m_DoubleSidedGI: 0
  m_CustomRenderQueue: 3000
  stringTagMap:
    RenderType: Transparent
>>>>>>> 4233e0dc
  disabledShaderPasses: []
  m_SavedProperties:
    serializedVersion: 3
    m_TexEnvs:
    - _BumpMap:
        m_Texture: {fileID: 0}
        m_Scale: {x: 1, y: 1}
        m_Offset: {x: 0, y: 0}
<<<<<<< HEAD
    - _CubeMap:
        m_Texture: {fileID: 0}
        m_Scale: {x: 1, y: 1}
        m_Offset: {x: 0, y: 0}
    - _DetailAlbedoMap:
        m_Texture: {fileID: 0}
        m_Scale: {x: 1, y: 1}
        m_Offset: {x: 0, y: 0}
    - _DetailMask:
        m_Texture: {fileID: 0}
        m_Scale: {x: 1, y: 1}
        m_Offset: {x: 0, y: 0}
    - _DetailNormalMap:
        m_Texture: {fileID: 0}
        m_Scale: {x: 1, y: 1}
        m_Offset: {x: 0, y: 0}
    - _EmissionMap:
        m_Texture: {fileID: 0}
        m_Scale: {x: 1, y: 1}
        m_Offset: {x: 0, y: 0}
    - _GlossMap:
        m_Texture: {fileID: 0}
        m_Scale: {x: 1, y: 1}
        m_Offset: {x: 0, y: 0}
    - _MainTex:
        m_Texture: {fileID: 0}
        m_Scale: {x: 1, y: 1}
        m_Offset: {x: 0, y: 0}
    - _MetallicGlossMap:
        m_Texture: {fileID: 0}
        m_Scale: {x: 1, y: 1}
        m_Offset: {x: 0, y: 0}
    - _NoiseTex:
        m_Texture: {fileID: 0}
        m_Scale: {x: 1, y: 1}
        m_Offset: {x: 0, y: 0}
    - _OcclusionMap:
        m_Texture: {fileID: 0}
        m_Scale: {x: 1, y: 1}
        m_Offset: {x: 0, y: 0}
=======
    - _DetailAlbedoMap:
        m_Texture: {fileID: 0}
        m_Scale: {x: 1, y: 1}
        m_Offset: {x: 0, y: 0}
    - _DetailMask:
        m_Texture: {fileID: 0}
        m_Scale: {x: 1, y: 1}
        m_Offset: {x: 0, y: 0}
    - _DetailNormalMap:
        m_Texture: {fileID: 0}
        m_Scale: {x: 1, y: 1}
        m_Offset: {x: 0, y: 0}
    - _EmissionMap:
        m_Texture: {fileID: 0}
        m_Scale: {x: 1, y: 1}
        m_Offset: {x: 0, y: 0}
    - _MainTex:
        m_Texture: {fileID: 0}
        m_Scale: {x: 1, y: 1}
        m_Offset: {x: 0, y: 0}
    - _MetallicGlossMap:
        m_Texture: {fileID: 0}
        m_Scale: {x: 1, y: 1}
        m_Offset: {x: 0, y: 0}
    - _NoiseTex:
        m_Texture: {fileID: 0}
        m_Scale: {x: 1, y: 1}
        m_Offset: {x: 0, y: 0}
    - _NormalMap:
        m_Texture: {fileID: 0}
        m_Scale: {x: 1, y: 1}
        m_Offset: {x: 0, y: 0}
    - _OcclusionMap:
        m_Texture: {fileID: 0}
        m_Scale: {x: 1, y: 1}
        m_Offset: {x: 0, y: 0}
>>>>>>> 4233e0dc
    - _ParallaxMap:
        m_Texture: {fileID: 0}
        m_Scale: {x: 1, y: 1}
        m_Offset: {x: 0, y: 0}
    - _SpecGlossMap:
<<<<<<< HEAD
        m_Texture: {fileID: 0}
        m_Scale: {x: 1, y: 1}
        m_Offset: {x: 0, y: 0}
    - _SpecularMap:
=======
>>>>>>> 4233e0dc
        m_Texture: {fileID: 0}
        m_Scale: {x: 1, y: 1}
        m_Offset: {x: 0, y: 0}
    m_Floats:
<<<<<<< HEAD
    - _AlphaTest: 0
    - _BlendOp: 0
    - _BumpScale: 1
    - _CalibrationSpaceReflections: 0
    - _ColorWriteMask: 15
    - _Cull: 2
    - _Cutoff: 0.5
    - _DetailNormalMapScale: 1
    - _DstBlend: 10
    - _ForcePerPixel: 0
    - _Gloss: 1
    - _GlossMapScale: 1
    - _Glossiness: 0.5
    - _GlossyReflections: 1
    - _Metallic: 0
    - _Mode: 3
=======
    - _AlbedoAlphaMode: 0
    - _BlendOp: 0
    - _BorderLight: 0
    - _BorderLightOpaque: 0
    - _BorderLightUsesHoverColor: 1
    - _BorderMinValue: 0.1
    - _BorderWidth: 0.1
    - _BumpScale: 1
    - _ClippingPlane: 0
    - _ClippingPlaneBorder: 0
    - _ClippingPlaneBorderWidth: 0.025
    - _ColorWriteMask: 15
    - _CullMode: 2
    - _CustomMode: 2
    - _Cutoff: 0.5
    - _DetailNormalMapScale: 1
    - _DirectionalLight: 1
    - _DstBlend: 10
    - _EdgeSmoothingValue: 0.002
    - _EnableEmission: 0
    - _EnableHoverColorOverride: 0
    - _EnableNormalMap: 0
    - _EnvironmentColorIntensity: 0.5
    - _EnvironmentColorThreshold: 1.5
    - _EnvironmentColoring: 0
    - _FadeBeginDistance: 0.85
    - _FadeCompleteDistance: 0.5
    - _GlossMapScale: 1
    - _Glossiness: 0.5
    - _GlossyReflections: 1
    - _HoverLight: 0
    - _InnerGlow: 0
    - _Metallic: 0
    - _Mode: 3
    - _NearPlaneFade: 0
>>>>>>> 4233e0dc
    - _NoiseGain: 1
    - _NoiseScale: 0.15
    - _OcclusionStrength: 1
    - _Opacity: 1
    - _Parallax: 0.02
    - _PulseAmp: 0.1
    - _PulseRate: 4
<<<<<<< HEAD
    - _ReflectionScale: 2
    - _RimPower: 0.7
    - _Shade4: 0
    - _SmoothnessTextureChannel: 0
    - _Specular: 10
    - _SpecularHighlights: 1
    - _SrcBlend: 1
    - _UVSec: 0
    - _UseAmbient: 1
    - _UseBumpMap: 0
    - _UseDiffuse: 1
    - _UseEmissionColor: 0
    - _UseEmissionMap: 0
    - _UseGlossMap: 0
    - _UseMainColor: 0
    - _UseMainTex: 0
    - _UseOcclusionMap: 0
    - _UseReflections: 0
    - _UseRimLighting: 0
    - _UseSpecularMap: 0
    - _UseVertexColor: 0
=======
    - _Reflections: 0
    - _Refraction: 0
    - _RefractiveIndex: 1.1
    - _RenderQueueOverride: -1
    - _RimLight: 0
    - _RimPower: 0.25
    - _RoundCornerMargin: 0
    - _RoundCornerRadius: 0.25
    - _RoundCorners: 0
    - _Smoothness: 0.5
    - _SmoothnessTextureChannel: 0
    - _SpecularHighlights: 1
    - _SrcBlend: 1
    - _UVSec: 0
>>>>>>> 4233e0dc
    - _WireThickness: 8
    - _ZTest: 4
    - _ZWrite: 0
    m_Colors:
    - _BaseColor: {r: 0, g: 0, b: 0, a: 0}
<<<<<<< HEAD
    - _Color: {r: 0.678, g: 0, b: 1, a: 0.5019608}
    - _EmissionColor: {r: 0.339, g: 0, b: 0.5, a: 1}
    - _NoiseColor: {r: 0.5, g: 0.5, b: 0.5, a: 0.5}
    - _RimColor: {r: 1, g: 1, b: 1, a: 1}
    - _SpecColor: {r: 0.2, g: 0.2, b: 0.2, a: 1}
    - _TextureScaleOffset: {r: 1, g: 1, b: 0, a: 0}
=======
    - _ClipPlane: {r: 0, g: 1, b: 0, a: 0}
    - _ClippingPlaneBorderColor: {r: 1, g: 0.2, b: 0, a: 1}
    - _Color: {r: 0.678, g: 0, b: 1, a: 0.5019608}
    - _EmissionColor: {r: 0.339, g: 0, b: 0.5, a: 1}
    - _EmissiveColor: {r: 0, g: 0, b: 0, a: 1}
    - _EnvironmentColorX: {r: 1, g: 0, b: 0, a: 1}
    - _EnvironmentColorY: {r: 0, g: 1, b: 0, a: 1}
    - _EnvironmentColorZ: {r: 0, g: 0, b: 1, a: 1}
    - _HoverColorOverride: {r: 1, g: 1, b: 1, a: 1}
    - _InnerGlowColor: {r: 1, g: 1, b: 1, a: 0.75}
    - _NoiseColor: {r: 0.5, g: 0.5, b: 0.5, a: 0.5}
    - _RimColor: {r: 0.5, g: 0.5, b: 0.5, a: 1}
    - _SpecColor: {r: 0.2, g: 0.2, b: 0.2, a: 1}
>>>>>>> 4233e0dc
    - _TintColor: {r: 0.5, g: 0.5, b: 0.5, a: 0.5}
    - _WireColor: {r: 0.678, g: 0, b: 1, a: 1}<|MERGE_RESOLUTION|>--- conflicted
+++ resolved
@@ -7,16 +7,6 @@
   m_PrefabParentObject: {fileID: 0}
   m_PrefabInternal: {fileID: 0}
   m_Name: WallPlane
-<<<<<<< HEAD
-  m_Shader: {fileID: 4800000, guid: f1f3948b20c230044bda31b620ddd37f, type: 3}
-  m_ShaderKeywords: _ALPHAPREMULTIPLY_ON _EMISSION _SPECULARHIGHLIGHTS_ON _USEAMBIENT_ON
-    _USEDIFFUSE_ON
-  m_LightmapFlags: 1
-  m_EnableInstancingVariants: 0
-  m_DoubleSidedGI: 0
-  m_CustomRenderQueue: -1
-  stringTagMap: {}
-=======
   m_Shader: {fileID: 4800000, guid: d45c0efca53019e43891b0f610f8146e, type: 3}
   m_ShaderKeywords: _ALPHABLEND_ON _ALPHAPREMULTIPLY_ON _BORDER_LIGHT_USES_HOVER_COLOR
     _DIRECTIONAL_LIGHT _DISABLE_ALBEDO_MAP _SPECULAR_HIGHLIGHTS
@@ -26,7 +16,6 @@
   m_CustomRenderQueue: 3000
   stringTagMap:
     RenderType: Transparent
->>>>>>> 4233e0dc
   disabledShaderPasses: []
   m_SavedProperties:
     serializedVersion: 3
@@ -35,48 +24,6 @@
         m_Texture: {fileID: 0}
         m_Scale: {x: 1, y: 1}
         m_Offset: {x: 0, y: 0}
-<<<<<<< HEAD
-    - _CubeMap:
-        m_Texture: {fileID: 0}
-        m_Scale: {x: 1, y: 1}
-        m_Offset: {x: 0, y: 0}
-    - _DetailAlbedoMap:
-        m_Texture: {fileID: 0}
-        m_Scale: {x: 1, y: 1}
-        m_Offset: {x: 0, y: 0}
-    - _DetailMask:
-        m_Texture: {fileID: 0}
-        m_Scale: {x: 1, y: 1}
-        m_Offset: {x: 0, y: 0}
-    - _DetailNormalMap:
-        m_Texture: {fileID: 0}
-        m_Scale: {x: 1, y: 1}
-        m_Offset: {x: 0, y: 0}
-    - _EmissionMap:
-        m_Texture: {fileID: 0}
-        m_Scale: {x: 1, y: 1}
-        m_Offset: {x: 0, y: 0}
-    - _GlossMap:
-        m_Texture: {fileID: 0}
-        m_Scale: {x: 1, y: 1}
-        m_Offset: {x: 0, y: 0}
-    - _MainTex:
-        m_Texture: {fileID: 0}
-        m_Scale: {x: 1, y: 1}
-        m_Offset: {x: 0, y: 0}
-    - _MetallicGlossMap:
-        m_Texture: {fileID: 0}
-        m_Scale: {x: 1, y: 1}
-        m_Offset: {x: 0, y: 0}
-    - _NoiseTex:
-        m_Texture: {fileID: 0}
-        m_Scale: {x: 1, y: 1}
-        m_Offset: {x: 0, y: 0}
-    - _OcclusionMap:
-        m_Texture: {fileID: 0}
-        m_Scale: {x: 1, y: 1}
-        m_Offset: {x: 0, y: 0}
-=======
     - _DetailAlbedoMap:
         m_Texture: {fileID: 0}
         m_Scale: {x: 1, y: 1}
@@ -113,41 +60,15 @@
         m_Texture: {fileID: 0}
         m_Scale: {x: 1, y: 1}
         m_Offset: {x: 0, y: 0}
->>>>>>> 4233e0dc
     - _ParallaxMap:
         m_Texture: {fileID: 0}
         m_Scale: {x: 1, y: 1}
         m_Offset: {x: 0, y: 0}
     - _SpecGlossMap:
-<<<<<<< HEAD
-        m_Texture: {fileID: 0}
-        m_Scale: {x: 1, y: 1}
-        m_Offset: {x: 0, y: 0}
-    - _SpecularMap:
-=======
->>>>>>> 4233e0dc
         m_Texture: {fileID: 0}
         m_Scale: {x: 1, y: 1}
         m_Offset: {x: 0, y: 0}
     m_Floats:
-<<<<<<< HEAD
-    - _AlphaTest: 0
-    - _BlendOp: 0
-    - _BumpScale: 1
-    - _CalibrationSpaceReflections: 0
-    - _ColorWriteMask: 15
-    - _Cull: 2
-    - _Cutoff: 0.5
-    - _DetailNormalMapScale: 1
-    - _DstBlend: 10
-    - _ForcePerPixel: 0
-    - _Gloss: 1
-    - _GlossMapScale: 1
-    - _Glossiness: 0.5
-    - _GlossyReflections: 1
-    - _Metallic: 0
-    - _Mode: 3
-=======
     - _AlbedoAlphaMode: 0
     - _BlendOp: 0
     - _BorderLight: 0
@@ -183,7 +104,6 @@
     - _Metallic: 0
     - _Mode: 3
     - _NearPlaneFade: 0
->>>>>>> 4233e0dc
     - _NoiseGain: 1
     - _NoiseScale: 0.15
     - _OcclusionStrength: 1
@@ -191,29 +111,6 @@
     - _Parallax: 0.02
     - _PulseAmp: 0.1
     - _PulseRate: 4
-<<<<<<< HEAD
-    - _ReflectionScale: 2
-    - _RimPower: 0.7
-    - _Shade4: 0
-    - _SmoothnessTextureChannel: 0
-    - _Specular: 10
-    - _SpecularHighlights: 1
-    - _SrcBlend: 1
-    - _UVSec: 0
-    - _UseAmbient: 1
-    - _UseBumpMap: 0
-    - _UseDiffuse: 1
-    - _UseEmissionColor: 0
-    - _UseEmissionMap: 0
-    - _UseGlossMap: 0
-    - _UseMainColor: 0
-    - _UseMainTex: 0
-    - _UseOcclusionMap: 0
-    - _UseReflections: 0
-    - _UseRimLighting: 0
-    - _UseSpecularMap: 0
-    - _UseVertexColor: 0
-=======
     - _Reflections: 0
     - _Refraction: 0
     - _RefractiveIndex: 1.1
@@ -228,20 +125,11 @@
     - _SpecularHighlights: 1
     - _SrcBlend: 1
     - _UVSec: 0
->>>>>>> 4233e0dc
     - _WireThickness: 8
     - _ZTest: 4
     - _ZWrite: 0
     m_Colors:
     - _BaseColor: {r: 0, g: 0, b: 0, a: 0}
-<<<<<<< HEAD
-    - _Color: {r: 0.678, g: 0, b: 1, a: 0.5019608}
-    - _EmissionColor: {r: 0.339, g: 0, b: 0.5, a: 1}
-    - _NoiseColor: {r: 0.5, g: 0.5, b: 0.5, a: 0.5}
-    - _RimColor: {r: 1, g: 1, b: 1, a: 1}
-    - _SpecColor: {r: 0.2, g: 0.2, b: 0.2, a: 1}
-    - _TextureScaleOffset: {r: 1, g: 1, b: 0, a: 0}
-=======
     - _ClipPlane: {r: 0, g: 1, b: 0, a: 0}
     - _ClippingPlaneBorderColor: {r: 1, g: 0.2, b: 0, a: 1}
     - _Color: {r: 0.678, g: 0, b: 1, a: 0.5019608}
@@ -255,6 +143,5 @@
     - _NoiseColor: {r: 0.5, g: 0.5, b: 0.5, a: 0.5}
     - _RimColor: {r: 0.5, g: 0.5, b: 0.5, a: 1}
     - _SpecColor: {r: 0.2, g: 0.2, b: 0.2, a: 1}
->>>>>>> 4233e0dc
     - _TintColor: {r: 0.5, g: 0.5, b: 0.5, a: 0.5}
     - _WireColor: {r: 0.678, g: 0, b: 1, a: 1}