--- conflicted
+++ resolved
@@ -34,7 +34,7 @@
             Transform playspace,
             string name = null,
             uint priority = DefaultPriority,
-            MixedRealityInputSystemProfile profile = null) : base(registrar, inputSystem, name, priority, profile, playspace) { }
+            MixedRealityInputSystemProfile profile = null) : base(registrar, inputSystem, playspace, name, priority, profile) { }
 
         private const float DeviceRefreshInterval = 3.0f;
 
@@ -161,11 +161,7 @@
                     break;
             }
 
-<<<<<<< HEAD
-            var inputSource = inputSystem?.RequestNewGenericInputSource($"{controllerType.Name} Controller");
-=======
-            var inputSource = MixedRealityToolkit.InputSystem?.RequestNewGenericInputSource($"{controllerType.Name} Controller", sourceType: InputSourceType.Controller);
->>>>>>> fb85ccb2
+            var inputSource = inputSystem?.RequestNewGenericInputSource($"{controllerType.Name} Controller", sourceType: InputSourceType.Controller);
             var detectedController = Activator.CreateInstance(controllerType, TrackingState.NotTracked, Handedness.None, inputSource, null) as GenericJoystickController;
 
             if (detectedController == null)
