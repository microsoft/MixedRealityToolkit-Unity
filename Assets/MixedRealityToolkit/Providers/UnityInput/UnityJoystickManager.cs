--- conflicted
+++ resolved
@@ -9,11 +9,7 @@
 using UnityEngine;
 using UInput = UnityEngine.Input;
 
-<<<<<<< HEAD
-namespace Microsoft.MixedReality.Toolkit.UnityInput.Input
-=======
 namespace MRTKPrefix.Input.UnityInput
->>>>>>> c56bcb93
 {
     /// <summary>
     /// Manages joysticks using unity input system.
