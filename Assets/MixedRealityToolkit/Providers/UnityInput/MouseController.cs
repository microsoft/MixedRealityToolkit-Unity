﻿// Copyright (c) Microsoft Corporation. All rights reserved.
// Licensed under the MIT License. See LICENSE in the project root for license information.

using Microsoft.MixedReality.Toolkit.Utilities;
using UnityEngine;
using UInput = UnityEngine.Input;

namespace Microsoft.MixedReality.Toolkit.Input.UnityInput
{
    /// <summary>
    /// Manages the mouse using unity input system.
    /// </summary>
    [MixedRealityController(SupportedControllerType.Mouse, new[] { Handedness.Any })]
    public class MouseController : BaseController
    {
        /// <summary>
        /// Constructor.
        /// </summary>
        /// <param name="trackingState"></param>
        /// <param name="controllerHandedness"></param>
        /// <param name="inputSource"></param>
        /// <param name="interactions"></param>
        public MouseController(TrackingState trackingState, Handedness controllerHandedness, IMixedRealityInputSource inputSource = null, MixedRealityInteractionMapping[] interactions = null)
            : base(trackingState, controllerHandedness, inputSource, interactions)
        {
        }

        /// <inheritdoc />
        public override MixedRealityInteractionMapping[] DefaultInteractions { get; } =
        {
            new MixedRealityInteractionMapping(0, "Spatial Mouse Position", AxisType.SixDof, DeviceInputType.SpatialPointer, MixedRealityInputAction.None),
            new MixedRealityInteractionMapping(1, "Mouse Delta Position", AxisType.DualAxis, DeviceInputType.PointerPosition, MixedRealityInputAction.None),
            new MixedRealityInteractionMapping(2, "Mouse Scroll Position", AxisType.DualAxis, DeviceInputType.Scroll, ControllerMappingLibrary.AXIS_3),
            new MixedRealityInteractionMapping(3, "Left Mouse Button", AxisType.Digital, DeviceInputType.ButtonPress, MixedRealityInputAction.None, KeyCode.Mouse0),
            new MixedRealityInteractionMapping(4, "Right Mouse Button", AxisType.Digital, DeviceInputType.ButtonPress, MixedRealityInputAction.None, KeyCode.Mouse1),
            new MixedRealityInteractionMapping(5, "Mouse Button 2", AxisType.Digital, DeviceInputType.ButtonPress, MixedRealityInputAction.None, KeyCode.Mouse2),
            new MixedRealityInteractionMapping(6, "Mouse Button 3", AxisType.Digital, DeviceInputType.ButtonPress, MixedRealityInputAction.None, KeyCode.Mouse3),
            new MixedRealityInteractionMapping(7, "Mouse Button 4", AxisType.Digital, DeviceInputType.ButtonPress, MixedRealityInputAction.None, KeyCode.Mouse4),
            new MixedRealityInteractionMapping(8, "Mouse Button 5", AxisType.Digital, DeviceInputType.ButtonPress, MixedRealityInputAction.None, KeyCode.Mouse5),
            new MixedRealityInteractionMapping(9, "Mouse Button 6", AxisType.Digital, DeviceInputType.ButtonPress, MixedRealityInputAction.None, KeyCode.Mouse6),
        };

        /// <inheritdoc />
        public override void SetupDefaultInteractions(Handedness controllerHandedness)
        {
            AssignControllerMappings(DefaultInteractions);
        }

        private MixedRealityPose controllerPose = MixedRealityPose.ZeroIdentity;
        private Vector2 mouseDelta;

        /// <summary>
        /// Update controller.
        /// </summary>
        public void Update()
        {
            if (!UInput.mousePresent) { return; }

            // Bail early if our mouse isn't in our game window.
            if (UInput.mousePosition.x < 0 ||
                UInput.mousePosition.y < 0 ||
                UInput.mousePosition.x > Screen.width ||
                UInput.mousePosition.y > Screen.height)
            {
                return;
            }

            if (InputSource.Pointers[0].BaseCursor != null)
            {
                controllerPose.Position = InputSource.Pointers[0].BaseCursor.Position;
                controllerPose.Rotation = InputSource.Pointers[0].BaseCursor.Rotation;
            }

            mouseDelta.x = -UInput.GetAxis("Mouse Y");
            mouseDelta.y = UInput.GetAxis("Mouse X");
            MixedRealityToolkit.InputSystem?.RaiseSourcePositionChanged(InputSource, this, mouseDelta);
            MixedRealityToolkit.InputSystem?.RaiseSourcePoseChanged(InputSource, this, controllerPose);
            MixedRealityToolkit.InputSystem?.RaiseSourcePositionChanged(InputSource, this, UInput.mouseScrollDelta);

            for (int i = 0; i < Interactions.Length; i++)
            {
<<<<<<< HEAD
                

                if (Interactions[i].InputType == DeviceInputType.SpatialPointer)
                {
                    // add mouse delta as rotation
                    var mouseDeltaRotation = Vector3.zero;
                    mouseDeltaRotation.x += -UInput.GetAxis("Mouse Y");
                    mouseDeltaRotation.y += UInput.GetAxis("Mouse X");
                    IMixedRealityMousePointer mousePointer = (IMixedRealityMousePointer)InputSource.Pointers[0];
                    if (mousePointer != null)
                    {
                        mouseDeltaRotation *= mousePointer.Speed;
                    }

                    MixedRealityPose controllerPose = MixedRealityPose.ZeroIdentity;
                    controllerPose.Rotation = Quaternion.Euler(mouseDeltaRotation);
=======
                if (Interactions[i].InputType == DeviceInputType.SpatialPointer)
                {
>>>>>>> 45b26cab
                    Interactions[i].PoseData = controllerPose;

                    if (Interactions[i].Changed)
                    {
                        MixedRealityToolkit.InputSystem?.RaisePoseInputChanged(InputSource, ControllerHandedness, Interactions[i].MixedRealityInputAction, Interactions[i].PoseData);
                    }
<<<<<<< HEAD

                }


=======
                }

>>>>>>> 45b26cab
                if (Interactions[i].InputType == DeviceInputType.PointerPosition)
                {
                    Interactions[i].Vector2Data = mouseDelta;

                    if (Interactions[i].Changed)
                    {
                        MixedRealityToolkit.InputSystem?.RaisePositionInputChanged(InputSource, ControllerHandedness, Interactions[i].MixedRealityInputAction, Interactions[i].Vector2Data);
                    }
                }

                if (Interactions[i].InputType == DeviceInputType.Scroll)
                {
                    Interactions[i].Vector2Data = UInput.mouseScrollDelta;

                    if (Interactions[i].Changed)
                    {
                        MixedRealityToolkit.InputSystem?.RaisePositionInputChanged(InputSource, ControllerHandedness, Interactions[i].MixedRealityInputAction, Interactions[i].Vector2Data);
                    }
                }

                if (Interactions[i].AxisType == AxisType.Digital)
                {
                    var keyButton = UInput.GetKey(Interactions[i].KeyCode);

                    // Update the interaction data source
                    Interactions[i].BoolData = keyButton;

                    // If our value changed raise it.
                    if (Interactions[i].Changed)
                    {
                        // Raise input system Event if it enabled
                        if (Interactions[i].BoolData)
                        {
                            MixedRealityToolkit.InputSystem?.RaiseOnInputDown(InputSource, ControllerHandedness, Interactions[i].MixedRealityInputAction);
                        }
                        else
                        {
                            MixedRealityToolkit.InputSystem?.RaiseOnInputUp(InputSource, ControllerHandedness, Interactions[i].MixedRealityInputAction);
                        }
                    }
                }

                if (Interactions[i].InputType == DeviceInputType.Scroll)
                {
                    Interactions[i].Vector2Data = UInput.mouseScrollDelta;

                    if (Interactions[i].Changed)
                    {
                        MixedRealityToolkit.InputSystem?.RaisePositionInputChanged(InputSource, ControllerHandedness, Interactions[i].MixedRealityInputAction, Interactions[i].Vector2Data);
                    }
                }
            }
        }
    }
}<|MERGE_RESOLUTION|>--- conflicted
+++ resolved
@@ -79,9 +79,6 @@
 
             for (int i = 0; i < Interactions.Length; i++)
             {
-<<<<<<< HEAD
-                
-
                 if (Interactions[i].InputType == DeviceInputType.SpatialPointer)
                 {
                     // add mouse delta as rotation
@@ -96,25 +93,14 @@
 
                     MixedRealityPose controllerPose = MixedRealityPose.ZeroIdentity;
                     controllerPose.Rotation = Quaternion.Euler(mouseDeltaRotation);
-=======
-                if (Interactions[i].InputType == DeviceInputType.SpatialPointer)
-                {
->>>>>>> 45b26cab
                     Interactions[i].PoseData = controllerPose;
 
                     if (Interactions[i].Changed)
                     {
                         MixedRealityToolkit.InputSystem?.RaisePoseInputChanged(InputSource, ControllerHandedness, Interactions[i].MixedRealityInputAction, Interactions[i].PoseData);
                     }
-<<<<<<< HEAD
-
                 }
 
-
-=======
-                }
-
->>>>>>> 45b26cab
                 if (Interactions[i].InputType == DeviceInputType.PointerPosition)
                 {
                     Interactions[i].Vector2Data = mouseDelta;
