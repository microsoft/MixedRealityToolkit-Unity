﻿// Copyright (c) Microsoft Corporation. All rights reserved.
// Licensed under the MIT License. See LICENSE in the project root for license information.

using Microsoft.MixedReality.Toolkit.Utilities;
using System;
using System.Collections.Generic;
using UnityEngine;

namespace Microsoft.MixedReality.Toolkit.Input
{
    /// <summary>
    /// Manager interface for a Input system in the Mixed Reality Toolkit
    /// All replacement systems for providing Input System functionality should derive from this interface
    /// </summary>
    public interface IMixedRealityInputSystem : IMixedRealityEventSystem
    {
        /// <summary>
        /// Event that's raised when the Input is enabled.
        /// </summary>
        event Action InputEnabled;

        /// <summary>
        /// Event that's raised when the Input is disabled.
        /// </summary>
        event Action InputDisabled;

        /// <summary>
        /// List of the Interaction Input Sources as detected by the input manager like hands or motion controllers.
        /// </summary>
        HashSet<IMixedRealityInputSource> DetectedInputSources { get; }

        /// <summary>
        /// List of <see cref="Microsoft.MixedReality.Toolkit.Input.IMixedRealityController"/>s currently detected by the input manager.
        /// </summary>
        /// <remarks>
        /// This property is similar to <see cref="DetectedInputSources"/>, as this is a subset of those <see cref="IMixedRealityInputSource"/>s in that list.
        /// </remarks>
        HashSet<IMixedRealityController> DetectedControllers { get; }

        /// <summary>
        /// Typed representation of the ConfigurationProfile property.
        /// </summary>
        MixedRealityInputSystemProfile InputSystemProfile { get; }

        /// <summary>
        /// The current Focus Provider that's been implemented by this Input System.
        /// </summary>
        IMixedRealityFocusProvider FocusProvider { get; }

        /// <summary>
        /// The current Gaze Provider that's been implemented by this Input System.
        /// </summary>
        IMixedRealityGazeProvider GazeProvider { get; }

        /// <summary>
        /// The current Eye Gaze Provider that's been implemented by this Input System.
        /// </summary>
        IMixedRealityEyeGazeProvider EyeGazeProvider { get; }

        /// <summary>
        /// Indicates if input is currently enabled or not.
        /// </summary>
        bool IsInputEnabled { get; }

        /// <summary>
        /// Push a disabled input state onto the Input System.
        /// While input is disabled no events will be sent out and the cursor displays
        /// a waiting animation.
        /// </summary>
        void PushInputDisable();

        /// <summary>
        /// Pop disabled input state. When the last disabled state is 
        /// popped off the stack input will be re-enabled.
        /// </summary>
        void PopInputDisable();

        /// <summary>
        /// Clear the input disable stack, which will immediately re-enable input.
        /// </summary>
        void ClearInputDisableStack();

        /// <summary>
        /// Push a game object into the modal input stack. Any input handlers
        /// on the game object are given priority to input events before any focused objects.
        /// </summary>
        /// <param name="inputHandler">The input handler to push</param>
        void PushModalInputHandler(GameObject inputHandler);

        /// <summary>
        /// Remove the last game object from the modal input stack.
        /// </summary>
        void PopModalInputHandler();

        /// <summary>
        /// Clear all modal input handlers off the stack.
        /// </summary>
        void ClearModalInputStack();

        /// <summary>
        /// Push a game object into the fallback input stack. Any input handlers on
        /// the game object are given input events when no modal or focused objects consume the event.
        /// </summary>
        /// <param name="inputHandler">The input handler to push</param>
        void PushFallbackInputHandler(GameObject inputHandler);

        /// <summary>
        /// Remove the last game object from the fallback input stack.
        /// </summary>
        void PopFallbackInputHandler();

        /// <summary>
        /// Clear all fallback input handlers off the stack.
        /// </summary>
        void ClearFallbackInputStack();

        #region Input Events

        #region Input Source Events

        /// <summary>
        /// Generates a new unique input source id.<para/>
        /// </summary>
        /// <remarks>All Input Sources are required to call this method in their constructor or initialization.</remarks>
        /// <returns>a new unique Id for the input source.</returns>
        uint GenerateNewSourceId();

        IMixedRealityInputSource RequestNewGenericInputSource(string name, IMixedRealityPointer[] pointers = null, InputSourceType sourceType = InputSourceType.Other);

        /// <summary>
        /// Raise the event that the Input Source was detected.
        /// </summary>
        /// <param name="source">The detected Input Source.</param>
        /// <param name="controller"></param>
        void RaiseSourceDetected(IMixedRealityInputSource source, IMixedRealityController controller = null);

        /// <summary>
        /// Raise the event that the Input Source was lost.
        /// </summary>
        /// <param name="source">The lost Input Source.</param>
        /// <param name="controller"></param>
        void RaiseSourceLost(IMixedRealityInputSource source, IMixedRealityController controller = null);

        /// <summary>
        /// Raise the event that the Input Source's tracking state has changed.
        /// </summary>
        /// <param name="source"></param>
        /// <param name="controller"></param>
        /// <param name="state"></param>
        void RaiseSourceTrackingStateChanged(IMixedRealityInputSource source, IMixedRealityController controller, TrackingState state);

        /// <summary>
        /// Raise the event that the Input Source position was changed.
        /// </summary>
        /// <param name="source"></param>
        /// <param name="controller"></param>
        /// <param name="position"></param>
        void RaiseSourcePositionChanged(IMixedRealityInputSource source, IMixedRealityController controller, Vector2 position);

        /// <summary>
        /// Raise the event that the Input Source position was changed.
        /// </summary>
        /// <param name="source"></param>
        /// <param name="controller"></param>
        /// <param name="position"></param>
        void RaiseSourcePositionChanged(IMixedRealityInputSource source, IMixedRealityController controller, Vector3 position);

        /// <summary>
        /// Raise the event that the Input Source position was changed.
        /// </summary>
        /// <param name="source"></param>
        /// <param name="controller"></param>
        /// <param name="rotation"></param>
        void RaiseSourceRotationChanged(IMixedRealityInputSource source, IMixedRealityController controller, Quaternion rotation);

        /// <summary>
        /// Raise the event that the Input Source position was changed.
        /// </summary>
        /// <param name="source"></param>
        /// <param name="controller"></param>
        /// <param name="position"></param>
        void RaiseSourcePoseChanged(IMixedRealityInputSource source, IMixedRealityController controller, MixedRealityPose position);

        #endregion Input Source Events

        #region Focus Events

        /// <summary>
        /// Raise the pre-focus changed event.
        /// </summary>
        /// <remarks>This event is useful for doing logic before the focus changed event.</remarks>
        /// <param name="pointer">The pointer that the focus change event is raised on.</param>
        /// <param name="oldFocusedObject">The old focused object.</param>
        /// <param name="newFocusedObject">The new focused object.</param>
        void RaisePreFocusChanged(IMixedRealityPointer pointer, GameObject oldFocusedObject, GameObject newFocusedObject);

        /// <summary>
        /// Raise the focus changed event.
        /// </summary>
        /// <param name="pointer">The pointer that the focus change event is raised on.</param>
        /// <param name="oldFocusedObject">The old focused object.</param>
        /// <param name="newFocusedObject">The new focused object.</param>
        void RaiseFocusChanged(IMixedRealityPointer pointer, GameObject oldFocusedObject, GameObject newFocusedObject);

        /// <summary>
        /// Raise the focus enter event.
        /// </summary>
        /// <param name="pointer">The pointer that has focus.</param>
        /// <param name="focusedObject">The <see href="https://docs.unity3d.com/ScriptReference/GameObject.html">GameObject</see> that the pointer has entered focus on.</param>
        void RaiseFocusEnter(IMixedRealityPointer pointer, GameObject focusedObject);

        /// <summary>
        /// Raise the focus exit event.
        /// </summary>
        /// <param name="pointer">The pointer that has lost focus.</param>
        /// <param name="unfocusedObject">The <see href="https://docs.unity3d.com/ScriptReference/GameObject.html">GameObject</see> that the pointer has exited focus on.</param>
        void RaiseFocusExit(IMixedRealityPointer pointer, GameObject unfocusedObject);

        #endregion Focus Events

        #region Pointers

<<<<<<< HEAD
        void RegisterPointerHandler(IMixedRealityPointerHandler handler);
        void UnregisterPointerHandler(IMixedRealityPointerHandler handler);
=======
        /// <summary>
        /// Event raised to notify of pointer activity. This can be used as an alternative to implementing 
        /// <see cref="IMixedRealityPointerHandler"/> and registering as a event system listener.
        /// </summary>
        event PointerHandler PointerEvent;
>>>>>>> 1dbf0ca6

        #region Pointer Down

        /// <summary>
        /// Raise the pointer down event.
        /// </summary>
        /// <param name="pointer">The pointer where the event originates.</param>
        /// <param name="inputAction"></param>
        /// <param name="handedness"></param>
        /// <param name="inputSource"></param>
        void RaisePointerDown(IMixedRealityPointer pointer, MixedRealityInputAction inputAction, Handedness handedness = Handedness.None, IMixedRealityInputSource inputSource = null);

        #endregion Pointer Down

        #region Pointer Dragged

        /// <summary>
        /// Raise the pointer dragged event.
        /// </summary>
        /// <param name="pointer">The pointer where the event originates.</param>
        /// <param name="inputAction"></param>
        /// <param name="handedness"></param>
        /// <param name="inputSource"></param>
        void RaisePointerDragged(IMixedRealityPointer pointer, MixedRealityInputAction inputAction, Handedness handedness = Handedness.None, IMixedRealityInputSource inputSource = null);

        #endregion Pointer Dragged

        #region Pointer Click

        /// <summary>
        /// Raise the pointer clicked event.
        /// </summary>
        /// <param name="pointer"></param>
        /// <param name="inputAction"></param>
        /// <param name="count"></param>
        /// <param name="handedness"></param>
        /// <param name="inputSource"></param>
        void RaisePointerClicked(IMixedRealityPointer pointer, MixedRealityInputAction inputAction, int count, Handedness handedness = Handedness.None, IMixedRealityInputSource inputSource = null);

        #endregion Pointer Click

        #region Pointer Up

        /// <summary>
        /// Raise the pointer up event.
        /// </summary>
        /// <param name="pointer"></param>
        /// <param name="inputAction"></param>
        /// <param name="handedness"></param>
        /// <param name="inputSource"></param>
        void RaisePointerUp(IMixedRealityPointer pointer, MixedRealityInputAction inputAction, Handedness handedness = Handedness.None, IMixedRealityInputSource inputSource = null);

        #endregion Pointer Up

        #endregion Pointers

        #region Generic Input Events

        #region Input Down

        /// <summary>
        /// Raise the input down event.
        /// </summary>
        /// <param name="source"></param>
        /// <param name="handedness"></param>
        /// <param name="inputAction"></param>
        void RaiseOnInputDown(IMixedRealityInputSource source, Handedness handedness, MixedRealityInputAction inputAction);

        #endregion Input Down

        #region Input Up

        /// <summary>
        /// Raise the input up event.
        /// </summary>
        /// <param name="source"></param>
        /// <param name="handedness"></param>
        /// <param name="inputAction"></param>
        void RaiseOnInputUp(IMixedRealityInputSource source, Handedness handedness, MixedRealityInputAction inputAction);

        #endregion Input Up

        #region Float Input Changed

        /// <summary>
        /// Raise Float Input Changed.
        /// </summary>
        /// <param name="source"></param>
        /// <param name="handedness"></param>
        /// <param name="inputAction"></param>
        /// <param name="inputValue"></param>
        void RaiseFloatInputChanged(IMixedRealityInputSource source, Handedness handedness, MixedRealityInputAction inputAction, float inputValue);

        #endregion Float Input Changed

        #region Input Position Changed

        /// <summary>
        /// Raise the 2 degrees of freedom input event.
        /// </summary>
        /// <param name="source"></param>
        /// <param name="handedness"></param>
        /// <param name="inputAction"></param>
        /// <param name="position"></param>
        void RaisePositionInputChanged(IMixedRealityInputSource source, Handedness handedness, MixedRealityInputAction inputAction, Vector2 position);

        /// <summary>
        /// Raise the 3 degrees of freedom input event.
        /// </summary>
        /// <param name="source"></param>
        /// <param name="handedness"></param>
        /// <param name="inputAction"></param>
        /// <param name="position"></param>
        void RaisePositionInputChanged(IMixedRealityInputSource source, Handedness handedness, MixedRealityInputAction inputAction, Vector3 position);

        #endregion Input Position Changed

        #region Input Rotation Changed

        /// <summary>
        /// Raise the 3 degrees of freedom input event.
        /// </summary>
        /// <param name="source"></param>
        /// <param name="handedness"></param>
        /// <param name="inputAction"></param>
        /// <param name="rotation"></param>
        void RaiseRotationInputChanged(IMixedRealityInputSource source, Handedness handedness, MixedRealityInputAction inputAction, Quaternion rotation);

        #endregion Input Rotation Changed

        #region Input Pose Changed

        /// <summary>
        /// Raise the 6 degrees of freedom input event.
        /// </summary>
        /// <param name="source"></param>
        /// <param name="handedness"></param>
        /// <param name="inputAction"></param>
        /// <param name="inputData"></param>
        void RaisePoseInputChanged(IMixedRealityInputSource source, Handedness handedness, MixedRealityInputAction inputAction, MixedRealityPose inputData);

        #endregion Input Pose Changed

        #endregion Generic Input Events

        #region Generic Gesture Events

        /// <summary>
        /// Raise the Gesture Started Event.
        /// </summary>
        /// <param name="controller"></param>
        /// <param name="action"></param>
        void RaiseGestureStarted(IMixedRealityController controller, MixedRealityInputAction action);

        /// <summary>
        /// Raise the Gesture Updated Event.
        /// </summary>
        /// <param name="controller"></param>
        /// <param name="action"></param>
        void RaiseGestureUpdated(IMixedRealityController controller, MixedRealityInputAction action);

        /// <summary>
        /// Raise the Gesture Updated Event.
        /// </summary>
        /// <param name="controller"></param>
        /// <param name="action"></param>
        /// <param name="inputData"></param>
        void RaiseGestureUpdated(IMixedRealityController controller, MixedRealityInputAction action, Vector2 inputData);

        /// <summary>
        /// Raise the Gesture Updated Event.
        /// </summary>
        /// <param name="controller"></param>
        /// <param name="action"></param>
        /// <param name="inputData"></param>
        void RaiseGestureUpdated(IMixedRealityController controller, MixedRealityInputAction action, Vector3 inputData);

        /// <summary>
        /// Raise the Gesture Updated Event.
        /// </summary>
        /// <param name="controller"></param>
        /// <param name="action"></param>
        /// <param name="inputData"></param>
        void RaiseGestureUpdated(IMixedRealityController controller, MixedRealityInputAction action, Quaternion inputData);

        /// <summary>
        /// Raise the Gesture Updated Event.
        /// </summary>
        /// <param name="controller"></param>
        /// <param name="action"></param>
        /// <param name="inputData"></param>
        void RaiseGestureUpdated(IMixedRealityController controller, MixedRealityInputAction action, MixedRealityPose inputData);

        /// <summary>
        /// Raise the Gesture Completed Event.
        /// </summary>
        /// <param name="controller"></param>
        /// <param name="action"></param>
        void RaiseGestureCompleted(IMixedRealityController controller, MixedRealityInputAction action);

        /// <summary>
        /// Raise the Gesture Completed Event.
        /// </summary>
        /// <param name="controller"></param>
        /// <param name="action"></param>
        /// <param name="inputData"></param>
        void RaiseGestureCompleted(IMixedRealityController controller, MixedRealityInputAction action, Vector2 inputData);

        /// <summary>
        /// Raise the Gesture Completed Event.
        /// </summary>
        /// <param name="controller"></param>
        /// <param name="action"></param>
        /// <param name="inputData"></param>
        void RaiseGestureCompleted(IMixedRealityController controller, MixedRealityInputAction action, Vector3 inputData);

        /// <summary>
        /// Raise the Gesture Completed Event.
        /// </summary>
        /// <param name="controller"></param>
        /// <param name="action"></param>
        /// <param name="inputData"></param>
        void RaiseGestureCompleted(IMixedRealityController controller, MixedRealityInputAction action, Quaternion inputData);

        /// <summary>
        /// Raise the Gesture Completed Event.
        /// </summary>
        /// <param name="controller"></param>
        /// <param name="action"></param>
        /// <param name="inputData"></param>
        void RaiseGestureCompleted(IMixedRealityController controller, MixedRealityInputAction action, MixedRealityPose inputData);

        /// <summary>
        /// Raise the Gesture Canceled Event.
        /// </summary>
        /// <param name="controller"></param>
        /// <param name="action"></param>
        void RaiseGestureCanceled(IMixedRealityController controller, MixedRealityInputAction action);

        #endregion

        #region Speech Keyword Events

        /// <summary>
        /// 
        /// </summary>
        /// <param name="source"></param>
        /// <param name="confidence"></param>
        /// <param name="phraseDuration"></param>
        /// <param name="phraseStartTime"></param>
        /// <param name="command"></param>
        void RaiseSpeechCommandRecognized(IMixedRealityInputSource source, RecognitionConfidenceLevel confidence, TimeSpan phraseDuration, DateTime phraseStartTime, SpeechCommands command);

        #endregion Speech Keyword Events

        #region Dictation Events

        /// <summary>
        /// 
        /// </summary>
        /// <param name="source"></param>
        /// <param name="dictationHypothesis"></param>
        /// <param name="dictationAudioClip"></param>
        void RaiseDictationHypothesis(IMixedRealityInputSource source, string dictationHypothesis, AudioClip dictationAudioClip = null);

        /// <summary>
        /// 
        /// </summary>
        /// <param name="source"></param>
        /// <param name="dictationResult"></param>
        /// <param name="dictationAudioClip"></param>
        void RaiseDictationResult(IMixedRealityInputSource source, string dictationResult, AudioClip dictationAudioClip = null);

        /// <summary>
        /// 
        /// </summary>
        /// <param name="source"></param>
        /// <param name="dictationResult"></param>
        /// <param name="dictationAudioClip"></param>
        void RaiseDictationComplete(IMixedRealityInputSource source, string dictationResult, AudioClip dictationAudioClip);

        /// <summary>
        /// 
        /// </summary>
        /// <param name="source"></param>
        /// <param name="dictationResult"></param>
        /// <param name="dictationAudioClip"></param>
        void RaiseDictationError(IMixedRealityInputSource source, string dictationResult, AudioClip dictationAudioClip = null);

        #endregion Dictation Events

        #region Hand Events

        /// <summary>
        /// Notify system that articulated hand joint info has been updated
        /// </summary>
        void RaiseHandJointsUpdated(IMixedRealityInputSource source, Handedness handedness, IDictionary<TrackedHandJoint, MixedRealityPose> jointPoses);

        /// <summary>
        /// Notify system that articulated hand mesh has been updated
        /// </summary>
        void RaiseHandMeshUpdated(IMixedRealityInputSource source, Handedness handedness, HandMeshInfo handMeshInfo);

        void RaiseOnTouchStarted(IMixedRealityInputSource source, IMixedRealityController controller, Handedness handedness, Vector3 touchPoint);

        void RaiseOnTouchUpdated(IMixedRealityInputSource source, IMixedRealityController controller, Handedness handedness, Vector3 touchPoint);

        void RaiseOnTouchCompleted(IMixedRealityInputSource source, IMixedRealityController controller, Handedness handedness, Vector3 touchPoint);

        #endregion Hand Events

        #endregion Input Events
    }
}<|MERGE_RESOLUTION|>--- conflicted
+++ resolved
@@ -220,16 +220,11 @@
 
         #region Pointers
 
-<<<<<<< HEAD
-        void RegisterPointerHandler(IMixedRealityPointerHandler handler);
-        void UnregisterPointerHandler(IMixedRealityPointerHandler handler);
-=======
         /// <summary>
         /// Event raised to notify of pointer activity. This can be used as an alternative to implementing 
         /// <see cref="IMixedRealityPointerHandler"/> and registering as a event system listener.
         /// </summary>
         event PointerHandler PointerEvent;
->>>>>>> 1dbf0ca6
 
         #region Pointer Down
 
