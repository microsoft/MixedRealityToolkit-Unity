--- conflicted
+++ resolved
@@ -69,21 +69,18 @@
         private InputEventData inputEventData;
         private InputPressedEventData inputPressedEventData;
         private InputPositionEventData inputPositionEventData;
-<<<<<<< HEAD
-        private SelectPressedEventData selectPressedEventData;
+
         private PlacementEventData placementEventData;
-=======
 
         private NavigationEventData navigationEventData;
         private ManipulationEventData manipulationEventData;
 
         private TeleportEventData teleportEventData;
 
->>>>>>> 7245b2f6
 #if UNITY_WSA || UNITY_STANDALONE_WIN
         private SpeechEventData speechEventData;
         private DictationEventData dictationEventData;
-#endif
+#endif // UNITY_WSA || UNITY_STANDALONE_WIN
 
         private void InitializeEventDatas()
         {
@@ -98,6 +95,8 @@
             inputPressedEventData = new InputPressedEventData(EventSystem.current);
             inputPositionEventData = new InputPositionEventData(EventSystem.current);
 
+            placementEventData = new PlacementEventData(EventSystem.current);
+
             navigationEventData = new NavigationEventData(EventSystem.current);
             manipulationEventData = new ManipulationEventData(EventSystem.current);
 
@@ -106,7 +105,7 @@
 #if UNITY_WSA || UNITY_STANDALONE_WIN
             speechEventData = new SpeechEventData(EventSystem.current);
             dictationEventData = new DictationEventData(EventSystem.current);
-#endif
+#endif // UNITY_WSA || UNITY_STANDALONE_WIN
         }
 
         #region Monobehavior Implementations
@@ -249,27 +248,7 @@
         /// </summary>
         public void PopFallbackInputHandler()
         {
-<<<<<<< HEAD
-            inputEventData = new InputEventData(EventSystem.current);
-            sourceClickedEventData = new InputClickedEventData(EventSystem.current);
-            sourceStateEventData = new SourceStateEventData(EventSystem.current);
-            manipulationEventData = new ManipulationEventData(EventSystem.current);
-            navigationEventData = new NavigationEventData(EventSystem.current);
-            holdEventData = new HoldEventData(EventSystem.current);
-            pointerSpecificEventData = new PointerSpecificEventData(EventSystem.current);
-            inputPositionEventData = new InputPositionEventData(EventSystem.current);
-            selectPressedEventData = new SelectPressedEventData(EventSystem.current);
-            sourceRotationEventData = new SourceRotationEventData(EventSystem.current);
-            sourcePositionEventData = new SourcePositionEventData(EventSystem.current);
-            xboxControllerEventData = new XboxControllerEventData(EventSystem.current);
-            placementEventData = new PlacementEventData(EventSystem.current);
-#if UNITY_WSA || UNITY_STANDALONE_WIN
-            speechEventData = new SpeechEventData(EventSystem.current);
-            dictationEventData = new DictationEventData(EventSystem.current);
-#endif
-=======
             fallbackInputStack.Pop();
->>>>>>> 7245b2f6
         }
 
         /// <summary>
@@ -1442,8 +1421,9 @@
             HandleEvent(dictationEventData, OnDictationErrorEventHandler);
         }
 
-<<<<<<< HEAD
-        #endregion // Dictation Events
+        #endregion Dictation Events
+
+#endif // UNITY_WSA || UNITY_STANDALONE_WIN
 
         #region Placement Events
 
@@ -1454,10 +1434,10 @@
                 handler.OnPlacingStarted(casted);
             };
 
-        public void RaisePlacingStarted(IInputSource source, uint sourceId, GameObject objectBeingPlaced, object[] tags = null)
-        {
-            // Create input event
-            placementEventData.Initialize(source, sourceId, tags, objectBeingPlaced);
+        public void RaisePlacingStarted(IInputSource source, GameObject objectBeingPlaced, object[] tags = null)
+        {
+            // Create input event
+            placementEventData.Initialize(source, tags, objectBeingPlaced);
 
             // Pass handler through HandleEvent to perform modal/fallback logic
             HandleEvent(placementEventData, OnPlacingStartedEventHandler);
@@ -1470,43 +1450,16 @@
                 handler.OnPlacingCompleted(casted);
             };
 
-        public void RaisePlacingCompleted(IInputSource source, uint sourceId, GameObject objectBeingPlaced, object[] tags = null)
-        {
-            // Create input event
-            placementEventData.Initialize(source, sourceId, tags, objectBeingPlaced);
+        public void RaisePlacingCompleted(IInputSource source, GameObject objectBeingPlaced, object[] tags = null)
+        {
+            // Create input event
+            placementEventData.Initialize(source, tags, objectBeingPlaced);
 
             // Pass handler through HandleEvent to perform modal/fallback logic
             HandleEvent(placementEventData, OnPlacingCompletedEventHandler);
         }
 
-        #endregion
-#endif
-
-        #region Helpers
-
-        private static void AddSource(IInputSource source, uint sourceId)
-        {
-            bool alreadyDetected = false;
-
-            for (int i = 0; i < detectedInputSources.Count; i++)
-            {
-                if (detectedInputSources[i].Matches(source, sourceId))
-                {
-                    alreadyDetected = true;
-                    break;
-                }
-            }
-
-            if (!alreadyDetected)
-            {
-                detectedInputSources.Add(new InputSourceInfo(source, sourceId));
-            }
-        }
-=======
-        #endregion Dictation Events
->>>>>>> 7245b2f6
-
-#endif
+        #endregion Placement Events
 
         #endregion Input Handlers
     }
