--- conflicted
+++ resolved
@@ -330,21 +330,20 @@
                 var additionalRotation = SolverHandler.AdditionalRotation;
 
                 // Invert the yaw based on handedness to allow the rotation to look similar on both hands.
-                switch (SolverHandler.TrackedObjectToReference)
-                {
-                    case TrackedObjectType.HandJointLeft:
-                    case TrackedObjectType.MotionControllerLeft:
+                switch (trackedHand.ControllerHandedness)
+                {
+                    default:
+                    case Handedness.Left:
+                        {
+                            goalRotation *= Quaternion.Euler(additionalRotation.x, additionalRotation.y, additionalRotation.z);
+                        }
+                        break;
+
+                    case Handedness.Right:
                         {
                             goalRotation *= Quaternion.Euler(additionalRotation.x, -additionalRotation.y, additionalRotation.z);
                         }
                         break;
-
-                    case TrackedObjectType.HandJointRight:
-                    case TrackedObjectType.MotionControllerRight:
-                        {
-                            goalRotation *= Quaternion.Euler(additionalRotation.x, additionalRotation.y, additionalRotation.z);
-                        }
-                        break;
                 }
             }
 
@@ -452,28 +451,7 @@
             }
         }
 
-<<<<<<< HEAD
-        private static bool HandednessToTrackedObjectType(Handedness handedness, out TrackedObjectType trackedObjectType)
-        {
-            switch (handedness)
-            {
-                case Handedness.Left:
-                    trackedObjectType = TrackedObjectType.HandJointLeft;
-                    return true;
-
-                case Handedness.Right:
-                    trackedObjectType = TrackedObjectType.HandJointRight;
-                    return true;
-            }
-
-            trackedObjectType = default(TrackedObjectType);
-            return false;
-        }
-
         private static Ray CalculateSafeZoneRay(Vector3 origin, Handedness handedness, SolverSafeZone handSafeZone)
-=======
-        private static Ray CalculateSafeZoneRay(Vector3 origin, Handedness handedness, HandSafeZone handSafeZone)
->>>>>>> 40d3ea98
         {
             Vector3 direction;
 
