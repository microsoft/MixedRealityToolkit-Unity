--- conflicted
+++ resolved
@@ -14,13 +14,8 @@
   m_EditorClassIdentifier: 
   isCustomProfile: 1
   renderMotionControllers: 1
-<<<<<<< HEAD
   defaultControllerVisualizationType:
-    reference: Microsoft.MixedReality.Toolkit.SDK.UX.Controllers.MixedRealityControllerVisualizer,
-=======
-  controllerVisualizationType:
     reference: Microsoft.MixedReality.Toolkit.Input.MixedRealityControllerVisualizer,
->>>>>>> fdcd6775
       Microsoft.MixedReality.Toolkit.SDK
   useDefaultModels: 1
   globalLeftHandModel: {fileID: 1370450866519632, guid: 626257b1a6cd47c2a32a18cf75b2fb23,
@@ -30,7 +25,7 @@
   controllerVisualizationSettings:
   - description: Windows Mixed Reality Controller
     controllerType:
-      reference: Microsoft.MixedReality.Toolkit.Providers.WindowsMixedReality.WindowsMixedRealityController,
+      reference: Microsoft.MixedReality.Toolkit.WindowsMixedReality.Input.WindowsMixedRealityController,
         Microsoft.MixedReality.Toolkit.Providers.WindowsMixedReality
     handedness: 1
     useDefaultModel: 1
@@ -40,7 +35,7 @@
         Microsoft.MixedReality.Toolkit.SDK
   - description: Windows Mixed Reality Controller
     controllerType:
-      reference: Microsoft.MixedReality.Toolkit.Providers.WindowsMixedReality.WindowsMixedRealityController,
+      reference: Microsoft.MixedReality.Toolkit.WindowsMixedReality.Input.WindowsMixedRealityController,
         Microsoft.MixedReality.Toolkit.Providers.WindowsMixedReality
     handedness: 2
     useDefaultModel: 1
