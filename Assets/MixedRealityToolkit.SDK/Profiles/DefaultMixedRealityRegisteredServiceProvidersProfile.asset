--- conflicted
+++ resolved
@@ -11,67 +11,6 @@
   m_EditorHideFlags: 0
   m_Script: {fileID: 11500000, guid: eebbca41bb0b40d298ef201735d08616, type: 3}
   m_Name: DefaultMixedRealityRegisteredServiceProvidersProfile
-  m_EditorClassIdentifier: 
+  m_EditorClassIdentifier:
   isCustomProfile: 0
-<<<<<<< HEAD
-  configurations:
-  - componentType:
-      reference: Microsoft.MixedReality.Toolkit.Input.UnityInput.UnityJoystickManager,
-        Microsoft.MixedReality.Toolkit
-    componentName: Unity Joystick Manager
-    priority: 10
-    runtimePlatform: -1
-    configurationProfile: {fileID: 0}
-  - componentType:
-      reference: Microsoft.MixedReality.Toolkit.OpenVR.Input.OpenVRDeviceManager,
-        Microsoft.MixedReality.Toolkit.Providers.OpenVR
-    componentName: Unity Open VR Device Manager
-    priority: 10
-    runtimePlatform: 7
-    configurationProfile: {fileID: 0}
-  - componentType:
-      reference: Microsoft.MixedReality.Toolkit.WindowsMixedReality.Input.WindowsMixedRealityDeviceManager,
-        Microsoft.MixedReality.Toolkit.Providers.WindowsMixedReality
-    componentName: Windows Mixed Reality Provider
-    priority: 10
-    runtimePlatform: 8
-    configurationProfile: {fileID: 0}
-  - componentType:
-      reference: Microsoft.MixedReality.Toolkit.Windows.Input.WindowsSpeechInputProvider,
-        Microsoft.MixedReality.Toolkit.Providers.WindowsVoiceInput
-    componentName: Windows Speech Input Provider
-    priority: 10
-    runtimePlatform: 9
-    configurationProfile: {fileID: 0}
-  - componentType:
-      reference: Microsoft.MixedReality.Toolkit.Windows.Input.WindowsDictationInputProvider,
-        Microsoft.MixedReality.Toolkit.Providers.WindowsVoiceInput
-    componentName: Windows Dictation Input Provider
-    priority: 10
-    runtimePlatform: 9
-    configurationProfile: {fileID: 0}
-  - componentType:
-      reference: Microsoft.MixedReality.Toolkit.Input.UnityInput.UnityTouchDeviceManager,
-        Microsoft.MixedReality.Toolkit
-    componentName: Unity Touch Input Manger
-    priority: 10
-    runtimePlatform: -1
-    configurationProfile: {fileID: 0}
-  - componentType:
-      reference: Microsoft.MixedReality.Toolkit.WindowsMixedReality.SpatialAwareness.WindowsMixedRealitySpatialMeshObserver,
-        Microsoft.MixedReality.Toolkit.Providers.WindowsMixedReality
-    componentName: Windows Mixed Reality Spatial Mesh Observer
-    priority: 10
-    runtimePlatform: 8
-    configurationProfile: {fileID: 11400000, guid: 8be0bcd2117dd214da41ed98f0def2e3,
-      type: 2}
-  - componentType:
-      reference: MRTK.StateControl.AppState, MRTK.Core
-    componentName: AppStateData
-    priority: 10
-    runtimePlatform: 11
-    configurationProfile: {fileID: 11400000, guid: 2956361ad88915046bf965464c046b0f,
-      type: 2}
-=======
-  configurations: []
->>>>>>> 700ca80f
+  configurations: []