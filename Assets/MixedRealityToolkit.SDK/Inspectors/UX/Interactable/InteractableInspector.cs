﻿// Copyright (c) Microsoft Corporation. All rights reserved.
// Licensed under the MIT License. See LICENSE in the project root for license information.

using Microsoft.MixedReality.Toolkit.Core.Inspectors.Utilities;
using Microsoft.MixedReality.Toolkit.SDK.UX.Interactable.Events;
using Microsoft.MixedReality.Toolkit.SDK.UX.Interactable.Profile;
using Microsoft.MixedReality.Toolkit.SDK.UX.Interactable.Themes;
using System;
using System.Collections.Generic;
using UnityEditor;
using UnityEngine;

namespace Microsoft.MixedReality.Toolkit.SDK.UX.Interactable
{
#if UNITY_EDITOR
    [CustomEditor(typeof(Interactable))]
    public class InteractableInspector : Editor
    {
        protected Interactable instance;
        protected List<InteractableEvent> eventList;
        protected SerializedProperty profileList;
        protected static bool showProfiles;
        protected string prefKey = "InteractableInspectorProfiles";
        protected bool enabled = false;

        protected InteractableTypesContainer eventOptions;
        protected InteractableTypesContainer themeOptions;
        protected string[] shaderOptions;

        protected string[] actionOptions = null;

        protected static bool ProfilesSetup = false;

        // indent tracker
        protected static int indentOnSectionStart = 0;

        protected List<InspectorUIUtility.ListSettings> listSettings;

        protected GUIStyle boxStyle;

        private SerializedProperty tempSettings;


        protected virtual void OnEnable()
        {
            instance = (Interactable)target;
            eventList = instance.Events;

            profileList = serializedObject.FindProperty("Profiles");
            listSettings = InspectorUIUtility.AdjustListSettings(null, profileList.arraySize);
            showProfiles = EditorPrefs.GetBool(prefKey, showProfiles);

            SetupEventOptions();
            SetupThemeOptions();

            enabled = true;
        }

        protected virtual void RenderBaseInspector()
        {
            base.OnInspectorGUI();
        }

        /// <remarks>
        /// There is a check in here that verifies whether or not we can get InputActions, if we can't we show an error help box; otherwise we get them.
        /// This method is sealed, if you wish to override <see cref="OnInspectorGUI"/>, then override <see cref="RenderCustomInspector"/> method instead.
        /// </remarks>
        public sealed override void OnInspectorGUI()
        {
            if (actionOptions == null && !Interactable.TryGetInputActions(out actionOptions))
            {
                EditorGUILayout.HelpBox("Mixed Reality Toolkit is missing, configure it by invoking the 'Mixed Reality Toolkit > Configure...' menu", MessageType.Error);
            }

            //RenderBaseInspector()
            RenderCustomInspector();
        }

        public virtual void RenderCustomInspector()
        {
            // TODO: extend the preference array to handle multiple themes open and scroll values!!!
            // TODO: add  messaging!!!
            // TODO: handle dimensions
            // TODO: add profiles
            // TODO: add themes
            // TODO: handle/display properties from themes

            // TODO: !!!!! need to make sure we refresh the shader list when the target changes

            // TODO: !!!!! finish incorporating States
            // TODO: add the default states by default
            // TODO: let flow into rest of themes and events.
            // TODO: events should target the state logic they support.

            // FIX: when deleting a theme property, the value resets or the item that's deleted is wrong

            //base.DrawDefaultInspector();

            serializedObject.Update();

            EditorGUILayout.Space();
            InspectorUIUtility.DrawTitle("Interactable");
            //EditorGUILayout.LabelField(new GUIContent("Interactable Settings"));

            EditorGUILayout.BeginVertical("Box");

            // States
            bool showStates = false;
            SerializedProperty states = serializedObject.FindProperty("States");
            bool drawerStarted = false;
            if (states.objectReferenceValue != null)
            {
                string statesPrefKey = "Settings_States";
                bool prefsShowStates = EditorPrefs.GetBool(statesPrefKey);
                EditorGUI.indentLevel = indentOnSectionStart + 1;
                showStates = InspectorUIUtility.DrawSectionStart(states.objectReferenceValue.name + " (Click to edit)", indentOnSectionStart + 2, prefsShowStates, FontStyle.Normal, false);
                drawerStarted = true;
                if (showStates != prefsShowStates)
                {
                    EditorPrefs.SetBool(statesPrefKey, showStates);
                }
            }
            else
            {
                AssetDatabase.Refresh();
                string[] stateLocations = AssetDatabase.FindAssets("DefaultInteractableStates");
                if (stateLocations.Length > 0)
                {
                    for (int i = 0; i < stateLocations.Length; i++)
                    {
                        string path = AssetDatabase.GUIDToAssetPath(stateLocations[i]);
                        States.States defaultStates = (States.States)AssetDatabase.LoadAssetAtPath(path, typeof(States.States));
                        if (defaultStates != null)
                        {
                            states.objectReferenceValue = defaultStates;
                            break;
                        }
                    }
                }
                else
                {
                    showStates = true;
                }
            }

            if (showStates)
            {
                EditorGUILayout.PropertyField(states, new GUIContent("States", "The States this Interactable is based on"));
            }

            if (drawerStarted)
            {
                InspectorUIUtility.DrawSectionEnd(indentOnSectionStart);
            }

            if (states.objectReferenceValue == null)
            {
                InspectorUIUtility.DrawError("Please assign a States object!");
                serializedObject.ApplyModifiedProperties();
                return;
            }

            //standard Interactable Object UI
            SerializedProperty enabled = serializedObject.FindProperty("Enabled");
            enabled.boolValue = EditorGUILayout.Toggle(new GUIContent("Enabled", "Is this Interactable Enabled?"), enabled.boolValue);

            SerializedProperty actionId = serializedObject.FindProperty("InputActionId");

            if (actionOptions == null)
            {
                GUI.enabled = false;
                EditorGUILayout.Popup("Input Actions", 0, new string[] { "Missing Mixed Reality Toolkit" });
                GUI.enabled = true;
            }
            else
            {
                int newActionId = EditorGUILayout.Popup("Input Actions", actionId.intValue, actionOptions);
                if (newActionId != actionId.intValue)
                {
                    actionId.intValue = newActionId;
                }
            }

            //selected.enumValueIndex = (int)(MixedRealityInputAction)EditorGUILayout.EnumPopup(new GUIContent("Input Action", "Input source for this Interactable, Default: Select"), (MixedRealityInputAction)selected.enumValueIndex);

            // TODO: should IsGlobal only show up on specific press types and indent?
            // TODO: should we show handedness on certain press types?
            SerializedProperty isGlobal = serializedObject.FindProperty("IsGlobal");
            isGlobal.boolValue = EditorGUILayout.Toggle(new GUIContent("Is Global", "Like a modal, does not require focus"), isGlobal.boolValue);

            SerializedProperty voiceCommands = serializedObject.FindProperty("VoiceCommand");
            voiceCommands.stringValue = EditorGUILayout.TextField(new GUIContent("Voice Command", "A voice command to trigger the click event"), voiceCommands.stringValue);

            // show requires gaze because voice command has a value
            if (!string.IsNullOrEmpty(voiceCommands.stringValue))
            {
                EditorGUI.indentLevel = indentOnSectionStart + 1;

                SerializedProperty requireGaze = serializedObject.FindProperty("RequiresFocus");
                requireGaze.boolValue = EditorGUILayout.Toggle(new GUIContent("Requires Focus", "Does the voice command require gazing at this interactable?"), requireGaze.boolValue);

                EditorGUI.indentLevel = indentOnSectionStart;
            }

            SerializedProperty dimensions = serializedObject.FindProperty("Dimensions");
            dimensions.intValue = EditorGUILayout.IntField(new GUIContent("Dimensions", "Toggle or sequence button levels"), dimensions.intValue);

            if (dimensions.intValue > 1)
            {
                EditorGUI.indentLevel = indentOnSectionStart + 1;

                SerializedProperty canSelect = serializedObject.FindProperty("CanSelect");
                SerializedProperty canDeselect = serializedObject.FindProperty("CanDeselect");

                canSelect.boolValue = EditorGUILayout.Toggle(new GUIContent("Can Select", "The user can toggle this button"), canSelect.boolValue);
                canDeselect.boolValue = EditorGUILayout.Toggle(new GUIContent("Can Deselect", "The user can untoggle this button, set false for a radial interaction."), canDeselect.boolValue);

                EditorGUI.indentLevel = indentOnSectionStart;
            }

            EditorGUILayout.EndVertical();
            EditorGUILayout.Space();
            InspectorUIUtility.DrawDivider();

            if (!ProfilesSetup && !showProfiles)
            {
                InspectorUIUtility.DrawWarning("Profiles (Optional) have not been set up or has errors.");
            }

            // profiles section
            string profileTitle = "Profiles";
            bool isOPen = InspectorUIUtility.DrawSectionStart(profileTitle, indentOnSectionStart + 1, showProfiles, InspectorUIUtility.LableStyle(InspectorUIUtility.TitleFontSize, InspectorUIUtility.ColorTint50).fontStyle, false, InspectorUIUtility.TitleFontSize);

            if (showProfiles != isOPen)
            {
                showProfiles = isOPen;
                EditorPrefs.SetBool(prefKey, showProfiles);
            }

            if (profileList.arraySize < 1)
            {
                AddProfile(0);
            }

            int validProfileCnt = 0;
            int themeCnt = 0;

            if (showProfiles)
            {
                for (int i = 0; i < profileList.arraySize; i++)
                {
                    EditorGUILayout.BeginVertical("Box");
                    // get profiles
                    SerializedProperty sItem = profileList.GetArrayElementAtIndex(i);
                    EditorGUI.indentLevel = indentOnSectionStart;

                    SerializedProperty gameObject = sItem.FindPropertyRelative("Target");
                    string targetName = "Profile " + (i + 1);
                    if (gameObject.objectReferenceValue != null)
                    {
                        targetName = gameObject.objectReferenceValue.name;
                        validProfileCnt++;
                    }

                    EditorGUILayout.BeginHorizontal();
                    InspectorUIUtility.DrawLabel(targetName, 12, InspectorUIUtility.ColorTint100);

                    bool triggered = InspectorUIUtility.SmallButton(new GUIContent(InspectorUIUtility.Minus, "Remove Profile"), i, RemoveProfile);

                    if (triggered)
                    {
                        continue;
                    }

                    EditorGUILayout.EndHorizontal();

                    EditorGUI.indentLevel = indentOnSectionStart + 1;
                    EditorGUILayout.PropertyField(gameObject, new GUIContent("Target", "Target gameObject for this theme properties to manipulate"));

                    // get themes
                    SerializedProperty themes = sItem.FindPropertyRelative("Themes");

                    // make sure there are enough themes as dimensions
                    if (themes.arraySize > dimensions.intValue)
                    {
                        // make sure there are not more themes than dimensions
                        int cnt = themes.arraySize - 1;
                        for (int j = cnt; j > dimensions.intValue - 1; j--)
                        {
                            themes.DeleteArrayElementAtIndex(j);
                        }
                    }

                    // add themes when increasing dimensions
                    if (themes.arraySize < dimensions.intValue)
                    {
                        int cnt = themes.arraySize;
                        for (int j = cnt; j < dimensions.intValue; j++)
                        {
                            themes.InsertArrayElementAtIndex(themes.arraySize);
                            SerializedProperty theme = themes.GetArrayElementAtIndex(themes.arraySize - 1);

                            // TODO: make sure there is only one or make unique
                            string[] themeLocations = AssetDatabase.FindAssets("DefaultTheme");
                            if (themeLocations.Length > 0)
                            {
                                for (int k = 0; k < themeLocations.Length; k++)
                                {
                                    string path = AssetDatabase.GUIDToAssetPath(themeLocations[k]);
                                    Theme defaultTheme = (Theme)AssetDatabase.LoadAssetAtPath(path, typeof(Theme));
                                    if (defaultTheme != null)
                                    {
                                        theme.objectReferenceValue = defaultTheme;
                                        break;
                                    }
                                }
                            }
                        }
                    }

                    for (int t = 0; t < themes.arraySize; t++)
                    {
                        SerializedProperty themeItem = themes.GetArrayElementAtIndex(t);
                        EditorGUILayout.PropertyField(themeItem, new GUIContent("Theme", "Theme properties for interaction feedback"));

                        // TODO: we need the theme and target in order to figure out what properties to expose in the list
                        // TODO: or do we show them all and show alerts when a theme property is not compatible
                        if (themeItem.objectReferenceValue != null && gameObject.objectReferenceValue)
                        {
                            if (themeItem.objectReferenceValue.name == "DefaultTheme")
                            {
                                EditorGUILayout.BeginHorizontal();
                                InspectorUIUtility.DrawWarning("DefaultTheme should not be edited.  ");
                                bool newTheme = InspectorUIUtility.FlexButton(new GUIContent("Create Theme", "Create a new theme"), new int[] { i, t, 0 }, CreateTheme);
                                if (newTheme)
                                {
                                    continue;
                                }
                                EditorGUILayout.EndHorizontal();
                            }

                            SerializedProperty hadDefault = sItem.FindPropertyRelative("HadDefaultTheme");
                            hadDefault.boolValue = true;
                            EditorGUI.indentLevel = indentOnSectionStart + 2;

                            string prefKey = themeItem.objectReferenceValue.name + "Profiles" + i + "_Theme" + t + "_Edit";
                            bool showSettings = EditorPrefs.GetBool(prefKey);

                            InspectorUIUtility.ListSettings settings = listSettings[i];
                            bool show = InspectorUIUtility.DrawSectionStart(themeItem.objectReferenceValue.name + " (Click to edit)", indentOnSectionStart + 3, showSettings, FontStyle.Normal, false);

                            if (show != showSettings)
                            {
                                EditorPrefs.SetBool(prefKey, show);
                                settings.Show = show;
                            }

                            if (show)
                            {
                                SerializedObject themeObj = new SerializedObject(themeItem.objectReferenceValue);
                                SerializedProperty themeObjSettings = themeObj.FindProperty("Settings");
                                themeObj.Update();

                                GUILayout.Space(5);

                                if (themeObjSettings.arraySize < 1)
                                {
                                    AddThemeProperty(new int[] { i, t, 0 });
                                }

                                int[] location = new int[] { i, t, 0 };

                                States.State[] iStates = GetStates();

                                ThemeInspector.RenderThemeSettings(themeObjSettings, themeObj, themeOptions, gameObject, location, iStates);

                                InspectorUIUtility.FlexButton(new GUIContent("+", "Add Theme Property"), location, AddThemeProperty);

                                ThemeInspector.RenderThemeStates(themeObjSettings, iStates, 30);

                                themeObj.ApplyModifiedProperties();
                            }

                            InspectorUIUtility.DrawSectionEnd(indentOnSectionStart + 2);
                            listSettings[i] = settings;

                            validProfileCnt++;
                        }
                        else
                        {
                            // show message about profile setup
                            string themeMsg = "Assign a ";
                            if (gameObject.objectReferenceValue == null)
                            {
                                themeMsg += "Target ";
                            }

                            if (themeItem.objectReferenceValue == null)
                            {
                                if (gameObject.objectReferenceValue == null)
                                {
                                    themeMsg += "and ";
                                }
                                themeMsg += "Theme ";
                            }

                            themeMsg += "above to add visual effects";

                            SerializedProperty hadDefault = sItem.FindPropertyRelative("HadDefaultTheme");

                            if (!hadDefault.boolValue && t == 0)
                            {
                                string[] themeLocations = AssetDatabase.FindAssets("DefaultTheme");

                                if (themeLocations.Length > 0)
                                {
                                    for (int j = 0; j < themeLocations.Length; j++)
                                    {
                                        string path = AssetDatabase.GUIDToAssetPath(themeLocations[0]);
                                        Theme defaultTheme = (Theme)AssetDatabase.LoadAssetAtPath(path, typeof(Theme));
                                        if (defaultTheme != null)
                                        {
                                            themeItem.objectReferenceValue = defaultTheme;
                                            break;
                                        }
                                    }

                                    if (themeItem.objectReferenceValue != null)
                                    {
                                        hadDefault.boolValue = true;
                                    }
                                }
                                else
                                {
                                    InspectorUIUtility.DrawError("DefaultTheme missing from project!");
                                }
                            }

                            InspectorUIUtility.DrawError(themeMsg);
                        }
                    }

                    EditorGUI.indentLevel = indentOnSectionStart;

                    EditorGUILayout.EndVertical();

                    themeCnt += themes.arraySize;

                }

                if (GUILayout.Button(new GUIContent("Add Profile")))
                {
                    AddProfile(profileList.arraySize);
                }
            }
            else
            {
                // make sure profiles are setup if closed by default
                for (int i = 0; i < profileList.arraySize; i++)
                {
                    SerializedProperty sItem = profileList.GetArrayElementAtIndex(i);
                    SerializedProperty gameObject = sItem.FindPropertyRelative("Target");
                    SerializedProperty themes = sItem.FindPropertyRelative("Themes");

                    if (gameObject.objectReferenceValue != null)
                    {
                        validProfileCnt++;
                    }

                    for (int t = 0; t < themes.arraySize; t++)
                    {
                        SerializedProperty themeItem = themes.GetArrayElementAtIndex(themes.arraySize - 1);
                        if (themeItem.objectReferenceValue != null && gameObject.objectReferenceValue)
                        {
                            validProfileCnt++;
                            SerializedProperty hadDefault = sItem.FindPropertyRelative("HadDefaultTheme");
                            hadDefault.boolValue = true;
                        }
                    }

                    themeCnt += themes.arraySize;
                }
            }

            ProfilesSetup = validProfileCnt == profileList.arraySize + themeCnt;

            InspectorUIUtility.DrawSectionEnd(indentOnSectionStart);
            EditorGUILayout.Space();
            InspectorUIUtility.DrawDivider();

            // Events section
            InspectorUIUtility.DrawTitle("Events");
            //EditorGUILayout.LabelField(new GUIContent("Events"));

            SerializedProperty onClick = serializedObject.FindProperty("OnClick");
            EditorGUILayout.PropertyField(onClick, new GUIContent("OnClick"));

            SerializedProperty events = serializedObject.FindProperty("Events");

            for (int i = 0; i < events.arraySize; i++)
            {
                SerializedProperty eventItem = events.GetArrayElementAtIndex(i);
                InteractableReceiverListInspector.RenderEventSettings(eventItem, i, eventOptions, ChangeEvent, RemoveEvent);
            }

            if (eventOptions.ClassNames.Length > 1)
            {
                if (GUILayout.Button(new GUIContent("Add Event")))
                {
                    AddEvent(events.arraySize);
                }
            }

            serializedObject.ApplyModifiedProperties();
        }

        protected virtual States.State[] GetStates()
        {
            return instance.GetStates();
        }

        protected string[] GetEventList()
        {
            return new string[] { };
        }

        /*
         * PROFILES
         */
        protected void AddProfile(int index)
        {
            profileList.InsertArrayElementAtIndex(profileList.arraySize);
            SerializedProperty newItem = profileList.GetArrayElementAtIndex(profileList.arraySize - 1);

            SerializedProperty newTarget = newItem.FindPropertyRelative("Target");
            SerializedProperty themes = newItem.FindPropertyRelative("Themes");
            newTarget.objectReferenceValue = null;

            themes.ClearArray();

            listSettings.Add(new InspectorUIUtility.ListSettings() { Show = false, Scroll = new Vector2() });
        }

        protected void RemoveProfile(int index, SerializedProperty prop = null)
        {
            profileList.DeleteArrayElementAtIndex(index);
        }

        /*
         * THEMES
         */

        protected void SetupThemeOptions()
        {
            themeOptions = InteractableProfileItem.GetThemeTypes();
        }

        protected virtual void AddThemeProperty(int[] arr, SerializedProperty prop = null)
        {
            int profile = arr[0];
            int theme = arr[1];

            SerializedProperty sItem = profileList.GetArrayElementAtIndex(profile);
            SerializedProperty themes = sItem.FindPropertyRelative("Themes");
            SerializedProperty serializedTarget = sItem.FindPropertyRelative("Target");

            SerializedProperty themeItem = themes.GetArrayElementAtIndex(theme);
            SerializedObject themeObj = new SerializedObject(themeItem.objectReferenceValue);
            themeObj.Update();

            SerializedProperty themeObjSettings = themeObj.FindProperty("Settings");
            themeObjSettings.InsertArrayElementAtIndex(themeObjSettings.arraySize);

            SerializedProperty settingsItem = themeObjSettings.GetArrayElementAtIndex(themeObjSettings.arraySize - 1);
            SerializedProperty className = settingsItem.FindPropertyRelative("Name");
<<<<<<< HEAD
            SerializedProperty assemblyQualifiedName = settingsItem.FindPropertyRelative("AssemblyQualifiedName");
            if (themeObjSettings.arraySize == 1) {
                
=======
            if (themeObjSettings.arraySize == 1)
            {

>>>>>>> 52aaaa7e
                className.stringValue = "ScaleOffsetColorTheme";
                assemblyQualifiedName.stringValue = typeof(ScaleOffsetColorTheme).AssemblyQualifiedName;
            }
            else
            {
                className.stringValue = themeOptions.ClassNames[0];
                assemblyQualifiedName.stringValue = themeOptions.AssemblyQualifiedNames[0];
            }

            SerializedProperty easing = settingsItem.FindPropertyRelative("Easing");

            SerializedProperty time = easing.FindPropertyRelative("LerpTime");
            SerializedProperty curve = easing.FindPropertyRelative("Curve");
            time.floatValue = 0.5f;
            curve.animationCurveValue = AnimationCurve.Linear(0, 1, 1, 1);

            themeObjSettings = ThemeInspector.ChangeThemeProperty(themeObjSettings.arraySize - 1, themeObjSettings, serializedTarget, GetStates(), true);

            themeObj.ApplyModifiedProperties();
        }

        protected virtual void RemoveThemeProperty(int[] arr)
        {
            int profile = arr[0];
            int theme = arr[1];
            int index = arr[2];

            SerializedProperty sItem = profileList.GetArrayElementAtIndex(profile);
            SerializedProperty themes = sItem.FindPropertyRelative("Themes");

            SerializedProperty themeItem = themes.GetArrayElementAtIndex(theme);
            SerializedObject themeObj = new SerializedObject(themeItem.objectReferenceValue);
            themeObj.Update();

            SerializedProperty themeObjSettings = themeObj.FindProperty("Settings");
            themeObjSettings.DeleteArrayElementAtIndex(index);

            themeObj.ApplyModifiedProperties();

        }

        protected virtual SerializedObject ChangeThemeProperty(int index, SerializedObject themeObj, SerializedProperty target, bool isNew = false)
        {

            SerializedProperty themeObjSettings = themeObj.FindProperty("Settings");

            themeObjSettings = ThemeInspector.ChangeThemeProperty(index, themeObjSettings, target, GetStates(), isNew);

            return themeObj;
        }

        protected void CreateTheme(int[] arr, SerializedProperty prop = null)
        {
            SerializedProperty sItem = profileList.GetArrayElementAtIndex(arr[0]);
            SerializedProperty themes = sItem.FindPropertyRelative("Themes");
            SerializedProperty themeItem = themes.GetArrayElementAtIndex(arr[1]);

            SerializedProperty gameObject = sItem.FindPropertyRelative("Target");

            GameObject host = gameObject.objectReferenceValue as GameObject;
            string path = "Assets/Themes";

            if (host != null)
            {
                string themeName = host.name + "Theme.asset";

                path = EditorUtility.SaveFilePanelInProject(
                   "Save New Theme",
                   themeName,
                   "asset",
                   "Create a name and select a location for this theme");

                if (path.Length != 0)
                {
                    Theme newTheme = ScriptableObject.CreateInstance<Theme>();
                    AssetDatabase.CreateAsset(newTheme, path);
                    themeItem.objectReferenceValue = newTheme;
                }
            }
        }

        /*
         * EVENTS
         */

        protected void RemoveEvent(int index, SerializedProperty prop = null)
        {
            SerializedProperty events = serializedObject.FindProperty("Events");
            if (events.arraySize > index)
            {
                events.DeleteArrayElementAtIndex(index);
            }
        }

        protected void AddEvent(int index)
        {
            SerializedProperty events = serializedObject.FindProperty("Events");
            events.InsertArrayElementAtIndex(events.arraySize);

        }

        protected void ChangeEvent(int[] indexArray, SerializedProperty prop = null)
        {
            SerializedProperty className = prop.FindPropertyRelative("ClassName");
            SerializedProperty name = prop.FindPropertyRelative("Name");
            SerializedProperty settings = prop.FindPropertyRelative("Settings");
            SerializedProperty hideEvents = prop.FindPropertyRelative("HideUnityEvents");
            SerializedProperty assemblyQualifiedName = prop.FindPropertyRelative("AssemblyQualifiedName");

            if (!String.IsNullOrEmpty(className.stringValue))
            {
                InteractableEvent.ReceiverData data = eventList[indexArray[0]].AddReceiver(eventOptions.Types[indexArray[1]]);
                name.stringValue = data.Name;
                hideEvents.boolValue = data.HideUnityEvents;
                assemblyQualifiedName.stringValue = eventOptions.AssemblyQualifiedNames[indexArray[1]];

                InspectorFieldsUtility.PropertySettingsList(settings, data.Fields);
            }
        }

        protected void SetupEventOptions()
        {
            eventOptions = InteractableEvent.GetEventTypes();
        }
<<<<<<< HEAD
=======

>>>>>>> 52aaaa7e
    }
#endif
}<|MERGE_RESOLUTION|>--- conflicted
+++ resolved
@@ -573,15 +573,9 @@
 
             SerializedProperty settingsItem = themeObjSettings.GetArrayElementAtIndex(themeObjSettings.arraySize - 1);
             SerializedProperty className = settingsItem.FindPropertyRelative("Name");
-<<<<<<< HEAD
             SerializedProperty assemblyQualifiedName = settingsItem.FindPropertyRelative("AssemblyQualifiedName");
-            if (themeObjSettings.arraySize == 1) {
-                
-=======
             if (themeObjSettings.arraySize == 1)
             {
-
->>>>>>> 52aaaa7e
                 className.stringValue = "ScaleOffsetColorTheme";
                 assemblyQualifiedName.stringValue = typeof(ScaleOffsetColorTheme).AssemblyQualifiedName;
             }
@@ -706,10 +700,6 @@
         {
             eventOptions = InteractableEvent.GetEventTypes();
         }
-<<<<<<< HEAD
-=======
-
->>>>>>> 52aaaa7e
     }
 #endif
 }