// Copyright (c) Microsoft Corporation. All rights reserved.
// Licensed under the MIT License. See LICENSE in the project root for license information.

using Microsoft.MixedReality.Toolkit.Input;
using System.Collections.Generic;
using UnityEngine;

namespace Microsoft.MixedReality.Toolkit.Utilities.Solvers
{
    /// <summary>
    /// This class handles the solver components that are attached to this <see href="https://docs.unity3d.com/ScriptReference/GameObject.html">GameObject</see>
    /// </summary>
    public class SolverHandler : MonoBehaviour
    {
        [SerializeField]
        [Tooltip("Tracked object to calculate position and orientation from. If you want to manually override and use a scene object, use the TransformTarget field.")]
        private TrackedObjectType trackedTargetType = TrackedObjectType.Head;

        /// <summary>
        /// Tracked object to calculate position and orientation from. If you want to manually override and use a scene object, use the TransformTarget field.
        /// </summary>
        public TrackedObjectType TrackedTargetType
        {
            get { return trackedTargetType; }
            set
            {
                if (trackedTargetType != value)
                {
                    trackedTargetType = value;
                    RefreshTrackedObject();
                }
            }
        }

        [SerializeField]
        [Tooltip("If tracking hands or motion controllers, determines which hand(s) are valid attachments")]
        private Handedness trackedHandness = Handedness.Both;

        /// <summary>
        /// If tracking hands or motion controllers, determines which hand(s) are valid attachments
        /// </summary>
        public Handedness TrackedHandness
        {
            get { return trackedHandness; }
            set
            {
                if (trackedHandness != value)
                {
                    trackedHandness = value;
                    RefreshTrackedObject();
                }
            }
        }

        [SerializeField]
        [Tooltip("When TrackedTargetType is set to hands, use this specific joint to calculate position and orientation")]
        private TrackedHandJoint trackedHandJoint = TrackedHandJoint.Palm;

        /// <summary>
        /// When TrackedTargetType is set to hands, use this specific joint to calculate position and orientation
        /// </summary>
        public TrackedHandJoint TrackedHandJoint
        {
            get { return trackedHandJoint; }
            set
            {
                if (trackedHandJoint != value)
                {
                    trackedHandJoint = value;
                    RefreshTrackedObject();
                }
            }
        }

        [SerializeField]
        [Tooltip("Manual override for when TrackedTargetType is set to CustomOverride")]
        private Transform transformOverride;

        [SerializeField]
        [Tooltip("Add an additional offset of the tracked object to base the solver on. Useful for tracking something like a halo position above your head or off the side of a controller.")]
        private Vector3 additionalOffset;

        /// <summary>
        /// Add an additional offset of the tracked object to base the solver on. Useful for tracking something like a halo position above your head or off the side of a controller.
        /// </summary>
        public Vector3 AdditionalOffset
        {
            get { return additionalOffset; }
            set
            {
                if (additionalOffset != value)
                {
                    additionalOffset = value;
                    RefreshTrackedObject();
                }
            }
        }

        [SerializeField]
        [Tooltip("Add an additional rotation on top of the tracked object. Useful for tracking what is essentially the up or right/left vectors.")]
        private Vector3 additionalRotation;

        /// <summary>
        /// Add an additional rotation on top of the tracked object. Useful for tracking what is essentially the up or right/left vectors.
        /// </summary>
        public Vector3 AdditionalRotation
        {
            get { return additionalRotation; }
            set
            {
                if (additionalRotation != value)
                {
                    additionalRotation = value;
                    RefreshTrackedObject();
                }
            }
        }

        [SerializeField]
        [Tooltip("Whether or not this SolverHandler calls SolverUpdate() every frame. Only one SolverHandler should manage SolverUpdate(). This setting does not affect whether the Target Transform of this SolverHandler gets updated or not.")]
        private bool updateSolvers = true;

        /// <summary>
        /// Whether or not this SolverHandler calls SolverUpdate() every frame. Only one SolverHandler should manage SolverUpdate(). This setting does not affect whether the Target Transform of this SolverHandler gets updated or not.
        /// </summary>
        public bool UpdateSolvers
        {
            get { return updateSolvers; }
            set { updateSolvers = value; }
        }

        protected readonly List<Solver> solvers = new List<Solver>();

        /// <summary>
        /// List of solvers that this handler will manage and update
        /// </summary>
        public IReadOnlyCollection<Solver> Solvers
        {
            get
            {
                return solvers.AsReadOnly();
            }

            set
            {
                if (value != null)
                {
                    this.solvers.Clear();
                    this.solvers.AddRange(value);
                }
            }
        }

        /// <summary>
        /// The position the solver is trying to move to.
        /// </summary>
        public Vector3 GoalPosition { get; set; }

        /// <summary>
        /// The rotation the solver is trying to rotate to.
        /// </summary>
        public Quaternion GoalRotation { get; set; }

        /// <summary>
        /// The scale the solver is trying to scale to.
        /// </summary>
        public Vector3 GoalScale { get; set; }

        /// <summary>
        /// Alternate scale.
        /// </summary>
        public Vector3Smoothed AltScale { get; set; }

        /// <summary>
        /// The timestamp the solvers will use to calculate with.
        /// </summary>
        public float DeltaTime { get; set; }

        /// <summary>
        /// The target transform that the solvers will act upon.
        /// </summary>
        public Transform TransformTarget
        {
            get
            {
                if (IsInvalidTracking())
                {
                    RefreshTrackedObject();
                }

                return trackingTarget?.transform;
            }
        }

        // Hidden GameObject managed by this component and attached as a child to the tracked target type (i.e head, hand etc)
        private GameObject trackingTarget;

        private float lastUpdateTime;

        // Stores currently attached hand if valid (only possible values Left, Right, or None)
        private Handedness attachedHandedness = Handedness.None;

        private IMixedRealityHandJointService HandJointService => handJointService ?? (handJointService = (InputSystem as IMixedRealityDataProviderAccess)?.GetDataProvider<IMixedRealityHandJointService>());
        private IMixedRealityHandJointService handJointService = null;

        private IMixedRealityInputSystem inputSystem = null;

        /// <summary>
        /// The active instance of the input system.
        /// </summary>
        protected IMixedRealityInputSystem InputSystem
        {
            get
            {
                if (inputSystem == null)
                {
                    MixedRealityServiceRegistry.TryGetService<IMixedRealityInputSystem>(out inputSystem);
                }
                return inputSystem;
            }
        }

        #region MonoBehaviour Implementation

        private void Awake()
        {
            GoalScale = Vector3.one;
            AltScale = new Vector3Smoothed(Vector3.one, 0.1f);
            DeltaTime = Time.deltaTime;
            lastUpdateTime = Time.realtimeSinceStartup;
        }

        private void Start()
        {
            solvers.AddRange(GetComponents<Solver>());

            RefreshTrackedObject();
        }

        private void Update()
        {
            DeltaTime = Time.realtimeSinceStartup - lastUpdateTime;
            lastUpdateTime = Time.realtimeSinceStartup;
        }

        private void LateUpdate()
        {
            if (UpdateSolvers)
            {
                //Before calling solvers, update goal to be the transform so that working and transform will match
                GoalPosition = transform.position;
                GoalRotation = transform.rotation;
                GoalScale = transform.localScale;

                for (int i = 0; i < solvers.Count; ++i)
                {
                    Solver solver = solvers[i];

                    if (solver != null && solver.enabled)
                    {
                        solver.SolverUpdateEntry();
                    }
                }
            }
        }

        protected void OnDestroy()
        {
            DetachFromCurrentTrackedObject();
        }

        #endregion MonoBehaviour Implementation

        /// <summary>
        /// Clears the transform target and attaches to the current <see cref="TrackedTargetType"/>.
        /// </summary>
        public void RefreshTrackedObject()
        {
            DetachFromCurrentTrackedObject();
            AttachToNewTrackedObject();
        }

        public void SetTransformOverride(Transform target)
        {
            if (target != null)
            {
                this.transformOverride = target;
                RefreshTrackedObject();
            }
        }

        protected virtual void DetachFromCurrentTrackedObject()
        {
            if (trackingTarget != null)
            {
                DestroyImmediate(trackingTarget);
                trackingTarget = null;
            }
        }

        protected virtual void AttachToNewTrackedObject()
        {
            this.attachedHandedness = Handedness.None;

            Transform target = null;
            if (TrackedTargetType == TrackedObjectType.Head)
            {
                target = CameraCache.Main.transform;
            }
            else if (TrackedTargetType == TrackedObjectType.MotionController)
            {
                if (this.TrackedHandness == Handedness.Both || this.TrackedHandness == Handedness.Any)
                {
                    this.attachedHandedness = Handedness.Left;
                    target = GetMotionController(Handedness.Left);
                    if (target == null)
                    {
                        this.attachedHandedness = Handedness.Right;
                        target = GetMotionController(Handedness.Right);
                        if (target == null)
                        {
                            this.attachedHandedness = Handedness.None;
                        }
                    }
                }
                else
                {
                    this.attachedHandedness = this.TrackedHandness;
                    target = GetMotionController(this.TrackedHandness);
                }
            }
            else if (TrackedTargetType == TrackedObjectType.HandJoint)
            {
                if (HandJointService != null)
                {
                    this.attachedHandedness = this.TrackedHandness;
                    if (attachedHandedness == Handedness.Both || attachedHandedness == Handedness.Any)
                    {
                        if (HandJointService.IsHandTracked(Handedness.Left))
                        {
                            attachedHandedness = Handedness.Left;
                        }
                        else if (HandJointService.IsHandTracked(Handedness.Right))
                        {
                            attachedHandedness = Handedness.Right;
                        }
                        else
                        {
                            attachedHandedness = Handedness.None;
                        }
                    }

                    target = HandJointService?.RequestJointTransform(this.TrackedHandJoint, attachedHandedness);
                }
            }
            else if (TrackedTargetType == TrackedObjectType.CustomOverride)
            {
                target = this.transformOverride;
            }

            TrackTransform(target);
        }

        private void TrackTransform(Transform target)
        {
            if (trackingTarget != null || target == null) return;

            string name = string.Format("SolverHandler Target on {0} with offset {1}, {2}", target.gameObject.name, AdditionalOffset, AdditionalRotation);
            trackingTarget = new GameObject(name);
            trackingTarget.hideFlags = HideFlags.HideInHierarchy;

            trackingTarget.transform.parent = target;
            trackingTarget.transform.localPosition = Vector3.Scale(AdditionalOffset, trackingTarget.transform.localScale);
            trackingTarget.transform.localRotation = Quaternion.Euler(AdditionalRotation);
        }

        private Transform GetMotionController(Handedness handedness)
        {
            if (InputSystem == null) return null;

            foreach (IMixedRealityController controller in InputSystem.DetectedControllers)
            {
                var hand = controller as IMixedRealityHand;
                if (hand == null && controller.ControllerHandedness == handedness)
                {
                    if (controller.Visualizer == null ||
                        controller.Visualizer.GameObjectProxy == null || 
                        controller.Visualizer.GameObjectProxy.transform == null)
                    {
                        return null;
                    }

                    return controller.Visualizer.GameObjectProxy.transform;
                }
            }

            return null;
        }

        /// <summary>
        /// Returns true if the solver handler's transform target is not valid
        /// </summary>
        /// <returns></returns>
        private bool IsInvalidTracking()
        {
            if (this.trackingTarget == null) return true;

            // If we were tracking a particular hand, check that our transform is still valid
            // The HandJointService does not destroy it's own hand joint tracked GameObjects even when a hand is no longer tracked
            // Those HandJointService's GameObjects though are the parents of our tracked transform and thus will not be null/destroyed
            if (this.TrackedTargetType == TrackedObjectType.HandJoint && this.attachedHandedness != Handedness.None)
            {
                bool trackingLeft = HandJointService.IsHandTracked(Handedness.Left);
                bool trackingRight = HandJointService.IsHandTracked(Handedness.Right);

                return (this.attachedHandedness == Handedness.Left && !trackingLeft) ||
                    (this.attachedHandedness == Handedness.Right && !trackingRight);
            }

<<<<<<< HEAD
            transformWithOffset.transform.localPosition = Vector3.Scale(AdditionalOffset, transformWithOffset.transform.localScale);
            transformWithOffset.transform.localRotation = Quaternion.Euler(AdditionalRotation);
            transformWithOffset.name = string.Format("{0} on {1} with offset {2}, {3}", gameObject.name, transformTarget?.ToString(), AdditionalOffset, AdditionalRotation);
            return transformWithOffset.transform;
=======
            return false;
>>>>>>> 40d3ea98
        }

    }
}<|MERGE_RESOLUTION|>--- conflicted
+++ resolved
@@ -417,14 +417,7 @@
                     (this.attachedHandedness == Handedness.Right && !trackingRight);
             }
 
-<<<<<<< HEAD
-            transformWithOffset.transform.localPosition = Vector3.Scale(AdditionalOffset, transformWithOffset.transform.localScale);
-            transformWithOffset.transform.localRotation = Quaternion.Euler(AdditionalRotation);
-            transformWithOffset.name = string.Format("{0} on {1} with offset {2}, {3}", gameObject.name, transformTarget?.ToString(), AdditionalOffset, AdditionalRotation);
-            return transformWithOffset.transform;
-=======
             return false;
->>>>>>> 40d3ea98
         }
 
     }
