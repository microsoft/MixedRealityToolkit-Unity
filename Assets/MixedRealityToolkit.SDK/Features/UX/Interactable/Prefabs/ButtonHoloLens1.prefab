%YAML 1.1
%TAG !u! tag:unity3d.com,2011:
--- !u!1 &1078241679539432
GameObject:
  m_ObjectHideFlags: 0
  m_CorrespondingSourceObject: {fileID: 0}
  m_PrefabInstance: {fileID: 0}
  m_PrefabAsset: {fileID: 0}
  serializedVersion: 6
  m_Component:
  - component: {fileID: 4257994434125286}
  m_Layer: 5
  m_Name: SeeItSayItLabel
  m_TagString: Untagged
  m_Icon: {fileID: 0}
  m_NavMeshLayer: 0
  m_StaticEditorFlags: 0
  m_IsActive: 1
--- !u!4 &4257994434125286
Transform:
  m_ObjectHideFlags: 0
  m_CorrespondingSourceObject: {fileID: 0}
  m_PrefabInstance: {fileID: 0}
  m_PrefabAsset: {fileID: 0}
  m_GameObject: {fileID: 1078241679539432}
  m_LocalRotation: {x: 0, y: 0, z: 0, w: 1}
  m_LocalPosition: {x: 0, y: -0.0385, z: -0.0112}
  m_LocalScale: {x: 1, y: 1, z: 1}
  m_Children:
  - {fileID: 224180419046926710}
  - {fileID: 4469891222133882}
  m_Father: {fileID: 4249060311757736}
  m_RootOrder: 6
  m_LocalEulerAnglesHint: {x: 0, y: 0, z: 0}
--- !u!1 &1078989886175940
GameObject:
  m_ObjectHideFlags: 0
  m_CorrespondingSourceObject: {fileID: 0}
  m_PrefabInstance: {fileID: 0}
  m_PrefabAsset: {fileID: 0}
  serializedVersion: 6
  m_Component:
  - component: {fileID: 224180419046926710}
  - component: {fileID: 23944836463606822}
  - component: {fileID: 33150752503653204}
  - component: {fileID: 222766220100379550}
  - component: {fileID: 114041511408948086}
  m_Layer: 0
  m_Name: TextMeshPro
  m_TagString: Untagged
  m_Icon: {fileID: 0}
  m_NavMeshLayer: 0
  m_StaticEditorFlags: 0
  m_IsActive: 1
--- !u!224 &224180419046926710
RectTransform:
  m_ObjectHideFlags: 0
  m_CorrespondingSourceObject: {fileID: 0}
  m_PrefabInstance: {fileID: 0}
  m_PrefabAsset: {fileID: 0}
  m_GameObject: {fileID: 1078989886175940}
  m_LocalRotation: {x: -0, y: -0, z: -0, w: 1}
  m_LocalPosition: {x: 0, y: 0, z: -0.0306}
  m_LocalScale: {x: 1, y: 1, z: 1}
  m_Children: []
  m_Father: {fileID: 4257994434125286}
  m_RootOrder: 0
  m_LocalEulerAnglesHint: {x: 0, y: 0, z: 0}
  m_AnchorMin: {x: 0.5, y: 0.5}
  m_AnchorMax: {x: 0.5, y: 0.5}
  m_AnchoredPosition: {x: 0.00034, y: -0.03873}
  m_SizeDelta: {x: 0.1075398, y: 0.03249936}
  m_Pivot: {x: 0.5, y: 0.5}
--- !u!23 &23944836463606822
MeshRenderer:
  m_ObjectHideFlags: 0
  m_CorrespondingSourceObject: {fileID: 0}
  m_PrefabInstance: {fileID: 0}
  m_PrefabAsset: {fileID: 0}
  m_GameObject: {fileID: 1078989886175940}
  m_Enabled: 1
  m_CastShadows: 0
  m_ReceiveShadows: 0
  m_DynamicOccludee: 1
  m_MotionVectors: 1
  m_LightProbeUsage: 1
  m_ReflectionProbeUsage: 1
  m_RenderingLayerMask: 4294967295
  m_RendererPriority: 0
  m_Materials:
  - {fileID: 21202819797275496, guid: 6a84f857bec7e7345843ae29404c57ce, type: 2}
  m_StaticBatchInfo:
    firstSubMesh: 0
    subMeshCount: 0
  m_StaticBatchRoot: {fileID: 0}
  m_ProbeAnchor: {fileID: 0}
  m_LightProbeVolumeOverride: {fileID: 0}
  m_ScaleInLightmap: 1
  m_ReceiveGI: 1
  m_PreserveUVs: 0
  m_IgnoreNormalsForChartDetection: 0
  m_ImportantGI: 0
  m_StitchLightmapSeams: 0
  m_SelectedEditorRenderState: 3
  m_MinimumChartSize: 4
  m_AutoUVMaxDistance: 0.5
  m_AutoUVMaxAngle: 89
  m_LightmapParameters: {fileID: 0}
  m_SortingLayerID: 0
  m_SortingLayer: 0
  m_SortingOrder: 0
--- !u!33 &33150752503653204
MeshFilter:
  m_ObjectHideFlags: 0
  m_CorrespondingSourceObject: {fileID: 0}
  m_PrefabInstance: {fileID: 0}
  m_PrefabAsset: {fileID: 0}
  m_GameObject: {fileID: 1078989886175940}
  m_Mesh: {fileID: 0}
--- !u!222 &222766220100379550
CanvasRenderer:
  m_ObjectHideFlags: 0
  m_CorrespondingSourceObject: {fileID: 0}
  m_PrefabInstance: {fileID: 0}
  m_PrefabAsset: {fileID: 0}
  m_GameObject: {fileID: 1078989886175940}
  m_CullTransparentMesh: 0
--- !u!114 &114041511408948086
MonoBehaviour:
  m_ObjectHideFlags: 0
  m_CorrespondingSourceObject: {fileID: 0}
  m_PrefabInstance: {fileID: 0}
  m_PrefabAsset: {fileID: 0}
  m_GameObject: {fileID: 1078989886175940}
  m_Enabled: 1
  m_EditorHideFlags: 0
  m_Script: {fileID: 11500000, guid: 9541d86e2fd84c1d9990edf0852d74ab, type: 3}
  m_Name: 
  m_EditorClassIdentifier: 
  m_Material: {fileID: 0}
  m_Color: {r: 1, g: 1, b: 1, a: 1}
  m_RaycastTarget: 1
  m_OnCullStateChanged:
    m_PersistentCalls:
      m_Calls: []
  m_text: Say "Button"
  m_isRightToLeft: 0
  m_fontAsset: {fileID: 11400000, guid: 6a84f857bec7e7345843ae29404c57ce, type: 2}
  m_sharedMaterial: {fileID: 21202819797275496, guid: 6a84f857bec7e7345843ae29404c57ce,
    type: 2}
  m_fontSharedMaterials: []
  m_fontMaterial: {fileID: 0}
  m_fontMaterials: []
  m_fontColor32:
    serializedVersion: 2
    rgba: 4294967295
  m_fontColor: {r: 1, g: 1, b: 1, a: 1}
  m_enableVertexGradient: 0
  m_colorMode: 3
  m_fontColorGradient:
    topLeft: {r: 1, g: 1, b: 1, a: 1}
    topRight: {r: 1, g: 1, b: 1, a: 1}
    bottomLeft: {r: 1, g: 1, b: 1, a: 1}
    bottomRight: {r: 1, g: 1, b: 1, a: 1}
  m_fontColorGradientPreset: {fileID: 0}
  m_spriteAsset: {fileID: 0}
  m_tintAllSprites: 0
  m_overrideHtmlColors: 0
  m_faceColor:
    serializedVersion: 2
    rgba: 4294967295
  m_outlineColor:
    serializedVersion: 2
    rgba: 4278190080
  m_fontSize: 0.13
  m_fontSizeBase: 0.13
  m_fontWeight: 400
  m_enableAutoSizing: 0
  m_fontSizeMin: 18
  m_fontSizeMax: 72
  m_fontStyle: 0
  m_textAlignment: 514
  m_characterSpacing: 0
  m_wordSpacing: 0
  m_lineSpacing: 0
  m_lineSpacingMax: 0
  m_paragraphSpacing: 0
  m_charWidthMaxAdj: 0
  m_enableWordWrapping: 1
  m_wordWrappingRatios: 0.4
  m_overflowMode: 0
  m_firstOverflowCharacterIndex: -1
  m_linkedTextComponent: {fileID: 0}
  m_isLinkedTextComponent: 0
  m_isTextTruncated: 0
  m_enableKerning: 1
  m_enableExtraPadding: 0
  checkPaddingRequired: 0
  m_isRichText: 1
  m_parseCtrlCharacters: 1
  m_isOrthographic: 0
  m_isCullingEnabled: 0
  m_ignoreRectMaskCulling: 0
  m_ignoreCulling: 1
  m_horizontalMapping: 0
  m_verticalMapping: 0
  m_uvLineOffset: 0
  m_geometrySortingOrder: 0
  m_VertexBufferAutoSizeReduction: 1
  m_firstVisibleCharacter: 0
  m_useMaxVisibleDescender: 1
  m_pageToDisplay: 1
  m_margin: {x: 0, y: 0, z: 0, w: 0}
  m_textInfo:
    textComponent: {fileID: 114041511408948086}
    characterCount: 12
    spriteCount: 0
    spaceCount: 1
    wordCount: 2
    linkCount: 0
    lineCount: 1
    pageCount: 1
    materialCount: 1
  m_isUsingLegacyAnimationComponent: 0
  m_isVolumetricText: 0
  m_spriteAnimator: {fileID: 0}
  m_hasFontAssetChanged: 0
  m_renderer: {fileID: 23944836463606822}
  m_subTextObjects:
  - {fileID: 0}
  - {fileID: 0}
  - {fileID: 0}
  - {fileID: 0}
  - {fileID: 0}
  - {fileID: 0}
  - {fileID: 0}
  - {fileID: 0}
  m_maskType: 0
--- !u!1 &1185804096758482
GameObject:
  m_ObjectHideFlags: 0
  m_CorrespondingSourceObject: {fileID: 0}
  m_PrefabInstance: {fileID: 0}
  m_PrefabAsset: {fileID: 0}
  serializedVersion: 6
  m_Component:
  - component: {fileID: 4503932811191454}
  - component: {fileID: 33852099665510318}
  - component: {fileID: 23328387927548302}
  m_Layer: 5
  m_Name: UIButtonSquareIcon
  m_TagString: Untagged
  m_Icon: {fileID: 0}
  m_NavMeshLayer: 0
  m_StaticEditorFlags: 0
  m_IsActive: 1
--- !u!4 &4503932811191454
Transform:
  m_ObjectHideFlags: 0
  m_CorrespondingSourceObject: {fileID: 0}
  m_PrefabInstance: {fileID: 0}
  m_PrefabAsset: {fileID: 0}
  m_GameObject: {fileID: 1185804096758482}
  m_LocalRotation: {x: -0, y: -0, z: -0, w: 1}
  m_LocalPosition: {x: 0, y: -0.0014, z: -0.015822735}
  m_LocalScale: {x: 1, y: 1, z: 1}
  m_Children: []
  m_Father: {fileID: 4249060311757736}
  m_RootOrder: 2
  m_LocalEulerAnglesHint: {x: 0, y: 0, z: 0}
--- !u!33 &33852099665510318
MeshFilter:
  m_ObjectHideFlags: 0
  m_CorrespondingSourceObject: {fileID: 0}
  m_PrefabInstance: {fileID: 0}
  m_PrefabAsset: {fileID: 0}
  m_GameObject: {fileID: 1185804096758482}
  m_Mesh: {fileID: 4300010, guid: b566bbce04d66f4428421e81a3af0299, type: 3}
--- !u!23 &23328387927548302
MeshRenderer:
  m_ObjectHideFlags: 0
  m_CorrespondingSourceObject: {fileID: 0}
  m_PrefabInstance: {fileID: 0}
  m_PrefabAsset: {fileID: 0}
  m_GameObject: {fileID: 1185804096758482}
  m_Enabled: 1
  m_CastShadows: 1
  m_ReceiveShadows: 1
  m_DynamicOccludee: 1
  m_MotionVectors: 1
  m_LightProbeUsage: 1
  m_ReflectionProbeUsage: 1
  m_RenderingLayerMask: 4294967295
  m_RendererPriority: 0
  m_Materials:
  - {fileID: 2100000, guid: fa419ab56051229449e3b813df8f295f, type: 2}
  m_StaticBatchInfo:
    firstSubMesh: 0
    subMeshCount: 0
  m_StaticBatchRoot: {fileID: 0}
  m_ProbeAnchor: {fileID: 0}
  m_LightProbeVolumeOverride: {fileID: 0}
  m_ScaleInLightmap: 1
  m_ReceiveGI: 1
  m_PreserveUVs: 0
  m_IgnoreNormalsForChartDetection: 0
  m_ImportantGI: 0
  m_StitchLightmapSeams: 0
  m_SelectedEditorRenderState: 3
  m_MinimumChartSize: 4
  m_AutoUVMaxDistance: 0.5
  m_AutoUVMaxAngle: 89
  m_LightmapParameters: {fileID: 0}
  m_SortingLayerID: 0
  m_SortingLayer: 0
  m_SortingOrder: 0
--- !u!1 &1210820392543280
GameObject:
  m_ObjectHideFlags: 0
  m_CorrespondingSourceObject: {fileID: 0}
  m_PrefabInstance: {fileID: 0}
  m_PrefabAsset: {fileID: 0}
  serializedVersion: 6
  m_Component:
  - component: {fileID: 4249060311757736}
  - component: {fileID: 65091470401894616}
  - component: {fileID: 114809329666163580}
  - component: {fileID: 5253365468919551739}
<<<<<<< HEAD
  - component: {fileID: 4750325155802407204}
  - component: {fileID: 4132737575369879601}
=======
  - component: {fileID: 4427044058340059368}
  - component: {fileID: 8306945661674645382}
>>>>>>> 04989f02
  m_Layer: 5
  m_Name: ButtonHoloLens1
  m_TagString: Untagged
  m_Icon: {fileID: 0}
  m_NavMeshLayer: 0
  m_StaticEditorFlags: 0
  m_IsActive: 1
--- !u!4 &4249060311757736
Transform:
  m_ObjectHideFlags: 0
  m_CorrespondingSourceObject: {fileID: 0}
  m_PrefabInstance: {fileID: 0}
  m_PrefabAsset: {fileID: 0}
  m_GameObject: {fileID: 1210820392543280}
  m_LocalRotation: {x: 0, y: 0, z: 0, w: 1}
  m_LocalPosition: {x: 0, y: 0, z: 0}
  m_LocalScale: {x: 1, y: 1, z: 1}
  m_Children:
  - {fileID: 4420343095424302}
  - {fileID: 4165797710622800}
  - {fileID: 4503932811191454}
  - {fileID: 2266654113448332236}
  - {fileID: 2606417592903903621}
  - {fileID: 2210853434630218196}
  - {fileID: 4257994434125286}
  m_Father: {fileID: 0}
  m_RootOrder: 0
  m_LocalEulerAnglesHint: {x: 0, y: 0, z: 0}
--- !u!65 &65091470401894616
BoxCollider:
  m_ObjectHideFlags: 0
  m_CorrespondingSourceObject: {fileID: 0}
  m_PrefabInstance: {fileID: 0}
  m_PrefabAsset: {fileID: 0}
  m_GameObject: {fileID: 1210820392543280}
  m_Material: {fileID: 0}
  m_IsTrigger: 0
  m_Enabled: 1
  serializedVersion: 2
  m_Size: {x: 0.12, y: 0.12, z: 0.02}
  m_Center: {x: 0, y: 0, z: 0}
--- !u!114 &114809329666163580
MonoBehaviour:
  m_ObjectHideFlags: 0
  m_CorrespondingSourceObject: {fileID: 0}
  m_PrefabInstance: {fileID: 0}
  m_PrefabAsset: {fileID: 0}
  m_GameObject: {fileID: 1210820392543280}
  m_Enabled: 1
  m_EditorHideFlags: 0
  m_Script: {fileID: 11500000, guid: 1410eac1ae94b4d4492a09cc368e152c, type: 3}
  m_Name: 
  m_EditorClassIdentifier: 
  states: {fileID: 11400000, guid: 5eac1712038236e4b8ffdb3893804fe1, type: 2}
  InputActionId: 0
  isGlobal: 0
  Dimensions: 1
  dimensionIndex: 0
  startDimensionIndex: 0
  CanSelect: 1
  CanDeselect: 1
  VoiceCommand: Select
  voiceRequiresFocus: 1
  profiles:
  - Target: {fileID: 1264397046495974}
    Themes:
    - {fileID: 11400000, guid: d37afabc007bf774d9431b9a7cbe6fba, type: 2}
  - Target: {fileID: 1447780916617028}
    Themes:
    - {fileID: 11400000, guid: cbde7890146c3024d928b7afc2e16065, type: 2}
  - Target: {fileID: 1078241679539432}
    Themes:
    - {fileID: 11400000, guid: 6a4ada4b285469047946e8662531da54, type: 2}
  OnClick:
    m_PersistentCalls:
      m_Calls: []
  Events:
  - Event:
      m_PersistentCalls:
        m_Calls: []
    ClassName: InteractableAudioReceiver
    AssemblyQualifiedName: Microsoft.MixedReality.Toolkit.UI.InteractableAudioReceiver,
      Microsoft.MixedReality.Toolkit.SDK
    Settings:
    - Type: 17
      Label: Audio Clip
      Name: AudioClip
      Tooltip: Assign an audioclip to play on click
      IntValue: 0
      StringValue: 
      FloatValue: 0
      BoolValue: 0
      GameObjectValue: {fileID: 0}
      ScriptableObjectValue: {fileID: 0}
      ObjectValue: {fileID: 0}
      MaterialValue: {fileID: 0}
      TextureValue: {fileID: 0}
      ColorValue: {r: 0, g: 0, b: 0, a: 0}
      Vector2Value: {x: 0, y: 0}
      Vector3Value: {x: 0, y: 0, z: 0}
      Vector4Value: {x: 0, y: 0, z: 0, w: 0}
      CurveValue:
        serializedVersion: 2
        m_Curve: []
        m_PreInfinity: 0
        m_PostInfinity: 0
        m_RotationOrder: 0
      AudioClipValue: {fileID: 8300000, guid: 170429180f309a940b54c1001e94e54c, type: 3}
      QuaternionValue: {x: 0, y: 0, z: 0, w: 0}
      EventValue:
        m_PersistentCalls:
          m_Calls: []
      Options: []
  enabledOnStart: 1
--- !u!114 &5253365468919551739
MonoBehaviour:
  m_ObjectHideFlags: 0
  m_CorrespondingSourceObject: {fileID: 0}
  m_PrefabInstance: {fileID: 0}
  m_PrefabAsset: {fileID: 0}
  m_GameObject: {fileID: 1210820392543280}
  m_Enabled: 1
  m_EditorHideFlags: 0
  m_Script: {fileID: 11500000, guid: 98c748f3768ab714a8449b60fb9edc5c, type: 3}
  m_Name: 
  m_EditorClassIdentifier: 
  eventsToReceive: 0
  debounceThreshold: 0.01
  localForward: {x: 0, y: 0, z: -1}
  localUp: {x: 0, y: 1, z: 0}
  localCenter: {x: 0, y: 0, z: -0.01}
  bounds: {x: 0.12, y: 0.12}
  touchableCollider: {fileID: 65091470401894616}
--- !u!114 &4427044058340059368
MonoBehaviour:
  m_ObjectHideFlags: 0
  m_CorrespondingSourceObject: {fileID: 0}
  m_PrefabInstance: {fileID: 0}
  m_PrefabAsset: {fileID: 0}
  m_GameObject: {fileID: 1210820392543280}
  m_Enabled: 1
  m_EditorHideFlags: 0
  m_Script: {fileID: 11500000, guid: 63c897c097799da4a900032ad3471c47, type: 3}
  m_Name: 
  m_EditorClassIdentifier: 
  movingButtonVisuals: {fileID: 0}
  distanceSpaceMode: 1
  startPushDistance: -0.014683562
  maxPushDistance: 0.2
  pressDistance: 0.0044628847
  releaseDistanceDelta: 0.009215563
  returnSpeed: 25
  releaseOnTouchEnd: 1
  enforceFrontPush: 1
  TouchBegin:
    m_PersistentCalls:
      m_Calls:
      - m_Target: {fileID: 8306945661674645382}
        m_MethodName: OnHandPressTouched
        m_Mode: 0
        m_Arguments:
          m_ObjectArgument: {fileID: 0}
          m_ObjectArgumentAssemblyTypeName: 
          m_IntArgument: 0
          m_FloatArgument: 0
          m_StringArgument: 
          m_BoolArgument: 0
        m_CallState: 2
<<<<<<< HEAD
  OnTouchCompleted:
=======
  TouchEnd:
>>>>>>> 04989f02
    m_PersistentCalls:
      m_Calls:
      - m_Target: {fileID: 8306945661674645382}
        m_MethodName: OnHandPressCompleted
        m_Mode: 0
        m_Arguments:
          m_ObjectArgument: {fileID: 0}
          m_ObjectArgumentAssemblyTypeName: 
          m_IntArgument: 0
          m_FloatArgument: 0
          m_StringArgument: 
          m_BoolArgument: 0
        m_CallState: 2
<<<<<<< HEAD
  OnTouchUpdated:
    m_PersistentCalls:
      m_Calls: []
--- !u!114 &4132737575369879601
=======
  ButtonPressed:
    m_PersistentCalls:
      m_Calls:
      - m_Target: {fileID: 8306945661674645382}
        m_MethodName: OnHandPressTriggered
        m_Mode: 0
        m_Arguments:
          m_ObjectArgument: {fileID: 0}
          m_ObjectArgumentAssemblyTypeName: 
          m_IntArgument: 0
          m_FloatArgument: 0
          m_StringArgument: 
          m_BoolArgument: 0
        m_CallState: 2
  ButtonReleased:
    m_PersistentCalls:
      m_Calls:
      - m_Target: {fileID: 8306945661674645382}
        m_MethodName: OnHandPressCompleted
        m_Mode: 0
        m_Arguments:
          m_ObjectArgument: {fileID: 0}
          m_ObjectArgumentAssemblyTypeName: 
          m_IntArgument: 0
          m_FloatArgument: 0
          m_StringArgument: 
          m_BoolArgument: 0
        m_CallState: 2
--- !u!114 &8306945661674645382
>>>>>>> 04989f02
MonoBehaviour:
  m_ObjectHideFlags: 0
  m_CorrespondingSourceObject: {fileID: 0}
  m_PrefabInstance: {fileID: 0}
  m_PrefabAsset: {fileID: 0}
  m_GameObject: {fileID: 1210820392543280}
  m_Enabled: 1
  m_EditorHideFlags: 0
<<<<<<< HEAD
  m_Script: {fileID: 11500000, guid: 2cf098d972aeb8b4daa70b00381af006, type: 3}
  m_Name: 
  m_EditorClassIdentifier: 
  mainLabelText: {fileID: 8113455685942058736}
  interactable: {fileID: 114809329666163580}
  seeItSayItLabel: {fileID: 1078241679539432}
  seeItSatItLabelText: {fileID: 114041511408948086}
  iconStyle: 0
  iconSet: {fileID: 11400000, guid: 8b386ef895f7c924f8c4b03d1d3ed683, type: 2}
  iconCharLabel: {fileID: 7300646721031272822}
  iconCharFont: {fileID: 0}
  iconChar: "\uEBD2"
  iconSpriteRenderer: {fileID: 2349699289281319}
  iconSprite: {fileID: 21300000, guid: 1b1720c0c256b334bb61bd0d3fba9f6d, type: 3}
  iconQuadRenderer: {fileID: 23328387927548302}
  iconQuadTextureNameID: _MainTex
  iconQuadTexture: {fileID: 2800000, guid: bb1b4a9241fba2042a81428e917afd5d, type: 3}
=======
  m_Script: {fileID: 11500000, guid: 881d1ff8f009f5148b9f192e6ba31223, type: 3}
  m_Name: 
  m_EditorClassIdentifier: 
  routingTarget: {fileID: 114809329666163580}
  InteractableOnClick: 1
>>>>>>> 04989f02
--- !u!1 &1264397046495974
GameObject:
  m_ObjectHideFlags: 0
  m_CorrespondingSourceObject: {fileID: 0}
  m_PrefabInstance: {fileID: 0}
  m_PrefabAsset: {fileID: 0}
  serializedVersion: 6
  m_Component:
  - component: {fileID: 4420343095424302}
  - component: {fileID: 33939777675215638}
  - component: {fileID: 23891613043013534}
  m_Layer: 0
  m_Name: BackPlate
  m_TagString: Untagged
  m_Icon: {fileID: 0}
  m_NavMeshLayer: 0
  m_StaticEditorFlags: 0
  m_IsActive: 1
--- !u!4 &4420343095424302
Transform:
  m_ObjectHideFlags: 0
  m_CorrespondingSourceObject: {fileID: 0}
  m_PrefabInstance: {fileID: 0}
  m_PrefabAsset: {fileID: 0}
  m_GameObject: {fileID: 1264397046495974}
  m_LocalRotation: {x: -0, y: -0, z: -0, w: 1}
  m_LocalPosition: {x: 0, y: -0.00027746707, z: 0}
  m_LocalScale: {x: 0.12, y: 0.12, z: 0.01}
  m_Children: []
  m_Father: {fileID: 4249060311757736}
  m_RootOrder: 0
  m_LocalEulerAnglesHint: {x: 0, y: 0, z: 0}
--- !u!33 &33939777675215638
MeshFilter:
  m_ObjectHideFlags: 0
  m_CorrespondingSourceObject: {fileID: 0}
  m_PrefabInstance: {fileID: 0}
  m_PrefabAsset: {fileID: 0}
  m_GameObject: {fileID: 1264397046495974}
  m_Mesh: {fileID: 10202, guid: 0000000000000000e000000000000000, type: 0}
--- !u!23 &23891613043013534
MeshRenderer:
  m_ObjectHideFlags: 0
  m_CorrespondingSourceObject: {fileID: 0}
  m_PrefabInstance: {fileID: 0}
  m_PrefabAsset: {fileID: 0}
  m_GameObject: {fileID: 1264397046495974}
  m_Enabled: 1
  m_CastShadows: 0
  m_ReceiveShadows: 0
  m_DynamicOccludee: 1
  m_MotionVectors: 2
  m_LightProbeUsage: 0
  m_ReflectionProbeUsage: 0
  m_RenderingLayerMask: 4294967295
  m_RendererPriority: 0
  m_Materials:
  - {fileID: 2100000, guid: 19bfc37fa7629b842a220853f7f60782, type: 2}
  m_StaticBatchInfo:
    firstSubMesh: 0
    subMeshCount: 0
  m_StaticBatchRoot: {fileID: 0}
  m_ProbeAnchor: {fileID: 0}
  m_LightProbeVolumeOverride: {fileID: 0}
  m_ScaleInLightmap: 1
  m_ReceiveGI: 1
  m_PreserveUVs: 1
  m_IgnoreNormalsForChartDetection: 0
  m_ImportantGI: 0
  m_StitchLightmapSeams: 0
  m_SelectedEditorRenderState: 3
  m_MinimumChartSize: 4
  m_AutoUVMaxDistance: 0.5
  m_AutoUVMaxAngle: 89
  m_LightmapParameters: {fileID: 0}
  m_SortingLayerID: 0
  m_SortingLayer: 0
  m_SortingOrder: 0
--- !u!1 &1447780916617028
GameObject:
  m_ObjectHideFlags: 0
  m_CorrespondingSourceObject: {fileID: 0}
  m_PrefabInstance: {fileID: 0}
  m_PrefabAsset: {fileID: 0}
  serializedVersion: 6
  m_Component:
  - component: {fileID: 4165797710622800}
  - component: {fileID: 33183056751404668}
  - component: {fileID: 23614520705590048}
  m_Layer: 0
  m_Name: FrontPlate
  m_TagString: Untagged
  m_Icon: {fileID: 0}
  m_NavMeshLayer: 0
  m_StaticEditorFlags: 0
  m_IsActive: 1
--- !u!4 &4165797710622800
Transform:
  m_ObjectHideFlags: 0
  m_CorrespondingSourceObject: {fileID: 0}
  m_PrefabInstance: {fileID: 0}
  m_PrefabAsset: {fileID: 0}
  m_GameObject: {fileID: 1447780916617028}
  m_LocalRotation: {x: -0, y: -0, z: -0, w: 1}
  m_LocalPosition: {x: 0, y: -0.00027746707, z: -0.0103}
  m_LocalScale: {x: 0.12, y: 0.12, z: 0.01}
  m_Children: []
  m_Father: {fileID: 4249060311757736}
  m_RootOrder: 1
  m_LocalEulerAnglesHint: {x: 0, y: 0, z: 0}
--- !u!33 &33183056751404668
MeshFilter:
  m_ObjectHideFlags: 0
  m_CorrespondingSourceObject: {fileID: 0}
  m_PrefabInstance: {fileID: 0}
  m_PrefabAsset: {fileID: 0}
  m_GameObject: {fileID: 1447780916617028}
  m_Mesh: {fileID: 10202, guid: 0000000000000000e000000000000000, type: 0}
--- !u!23 &23614520705590048
MeshRenderer:
  m_ObjectHideFlags: 0
  m_CorrespondingSourceObject: {fileID: 0}
  m_PrefabInstance: {fileID: 0}
  m_PrefabAsset: {fileID: 0}
  m_GameObject: {fileID: 1447780916617028}
  m_Enabled: 1
  m_CastShadows: 0
  m_ReceiveShadows: 0
  m_DynamicOccludee: 1
  m_MotionVectors: 2
  m_LightProbeUsage: 0
  m_ReflectionProbeUsage: 0
  m_RenderingLayerMask: 4294967295
  m_RendererPriority: 0
  m_Materials:
  - {fileID: 2100000, guid: 1ad68daec9ac6374cb32214e55dc158e, type: 2}
  m_StaticBatchInfo:
    firstSubMesh: 0
    subMeshCount: 0
  m_StaticBatchRoot: {fileID: 0}
  m_ProbeAnchor: {fileID: 0}
  m_LightProbeVolumeOverride: {fileID: 0}
  m_ScaleInLightmap: 1
  m_ReceiveGI: 1
  m_PreserveUVs: 1
  m_IgnoreNormalsForChartDetection: 0
  m_ImportantGI: 0
  m_StitchLightmapSeams: 0
  m_SelectedEditorRenderState: 3
  m_MinimumChartSize: 4
  m_AutoUVMaxDistance: 0.5
  m_AutoUVMaxAngle: 89
  m_LightmapParameters: {fileID: 0}
  m_SortingLayerID: 0
  m_SortingLayer: 0
  m_SortingOrder: 0
--- !u!1 &1676057836463404
GameObject:
  m_ObjectHideFlags: 0
  m_CorrespondingSourceObject: {fileID: 0}
  m_PrefabInstance: {fileID: 0}
  m_PrefabAsset: {fileID: 0}
  serializedVersion: 6
  m_Component:
  - component: {fileID: 4469891222133882}
  - component: {fileID: 33251067709024942}
  - component: {fileID: 23637783586042108}
  m_Layer: 0
  m_Name: BackPlate
  m_TagString: Untagged
  m_Icon: {fileID: 0}
  m_NavMeshLayer: 0
  m_StaticEditorFlags: 0
  m_IsActive: 1
--- !u!4 &4469891222133882
Transform:
  m_ObjectHideFlags: 0
  m_CorrespondingSourceObject: {fileID: 0}
  m_PrefabInstance: {fileID: 0}
  m_PrefabAsset: {fileID: 0}
  m_GameObject: {fileID: 1676057836463404}
  m_LocalRotation: {x: -0, y: -0, z: -0, w: 1}
  m_LocalPosition: {x: 0, y: -0.03904, z: -0.025900006}
  m_LocalScale: {x: 0.107539825, y: 0.032499358, z: 0.003}
  m_Children: []
  m_Father: {fileID: 4257994434125286}
  m_RootOrder: 1
  m_LocalEulerAnglesHint: {x: 0, y: 0, z: 0}
--- !u!33 &33251067709024942
MeshFilter:
  m_ObjectHideFlags: 0
  m_CorrespondingSourceObject: {fileID: 0}
  m_PrefabInstance: {fileID: 0}
  m_PrefabAsset: {fileID: 0}
  m_GameObject: {fileID: 1676057836463404}
  m_Mesh: {fileID: 10202, guid: 0000000000000000e000000000000000, type: 0}
--- !u!23 &23637783586042108
MeshRenderer:
  m_ObjectHideFlags: 0
  m_CorrespondingSourceObject: {fileID: 0}
  m_PrefabInstance: {fileID: 0}
  m_PrefabAsset: {fileID: 0}
  m_GameObject: {fileID: 1676057836463404}
  m_Enabled: 1
  m_CastShadows: 0
  m_ReceiveShadows: 0
  m_DynamicOccludee: 1
  m_MotionVectors: 2
  m_LightProbeUsage: 0
  m_ReflectionProbeUsage: 0
  m_RenderingLayerMask: 4294967295
  m_RendererPriority: 0
  m_Materials:
  - {fileID: 2100000, guid: 19bfc37fa7629b842a220853f7f60782, type: 2}
  m_StaticBatchInfo:
    firstSubMesh: 0
    subMeshCount: 0
  m_StaticBatchRoot: {fileID: 0}
  m_ProbeAnchor: {fileID: 0}
  m_LightProbeVolumeOverride: {fileID: 0}
  m_ScaleInLightmap: 1
  m_ReceiveGI: 1
  m_PreserveUVs: 1
  m_IgnoreNormalsForChartDetection: 0
  m_ImportantGI: 0
  m_StitchLightmapSeams: 0
  m_SelectedEditorRenderState: 3
  m_MinimumChartSize: 4
  m_AutoUVMaxDistance: 0.5
  m_AutoUVMaxAngle: 89
  m_LightmapParameters: {fileID: 0}
  m_SortingLayerID: 0
  m_SortingLayer: 0
  m_SortingOrder: 0
--- !u!1 &3003471993674591419
GameObject:
  m_ObjectHideFlags: 0
  m_CorrespondingSourceObject: {fileID: 0}
  m_PrefabInstance: {fileID: 0}
  m_PrefabAsset: {fileID: 0}
  serializedVersion: 6
  m_Component:
  - component: {fileID: 2606417592903903621}
  - component: {fileID: 1121292113821650508}
  - component: {fileID: 5471181335395957014}
  - component: {fileID: 635920137386087302}
  - component: {fileID: 7300646721031272822}
  m_Layer: 5
  m_Name: UIButtonCharIcon
  m_TagString: Untagged
  m_Icon: {fileID: 0}
  m_NavMeshLayer: 0
  m_StaticEditorFlags: 0
  m_IsActive: 0
--- !u!224 &2606417592903903621
RectTransform:
  m_ObjectHideFlags: 0
  m_CorrespondingSourceObject: {fileID: 0}
  m_PrefabInstance: {fileID: 0}
  m_PrefabAsset: {fileID: 0}
  m_GameObject: {fileID: 3003471993674591419}
  m_LocalRotation: {x: -0, y: -0, z: -0, w: 1}
  m_LocalPosition: {x: 0, y: 0, z: -0.01582273}
  m_LocalScale: {x: 1, y: 1, z: 1}
  m_Children: []
  m_Father: {fileID: 4249060311757736}
  m_RootOrder: 4
  m_LocalEulerAnglesHint: {x: 0, y: 0, z: 0}
  m_AnchorMin: {x: 0.5, y: 0.5}
  m_AnchorMax: {x: 0.5, y: 0.5}
  m_AnchoredPosition: {x: 0, y: -0.0014}
  m_SizeDelta: {x: 0.05, y: 0.05}
  m_Pivot: {x: 0.5, y: 0.5}
--- !u!23 &1121292113821650508
MeshRenderer:
  m_ObjectHideFlags: 0
  m_CorrespondingSourceObject: {fileID: 0}
  m_PrefabInstance: {fileID: 0}
  m_PrefabAsset: {fileID: 0}
  m_GameObject: {fileID: 3003471993674591419}
  m_Enabled: 1
  m_CastShadows: 0
  m_ReceiveShadows: 0
  m_DynamicOccludee: 1
  m_MotionVectors: 1
  m_LightProbeUsage: 1
  m_ReflectionProbeUsage: 1
  m_RenderingLayerMask: 1
  m_RendererPriority: 0
  m_Materials:
  - {fileID: 3562228981139023751, guid: 3e9f9360b61bbff44a23499dc36c1b9e, type: 2}
  m_StaticBatchInfo:
    firstSubMesh: 0
    subMeshCount: 0
  m_StaticBatchRoot: {fileID: 0}
  m_ProbeAnchor: {fileID: 0}
  m_LightProbeVolumeOverride: {fileID: 0}
  m_ScaleInLightmap: 1
  m_ReceiveGI: 1
  m_PreserveUVs: 0
  m_IgnoreNormalsForChartDetection: 0
  m_ImportantGI: 0
  m_StitchLightmapSeams: 1
  m_SelectedEditorRenderState: 3
  m_MinimumChartSize: 4
  m_AutoUVMaxDistance: 0.5
  m_AutoUVMaxAngle: 89
  m_LightmapParameters: {fileID: 0}
  m_SortingLayerID: 0
  m_SortingLayer: 0
  m_SortingOrder: 0
--- !u!33 &5471181335395957014
MeshFilter:
  m_ObjectHideFlags: 0
  m_CorrespondingSourceObject: {fileID: 0}
  m_PrefabInstance: {fileID: 0}
  m_PrefabAsset: {fileID: 0}
  m_GameObject: {fileID: 3003471993674591419}
  m_Mesh: {fileID: 0}
--- !u!222 &635920137386087302
CanvasRenderer:
  m_ObjectHideFlags: 0
  m_CorrespondingSourceObject: {fileID: 0}
  m_PrefabInstance: {fileID: 0}
  m_PrefabAsset: {fileID: 0}
  m_GameObject: {fileID: 3003471993674591419}
  m_CullTransparentMesh: 0
--- !u!114 &7300646721031272822
MonoBehaviour:
  m_ObjectHideFlags: 0
  m_CorrespondingSourceObject: {fileID: 0}
  m_PrefabInstance: {fileID: 0}
  m_PrefabAsset: {fileID: 0}
  m_GameObject: {fileID: 3003471993674591419}
  m_Enabled: 1
  m_EditorHideFlags: 0
  m_Script: {fileID: 11500000, guid: 9541d86e2fd84c1d9990edf0852d74ab, type: 3}
  m_Name: 
  m_EditorClassIdentifier: 
  m_Material: {fileID: 0}
  m_Color: {r: 1, g: 1, b: 1, a: 1}
  m_RaycastTarget: 1
  m_OnCullStateChanged:
    m_PersistentCalls:
      m_Calls: []
  m_text: "\uEBD2"
  m_isRightToLeft: 0
  m_fontAsset: {fileID: 11400000, guid: 3e9f9360b61bbff44a23499dc36c1b9e, type: 2}
  m_sharedMaterial: {fileID: 3562228981139023751, guid: 3e9f9360b61bbff44a23499dc36c1b9e,
    type: 2}
  m_fontSharedMaterials: []
  m_fontMaterial: {fileID: 0}
  m_fontMaterials: []
  m_fontColor32:
    serializedVersion: 2
    rgba: 4294967295
  m_fontColor: {r: 1, g: 1, b: 1, a: 1}
  m_enableVertexGradient: 0
  m_colorMode: 3
  m_fontColorGradient:
    topLeft: {r: 1, g: 1, b: 1, a: 1}
    topRight: {r: 1, g: 1, b: 1, a: 1}
    bottomLeft: {r: 1, g: 1, b: 1, a: 1}
    bottomRight: {r: 1, g: 1, b: 1, a: 1}
  m_fontColorGradientPreset: {fileID: 0}
  m_spriteAsset: {fileID: 0}
  m_tintAllSprites: 0
  m_overrideHtmlColors: 0
  m_faceColor:
    serializedVersion: 2
    rgba: 4294967295
  m_outlineColor:
    serializedVersion: 2
    rgba: 4278190080
  m_fontSize: 0.33
  m_fontSizeBase: 0.33
  m_fontWeight: 400
  m_enableAutoSizing: 0
  m_fontSizeMin: 18
  m_fontSizeMax: 72
  m_fontStyle: 0
  m_textAlignment: 544
  m_characterSpacing: 0
  m_wordSpacing: 0
  m_lineSpacing: 0
  m_lineSpacingMax: 0
  m_paragraphSpacing: 0
  m_charWidthMaxAdj: 0
  m_enableWordWrapping: 1
  m_wordWrappingRatios: 0.4
  m_overflowMode: 0
  m_firstOverflowCharacterIndex: -1
  m_linkedTextComponent: {fileID: 0}
  m_isLinkedTextComponent: 0
  m_isTextTruncated: 0
  m_enableKerning: 1
  m_enableExtraPadding: 0
  checkPaddingRequired: 0
  m_isRichText: 1
  m_parseCtrlCharacters: 1
  m_isOrthographic: 0
  m_isCullingEnabled: 0
  m_ignoreRectMaskCulling: 0
  m_ignoreCulling: 1
  m_horizontalMapping: 0
  m_verticalMapping: 0
  m_uvLineOffset: 0
  m_geometrySortingOrder: 0
  m_VertexBufferAutoSizeReduction: 1
  m_firstVisibleCharacter: 0
  m_useMaxVisibleDescender: 1
  m_pageToDisplay: 1
  m_margin: {x: 0, y: 0, z: 0, w: 0}
  m_textInfo:
    textComponent: {fileID: 7300646721031272822}
    characterCount: 1
    spriteCount: 0
    spaceCount: 0
    wordCount: 1
    linkCount: 0
    lineCount: 1
    pageCount: 1
    materialCount: 1
  m_isUsingLegacyAnimationComponent: 0
  m_isVolumetricText: 0
  m_spriteAnimator: {fileID: 0}
  m_hasFontAssetChanged: 0
  m_renderer: {fileID: 1121292113821650508}
  m_subTextObjects:
  - {fileID: 0}
  - {fileID: 0}
  - {fileID: 0}
  - {fileID: 0}
  - {fileID: 0}
  - {fileID: 0}
  - {fileID: 0}
  - {fileID: 0}
  m_maskType: 0
--- !u!1 &7043286696724116859
GameObject:
  m_ObjectHideFlags: 0
  m_CorrespondingSourceObject: {fileID: 0}
  m_PrefabInstance: {fileID: 0}
  m_PrefabAsset: {fileID: 0}
  serializedVersion: 6
  m_Component:
  - component: {fileID: 2266654113448332236}
  - component: {fileID: 2349699289281319}
  m_Layer: 5
  m_Name: UIButtonSpriteIcon
  m_TagString: Untagged
  m_Icon: {fileID: 0}
  m_NavMeshLayer: 0
  m_StaticEditorFlags: 0
  m_IsActive: 0
--- !u!4 &2266654113448332236
Transform:
  m_ObjectHideFlags: 0
  m_CorrespondingSourceObject: {fileID: 0}
  m_PrefabInstance: {fileID: 0}
  m_PrefabAsset: {fileID: 0}
  m_GameObject: {fileID: 7043286696724116859}
  m_LocalRotation: {x: -0, y: -0, z: -0, w: 1}
  m_LocalPosition: {x: 0, y: -0.0014, z: -0.015822735}
  m_LocalScale: {x: 0.008, y: 0.008, z: 0.008}
  m_Children: []
  m_Father: {fileID: 4249060311757736}
  m_RootOrder: 3
  m_LocalEulerAnglesHint: {x: 0, y: 0, z: 0}
--- !u!212 &2349699289281319
SpriteRenderer:
  m_ObjectHideFlags: 0
  m_CorrespondingSourceObject: {fileID: 0}
  m_PrefabInstance: {fileID: 0}
  m_PrefabAsset: {fileID: 0}
  m_GameObject: {fileID: 7043286696724116859}
  m_Enabled: 1
  m_CastShadows: 0
  m_ReceiveShadows: 0
  m_DynamicOccludee: 1
  m_MotionVectors: 1
  m_LightProbeUsage: 1
  m_ReflectionProbeUsage: 1
  m_RenderingLayerMask: 1
  m_RendererPriority: 0
  m_Materials:
  - {fileID: 10754, guid: 0000000000000000f000000000000000, type: 0}
  m_StaticBatchInfo:
    firstSubMesh: 0
    subMeshCount: 0
  m_StaticBatchRoot: {fileID: 0}
  m_ProbeAnchor: {fileID: 0}
  m_LightProbeVolumeOverride: {fileID: 0}
  m_ScaleInLightmap: 1
  m_ReceiveGI: 1
  m_PreserveUVs: 0
  m_IgnoreNormalsForChartDetection: 0
  m_ImportantGI: 0
  m_StitchLightmapSeams: 1
  m_SelectedEditorRenderState: 0
  m_MinimumChartSize: 4
  m_AutoUVMaxDistance: 0.5
  m_AutoUVMaxAngle: 89
  m_LightmapParameters: {fileID: 0}
  m_SortingLayerID: 0
  m_SortingLayer: 0
  m_SortingOrder: 0
  m_Sprite: {fileID: 21300000, guid: 1b1720c0c256b334bb61bd0d3fba9f6d, type: 3}
  m_Color: {r: 1, g: 1, b: 1, a: 1}
  m_FlipX: 0
  m_FlipY: 0
  m_DrawMode: 0
  m_Size: {x: 5.12, y: 5.12}
  m_AdaptiveModeThreshold: 0.5
  m_SpriteTileMode: 0
  m_WasSpriteAssigned: 1
  m_MaskInteraction: 0
  m_SpriteSortPoint: 0
--- !u!1 &7299770270808978802
GameObject:
  m_ObjectHideFlags: 0
  m_CorrespondingSourceObject: {fileID: 0}
  m_PrefabInstance: {fileID: 0}
  m_PrefabAsset: {fileID: 0}
  serializedVersion: 6
  m_Component:
  - component: {fileID: 2210853434630218196}
  - component: {fileID: 4585359218178484297}
  - component: {fileID: 5613911417657003608}
  - component: {fileID: 7297429725361525866}
  - component: {fileID: 8113455685942058736}
  m_Layer: 0
  m_Name: Text
  m_TagString: Untagged
  m_Icon: {fileID: 0}
  m_NavMeshLayer: 0
  m_StaticEditorFlags: 0
  m_IsActive: 1
--- !u!224 &2210853434630218196
RectTransform:
  m_ObjectHideFlags: 0
  m_CorrespondingSourceObject: {fileID: 0}
  m_PrefabInstance: {fileID: 0}
  m_PrefabAsset: {fileID: 0}
  m_GameObject: {fileID: 7299770270808978802}
  m_LocalRotation: {x: -0, y: -0, z: -0, w: 1}
  m_LocalPosition: {x: 0, y: 0, z: -0.01582273}
  m_LocalScale: {x: 1, y: 1, z: 1}
  m_Children: []
  m_Father: {fileID: 4249060311757736}
  m_RootOrder: 5
  m_LocalEulerAnglesHint: {x: 0, y: 0, z: 0}
  m_AnchorMin: {x: 0.5, y: 0.5}
  m_AnchorMax: {x: 0.5, y: 0.5}
  m_AnchoredPosition: {x: 0.00034, y: -0.0374}
  m_SizeDelta: {x: 0.1075398, y: 0.03249936}
  m_Pivot: {x: 0.5, y: 0.5}
--- !u!23 &4585359218178484297
MeshRenderer:
  m_ObjectHideFlags: 0
  m_CorrespondingSourceObject: {fileID: 0}
  m_PrefabInstance: {fileID: 0}
  m_PrefabAsset: {fileID: 0}
  m_GameObject: {fileID: 7299770270808978802}
  m_Enabled: 1
  m_CastShadows: 0
  m_ReceiveShadows: 0
  m_DynamicOccludee: 1
  m_MotionVectors: 1
  m_LightProbeUsage: 1
  m_ReflectionProbeUsage: 1
  m_RenderingLayerMask: 4294967295
  m_RendererPriority: 0
  m_Materials:
  - {fileID: 21202819797275496, guid: 6a84f857bec7e7345843ae29404c57ce, type: 2}
  m_StaticBatchInfo:
    firstSubMesh: 0
    subMeshCount: 0
  m_StaticBatchRoot: {fileID: 0}
  m_ProbeAnchor: {fileID: 0}
  m_LightProbeVolumeOverride: {fileID: 0}
  m_ScaleInLightmap: 1
  m_ReceiveGI: 1
  m_PreserveUVs: 0
  m_IgnoreNormalsForChartDetection: 0
  m_ImportantGI: 0
  m_StitchLightmapSeams: 0
  m_SelectedEditorRenderState: 3
  m_MinimumChartSize: 4
  m_AutoUVMaxDistance: 0.5
  m_AutoUVMaxAngle: 89
  m_LightmapParameters: {fileID: 0}
  m_SortingLayerID: 0
  m_SortingLayer: 0
  m_SortingOrder: 0
--- !u!33 &5613911417657003608
MeshFilter:
  m_ObjectHideFlags: 0
  m_CorrespondingSourceObject: {fileID: 0}
  m_PrefabInstance: {fileID: 0}
  m_PrefabAsset: {fileID: 0}
  m_GameObject: {fileID: 7299770270808978802}
  m_Mesh: {fileID: 0}
--- !u!222 &7297429725361525866
CanvasRenderer:
  m_ObjectHideFlags: 0
  m_CorrespondingSourceObject: {fileID: 0}
  m_PrefabInstance: {fileID: 0}
  m_PrefabAsset: {fileID: 0}
  m_GameObject: {fileID: 7299770270808978802}
  m_CullTransparentMesh: 0
--- !u!114 &8113455685942058736
MonoBehaviour:
  m_ObjectHideFlags: 0
  m_CorrespondingSourceObject: {fileID: 0}
  m_PrefabInstance: {fileID: 0}
  m_PrefabAsset: {fileID: 0}
  m_GameObject: {fileID: 7299770270808978802}
  m_Enabled: 1
  m_EditorHideFlags: 0
  m_Script: {fileID: 11500000, guid: 9541d86e2fd84c1d9990edf0852d74ab, type: 3}
  m_Name: 
  m_EditorClassIdentifier: 
  m_Material: {fileID: 0}
  m_Color: {r: 1, g: 1, b: 1, a: 1}
  m_RaycastTarget: 1
  m_OnCullStateChanged:
    m_PersistentCalls:
      m_Calls: []
  m_text: Button
  m_isRightToLeft: 0
  m_fontAsset: {fileID: 11400000, guid: 6a84f857bec7e7345843ae29404c57ce, type: 2}
  m_sharedMaterial: {fileID: 21202819797275496, guid: 6a84f857bec7e7345843ae29404c57ce,
    type: 2}
  m_fontSharedMaterials: []
  m_fontMaterial: {fileID: 0}
  m_fontMaterials: []
  m_fontColor32:
    serializedVersion: 2
    rgba: 4294967295
  m_fontColor: {r: 1, g: 1, b: 1, a: 1}
  m_enableVertexGradient: 0
  m_colorMode: 3
  m_fontColorGradient:
    topLeft: {r: 1, g: 1, b: 1, a: 1}
    topRight: {r: 1, g: 1, b: 1, a: 1}
    bottomLeft: {r: 1, g: 1, b: 1, a: 1}
    bottomRight: {r: 1, g: 1, b: 1, a: 1}
  m_fontColorGradientPreset: {fileID: 0}
  m_spriteAsset: {fileID: 0}
  m_tintAllSprites: 0
  m_overrideHtmlColors: 0
  m_faceColor:
    serializedVersion: 2
    rgba: 4294967295
  m_outlineColor:
    serializedVersion: 2
    rgba: 4278190080
  m_fontSize: 0.13
  m_fontSizeBase: 0.13
  m_fontWeight: 400
  m_enableAutoSizing: 0
  m_fontSizeMin: 18
  m_fontSizeMax: 72
  m_fontStyle: 0
  m_textAlignment: 514
  m_characterSpacing: 0
  m_wordSpacing: 0
  m_lineSpacing: 0
  m_lineSpacingMax: 0
  m_paragraphSpacing: 0
  m_charWidthMaxAdj: 0
  m_enableWordWrapping: 1
  m_wordWrappingRatios: 0.4
  m_overflowMode: 0
  m_firstOverflowCharacterIndex: -1
  m_linkedTextComponent: {fileID: 0}
  m_isLinkedTextComponent: 0
  m_isTextTruncated: 0
  m_enableKerning: 1
  m_enableExtraPadding: 0
  checkPaddingRequired: 0
  m_isRichText: 1
  m_parseCtrlCharacters: 1
  m_isOrthographic: 0
  m_isCullingEnabled: 0
  m_ignoreRectMaskCulling: 0
  m_ignoreCulling: 1
  m_horizontalMapping: 0
  m_verticalMapping: 0
  m_uvLineOffset: 0
  m_geometrySortingOrder: 0
  m_VertexBufferAutoSizeReduction: 1
  m_firstVisibleCharacter: 0
  m_useMaxVisibleDescender: 1
  m_pageToDisplay: 1
  m_margin: {x: 0, y: 0, z: 0, w: 0}
  m_textInfo:
    textComponent: {fileID: 8113455685942058736}
    characterCount: 6
    spriteCount: 0
    spaceCount: 0
    wordCount: 1
    linkCount: 0
    lineCount: 1
    pageCount: 1
    materialCount: 1
  m_isUsingLegacyAnimationComponent: 0
  m_isVolumetricText: 0
  m_spriteAnimator: {fileID: 0}
  m_hasFontAssetChanged: 0
  m_renderer: {fileID: 4585359218178484297}
  m_subTextObjects:
  - {fileID: 0}
  - {fileID: 0}
  - {fileID: 0}
  - {fileID: 0}
  - {fileID: 0}
  - {fileID: 0}
  - {fileID: 0}
  - {fileID: 0}
  m_maskType: 0<|MERGE_RESOLUTION|>--- conflicted
+++ resolved
@@ -135,8 +135,8 @@
   m_Enabled: 1
   m_EditorHideFlags: 0
   m_Script: {fileID: 11500000, guid: 9541d86e2fd84c1d9990edf0852d74ab, type: 3}
-  m_Name: 
-  m_EditorClassIdentifier: 
+  m_Name:
+  m_EditorClassIdentifier:
   m_Material: {fileID: 0}
   m_Color: {r: 1, g: 1, b: 1, a: 1}
   m_RaycastTarget: 1
@@ -326,13 +326,8 @@
   - component: {fileID: 65091470401894616}
   - component: {fileID: 114809329666163580}
   - component: {fileID: 5253365468919551739}
-<<<<<<< HEAD
-  - component: {fileID: 4750325155802407204}
-  - component: {fileID: 4132737575369879601}
-=======
   - component: {fileID: 4427044058340059368}
   - component: {fileID: 8306945661674645382}
->>>>>>> 04989f02
   m_Layer: 5
   m_Name: ButtonHoloLens1
   m_TagString: Untagged
@@ -384,8 +379,8 @@
   m_Enabled: 1
   m_EditorHideFlags: 0
   m_Script: {fileID: 11500000, guid: 1410eac1ae94b4d4492a09cc368e152c, type: 3}
-  m_Name: 
-  m_EditorClassIdentifier: 
+  m_Name:
+  m_EditorClassIdentifier:
   states: {fileID: 11400000, guid: 5eac1712038236e4b8ffdb3893804fe1, type: 2}
   InputActionId: 0
   isGlobal: 0
@@ -422,7 +417,7 @@
       Name: AudioClip
       Tooltip: Assign an audioclip to play on click
       IntValue: 0
-      StringValue: 
+      StringValue:
       FloatValue: 0
       BoolValue: 0
       GameObjectValue: {fileID: 0}
@@ -457,8 +452,8 @@
   m_Enabled: 1
   m_EditorHideFlags: 0
   m_Script: {fileID: 11500000, guid: 98c748f3768ab714a8449b60fb9edc5c, type: 3}
-  m_Name: 
-  m_EditorClassIdentifier: 
+  m_Name:
+  m_EditorClassIdentifier:
   eventsToReceive: 0
   debounceThreshold: 0.01
   localForward: {x: 0, y: 0, z: -1}
@@ -476,8 +471,8 @@
   m_Enabled: 1
   m_EditorHideFlags: 0
   m_Script: {fileID: 11500000, guid: 63c897c097799da4a900032ad3471c47, type: 3}
-  m_Name: 
-  m_EditorClassIdentifier: 
+  m_Name:
+  m_EditorClassIdentifier:
   movingButtonVisuals: {fileID: 0}
   distanceSpaceMode: 1
   startPushDistance: -0.014683562
@@ -495,17 +490,13 @@
         m_Mode: 0
         m_Arguments:
           m_ObjectArgument: {fileID: 0}
-          m_ObjectArgumentAssemblyTypeName: 
+          m_ObjectArgumentAssemblyTypeName:
           m_IntArgument: 0
           m_FloatArgument: 0
-          m_StringArgument: 
+          m_StringArgument:
           m_BoolArgument: 0
         m_CallState: 2
-<<<<<<< HEAD
-  OnTouchCompleted:
-=======
   TouchEnd:
->>>>>>> 04989f02
     m_PersistentCalls:
       m_Calls:
       - m_Target: {fileID: 8306945661674645382}
@@ -513,18 +504,12 @@
         m_Mode: 0
         m_Arguments:
           m_ObjectArgument: {fileID: 0}
-          m_ObjectArgumentAssemblyTypeName: 
+          m_ObjectArgumentAssemblyTypeName:
           m_IntArgument: 0
           m_FloatArgument: 0
-          m_StringArgument: 
+          m_StringArgument:
           m_BoolArgument: 0
         m_CallState: 2
-<<<<<<< HEAD
-  OnTouchUpdated:
-    m_PersistentCalls:
-      m_Calls: []
---- !u!114 &4132737575369879601
-=======
   ButtonPressed:
     m_PersistentCalls:
       m_Calls:
@@ -533,10 +518,10 @@
         m_Mode: 0
         m_Arguments:
           m_ObjectArgument: {fileID: 0}
-          m_ObjectArgumentAssemblyTypeName: 
+          m_ObjectArgumentAssemblyTypeName:
           m_IntArgument: 0
           m_FloatArgument: 0
-          m_StringArgument: 
+          m_StringArgument:
           m_BoolArgument: 0
         m_CallState: 2
   ButtonReleased:
@@ -547,14 +532,13 @@
         m_Mode: 0
         m_Arguments:
           m_ObjectArgument: {fileID: 0}
-          m_ObjectArgumentAssemblyTypeName: 
+          m_ObjectArgumentAssemblyTypeName:
           m_IntArgument: 0
           m_FloatArgument: 0
-          m_StringArgument: 
+          m_StringArgument:
           m_BoolArgument: 0
         m_CallState: 2
 --- !u!114 &8306945661674645382
->>>>>>> 04989f02
 MonoBehaviour:
   m_ObjectHideFlags: 0
   m_CorrespondingSourceObject: {fileID: 0}
@@ -563,31 +547,11 @@
   m_GameObject: {fileID: 1210820392543280}
   m_Enabled: 1
   m_EditorHideFlags: 0
-<<<<<<< HEAD
-  m_Script: {fileID: 11500000, guid: 2cf098d972aeb8b4daa70b00381af006, type: 3}
-  m_Name: 
-  m_EditorClassIdentifier: 
-  mainLabelText: {fileID: 8113455685942058736}
-  interactable: {fileID: 114809329666163580}
-  seeItSayItLabel: {fileID: 1078241679539432}
-  seeItSatItLabelText: {fileID: 114041511408948086}
-  iconStyle: 0
-  iconSet: {fileID: 11400000, guid: 8b386ef895f7c924f8c4b03d1d3ed683, type: 2}
-  iconCharLabel: {fileID: 7300646721031272822}
-  iconCharFont: {fileID: 0}
-  iconChar: "\uEBD2"
-  iconSpriteRenderer: {fileID: 2349699289281319}
-  iconSprite: {fileID: 21300000, guid: 1b1720c0c256b334bb61bd0d3fba9f6d, type: 3}
-  iconQuadRenderer: {fileID: 23328387927548302}
-  iconQuadTextureNameID: _MainTex
-  iconQuadTexture: {fileID: 2800000, guid: bb1b4a9241fba2042a81428e917afd5d, type: 3}
-=======
   m_Script: {fileID: 11500000, guid: 881d1ff8f009f5148b9f192e6ba31223, type: 3}
-  m_Name: 
-  m_EditorClassIdentifier: 
+  m_Name:
+  m_EditorClassIdentifier:
   routingTarget: {fileID: 114809329666163580}
   InteractableOnClick: 1
->>>>>>> 04989f02
 --- !u!1 &1264397046495974
 GameObject:
   m_ObjectHideFlags: 0
@@ -925,8 +889,8 @@
   m_Enabled: 1
   m_EditorHideFlags: 0
   m_Script: {fileID: 11500000, guid: 9541d86e2fd84c1d9990edf0852d74ab, type: 3}
-  m_Name: 
-  m_EditorClassIdentifier: 
+  m_Name:
+  m_EditorClassIdentifier:
   m_Material: {fileID: 0}
   m_Color: {r: 1, g: 1, b: 1, a: 1}
   m_RaycastTarget: 1
@@ -1209,8 +1173,8 @@
   m_Enabled: 1
   m_EditorHideFlags: 0
   m_Script: {fileID: 11500000, guid: 9541d86e2fd84c1d9990edf0852d74ab, type: 3}
-  m_Name: 
-  m_EditorClassIdentifier: 
+  m_Name:
+  m_EditorClassIdentifier:
   m_Material: {fileID: 0}
   m_Color: {r: 1, g: 1, b: 1, a: 1}
   m_RaycastTarget: 1
