%YAML 1.1
%TAG !u! tag:unity3d.com,2011:
--- !u!1 &1203732838615583294
GameObject:
  m_ObjectHideFlags: 0
  m_CorrespondingSourceObject: {fileID: 0}
  m_PrefabInstance: {fileID: 0}
  m_PrefabAsset: {fileID: 0}
  serializedVersion: 6
  m_Component:
  - component: {fileID: 1320635252184296656}
  - component: {fileID: 8676387434092084015}
  - component: {fileID: 5967704869708727891}
  m_Layer: 0
  m_Name: GrabVisualCueVerticalRight
  m_TagString: Untagged
  m_Icon: {fileID: 0}
  m_NavMeshLayer: 0
  m_StaticEditorFlags: 0
  m_IsActive: 1
--- !u!4 &1320635252184296656
Transform:
  m_ObjectHideFlags: 0
  m_CorrespondingSourceObject: {fileID: 0}
  m_PrefabInstance: {fileID: 0}
  m_PrefabAsset: {fileID: 0}
  m_GameObject: {fileID: 1203732838615583294}
  m_LocalRotation: {x: -0, y: -0, z: -0, w: 1}
  m_LocalPosition: {x: 0.1075, y: 0.012699999, z: -0.001}
  m_LocalScale: {x: 0.0034266084, y: 0.023154724, z: 0.0039000595}
  m_Children: []
  m_Father: {fileID: 13635054967816160}
  m_RootOrder: 1
  m_LocalEulerAnglesHint: {x: 0, y: 0, z: 0}
--- !u!33 &8676387434092084015
MeshFilter:
  m_ObjectHideFlags: 0
  m_CorrespondingSourceObject: {fileID: 0}
  m_PrefabInstance: {fileID: 0}
  m_PrefabAsset: {fileID: 0}
  m_GameObject: {fileID: 1203732838615583294}
  m_Mesh: {fileID: 10210, guid: 0000000000000000e000000000000000, type: 0}
--- !u!23 &5967704869708727891
MeshRenderer:
  m_ObjectHideFlags: 0
  m_CorrespondingSourceObject: {fileID: 0}
  m_PrefabInstance: {fileID: 0}
  m_PrefabAsset: {fileID: 0}
  m_GameObject: {fileID: 1203732838615583294}
  m_Enabled: 1
  m_CastShadows: 0
  m_ReceiveShadows: 0
  m_DynamicOccludee: 1
  m_MotionVectors: 2
  m_LightProbeUsage: 0
  m_ReflectionProbeUsage: 0
  m_RenderingLayerMask: 1
  m_RendererPriority: 0
  m_Materials:
  - {fileID: 2100000, guid: e28b3473906c8764a948650d42b975c1, type: 2}
  m_StaticBatchInfo:
    firstSubMesh: 0
    subMeshCount: 0
  m_StaticBatchRoot: {fileID: 0}
  m_ProbeAnchor: {fileID: 0}
  m_LightProbeVolumeOverride: {fileID: 0}
  m_ScaleInLightmap: 1
  m_PreserveUVs: 0
  m_IgnoreNormalsForChartDetection: 0
  m_ImportantGI: 0
  m_StitchLightmapSeams: 0
  m_SelectedEditorRenderState: 3
  m_MinimumChartSize: 4
  m_AutoUVMaxDistance: 0.5
  m_AutoUVMaxAngle: 89
  m_LightmapParameters: {fileID: 0}
  m_SortingLayerID: 0
  m_SortingLayer: 0
  m_SortingOrder: 0
--- !u!1 &2250321181792910202
GameObject:
  m_ObjectHideFlags: 0
  m_CorrespondingSourceObject: {fileID: 0}
  m_PrefabInstance: {fileID: 0}
  m_PrefabAsset: {fileID: 0}
  serializedVersion: 6
  m_Component:
  - component: {fileID: 7175932055632064994}
  - component: {fileID: 6489359697116138686}
  m_Layer: 0
  m_Name: ButtonCollection
  m_TagString: Untagged
  m_Icon: {fileID: 0}
  m_NavMeshLayer: 0
  m_StaticEditorFlags: 0
  m_IsActive: 1
--- !u!4 &7175932055632064994
Transform:
  m_ObjectHideFlags: 0
  m_CorrespondingSourceObject: {fileID: 0}
  m_PrefabInstance: {fileID: 0}
  m_PrefabAsset: {fileID: 0}
  m_GameObject: {fileID: 2250321181792910202}
  m_LocalRotation: {x: 0, y: 0, z: 0, w: 1}
  m_LocalPosition: {x: 0.0356, y: 0.0126, z: 0}
  m_LocalScale: {x: 1, y: 1, z: 1}
  m_Children:
  - {fileID: 2788573366228284988}
  - {fileID: 3559032651836885711}
  - {fileID: 6325538425937753157}
  - {fileID: 4305907100017388415}
  m_Father: {fileID: 8503270331930508642}
  m_RootOrder: 1
  m_LocalEulerAnglesHint: {x: 0, y: 0, z: 0}
--- !u!114 &6489359697116138686
MonoBehaviour:
  m_ObjectHideFlags: 0
  m_CorrespondingSourceObject: {fileID: 0}
  m_PrefabInstance: {fileID: 0}
  m_PrefabAsset: {fileID: 0}
  m_GameObject: {fileID: 2250321181792910202}
  m_Enabled: 1
  m_EditorHideFlags: 0
  m_Script: {fileID: 11500000, guid: cf12ee76e7e00a44a9a84256760020e6, type: 3}
  m_Name: 
  m_EditorClassIdentifier: 
  ignoreInactiveTransforms: 1
  sortType: 0
  surfaceType: 1
  orientType: 0
  layout: 0
  radius: 2
  radialRange: 180
  distance: 0
  rows: 1
  cellWidth: 0.032
  cellHeight: 0.032
--- !u!65 &5374263260114166598
BoxCollider:
  m_ObjectHideFlags: 0
  m_CorrespondingSourceObject: {fileID: 0}
  m_PrefabInstance: {fileID: 0}
  m_PrefabAsset: {fileID: 0}
  m_GameObject: {fileID: 2924503655918868814}
  m_Material: {fileID: 0}
  m_IsTrigger: 0
  m_Enabled: 1
  serializedVersion: 2
  m_Size: {x: 1, y: 0.99999994, z: 1}
  m_Center: {x: 0.00000004856583, y: 0, z: 3.0616168e-17}
--- !u!114 &93299919385884468
MonoBehaviour:
  m_ObjectHideFlags: 0
  m_CorrespondingSourceObject: {fileID: 0}
  m_PrefabInstance: {fileID: 0}
  m_PrefabAsset: {fileID: 0}
  m_GameObject: {fileID: 2924503655918868814}
  m_Enabled: 1
  m_EditorHideFlags: 0
  m_Script: {fileID: 11500000, guid: 5afd5316c63705643b3daba5a6e923bd, type: 3}
  m_Name: 
  m_EditorClassIdentifier: 
  ShowTetherWhenManipulating: 1
--- !u!114 &542117415920781033
MonoBehaviour:
  m_ObjectHideFlags: 0
  m_CorrespondingSourceObject: {fileID: 0}
  m_PrefabInstance: {fileID: 0}
  m_PrefabAsset: {fileID: 0}
  m_GameObject: {fileID: 2924503655918868814}
  m_Enabled: 1
  m_EditorHideFlags: 0
  m_Script: {fileID: 11500000, guid: 5afd5316c63705643b3daba5a6e923bd, type: 3}
  m_Name: 
  m_EditorClassIdentifier: 
  ShowTetherWhenManipulating: 1
--- !u!114 &6943337177222387468
MonoBehaviour:
  m_ObjectHideFlags: 0
  m_CorrespondingSourceObject: {fileID: 0}
  m_PrefabInstance: {fileID: 0}
  m_PrefabAsset: {fileID: 0}
  m_GameObject: {fileID: 2924503655918868814}
  m_Enabled: 1
  m_EditorHideFlags: 0
  m_Script: {fileID: 11500000, guid: 03daa81ea5f685f4ebf6e32038d058ca, type: 3}
  m_Name: 
  m_EditorClassIdentifier: 
  hostTransform: {fileID: 8503270331930508642}
  manipulationType: 2
  twoHandedManipulationType: 5
  allowFarManipulation: 1
  oneHandRotationModeNear: 6
  oneHandRotationModeFar: 6
  releaseBehavior: 3
  constraintOnRotation: 2
  constraintOnMovement: 0
  smoothingActive: 1
  smoothingAmountOneHandManip: 0.001
  OnManipulationStarted:
    m_PersistentCalls:
      m_Calls:
      - m_Target: {fileID: 1262640991058816982}
        m_MethodName: set_material
        m_Mode: 2
        m_Arguments:
          m_ObjectArgument: {fileID: 2100000, guid: 16526572b35ecaa4ba781a0bff18ab12,
            type: 2}
          m_ObjectArgumentAssemblyTypeName: UnityEngine.Material, UnityEngine
          m_IntArgument: 0
          m_FloatArgument: 0
          m_StringArgument: 
          m_BoolArgument: 0
        m_CallState: 2
      - m_Target: {fileID: 3183098002564305489}
        m_MethodName: set_enabled
        m_Mode: 6
        m_Arguments:
          m_ObjectArgument: {fileID: 0}
          m_ObjectArgumentAssemblyTypeName: UnityEngine.Object, UnityEngine
          m_IntArgument: 0
          m_FloatArgument: 0
          m_StringArgument: 
          m_BoolArgument: 0
        m_CallState: 2
      - m_Target: {fileID: 6111504088444772018}
        m_MethodName: SetToggled
        m_Mode: 6
        m_Arguments:
          m_ObjectArgument: {fileID: 0}
          m_ObjectArgumentAssemblyTypeName: UnityEngine.Object, UnityEngine
          m_IntArgument: 0
          m_FloatArgument: 0
          m_StringArgument: 
          m_BoolArgument: 1
        m_CallState: 2
      - m_Target: {fileID: 4529492485766667979}
        m_MethodName: PlayOneShot
        m_Mode: 2
        m_Arguments:
          m_ObjectArgument: {fileID: 8300000, guid: 72d90092d0f1a734eb1cfcf71b8fa2e4,
            type: 3}
          m_ObjectArgumentAssemblyTypeName: UnityEngine.AudioClip, UnityEngine
          m_IntArgument: 0
          m_FloatArgument: 0
          m_StringArgument: 
          m_BoolArgument: 1
        m_CallState: 2
    m_TypeName: Microsoft.MixedReality.Toolkit.UI.ManipulationEvent, Microsoft.MixedReality.Toolkit.SDK,
      Version=0.0.0.0, Culture=neutral, PublicKeyToken=null
  OnManipulationEnded:
    m_PersistentCalls:
      m_Calls:
      - m_Target: {fileID: 1262640991058816982}
        m_MethodName: set_material
        m_Mode: 2
        m_Arguments:
          m_ObjectArgument: {fileID: 2100000, guid: ec72a3a105768f746b556a8dfdae61a8,
            type: 2}
          m_ObjectArgumentAssemblyTypeName: UnityEngine.Material, UnityEngine
          m_IntArgument: 0
          m_FloatArgument: 0
          m_StringArgument: 
          m_BoolArgument: 0
        m_CallState: 2
      - m_Target: {fileID: 4529492485766667979}
        m_MethodName: PlayOneShot
        m_Mode: 2
        m_Arguments:
          m_ObjectArgument: {fileID: 8300000, guid: ec33d8a6027c1574390812966f8aef94,
            type: 3}
          m_ObjectArgumentAssemblyTypeName: UnityEngine.AudioClip, UnityEngine
          m_IntArgument: 0
          m_FloatArgument: 0
          m_StringArgument: 
          m_BoolArgument: 0
        m_CallState: 2
    m_TypeName: Microsoft.MixedReality.Toolkit.UI.ManipulationEvent, Microsoft.MixedReality.Toolkit.SDK,
      Version=0.0.0.0, Culture=neutral, PublicKeyToken=null
  OnHoverEntered:
    m_PersistentCalls:
      m_Calls: []
    m_TypeName: Microsoft.MixedReality.Toolkit.UI.ManipulationEvent, Microsoft.MixedReality.Toolkit.SDK,
      Version=0.0.0.0, Culture=neutral, PublicKeyToken=null
  OnHoverExited:
    m_PersistentCalls:
      m_Calls: []
    m_TypeName: Microsoft.MixedReality.Toolkit.UI.ManipulationEvent, Microsoft.MixedReality.Toolkit.SDK,
      Version=0.0.0.0, Culture=neutral, PublicKeyToken=null
--- !u!1 &4943773361295851263
GameObject:
  m_ObjectHideFlags: 0
  m_CorrespondingSourceObject: {fileID: 0}
  m_PrefabInstance: {fileID: 0}
  m_PrefabAsset: {fileID: 0}
  serializedVersion: 6
  m_Component:
  - component: {fileID: 8503270331930508642}
  - component: {fileID: 4546402662010242382}
  - component: {fileID: 3673227729376072232}
  - component: {fileID: 958447895517940439}
  - component: {fileID: 3183098002564305489}
  - component: {fileID: 1900320861033997991}
<<<<<<< HEAD
  - component: {fileID: 4529492485766667979}
=======
  - component: {fileID: 8349255594329637294}
>>>>>>> 5e5cf856
  m_Layer: 0
  m_Name: ToggleFeaturesPanel
  m_TagString: Untagged
  m_Icon: {fileID: 0}
  m_NavMeshLayer: 0
  m_StaticEditorFlags: 0
  m_IsActive: 1
--- !u!4 &8503270331930508642
Transform:
  m_ObjectHideFlags: 0
  m_CorrespondingSourceObject: {fileID: 0}
  m_PrefabInstance: {fileID: 0}
  m_PrefabAsset: {fileID: 0}
  m_GameObject: {fileID: 4943773361295851263}
  m_LocalRotation: {x: 0, y: 0, z: 0, w: 1}
  m_LocalPosition: {x: 0, y: 0, z: 0}
  m_LocalScale: {x: 1, y: 1, z: 1}
  m_Children:
  - {fileID: 4467977233900039076}
<<<<<<< HEAD
  - {fileID: 7175932055632064994}
  - {fileID: 5650399960645272298}
  - {fileID: 13635054967816160}
  - {fileID: 3716424187809740528}
=======
  - {fileID: 2788573366228284988}
  - {fileID: 3559032651836885711}
  - {fileID: 6325538425937753157}
  - {fileID: 4305907100017388415}
  - {fileID: 391794986452234272}
  - {fileID: 1430872464373691942}
  - {fileID: 5677998156066188645}
>>>>>>> 5e5cf856
  m_Father: {fileID: 0}
  m_RootOrder: 0
  m_LocalEulerAnglesHint: {x: 0, y: 0, z: 0}
--- !u!114 &4546402662010242382
MonoBehaviour:
  m_ObjectHideFlags: 0
  m_CorrespondingSourceObject: {fileID: 0}
  m_PrefabInstance: {fileID: 0}
  m_PrefabAsset: {fileID: 0}
  m_GameObject: {fileID: 4943773361295851263}
  m_Enabled: 1
  m_EditorHideFlags: 0
  m_Script: {fileID: 11500000, guid: 210487fc9a02cd049bdd702b7cb8b977, type: 3}
  m_Name: 
  m_EditorClassIdentifier: 
  isHandMeshVisible: 1
  isHandJointVisible: 1
--- !u!114 &3673227729376072232
MonoBehaviour:
  m_ObjectHideFlags: 0
  m_CorrespondingSourceObject: {fileID: 0}
  m_PrefabInstance: {fileID: 0}
  m_PrefabAsset: {fileID: 0}
  m_GameObject: {fileID: 4943773361295851263}
  m_Enabled: 1
  m_EditorHideFlags: 0
  m_Script: {fileID: 11500000, guid: 984a6c5221e64b247a4f2bab25cdfdcb, type: 3}
  m_Name: 
  m_EditorClassIdentifier: 
  OnRecordingStarted:
    m_PersistentCalls:
      m_Calls:
      - m_Target: {fileID: 4305907099866046977}
        m_MethodName: set_material
        m_Mode: 2
        m_Arguments:
          m_ObjectArgument: {fileID: 2100000, guid: 635a27f13b7b26b4483bc1283d04803e,
            type: 2}
          m_ObjectArgumentAssemblyTypeName: UnityEngine.Material, UnityEngine
          m_IntArgument: 0
          m_FloatArgument: 0
          m_StringArgument: 
          m_BoolArgument: 0
        m_CallState: 2
    m_TypeName: UnityEngine.Events.UnityEvent, UnityEngine.CoreModule, Version=0.0.0.0,
      Culture=neutral, PublicKeyToken=null
  OnRecordingStopped:
    m_PersistentCalls:
      m_Calls:
      - m_Target: {fileID: 4305907099866046977}
        m_MethodName: set_material
        m_Mode: 2
        m_Arguments:
          m_ObjectArgument: {fileID: 2100000, guid: 38a587e9218b3284485088c9925af61f,
            type: 2}
          m_ObjectArgumentAssemblyTypeName: UnityEngine.Material, UnityEngine
          m_IntArgument: 0
          m_FloatArgument: 0
          m_StringArgument: 
          m_BoolArgument: 0
        m_CallState: 2
    m_TypeName: UnityEngine.Events.UnityEvent, UnityEngine.CoreModule, Version=0.0.0.0,
      Culture=neutral, PublicKeyToken=null
--- !u!114 &958447895517940439
MonoBehaviour:
  m_ObjectHideFlags: 0
  m_CorrespondingSourceObject: {fileID: 0}
  m_PrefabInstance: {fileID: 0}
  m_PrefabAsset: {fileID: 0}
  m_GameObject: {fileID: 4943773361295851263}
  m_Enabled: 1
  m_EditorHideFlags: 0
  m_Script: {fileID: 11500000, guid: b55691ad5b034fe6966763a6e23818d2, type: 3}
  m_Name: 
  m_EditorClassIdentifier: 
  trackedTargetType: 0
  trackedHandness: 3
  trackedHandJoint: 2
  transformOverride: {fileID: 0}
  additionalOffset: {x: 0, y: 0, z: 0}
  additionalRotation: {x: 0, y: 0, z: 0}
  updateSolvers: 1
--- !u!114 &3183098002564305489
MonoBehaviour:
  m_ObjectHideFlags: 0
  m_CorrespondingSourceObject: {fileID: 0}
  m_PrefabInstance: {fileID: 0}
  m_PrefabAsset: {fileID: 0}
  m_GameObject: {fileID: 4943773361295851263}
  m_Enabled: 0
  m_EditorHideFlags: 0
  m_Script: {fileID: 11500000, guid: 4684083f6dff4a1d8a790bccc354fcf4, type: 3}
  m_Name: 
  m_EditorClassIdentifier: 
  updateLinkedTransform: 0
  moveLerpTime: 0.5
  rotateLerpTime: 0.5
  scaleLerpTime: 0
  maintainScale: 1
  smoothing: 1
  lifetime: 0
  referenceDirection: 1
  minDistance: 0.3
  maxDistance: 0.6
  minViewDegrees: 0
  maxViewDegrees: 15
  aspectV: 1
  ignoreAngleClamp: 0
  ignoreDistanceClamp: 0
  useFixedVerticalPosition: 1
  fixedVerticalPosition: -0.4
  orientToReferenceDirection: 0
--- !u!114 &1900320861033997991
MonoBehaviour:
  m_ObjectHideFlags: 0
  m_CorrespondingSourceObject: {fileID: 0}
  m_PrefabInstance: {fileID: 0}
  m_PrefabAsset: {fileID: 0}
  m_GameObject: {fileID: 4943773361295851263}
  m_Enabled: 1
  m_EditorHideFlags: 0
  m_Script: {fileID: 11500000, guid: 05bf489b30ac3e7419b1924c4a055b29, type: 3}
  m_Name: 
  m_EditorClassIdentifier: 
--- !u!82 &4529492485766667979
AudioSource:
  m_ObjectHideFlags: 0
  m_CorrespondingSourceObject: {fileID: 0}
  m_PrefabInstance: {fileID: 0}
  m_PrefabAsset: {fileID: 0}
  m_GameObject: {fileID: 4943773361295851263}
  m_Enabled: 1
<<<<<<< HEAD
  serializedVersion: 4
  OutputAudioMixerGroup: {fileID: 0}
  m_audioClip: {fileID: 0}
  m_PlayOnAwake: 1
  m_Volume: 1
  m_Pitch: 1
  Loop: 0
  Mute: 0
  Spatialize: 0
  SpatializePostEffects: 0
  Priority: 128
  DopplerLevel: 1
  MinDistance: 1
  MaxDistance: 500
  Pan2D: 0
  rolloffMode: 0
  BypassEffects: 0
  BypassListenerEffects: 0
  BypassReverbZones: 0
  rolloffCustomCurve:
    serializedVersion: 2
    m_Curve:
    - serializedVersion: 3
      time: 0
      value: 1
      inSlope: 0
      outSlope: 0
      tangentMode: 0
      weightedMode: 0
      inWeight: 0.33333334
      outWeight: 0.33333334
    - serializedVersion: 3
      time: 1
      value: 0
      inSlope: 0
      outSlope: 0
      tangentMode: 0
      weightedMode: 0
      inWeight: 0.33333334
      outWeight: 0.33333334
    m_PreInfinity: 2
    m_PostInfinity: 2
    m_RotationOrder: 4
  panLevelCustomCurve:
    serializedVersion: 2
    m_Curve:
    - serializedVersion: 3
      time: 0
      value: 0
      inSlope: 0
      outSlope: 0
      tangentMode: 0
      weightedMode: 0
      inWeight: 0.33333334
      outWeight: 0.33333334
    m_PreInfinity: 2
    m_PostInfinity: 2
    m_RotationOrder: 4
  spreadCustomCurve:
    serializedVersion: 2
    m_Curve:
    - serializedVersion: 3
      time: 0
      value: 0
      inSlope: 0
      outSlope: 0
      tangentMode: 0
      weightedMode: 0
      inWeight: 0.33333334
      outWeight: 0.33333334
    m_PreInfinity: 2
    m_PostInfinity: 2
    m_RotationOrder: 4
  reverbZoneMixCustomCurve:
    serializedVersion: 2
    m_Curve:
    - serializedVersion: 3
      time: 0
      value: 1
      inSlope: 0
      outSlope: 0
      tangentMode: 0
      weightedMode: 0
      inWeight: 0.33333334
      outWeight: 0.33333334
    m_PreInfinity: 2
    m_PostInfinity: 2
    m_RotationOrder: 4
=======
  m_EditorHideFlags: 0
  m_Script: {fileID: 11500000, guid: 05bf489b30ac3e7419b1924c4a055b29, type: 3}
  m_Name: 
  m_EditorClassIdentifier: 
--- !u!114 &8349255594329637294
MonoBehaviour:
  m_ObjectHideFlags: 0
  m_CorrespondingSourceObject: {fileID: 0}
  m_PrefabInstance: {fileID: 0}
  m_PrefabAsset: {fileID: 0}
  m_GameObject: {fileID: 4943773361295851263}
  m_Enabled: 1
  m_EditorHideFlags: 0
  m_Script: {fileID: 11500000, guid: 999a03c672251394d8a62b2297f8d817, type: 3}
  m_Name: 
  m_EditorClassIdentifier: 
  buttonHubHome: {fileID: 5677998155513064324}
>>>>>>> 5e5cf856
--- !u!1 &5160907477204597137
GameObject:
  m_ObjectHideFlags: 0
  m_CorrespondingSourceObject: {fileID: 0}
  m_PrefabInstance: {fileID: 0}
  m_PrefabAsset: {fileID: 0}
  serializedVersion: 6
  m_Component:
  - component: {fileID: 4467977233900039076}
  - component: {fileID: 996862266752652201}
  - component: {fileID: 463960672768484199}
  - component: {fileID: 3706106110936806144}
  - component: {fileID: 5057653355905261972}
  m_Layer: 0
  m_Name: Title
  m_TagString: Untagged
  m_Icon: {fileID: 0}
  m_NavMeshLayer: 0
  m_StaticEditorFlags: 0
  m_IsActive: 1
--- !u!224 &4467977233900039076
RectTransform:
  m_ObjectHideFlags: 0
  m_CorrespondingSourceObject: {fileID: 0}
  m_PrefabInstance: {fileID: 0}
  m_PrefabAsset: {fileID: 0}
  m_GameObject: {fileID: 5160907477204597137}
  m_LocalRotation: {x: 0, y: 0, z: 0, w: 1}
  m_LocalPosition: {x: 0, y: 0, z: 0.008}
  m_LocalScale: {x: 0.0064073736, y: 0.0064073736, z: 0.0064073736}
  m_Children: []
  m_Father: {fileID: 8503270331930508642}
  m_RootOrder: 0
  m_LocalEulerAnglesHint: {x: 0, y: 0, z: 0}
  m_AnchorMin: {x: 0.5, y: 0.5}
  m_AnchorMax: {x: 0.5, y: 0.5}
<<<<<<< HEAD
  m_AnchoredPosition: {x: 0.02, y: 0.0506}
=======
  m_AnchoredPosition: {x: -0.0075, y: 0.0494}
>>>>>>> 5e5cf856
  m_SizeDelta: {x: 20, y: 5}
  m_Pivot: {x: 0.5, y: 0.5}
--- !u!23 &996862266752652201
MeshRenderer:
  m_ObjectHideFlags: 0
  m_CorrespondingSourceObject: {fileID: 0}
  m_PrefabInstance: {fileID: 0}
  m_PrefabAsset: {fileID: 0}
  m_GameObject: {fileID: 5160907477204597137}
  m_Enabled: 1
  m_CastShadows: 0
  m_ReceiveShadows: 0
  m_DynamicOccludee: 1
  m_MotionVectors: 1
  m_LightProbeUsage: 1
  m_ReflectionProbeUsage: 1
  m_RenderingLayerMask: 1
  m_RendererPriority: 0
  m_Materials:
  - {fileID: 21202819797275496, guid: 6a84f857bec7e7345843ae29404c57ce, type: 2}
  m_StaticBatchInfo:
    firstSubMesh: 0
    subMeshCount: 0
  m_StaticBatchRoot: {fileID: 0}
  m_ProbeAnchor: {fileID: 0}
  m_LightProbeVolumeOverride: {fileID: 0}
  m_ScaleInLightmap: 1
  m_PreserveUVs: 0
  m_IgnoreNormalsForChartDetection: 0
  m_ImportantGI: 0
  m_StitchLightmapSeams: 0
  m_SelectedEditorRenderState: 3
  m_MinimumChartSize: 4
  m_AutoUVMaxDistance: 0.5
  m_AutoUVMaxAngle: 89
  m_LightmapParameters: {fileID: 0}
  m_SortingLayerID: 0
  m_SortingLayer: 0
  m_SortingOrder: 0
--- !u!33 &463960672768484199
MeshFilter:
  m_ObjectHideFlags: 0
  m_CorrespondingSourceObject: {fileID: 0}
  m_PrefabInstance: {fileID: 0}
  m_PrefabAsset: {fileID: 0}
  m_GameObject: {fileID: 5160907477204597137}
  m_Mesh: {fileID: 0}
--- !u!222 &3706106110936806144
CanvasRenderer:
  m_ObjectHideFlags: 0
  m_CorrespondingSourceObject: {fileID: 0}
  m_PrefabInstance: {fileID: 0}
  m_PrefabAsset: {fileID: 0}
  m_GameObject: {fileID: 5160907477204597137}
  m_CullTransparentMesh: 0
--- !u!114 &5057653355905261972
MonoBehaviour:
  m_ObjectHideFlags: 0
  m_CorrespondingSourceObject: {fileID: 0}
  m_PrefabInstance: {fileID: 0}
  m_PrefabAsset: {fileID: 0}
  m_GameObject: {fileID: 5160907477204597137}
  m_Enabled: 1
  m_EditorHideFlags: 0
  m_Script: {fileID: 11500000, guid: 9541d86e2fd84c1d9990edf0852d74ab, type: 3}
  m_Name: 
  m_EditorClassIdentifier: 
  m_Material: {fileID: 0}
  m_Color: {r: 1, g: 1, b: 1, a: 1}
  m_RaycastTarget: 1
  m_OnCullStateChanged:
    m_PersistentCalls:
      m_Calls: []
    m_TypeName: UnityEngine.UI.MaskableGraphic+CullStateChangedEvent, UnityEngine.UI,
      Version=1.0.0.0, Culture=neutral, PublicKeyToken=null
  m_text: Toggle Features
  m_isRightToLeft: 0
  m_fontAsset: {fileID: 11400000, guid: 6a84f857bec7e7345843ae29404c57ce, type: 2}
  m_sharedMaterial: {fileID: 21202819797275496, guid: 6a84f857bec7e7345843ae29404c57ce,
    type: 2}
  m_fontSharedMaterials: []
  m_fontMaterial: {fileID: 0}
  m_fontMaterials: []
  m_fontColor32:
    serializedVersion: 2
    rgba: 4294967295
  m_fontColor: {r: 1, g: 1, b: 1, a: 1}
  m_enableVertexGradient: 0
  m_colorMode: 3
  m_fontColorGradient:
    topLeft: {r: 1, g: 1, b: 1, a: 1}
    topRight: {r: 1, g: 1, b: 1, a: 1}
    bottomLeft: {r: 1, g: 1, b: 1, a: 1}
    bottomRight: {r: 1, g: 1, b: 1, a: 1}
  m_fontColorGradientPreset: {fileID: 0}
  m_spriteAsset: {fileID: 0}
  m_tintAllSprites: 0
  m_overrideHtmlColors: 0
  m_faceColor:
    serializedVersion: 2
    rgba: 4294967295
  m_outlineColor:
    serializedVersion: 2
    rgba: 4278190080
<<<<<<< HEAD
  m_fontSize: 12
  m_fontSizeBase: 12
=======
  m_fontSize: 14
  m_fontSizeBase: 14
>>>>>>> 5e5cf856
  m_fontWeight: 400
  m_enableAutoSizing: 0
  m_fontSizeMin: 18
  m_fontSizeMax: 72
  m_fontStyle: 0
  m_textAlignment: 257
  m_characterSpacing: 0
  m_wordSpacing: 0
  m_lineSpacing: 0
  m_lineSpacingMax: 0
  m_paragraphSpacing: 0
  m_charWidthMaxAdj: 0
  m_enableWordWrapping: 1
  m_wordWrappingRatios: 0.4
  m_overflowMode: 0
  m_firstOverflowCharacterIndex: -1
  m_linkedTextComponent: {fileID: 0}
  m_isLinkedTextComponent: 0
  m_isTextTruncated: 0
  m_enableKerning: 1
  m_enableExtraPadding: 0
  checkPaddingRequired: 0
  m_isRichText: 1
  m_parseCtrlCharacters: 1
  m_isOrthographic: 0
  m_isCullingEnabled: 0
  m_ignoreRectMaskCulling: 0
  m_ignoreCulling: 1
  m_horizontalMapping: 0
  m_verticalMapping: 0
  m_uvLineOffset: 0
  m_geometrySortingOrder: 0
  m_VertexBufferAutoSizeReduction: 1
  m_firstVisibleCharacter: 0
  m_useMaxVisibleDescender: 1
  m_pageToDisplay: 1
<<<<<<< HEAD
  m_margin: {x: 0, y: 1.1615484, z: 0.9536365, w: 1.6841211}
=======
  m_margin: {x: 0, y: 0, z: -24.667788, w: 2.0377703}
>>>>>>> 5e5cf856
  m_textInfo:
    textComponent: {fileID: 5057653355905261972}
    characterCount: 15
    spriteCount: 0
    spaceCount: 1
    wordCount: 2
    linkCount: 0
    lineCount: 1
    pageCount: 1
    materialCount: 1
  m_isUsingLegacyAnimationComponent: 0
  m_isVolumetricText: 0
  m_spriteAnimator: {fileID: 0}
  m_hasFontAssetChanged: 0
  m_renderer: {fileID: 996862266752652201}
  m_subTextObjects:
  - {fileID: 0}
  - {fileID: 0}
  - {fileID: 0}
  - {fileID: 0}
  - {fileID: 0}
  - {fileID: 0}
  - {fileID: 0}
  - {fileID: 0}
  m_maskType: 0
<<<<<<< HEAD
--- !u!1 &5362877158012995877
GameObject:
  m_ObjectHideFlags: 0
  m_CorrespondingSourceObject: {fileID: 0}
  m_PrefabInstance: {fileID: 0}
  m_PrefabAsset: {fileID: 0}
  serializedVersion: 6
  m_Component:
  - component: {fileID: 743095499168569790}
  - component: {fileID: 8268670497717609886}
  - component: {fileID: 3451132850374947041}
  m_Layer: 0
  m_Name: GrabVisualCueVerticalLeft
  m_TagString: Untagged
  m_Icon: {fileID: 0}
  m_NavMeshLayer: 0
  m_StaticEditorFlags: 0
  m_IsActive: 1
--- !u!4 &743095499168569790
=======
--- !u!114 &2856618523783737827
MonoBehaviour:
  m_ObjectHideFlags: 0
  m_CorrespondingSourceObject: {fileID: 0}
  m_PrefabInstance: {fileID: 0}
  m_PrefabAsset: {fileID: 0}
  m_GameObject: {fileID: 5677998155513064324}
  m_Enabled: 1
  m_EditorHideFlags: 0
  m_Script: {fileID: 11500000, guid: ae67cd8a02f7ce94e9565614536df803, type: 3}
  m_Name: 
  m_EditorClassIdentifier: 
  loadSceneMode: 0
  contentScene:
    Name: MRTKExamplesHubMainMenu
    Path: Assets/MixedRealityToolkit.Examples/Demos/ExamplesHub/Scenes/MRTKExamplesHubMainMenu.unity
    Included: 1
    BuildIndex: 1
    Tag: Untagged
    Asset: {fileID: 102900000, guid: 63a00118e809c754f9c7911bb85d635f, type: 3}
  loadOnStartup: 0
--- !u!1001 &958447893780406897
PrefabInstance:
  m_ObjectHideFlags: 0
  serializedVersion: 2
  m_Modification:
    m_TransformParent: {fileID: 8503270331930508642}
    m_Modifications:
    - target: {fileID: 538639403742340272, guid: 9215a7c858170d74fb2257375d5feaf1,
        type: 3}
      propertyPath: m_Name
      value: Backplate
      objectReference: {fileID: 0}
    - target: {fileID: 586303850521236049, guid: 9215a7c858170d74fb2257375d5feaf1,
        type: 3}
      propertyPath: m_LocalPosition.x
      value: 0.010599993
      objectReference: {fileID: 0}
    - target: {fileID: 586303850521236049, guid: 9215a7c858170d74fb2257375d5feaf1,
        type: 3}
      propertyPath: m_LocalPosition.y
      value: 0.0085
      objectReference: {fileID: 0}
    - target: {fileID: 586303850521236049, guid: 9215a7c858170d74fb2257375d5feaf1,
        type: 3}
      propertyPath: m_LocalPosition.z
      value: 0
      objectReference: {fileID: 0}
    - target: {fileID: 586303850521236049, guid: 9215a7c858170d74fb2257375d5feaf1,
        type: 3}
      propertyPath: m_LocalRotation.x
      value: -0
      objectReference: {fileID: 0}
    - target: {fileID: 586303850521236049, guid: 9215a7c858170d74fb2257375d5feaf1,
        type: 3}
      propertyPath: m_LocalRotation.y
      value: -0
      objectReference: {fileID: 0}
    - target: {fileID: 586303850521236049, guid: 9215a7c858170d74fb2257375d5feaf1,
        type: 3}
      propertyPath: m_LocalRotation.z
      value: -0
      objectReference: {fileID: 0}
    - target: {fileID: 586303850521236049, guid: 9215a7c858170d74fb2257375d5feaf1,
        type: 3}
      propertyPath: m_LocalRotation.w
      value: 1
      objectReference: {fileID: 0}
    - target: {fileID: 586303850521236049, guid: 9215a7c858170d74fb2257375d5feaf1,
        type: 3}
      propertyPath: m_RootOrder
      value: 5
      objectReference: {fileID: 0}
    - target: {fileID: 586303850521236049, guid: 9215a7c858170d74fb2257375d5feaf1,
        type: 3}
      propertyPath: m_LocalEulerAnglesHint.x
      value: 0
      objectReference: {fileID: 0}
    - target: {fileID: 586303850521236049, guid: 9215a7c858170d74fb2257375d5feaf1,
        type: 3}
      propertyPath: m_LocalEulerAnglesHint.y
      value: 0
      objectReference: {fileID: 0}
    - target: {fileID: 586303850521236049, guid: 9215a7c858170d74fb2257375d5feaf1,
        type: 3}
      propertyPath: m_LocalEulerAnglesHint.z
      value: 0
      objectReference: {fileID: 0}
    - target: {fileID: 586303850521236049, guid: 9215a7c858170d74fb2257375d5feaf1,
        type: 3}
      propertyPath: m_LocalScale.x
      value: 1.2465076
      objectReference: {fileID: 0}
    - target: {fileID: 586303850521236049, guid: 9215a7c858170d74fb2257375d5feaf1,
        type: 3}
      propertyPath: m_LocalScale.y
      value: 2.5137935
      objectReference: {fileID: 0}
    - target: {fileID: 3958481853798167113, guid: 9215a7c858170d74fb2257375d5feaf1,
        type: 3}
      propertyPath: m_LocalScale.x
      value: 0.17
      objectReference: {fileID: 0}
    - target: {fileID: 3958481853798167113, guid: 9215a7c858170d74fb2257375d5feaf1,
        type: 3}
      propertyPath: m_LocalPosition.x
      value: 0.0188
      objectReference: {fileID: 0}
    - target: {fileID: 3958481853798167113, guid: 9215a7c858170d74fb2257375d5feaf1,
        type: 3}
      propertyPath: m_LocalPosition.y
      value: 0.002088
      objectReference: {fileID: 0}
    - target: {fileID: 3958481853798167113, guid: 9215a7c858170d74fb2257375d5feaf1,
        type: 3}
      propertyPath: m_LocalScale.y
      value: 0.027815627
      objectReference: {fileID: 0}
    m_RemovedComponents: []
  m_SourcePrefab: {fileID: 100100000, guid: 9215a7c858170d74fb2257375d5feaf1, type: 3}
--- !u!4 &391794986452234272 stripped
>>>>>>> 5e5cf856
Transform:
  m_ObjectHideFlags: 0
  m_CorrespondingSourceObject: {fileID: 0}
  m_PrefabInstance: {fileID: 0}
  m_PrefabAsset: {fileID: 0}
  m_GameObject: {fileID: 5362877158012995877}
  m_LocalRotation: {x: -0, y: -0, z: -0, w: 1}
  m_LocalPosition: {x: -0.03571999, y: 0.012699999, z: -0.001}
  m_LocalScale: {x: 0.0034266084, y: 0.023154724, z: 0.0039000595}
  m_Children: []
  m_Father: {fileID: 13635054967816160}
  m_RootOrder: 0
  m_LocalEulerAnglesHint: {x: 0, y: 0, z: 0}
--- !u!33 &8268670497717609886
MeshFilter:
  m_ObjectHideFlags: 0
  m_CorrespondingSourceObject: {fileID: 0}
  m_PrefabInstance: {fileID: 0}
  m_PrefabAsset: {fileID: 0}
  m_GameObject: {fileID: 5362877158012995877}
  m_Mesh: {fileID: 10210, guid: 0000000000000000e000000000000000, type: 0}
--- !u!23 &3451132850374947041
MeshRenderer:
  m_ObjectHideFlags: 0
  m_CorrespondingSourceObject: {fileID: 0}
  m_PrefabInstance: {fileID: 0}
  m_PrefabAsset: {fileID: 0}
  m_GameObject: {fileID: 5362877158012995877}
  m_Enabled: 1
  m_CastShadows: 0
  m_ReceiveShadows: 0
  m_DynamicOccludee: 1
  m_MotionVectors: 2
  m_LightProbeUsage: 0
  m_ReflectionProbeUsage: 0
  m_RenderingLayerMask: 1
  m_RendererPriority: 0
  m_Materials:
  - {fileID: 2100000, guid: e28b3473906c8764a948650d42b975c1, type: 2}
  m_StaticBatchInfo:
    firstSubMesh: 0
    subMeshCount: 0
  m_StaticBatchRoot: {fileID: 0}
  m_ProbeAnchor: {fileID: 0}
  m_LightProbeVolumeOverride: {fileID: 0}
  m_ScaleInLightmap: 1
  m_PreserveUVs: 0
  m_IgnoreNormalsForChartDetection: 0
  m_ImportantGI: 0
  m_StitchLightmapSeams: 0
  m_SelectedEditorRenderState: 3
  m_MinimumChartSize: 4
  m_AutoUVMaxDistance: 0.5
  m_AutoUVMaxAngle: 89
  m_LightmapParameters: {fileID: 0}
  m_SortingLayerID: 0
  m_SortingLayer: 0
  m_SortingOrder: 0
--- !u!1 &5678401236566999267
GameObject:
  m_ObjectHideFlags: 0
  m_CorrespondingSourceObject: {fileID: 0}
  m_PrefabInstance: {fileID: 0}
  m_PrefabAsset: {fileID: 0}
  serializedVersion: 6
  m_Component:
  - component: {fileID: 857856027920548274}
  - component: {fileID: 509432306915370466}
  - component: {fileID: 6674770707037514464}
  m_Layer: 0
  m_Name: GrabVisualCueHorizontalTop
  m_TagString: Untagged
  m_Icon: {fileID: 0}
  m_NavMeshLayer: 0
  m_StaticEditorFlags: 0
  m_IsActive: 1
--- !u!4 &857856027920548274
Transform:
  m_ObjectHideFlags: 0
  m_CorrespondingSourceObject: {fileID: 0}
  m_PrefabInstance: {fileID: 0}
  m_PrefabAsset: {fileID: 0}
  m_GameObject: {fileID: 5678401236566999267}
  m_LocalRotation: {x: -0, y: -0, z: -0, w: 1}
  m_LocalPosition: {x: 0.0355, y: 0.0362, z: -0.001}
  m_LocalScale: {x: 0.074928366, y: 0.0036311317, z: 0.009433999}
  m_Children: []
  m_Father: {fileID: 13635054967816160}
  m_RootOrder: 2
  m_LocalEulerAnglesHint: {x: 0, y: 0, z: 0}
--- !u!33 &509432306915370466
MeshFilter:
  m_ObjectHideFlags: 0
  m_CorrespondingSourceObject: {fileID: 0}
  m_PrefabInstance: {fileID: 0}
  m_PrefabAsset: {fileID: 0}
  m_GameObject: {fileID: 5678401236566999267}
  m_Mesh: {fileID: 10210, guid: 0000000000000000e000000000000000, type: 0}
--- !u!23 &6674770707037514464
MeshRenderer:
  m_ObjectHideFlags: 0
  m_CorrespondingSourceObject: {fileID: 0}
  m_PrefabInstance: {fileID: 0}
  m_PrefabAsset: {fileID: 0}
  m_GameObject: {fileID: 5678401236566999267}
  m_Enabled: 1
  m_CastShadows: 0
  m_ReceiveShadows: 0
  m_DynamicOccludee: 1
  m_MotionVectors: 2
  m_LightProbeUsage: 0
  m_ReflectionProbeUsage: 0
  m_RenderingLayerMask: 1
  m_RendererPriority: 0
  m_Materials:
  - {fileID: 2100000, guid: 13a6bafb89ca6414895d965b2fdb2041, type: 2}
  m_StaticBatchInfo:
    firstSubMesh: 0
    subMeshCount: 0
  m_StaticBatchRoot: {fileID: 0}
  m_ProbeAnchor: {fileID: 0}
  m_LightProbeVolumeOverride: {fileID: 0}
  m_ScaleInLightmap: 1
  m_PreserveUVs: 0
  m_IgnoreNormalsForChartDetection: 0
  m_ImportantGI: 0
  m_StitchLightmapSeams: 0
  m_SelectedEditorRenderState: 3
  m_MinimumChartSize: 4
  m_AutoUVMaxDistance: 0.5
  m_AutoUVMaxAngle: 89
  m_LightmapParameters: {fileID: 0}
  m_SortingLayerID: 0
  m_SortingLayer: 0
  m_SortingOrder: 0
--- !u!1 &6079912339959148644
GameObject:
  m_ObjectHideFlags: 0
  m_CorrespondingSourceObject: {fileID: 0}
  m_PrefabInstance: {fileID: 0}
  m_PrefabAsset: {fileID: 0}
  serializedVersion: 6
  m_Component:
  - component: {fileID: 13635054967816160}
  m_Layer: 0
  m_Name: GravVisualCue
  m_TagString: Untagged
  m_Icon: {fileID: 0}
  m_NavMeshLayer: 0
  m_StaticEditorFlags: 0
  m_IsActive: 1
--- !u!4 &13635054967816160
Transform:
  m_ObjectHideFlags: 0
  m_CorrespondingSourceObject: {fileID: 0}
  m_PrefabInstance: {fileID: 0}
  m_PrefabAsset: {fileID: 0}
  m_GameObject: {fileID: 6079912339959148644}
  m_LocalRotation: {x: -0, y: -0, z: -0, w: 1}
  m_LocalPosition: {x: 0, y: 0, z: 0}
  m_LocalScale: {x: 1, y: 1, z: 1}
  m_Children:
  - {fileID: 743095499168569790}
  - {fileID: 1320635252184296656}
  - {fileID: 857856027920548274}
  - {fileID: 2787721312075970460}
  m_Father: {fileID: 8503270331930508642}
  m_RootOrder: 3
  m_LocalEulerAnglesHint: {x: 0, y: 0, z: 0}
--- !u!1 &9210019406430209719
GameObject:
  m_ObjectHideFlags: 0
  m_CorrespondingSourceObject: {fileID: 0}
  m_PrefabInstance: {fileID: 0}
  m_PrefabAsset: {fileID: 0}
  serializedVersion: 6
  m_Component:
  - component: {fileID: 2787721312075970460}
  - component: {fileID: 1208947650950215786}
  - component: {fileID: 8022791743646997236}
  m_Layer: 0
  m_Name: GrabVisualCueHorizontalBottom
  m_TagString: Untagged
  m_Icon: {fileID: 0}
  m_NavMeshLayer: 0
  m_StaticEditorFlags: 0
  m_IsActive: 1
--- !u!4 &2787721312075970460
Transform:
  m_ObjectHideFlags: 0
  m_CorrespondingSourceObject: {fileID: 0}
  m_PrefabInstance: {fileID: 0}
  m_PrefabAsset: {fileID: 0}
  m_GameObject: {fileID: 9210019406430209719}
  m_LocalRotation: {x: -0, y: -0, z: -0, w: 1}
  m_LocalPosition: {x: 0.0355, y: -0.0111, z: -0.001}
  m_LocalScale: {x: 0.074928366, y: 0.0036311317, z: 0.009433999}
  m_Children: []
  m_Father: {fileID: 13635054967816160}
  m_RootOrder: 3
  m_LocalEulerAnglesHint: {x: 0, y: 0, z: 0}
--- !u!33 &1208947650950215786
MeshFilter:
  m_ObjectHideFlags: 0
  m_CorrespondingSourceObject: {fileID: 0}
  m_PrefabInstance: {fileID: 0}
  m_PrefabAsset: {fileID: 0}
  m_GameObject: {fileID: 9210019406430209719}
  m_Mesh: {fileID: 10210, guid: 0000000000000000e000000000000000, type: 0}
--- !u!23 &8022791743646997236
MeshRenderer:
  m_ObjectHideFlags: 0
  m_CorrespondingSourceObject: {fileID: 0}
  m_PrefabInstance: {fileID: 0}
  m_PrefabAsset: {fileID: 0}
  m_GameObject: {fileID: 9210019406430209719}
  m_Enabled: 1
  m_CastShadows: 0
  m_ReceiveShadows: 0
  m_DynamicOccludee: 1
  m_MotionVectors: 2
  m_LightProbeUsage: 0
  m_ReflectionProbeUsage: 0
  m_RenderingLayerMask: 1
  m_RendererPriority: 0
  m_Materials:
  - {fileID: 2100000, guid: 13a6bafb89ca6414895d965b2fdb2041, type: 2}
  m_StaticBatchInfo:
    firstSubMesh: 0
    subMeshCount: 0
  m_StaticBatchRoot: {fileID: 0}
  m_ProbeAnchor: {fileID: 0}
  m_LightProbeVolumeOverride: {fileID: 0}
  m_ScaleInLightmap: 1
  m_PreserveUVs: 0
  m_IgnoreNormalsForChartDetection: 0
  m_ImportantGI: 0
  m_StitchLightmapSeams: 0
  m_SelectedEditorRenderState: 3
  m_MinimumChartSize: 4
  m_AutoUVMaxDistance: 0.5
  m_AutoUVMaxAngle: 89
  m_LightmapParameters: {fileID: 0}
  m_SortingLayerID: 0
  m_SortingLayer: 0
  m_SortingOrder: 0
--- !u!1001 &2690841495530984125
PrefabInstance:
  m_ObjectHideFlags: 0
  serializedVersion: 2
  m_Modification:
    m_TransformParent: {fileID: 7175932055632064994}
    m_Modifications:
    - target: {fileID: 2204069621426241315, guid: 3f1f46cbecbe08e46a303ccfdb5b498a,
        type: 3}
      propertyPath: m_Name
      value: ToggleInputRecording
      objectReference: {fileID: 0}
    - target: {fileID: 2204069623020599746, guid: 3f1f46cbecbe08e46a303ccfdb5b498a,
        type: 3}
      propertyPath: m_LocalPosition.x
      value: 0.048
      objectReference: {fileID: 0}
    - target: {fileID: 2204069623020599746, guid: 3f1f46cbecbe08e46a303ccfdb5b498a,
        type: 3}
      propertyPath: m_LocalPosition.y
      value: 0
      objectReference: {fileID: 0}
    - target: {fileID: 2204069623020599746, guid: 3f1f46cbecbe08e46a303ccfdb5b498a,
        type: 3}
      propertyPath: m_LocalPosition.z
      value: 0
      objectReference: {fileID: 0}
    - target: {fileID: 2204069623020599746, guid: 3f1f46cbecbe08e46a303ccfdb5b498a,
        type: 3}
      propertyPath: m_LocalRotation.x
      value: -0
      objectReference: {fileID: 0}
    - target: {fileID: 2204069623020599746, guid: 3f1f46cbecbe08e46a303ccfdb5b498a,
        type: 3}
      propertyPath: m_LocalRotation.y
      value: -0
      objectReference: {fileID: 0}
    - target: {fileID: 2204069623020599746, guid: 3f1f46cbecbe08e46a303ccfdb5b498a,
        type: 3}
      propertyPath: m_LocalRotation.z
      value: -0
      objectReference: {fileID: 0}
    - target: {fileID: 2204069623020599746, guid: 3f1f46cbecbe08e46a303ccfdb5b498a,
        type: 3}
      propertyPath: m_LocalRotation.w
      value: 1
      objectReference: {fileID: 0}
    - target: {fileID: 2204069623020599746, guid: 3f1f46cbecbe08e46a303ccfdb5b498a,
        type: 3}
      propertyPath: m_RootOrder
      value: 3
      objectReference: {fileID: 0}
    - target: {fileID: 2204069623020599746, guid: 3f1f46cbecbe08e46a303ccfdb5b498a,
        type: 3}
      propertyPath: m_LocalEulerAnglesHint.x
      value: 0
      objectReference: {fileID: 0}
    - target: {fileID: 2204069623020599746, guid: 3f1f46cbecbe08e46a303ccfdb5b498a,
        type: 3}
      propertyPath: m_LocalEulerAnglesHint.y
      value: 0
      objectReference: {fileID: 0}
    - target: {fileID: 2204069623020599746, guid: 3f1f46cbecbe08e46a303ccfdb5b498a,
        type: 3}
      propertyPath: m_LocalEulerAnglesHint.z
      value: 0
      objectReference: {fileID: 0}
<<<<<<< HEAD
    - target: {fileID: 2204069623020599746, guid: 3f1f46cbecbe08e46a303ccfdb5b498a,
        type: 3}
      propertyPath: m_LocalScale.x
      value: 1
      objectReference: {fileID: 0}
    - target: {fileID: 2204069623020599746, guid: 3f1f46cbecbe08e46a303ccfdb5b498a,
        type: 3}
      propertyPath: m_LocalScale.y
      value: 1
      objectReference: {fileID: 0}
    - target: {fileID: 8779034279059886464, guid: 3f1f46cbecbe08e46a303ccfdb5b498a,
        type: 3}
      propertyPath: OnClick.m_PersistentCalls.m_Calls.Array.size
      value: 2
      objectReference: {fileID: 0}
=======
>>>>>>> 5e5cf856
    - target: {fileID: 8779034279059886464, guid: 3f1f46cbecbe08e46a303ccfdb5b498a,
        type: 3}
      propertyPath: OnClick.m_PersistentCalls.m_Calls.Array.data[0].m_Target
      value: 
      objectReference: {fileID: 3673227729376072232}
    - target: {fileID: 8779034279059886464, guid: 3f1f46cbecbe08e46a303ccfdb5b498a,
        type: 3}
      propertyPath: OnClick.m_PersistentCalls.m_Calls.Array.data[0].m_MethodName
      value: ToggleRecording
      objectReference: {fileID: 0}
    - target: {fileID: 8779034279059886464, guid: 3f1f46cbecbe08e46a303ccfdb5b498a,
        type: 3}
      propertyPath: OnClick.m_PersistentCalls.m_Calls.Array.data[1].m_Mode
      value: 1
      objectReference: {fileID: 0}
    - target: {fileID: 8779034279059886464, guid: 3f1f46cbecbe08e46a303ccfdb5b498a,
        type: 3}
      propertyPath: OnClick.m_PersistentCalls.m_Calls.Array.data[1].m_CallState
      value: 2
      objectReference: {fileID: 0}
    - target: {fileID: 8779034279059886464, guid: 3f1f46cbecbe08e46a303ccfdb5b498a,
        type: 3}
      propertyPath: OnClick.m_PersistentCalls.m_Calls.Array.data[1].m_Target
      value: 
      objectReference: {fileID: 3673227729376072232}
    - target: {fileID: 8779034279059886464, guid: 3f1f46cbecbe08e46a303ccfdb5b498a,
        type: 3}
      propertyPath: OnClick.m_PersistentCalls.m_Calls.Array.data[1].m_MethodName
      value: SaveRecordedInput
      objectReference: {fileID: 0}
    - target: {fileID: 8779034279059886464, guid: 3f1f46cbecbe08e46a303ccfdb5b498a,
        type: 3}
      propertyPath: OnClick.m_PersistentCalls.m_Calls.Array.data[1].m_Arguments.m_ObjectArgumentAssemblyTypeName
      value: UnityEngine.Object, UnityEngine
      objectReference: {fileID: 0}
    - target: {fileID: 2204069621878992595, guid: 3f1f46cbecbe08e46a303ccfdb5b498a,
        type: 3}
      propertyPath: m_text
      value: Record Input
      objectReference: {fileID: 0}
    - target: {fileID: 2204069621878992595, guid: 3f1f46cbecbe08e46a303ccfdb5b498a,
        type: 3}
      propertyPath: m_textInfo.characterCount
      value: 12
      objectReference: {fileID: 0}
    - target: {fileID: 2204069621878992595, guid: 3f1f46cbecbe08e46a303ccfdb5b498a,
        type: 3}
      propertyPath: m_textInfo.spaceCount
      value: 1
      objectReference: {fileID: 0}
    - target: {fileID: 2204069621878992595, guid: 3f1f46cbecbe08e46a303ccfdb5b498a,
        type: 3}
      propertyPath: m_textInfo.wordCount
      value: 2
      objectReference: {fileID: 0}
    - target: {fileID: 2204069621878992595, guid: 3f1f46cbecbe08e46a303ccfdb5b498a,
        type: 3}
      propertyPath: m_havePropertiesChanged
      value: 0
      objectReference: {fileID: 0}
    - target: {fileID: 2204069621878992595, guid: 3f1f46cbecbe08e46a303ccfdb5b498a,
        type: 3}
      propertyPath: m_isInputParsingRequired
      value: 0
      objectReference: {fileID: 0}
    - target: {fileID: 2204069621878992595, guid: 3f1f46cbecbe08e46a303ccfdb5b498a,
        type: 3}
      propertyPath: m_textAlignment
      value: 514
      objectReference: {fileID: 0}
    - target: {fileID: 2204069621878992595, guid: 3f1f46cbecbe08e46a303ccfdb5b498a,
        type: 3}
      propertyPath: m_isAlignmentEnumConverted
      value: 1
      objectReference: {fileID: 0}
    - target: {fileID: 2204069621878992557, guid: 3f1f46cbecbe08e46a303ccfdb5b498a,
        type: 3}
      propertyPath: m_Mesh
      value: 
      objectReference: {fileID: 0}
    - target: {fileID: 7060011145322376313, guid: 3f1f46cbecbe08e46a303ccfdb5b498a,
        type: 3}
      propertyPath: m_text
      value: Say "Toggle Profiler"
      objectReference: {fileID: 0}
    - target: {fileID: 7060011145322376313, guid: 3f1f46cbecbe08e46a303ccfdb5b498a,
        type: 3}
      propertyPath: m_firstOverflowCharacterIndex
      value: 12
      objectReference: {fileID: 0}
    - target: {fileID: 7060011145322376313, guid: 3f1f46cbecbe08e46a303ccfdb5b498a,
        type: 3}
      propertyPath: m_textInfo.characterCount
      value: 21
      objectReference: {fileID: 0}
    - target: {fileID: 7060011145322376313, guid: 3f1f46cbecbe08e46a303ccfdb5b498a,
        type: 3}
      propertyPath: m_textInfo.spaceCount
      value: 2
      objectReference: {fileID: 0}
    - target: {fileID: 7060011145322376313, guid: 3f1f46cbecbe08e46a303ccfdb5b498a,
        type: 3}
      propertyPath: m_textInfo.wordCount
      value: 3
      objectReference: {fileID: 0}
    - target: {fileID: 7060011145322376313, guid: 3f1f46cbecbe08e46a303ccfdb5b498a,
        type: 3}
      propertyPath: m_textInfo.lineCount
      value: 2
      objectReference: {fileID: 0}
    - target: {fileID: 7060011145322376313, guid: 3f1f46cbecbe08e46a303ccfdb5b498a,
        type: 3}
      propertyPath: m_havePropertiesChanged
      value: 1
      objectReference: {fileID: 0}
    - target: {fileID: 7060011145322376313, guid: 3f1f46cbecbe08e46a303ccfdb5b498a,
        type: 3}
      propertyPath: m_isInputParsingRequired
      value: 1
      objectReference: {fileID: 0}
    - target: {fileID: 7060011145322376313, guid: 3f1f46cbecbe08e46a303ccfdb5b498a,
        type: 3}
      propertyPath: m_textAlignment
      value: 514
      objectReference: {fileID: 0}
    - target: {fileID: 1874729665501627384, guid: 3f1f46cbecbe08e46a303ccfdb5b498a,
<<<<<<< HEAD
=======
        type: 3}
      propertyPath: m_IsActive
      value: 0
      objectReference: {fileID: 0}
    - target: {fileID: 2204069623052342158, guid: 3f1f46cbecbe08e46a303ccfdb5b498a,
>>>>>>> 5e5cf856
        type: 3}
      propertyPath: m_IsActive
      value: 0
      objectReference: {fileID: 0}
    - target: {fileID: 3954648794444109128, guid: 3f1f46cbecbe08e46a303ccfdb5b498a,
        type: 3}
      propertyPath: m_IsActive
      value: 0
      objectReference: {fileID: 0}
    - target: {fileID: 2204069623052342153, guid: 3f1f46cbecbe08e46a303ccfdb5b498a,
        type: 3}
      propertyPath: m_Materials.Array.data[0]
      value: 
      objectReference: {fileID: 2100000, guid: e6ab953dc933471489f5ebff6791a886, type: 2}
    m_RemovedComponents: []
  m_SourcePrefab: {fileID: 100100000, guid: 3f1f46cbecbe08e46a303ccfdb5b498a, type: 3}
--- !u!23 &4305907099866046977 stripped
MeshRenderer:
  m_CorrespondingSourceObject: {fileID: 2204069622869160124, guid: 3f1f46cbecbe08e46a303ccfdb5b498a,
    type: 3}
  m_PrefabInstance: {fileID: 2690841495530984125}
  m_PrefabAsset: {fileID: 0}
--- !u!4 &4305907100017388415 stripped
Transform:
  m_CorrespondingSourceObject: {fileID: 2204069623020599746, guid: 3f1f46cbecbe08e46a303ccfdb5b498a,
    type: 3}
  m_PrefabInstance: {fileID: 2690841495530984125}
  m_PrefabAsset: {fileID: 0}
--- !u!1001 &3454917270568841997
PrefabInstance:
  m_ObjectHideFlags: 0
  serializedVersion: 2
  m_Modification:
    m_TransformParent: {fileID: 7175932055632064994}
    m_Modifications:
    - target: {fileID: 2204069621426241315, guid: 3f1f46cbecbe08e46a303ccfdb5b498a,
        type: 3}
      propertyPath: m_Name
      value: ToggleHandMesh
      objectReference: {fileID: 0}
    - target: {fileID: 2204069623020599746, guid: 3f1f46cbecbe08e46a303ccfdb5b498a,
        type: 3}
      propertyPath: m_LocalPosition.x
<<<<<<< HEAD
      value: -0.016
=======
      value: 0.1045
>>>>>>> 5e5cf856
      objectReference: {fileID: 0}
    - target: {fileID: 2204069623020599746, guid: 3f1f46cbecbe08e46a303ccfdb5b498a,
        type: 3}
      propertyPath: m_LocalPosition.y
      value: 0.013399988
      objectReference: {fileID: 0}
    - target: {fileID: 2204069623020599746, guid: 3f1f46cbecbe08e46a303ccfdb5b498a,
        type: 3}
      propertyPath: m_LocalPosition.z
      value: 0
      objectReference: {fileID: 0}
    - target: {fileID: 2204069623020599746, guid: 3f1f46cbecbe08e46a303ccfdb5b498a,
        type: 3}
      propertyPath: m_LocalRotation.x
      value: -0
      objectReference: {fileID: 0}
    - target: {fileID: 2204069623020599746, guid: 3f1f46cbecbe08e46a303ccfdb5b498a,
        type: 3}
      propertyPath: m_LocalRotation.y
      value: -0
      objectReference: {fileID: 0}
    - target: {fileID: 2204069623020599746, guid: 3f1f46cbecbe08e46a303ccfdb5b498a,
        type: 3}
      propertyPath: m_LocalRotation.z
      value: -0
      objectReference: {fileID: 0}
    - target: {fileID: 2204069623020599746, guid: 3f1f46cbecbe08e46a303ccfdb5b498a,
        type: 3}
      propertyPath: m_LocalRotation.w
      value: 1
      objectReference: {fileID: 0}
    - target: {fileID: 2204069623020599746, guid: 3f1f46cbecbe08e46a303ccfdb5b498a,
        type: 3}
      propertyPath: m_RootOrder
      value: 1
      objectReference: {fileID: 0}
    - target: {fileID: 2204069623020599746, guid: 3f1f46cbecbe08e46a303ccfdb5b498a,
        type: 3}
      propertyPath: m_LocalEulerAnglesHint.x
      value: 0
      objectReference: {fileID: 0}
    - target: {fileID: 2204069623020599746, guid: 3f1f46cbecbe08e46a303ccfdb5b498a,
        type: 3}
      propertyPath: m_LocalEulerAnglesHint.y
      value: 0
      objectReference: {fileID: 0}
    - target: {fileID: 2204069623020599746, guid: 3f1f46cbecbe08e46a303ccfdb5b498a,
        type: 3}
      propertyPath: m_LocalEulerAnglesHint.z
      value: 0
      objectReference: {fileID: 0}
    - target: {fileID: 2204069623020599746, guid: 3f1f46cbecbe08e46a303ccfdb5b498a,
        type: 3}
      propertyPath: m_LocalScale.x
      value: 1
      objectReference: {fileID: 0}
    - target: {fileID: 2204069623020599746, guid: 3f1f46cbecbe08e46a303ccfdb5b498a,
        type: 3}
      propertyPath: m_LocalScale.y
<<<<<<< HEAD
      value: 1
=======
      value: 1.5
      objectReference: {fileID: 0}
    - target: {fileID: 8779034279059886464, guid: 3f1f46cbecbe08e46a303ccfdb5b498a,
        type: 3}
      propertyPath: OnClick.m_PersistentCalls.m_Calls.Array.size
      value: 2
>>>>>>> 5e5cf856
      objectReference: {fileID: 0}
    - target: {fileID: 8779034279059886464, guid: 3f1f46cbecbe08e46a303ccfdb5b498a,
        type: 3}
      propertyPath: OnClick.m_PersistentCalls.m_Calls.Array.data[0].m_Target
      value: 
      objectReference: {fileID: 4546402662010242382}
    - target: {fileID: 8779034279059886464, guid: 3f1f46cbecbe08e46a303ccfdb5b498a,
        type: 3}
      propertyPath: OnClick.m_PersistentCalls.m_Calls.Array.data[0].m_MethodName
      value: OnToggleHandMesh
      objectReference: {fileID: 0}
    - target: {fileID: 2204069621878992595, guid: 3f1f46cbecbe08e46a303ccfdb5b498a,
        type: 3}
      propertyPath: m_text
      value: Hand Mesh
      objectReference: {fileID: 0}
    - target: {fileID: 2204069621878992595, guid: 3f1f46cbecbe08e46a303ccfdb5b498a,
        type: 3}
      propertyPath: m_textInfo.characterCount
      value: 9
      objectReference: {fileID: 0}
    - target: {fileID: 2204069621878992595, guid: 3f1f46cbecbe08e46a303ccfdb5b498a,
        type: 3}
      propertyPath: m_textInfo.spaceCount
      value: 1
      objectReference: {fileID: 0}
    - target: {fileID: 2204069621878992595, guid: 3f1f46cbecbe08e46a303ccfdb5b498a,
        type: 3}
      propertyPath: m_textInfo.wordCount
      value: 2
      objectReference: {fileID: 0}
    - target: {fileID: 2204069621878992595, guid: 3f1f46cbecbe08e46a303ccfdb5b498a,
        type: 3}
<<<<<<< HEAD
      propertyPath: m_textAlignment
      value: 514
      objectReference: {fileID: 0}
    - target: {fileID: 2204069621878992595, guid: 3f1f46cbecbe08e46a303ccfdb5b498a,
        type: 3}
      propertyPath: m_isAlignmentEnumConverted
=======
      propertyPath: m_havePropertiesChanged
      value: 1
      objectReference: {fileID: 0}
    - target: {fileID: 2204069621878992595, guid: 3f1f46cbecbe08e46a303ccfdb5b498a,
        type: 3}
      propertyPath: m_isInputParsingRequired
>>>>>>> 5e5cf856
      value: 1
      objectReference: {fileID: 0}
    - target: {fileID: 2204069621878992595, guid: 3f1f46cbecbe08e46a303ccfdb5b498a,
        type: 3}
      propertyPath: m_havePropertiesChanged
      value: 0
      objectReference: {fileID: 0}
    - target: {fileID: 2204069621878992595, guid: 3f1f46cbecbe08e46a303ccfdb5b498a,
        type: 3}
      propertyPath: m_isInputParsingRequired
      value: 0
      objectReference: {fileID: 0}
    - target: {fileID: 2204069621878992557, guid: 3f1f46cbecbe08e46a303ccfdb5b498a,
        type: 3}
      propertyPath: m_Mesh
      value: 
      objectReference: {fileID: 0}
    - target: {fileID: 7060011145322376313, guid: 3f1f46cbecbe08e46a303ccfdb5b498a,
        type: 3}
      propertyPath: m_text
      value: Say "Toggle Profiler"
      objectReference: {fileID: 0}
    - target: {fileID: 7060011145322376313, guid: 3f1f46cbecbe08e46a303ccfdb5b498a,
        type: 3}
      propertyPath: m_firstOverflowCharacterIndex
      value: 12
      objectReference: {fileID: 0}
    - target: {fileID: 7060011145322376313, guid: 3f1f46cbecbe08e46a303ccfdb5b498a,
        type: 3}
      propertyPath: m_textInfo.characterCount
      value: 21
      objectReference: {fileID: 0}
    - target: {fileID: 7060011145322376313, guid: 3f1f46cbecbe08e46a303ccfdb5b498a,
        type: 3}
      propertyPath: m_textInfo.spaceCount
      value: 2
      objectReference: {fileID: 0}
    - target: {fileID: 7060011145322376313, guid: 3f1f46cbecbe08e46a303ccfdb5b498a,
        type: 3}
      propertyPath: m_textInfo.wordCount
      value: 3
      objectReference: {fileID: 0}
    - target: {fileID: 7060011145322376313, guid: 3f1f46cbecbe08e46a303ccfdb5b498a,
        type: 3}
      propertyPath: m_textInfo.lineCount
      value: 2
      objectReference: {fileID: 0}
    - target: {fileID: 7060011145322376313, guid: 3f1f46cbecbe08e46a303ccfdb5b498a,
        type: 3}
      propertyPath: m_havePropertiesChanged
      value: 1
      objectReference: {fileID: 0}
    - target: {fileID: 7060011145322376313, guid: 3f1f46cbecbe08e46a303ccfdb5b498a,
        type: 3}
      propertyPath: m_isInputParsingRequired
      value: 1
      objectReference: {fileID: 0}
    - target: {fileID: 7060011145322376313, guid: 3f1f46cbecbe08e46a303ccfdb5b498a,
        type: 3}
      propertyPath: m_textAlignment
      value: 514
      objectReference: {fileID: 0}
    - target: {fileID: 1874729665501627384, guid: 3f1f46cbecbe08e46a303ccfdb5b498a,
        type: 3}
      propertyPath: m_IsActive
      value: 0
      objectReference: {fileID: 0}
    - target: {fileID: 3954648794444109128, guid: 3f1f46cbecbe08e46a303ccfdb5b498a,
        type: 3}
      propertyPath: m_IsActive
      value: 0
      objectReference: {fileID: 0}
    - target: {fileID: 2204069623052342153, guid: 3f1f46cbecbe08e46a303ccfdb5b498a,
        type: 3}
      propertyPath: m_Materials.Array.data[0]
      value: 
      objectReference: {fileID: 2100000, guid: 7344413e86980e943b39f9d8080ed99f, type: 2}
    m_RemovedComponents: []
  m_SourcePrefab: {fileID: 100100000, guid: 3f1f46cbecbe08e46a303ccfdb5b498a, type: 3}
--- !u!4 &3559032651836885711 stripped
Transform:
  m_CorrespondingSourceObject: {fileID: 2204069623020599746, guid: 3f1f46cbecbe08e46a303ccfdb5b498a,
    type: 3}
  m_PrefabInstance: {fileID: 3454917270568841997}
  m_PrefabAsset: {fileID: 0}
--- !u!1001 &4045759786895659006
PrefabInstance:
  m_ObjectHideFlags: 0
  serializedVersion: 2
  m_Modification:
    m_TransformParent: {fileID: 7175932055632064994}
    m_Modifications:
    - target: {fileID: 2204069621426241315, guid: 3f1f46cbecbe08e46a303ccfdb5b498a,
        type: 3}
      propertyPath: m_Name
      value: ToggleProfilerButton
      objectReference: {fileID: 0}
    - target: {fileID: 2204069623020599746, guid: 3f1f46cbecbe08e46a303ccfdb5b498a,
        type: 3}
      propertyPath: m_LocalPosition.x
<<<<<<< HEAD
      value: -0.048
=======
      value: 0.009000003
>>>>>>> 5e5cf856
      objectReference: {fileID: 0}
    - target: {fileID: 2204069623020599746, guid: 3f1f46cbecbe08e46a303ccfdb5b498a,
        type: 3}
      propertyPath: m_LocalPosition.y
      value: 0.013399988
      objectReference: {fileID: 0}
    - target: {fileID: 2204069623020599746, guid: 3f1f46cbecbe08e46a303ccfdb5b498a,
        type: 3}
      propertyPath: m_LocalPosition.z
      value: 0
      objectReference: {fileID: 0}
    - target: {fileID: 2204069623020599746, guid: 3f1f46cbecbe08e46a303ccfdb5b498a,
        type: 3}
      propertyPath: m_LocalRotation.x
      value: -0
      objectReference: {fileID: 0}
    - target: {fileID: 2204069623020599746, guid: 3f1f46cbecbe08e46a303ccfdb5b498a,
        type: 3}
      propertyPath: m_LocalRotation.y
      value: -0
      objectReference: {fileID: 0}
    - target: {fileID: 2204069623020599746, guid: 3f1f46cbecbe08e46a303ccfdb5b498a,
        type: 3}
      propertyPath: m_LocalRotation.z
      value: -0
      objectReference: {fileID: 0}
    - target: {fileID: 2204069623020599746, guid: 3f1f46cbecbe08e46a303ccfdb5b498a,
        type: 3}
      propertyPath: m_LocalRotation.w
      value: 1
      objectReference: {fileID: 0}
    - target: {fileID: 2204069623020599746, guid: 3f1f46cbecbe08e46a303ccfdb5b498a,
        type: 3}
      propertyPath: m_RootOrder
      value: 0
      objectReference: {fileID: 0}
    - target: {fileID: 2204069623020599746, guid: 3f1f46cbecbe08e46a303ccfdb5b498a,
        type: 3}
      propertyPath: m_LocalEulerAnglesHint.x
      value: 0
      objectReference: {fileID: 0}
    - target: {fileID: 2204069623020599746, guid: 3f1f46cbecbe08e46a303ccfdb5b498a,
        type: 3}
      propertyPath: m_LocalEulerAnglesHint.y
      value: 0
      objectReference: {fileID: 0}
    - target: {fileID: 2204069623020599746, guid: 3f1f46cbecbe08e46a303ccfdb5b498a,
        type: 3}
      propertyPath: m_LocalEulerAnglesHint.z
      value: 0
      objectReference: {fileID: 0}
    - target: {fileID: 2204069623020599746, guid: 3f1f46cbecbe08e46a303ccfdb5b498a,
        type: 3}
      propertyPath: m_LocalScale.x
      value: 1
      objectReference: {fileID: 0}
    - target: {fileID: 2204069623020599746, guid: 3f1f46cbecbe08e46a303ccfdb5b498a,
        type: 3}
      propertyPath: m_LocalScale.y
<<<<<<< HEAD
      value: 1
=======
      value: 1.5
>>>>>>> 5e5cf856
      objectReference: {fileID: 0}
    - target: {fileID: 8779034279059886464, guid: 3f1f46cbecbe08e46a303ccfdb5b498a,
        type: 3}
      propertyPath: OnClick.m_PersistentCalls.m_Calls.Array.data[0].m_Target
      value: 
      objectReference: {fileID: 1900320861033997991}
    - target: {fileID: 8779034279059886464, guid: 3f1f46cbecbe08e46a303ccfdb5b498a,
        type: 3}
      propertyPath: OnClick.m_PersistentCalls.m_Calls.Array.data[0].m_MethodName
      value: ToggleProfiler
      objectReference: {fileID: 0}
    - target: {fileID: 2204069621878992595, guid: 3f1f46cbecbe08e46a303ccfdb5b498a,
        type: 3}
      propertyPath: m_text
      value: Profiler
      objectReference: {fileID: 0}
    - target: {fileID: 2204069621878992595, guid: 3f1f46cbecbe08e46a303ccfdb5b498a,
        type: 3}
      propertyPath: m_textInfo.characterCount
      value: 8
      objectReference: {fileID: 0}
    - target: {fileID: 2204069621878992595, guid: 3f1f46cbecbe08e46a303ccfdb5b498a,
        type: 3}
      propertyPath: m_textAlignment
      value: 514
      objectReference: {fileID: 0}
    - target: {fileID: 2204069621878992595, guid: 3f1f46cbecbe08e46a303ccfdb5b498a,
        type: 3}
      propertyPath: m_isAlignmentEnumConverted
      value: 1
      objectReference: {fileID: 0}
    - target: {fileID: 2204069621878992595, guid: 3f1f46cbecbe08e46a303ccfdb5b498a,
        type: 3}
      propertyPath: m_havePropertiesChanged
      value: 1
      objectReference: {fileID: 0}
    - target: {fileID: 2204069621878992595, guid: 3f1f46cbecbe08e46a303ccfdb5b498a,
        type: 3}
      propertyPath: m_isInputParsingRequired
      value: 1
      objectReference: {fileID: 0}
    - target: {fileID: 2204069621878992557, guid: 3f1f46cbecbe08e46a303ccfdb5b498a,
        type: 3}
      propertyPath: m_Mesh
      value: 
      objectReference: {fileID: 0}
    - target: {fileID: 7060011145322376313, guid: 3f1f46cbecbe08e46a303ccfdb5b498a,
        type: 3}
      propertyPath: m_text
      value: Say "Toggle Profiler"
      objectReference: {fileID: 0}
    - target: {fileID: 7060011145322376313, guid: 3f1f46cbecbe08e46a303ccfdb5b498a,
        type: 3}
      propertyPath: m_firstOverflowCharacterIndex
      value: 12
      objectReference: {fileID: 0}
    - target: {fileID: 7060011145322376313, guid: 3f1f46cbecbe08e46a303ccfdb5b498a,
        type: 3}
      propertyPath: m_textInfo.characterCount
      value: 21
      objectReference: {fileID: 0}
    - target: {fileID: 7060011145322376313, guid: 3f1f46cbecbe08e46a303ccfdb5b498a,
        type: 3}
      propertyPath: m_textInfo.spaceCount
      value: 2
      objectReference: {fileID: 0}
    - target: {fileID: 7060011145322376313, guid: 3f1f46cbecbe08e46a303ccfdb5b498a,
        type: 3}
      propertyPath: m_textInfo.wordCount
      value: 3
      objectReference: {fileID: 0}
    - target: {fileID: 7060011145322376313, guid: 3f1f46cbecbe08e46a303ccfdb5b498a,
        type: 3}
      propertyPath: m_textInfo.lineCount
      value: 2
      objectReference: {fileID: 0}
    - target: {fileID: 7060011145322376313, guid: 3f1f46cbecbe08e46a303ccfdb5b498a,
        type: 3}
      propertyPath: m_havePropertiesChanged
      value: 1
      objectReference: {fileID: 0}
    - target: {fileID: 7060011145322376313, guid: 3f1f46cbecbe08e46a303ccfdb5b498a,
        type: 3}
      propertyPath: m_isInputParsingRequired
      value: 1
      objectReference: {fileID: 0}
    - target: {fileID: 7060011145322376313, guid: 3f1f46cbecbe08e46a303ccfdb5b498a,
        type: 3}
      propertyPath: m_textAlignment
      value: 514
      objectReference: {fileID: 0}
    - target: {fileID: 1874729665501627384, guid: 3f1f46cbecbe08e46a303ccfdb5b498a,
        type: 3}
      propertyPath: m_IsActive
      value: 0
      objectReference: {fileID: 0}
    - target: {fileID: 3954648794444109128, guid: 3f1f46cbecbe08e46a303ccfdb5b498a,
        type: 3}
      propertyPath: m_IsActive
      value: 0
      objectReference: {fileID: 0}
    - target: {fileID: 2204069623052342153, guid: 3f1f46cbecbe08e46a303ccfdb5b498a,
        type: 3}
      propertyPath: m_Materials.Array.data[0]
      value: 
      objectReference: {fileID: 2100000, guid: 85b164de2cfcb854cbbcb9c82670749d, type: 2}
    m_RemovedComponents: []
  m_SourcePrefab: {fileID: 100100000, guid: 3f1f46cbecbe08e46a303ccfdb5b498a, type: 3}
--- !u!4 &2788573366228284988 stripped
Transform:
  m_CorrespondingSourceObject: {fileID: 2204069623020599746, guid: 3f1f46cbecbe08e46a303ccfdb5b498a,
    type: 3}
  m_PrefabInstance: {fileID: 4045759786895659006}
  m_PrefabAsset: {fileID: 0}
--- !u!1001 &5064501110533230779
PrefabInstance:
  m_ObjectHideFlags: 0
  serializedVersion: 2
  m_Modification:
    m_TransformParent: {fileID: 8503270331930508642}
    m_Modifications:
    - target: {fileID: 538639403742340272, guid: 9215a7c858170d74fb2257375d5feaf1,
        type: 3}
      propertyPath: m_Name
      value: Backplate
      objectReference: {fileID: 0}
    - target: {fileID: 586303850521236049, guid: 9215a7c858170d74fb2257375d5feaf1,
        type: 3}
      propertyPath: m_LocalPosition.x
      value: 0
      objectReference: {fileID: 0}
    - target: {fileID: 586303850521236049, guid: 9215a7c858170d74fb2257375d5feaf1,
        type: 3}
      propertyPath: m_LocalPosition.y
      value: 0
      objectReference: {fileID: 0}
    - target: {fileID: 586303850521236049, guid: 9215a7c858170d74fb2257375d5feaf1,
        type: 3}
      propertyPath: m_LocalPosition.z
      value: 0.008
      objectReference: {fileID: 0}
    - target: {fileID: 586303850521236049, guid: 9215a7c858170d74fb2257375d5feaf1,
        type: 3}
      propertyPath: m_LocalRotation.x
      value: -0
      objectReference: {fileID: 0}
    - target: {fileID: 586303850521236049, guid: 9215a7c858170d74fb2257375d5feaf1,
        type: 3}
      propertyPath: m_LocalRotation.y
      value: -0
      objectReference: {fileID: 0}
    - target: {fileID: 586303850521236049, guid: 9215a7c858170d74fb2257375d5feaf1,
        type: 3}
      propertyPath: m_LocalRotation.z
      value: -0
      objectReference: {fileID: 0}
    - target: {fileID: 586303850521236049, guid: 9215a7c858170d74fb2257375d5feaf1,
        type: 3}
      propertyPath: m_LocalRotation.w
      value: 1
      objectReference: {fileID: 0}
    - target: {fileID: 586303850521236049, guid: 9215a7c858170d74fb2257375d5feaf1,
        type: 3}
      propertyPath: m_RootOrder
      value: 2
      objectReference: {fileID: 0}
    - target: {fileID: 586303850521236049, guid: 9215a7c858170d74fb2257375d5feaf1,
        type: 3}
      propertyPath: m_LocalEulerAnglesHint.x
      value: 0
      objectReference: {fileID: 0}
    - target: {fileID: 586303850521236049, guid: 9215a7c858170d74fb2257375d5feaf1,
        type: 3}
      propertyPath: m_LocalEulerAnglesHint.y
      value: 0
      objectReference: {fileID: 0}
    - target: {fileID: 586303850521236049, guid: 9215a7c858170d74fb2257375d5feaf1,
        type: 3}
      propertyPath: m_LocalEulerAnglesHint.z
      value: 0
      objectReference: {fileID: 0}
    - target: {fileID: 586303850521236049, guid: 9215a7c858170d74fb2257375d5feaf1,
        type: 3}
      propertyPath: m_LocalScale.x
      value: 1
      objectReference: {fileID: 0}
    - target: {fileID: 586303850521236049, guid: 9215a7c858170d74fb2257375d5feaf1,
        type: 3}
      propertyPath: m_LocalScale.y
      value: 1
      objectReference: {fileID: 0}
    - target: {fileID: 3958481853798167113, guid: 9215a7c858170d74fb2257375d5feaf1,
        type: 3}
      propertyPath: m_LocalPosition.y
      value: 0.0126
      objectReference: {fileID: 0}
    - target: {fileID: 3958481853798167113, guid: 9215a7c858170d74fb2257375d5feaf1,
        type: 3}
      propertyPath: m_LocalScale.y
      value: 0.064
      objectReference: {fileID: 0}
    - target: {fileID: 3958481853798167113, guid: 9215a7c858170d74fb2257375d5feaf1,
        type: 3}
      propertyPath: m_LocalScale.x
      value: 0.16
      objectReference: {fileID: 0}
    - target: {fileID: 3958481853798167113, guid: 9215a7c858170d74fb2257375d5feaf1,
        type: 3}
      propertyPath: m_LocalPosition.x
      value: 0.0358
      objectReference: {fileID: 0}
    - target: {fileID: 3958481853798167113, guid: 9215a7c858170d74fb2257375d5feaf1,
        type: 3}
      propertyPath: m_LocalScale.z
      value: 0.010599999
      objectReference: {fileID: 0}
    m_RemovedComponents: []
  m_SourcePrefab: {fileID: 100100000, guid: 9215a7c858170d74fb2257375d5feaf1, type: 3}
--- !u!23 &1262640991058816982 stripped
MeshRenderer:
  m_CorrespondingSourceObject: {fileID: 6326842415924641645, guid: 9215a7c858170d74fb2257375d5feaf1,
    type: 3}
  m_PrefabInstance: {fileID: 5064501110533230779}
  m_PrefabAsset: {fileID: 0}
--- !u!1 &2924503655918868814 stripped
GameObject:
  m_CorrespondingSourceObject: {fileID: 7988634196090784245, guid: 9215a7c858170d74fb2257375d5feaf1,
    type: 3}
  m_PrefabInstance: {fileID: 5064501110533230779}
  m_PrefabAsset: {fileID: 0}
--- !u!4 &5650399960645272298 stripped
Transform:
  m_CorrespondingSourceObject: {fileID: 586303850521236049, guid: 9215a7c858170d74fb2257375d5feaf1,
    type: 3}
  m_PrefabInstance: {fileID: 5064501110533230779}
  m_PrefabAsset: {fileID: 0}
--- !u!1001 &5286871970645101959
PrefabInstance:
  m_ObjectHideFlags: 0
  serializedVersion: 2
  m_Modification:
    m_TransformParent: {fileID: 7175932055632064994}
    m_Modifications:
    - target: {fileID: 2204069621426241315, guid: 3f1f46cbecbe08e46a303ccfdb5b498a,
        type: 3}
      propertyPath: m_Name
      value: ToggleHandJoint
      objectReference: {fileID: 0}
    - target: {fileID: 2204069623020599746, guid: 3f1f46cbecbe08e46a303ccfdb5b498a,
        type: 3}
      propertyPath: m_LocalPosition.x
<<<<<<< HEAD
      value: 0.016
=======
      value: -0.0387
>>>>>>> 5e5cf856
      objectReference: {fileID: 0}
    - target: {fileID: 2204069623020599746, guid: 3f1f46cbecbe08e46a303ccfdb5b498a,
        type: 3}
      propertyPath: m_LocalPosition.y
      value: 0.0134
      objectReference: {fileID: 0}
    - target: {fileID: 2204069623020599746, guid: 3f1f46cbecbe08e46a303ccfdb5b498a,
        type: 3}
      propertyPath: m_LocalPosition.z
      value: 0
      objectReference: {fileID: 0}
    - target: {fileID: 2204069623020599746, guid: 3f1f46cbecbe08e46a303ccfdb5b498a,
        type: 3}
      propertyPath: m_LocalRotation.x
      value: -0
      objectReference: {fileID: 0}
    - target: {fileID: 2204069623020599746, guid: 3f1f46cbecbe08e46a303ccfdb5b498a,
        type: 3}
      propertyPath: m_LocalRotation.y
      value: -0
      objectReference: {fileID: 0}
    - target: {fileID: 2204069623020599746, guid: 3f1f46cbecbe08e46a303ccfdb5b498a,
        type: 3}
      propertyPath: m_LocalRotation.z
      value: -0
      objectReference: {fileID: 0}
    - target: {fileID: 2204069623020599746, guid: 3f1f46cbecbe08e46a303ccfdb5b498a,
        type: 3}
      propertyPath: m_LocalRotation.w
      value: 1
      objectReference: {fileID: 0}
    - target: {fileID: 2204069623020599746, guid: 3f1f46cbecbe08e46a303ccfdb5b498a,
        type: 3}
      propertyPath: m_RootOrder
      value: 2
      objectReference: {fileID: 0}
    - target: {fileID: 2204069623020599746, guid: 3f1f46cbecbe08e46a303ccfdb5b498a,
        type: 3}
      propertyPath: m_LocalEulerAnglesHint.x
      value: 0
      objectReference: {fileID: 0}
    - target: {fileID: 2204069623020599746, guid: 3f1f46cbecbe08e46a303ccfdb5b498a,
        type: 3}
      propertyPath: m_LocalEulerAnglesHint.y
      value: 0
      objectReference: {fileID: 0}
    - target: {fileID: 2204069623020599746, guid: 3f1f46cbecbe08e46a303ccfdb5b498a,
        type: 3}
      propertyPath: m_LocalEulerAnglesHint.z
      value: 0
      objectReference: {fileID: 0}
    - target: {fileID: 2204069623020599746, guid: 3f1f46cbecbe08e46a303ccfdb5b498a,
        type: 3}
      propertyPath: m_LocalScale.x
      value: 1
      objectReference: {fileID: 0}
    - target: {fileID: 2204069623020599746, guid: 3f1f46cbecbe08e46a303ccfdb5b498a,
        type: 3}
      propertyPath: m_LocalScale.y
<<<<<<< HEAD
      value: 1
=======
      value: 1.5
>>>>>>> 5e5cf856
      objectReference: {fileID: 0}
    - target: {fileID: 8779034279059886464, guid: 3f1f46cbecbe08e46a303ccfdb5b498a,
        type: 3}
      propertyPath: OnClick.m_PersistentCalls.m_Calls.Array.data[0].m_Target
      value: 
      objectReference: {fileID: 4546402662010242382}
    - target: {fileID: 8779034279059886464, guid: 3f1f46cbecbe08e46a303ccfdb5b498a,
        type: 3}
      propertyPath: OnClick.m_PersistentCalls.m_Calls.Array.data[0].m_MethodName
      value: OnToggleHandJoint
      objectReference: {fileID: 0}
    - target: {fileID: 2204069621878992595, guid: 3f1f46cbecbe08e46a303ccfdb5b498a,
        type: 3}
      propertyPath: m_text
      value: Hand Joint
      objectReference: {fileID: 0}
    - target: {fileID: 2204069621878992595, guid: 3f1f46cbecbe08e46a303ccfdb5b498a,
        type: 3}
      propertyPath: m_textInfo.characterCount
      value: 10
      objectReference: {fileID: 0}
    - target: {fileID: 2204069621878992595, guid: 3f1f46cbecbe08e46a303ccfdb5b498a,
        type: 3}
      propertyPath: m_textInfo.spaceCount
      value: 1
      objectReference: {fileID: 0}
    - target: {fileID: 2204069621878992595, guid: 3f1f46cbecbe08e46a303ccfdb5b498a,
        type: 3}
      propertyPath: m_textInfo.wordCount
      value: 2
      objectReference: {fileID: 0}
    - target: {fileID: 2204069621878992595, guid: 3f1f46cbecbe08e46a303ccfdb5b498a,
        type: 3}
      propertyPath: m_havePropertiesChanged
      value: 1
      objectReference: {fileID: 0}
    - target: {fileID: 2204069621878992595, guid: 3f1f46cbecbe08e46a303ccfdb5b498a,
        type: 3}
      propertyPath: m_isInputParsingRequired
      value: 1
      objectReference: {fileID: 0}
    - target: {fileID: 2204069621878992595, guid: 3f1f46cbecbe08e46a303ccfdb5b498a,
        type: 3}
      propertyPath: m_textAlignment
      value: 514
      objectReference: {fileID: 0}
    - target: {fileID: 2204069621878992595, guid: 3f1f46cbecbe08e46a303ccfdb5b498a,
        type: 3}
      propertyPath: m_isAlignmentEnumConverted
      value: 1
      objectReference: {fileID: 0}
    - target: {fileID: 2204069621878992557, guid: 3f1f46cbecbe08e46a303ccfdb5b498a,
        type: 3}
      propertyPath: m_Mesh
      value: 
      objectReference: {fileID: 0}
    - target: {fileID: 7060011145322376313, guid: 3f1f46cbecbe08e46a303ccfdb5b498a,
        type: 3}
      propertyPath: m_text
      value: Say "Toggle Profiler"
      objectReference: {fileID: 0}
    - target: {fileID: 7060011145322376313, guid: 3f1f46cbecbe08e46a303ccfdb5b498a,
        type: 3}
      propertyPath: m_firstOverflowCharacterIndex
      value: 12
      objectReference: {fileID: 0}
    - target: {fileID: 7060011145322376313, guid: 3f1f46cbecbe08e46a303ccfdb5b498a,
        type: 3}
      propertyPath: m_textInfo.characterCount
      value: 21
      objectReference: {fileID: 0}
    - target: {fileID: 7060011145322376313, guid: 3f1f46cbecbe08e46a303ccfdb5b498a,
        type: 3}
      propertyPath: m_textInfo.spaceCount
      value: 2
      objectReference: {fileID: 0}
    - target: {fileID: 7060011145322376313, guid: 3f1f46cbecbe08e46a303ccfdb5b498a,
        type: 3}
      propertyPath: m_textInfo.wordCount
      value: 3
      objectReference: {fileID: 0}
    - target: {fileID: 7060011145322376313, guid: 3f1f46cbecbe08e46a303ccfdb5b498a,
        type: 3}
      propertyPath: m_textInfo.lineCount
      value: 2
      objectReference: {fileID: 0}
    - target: {fileID: 7060011145322376313, guid: 3f1f46cbecbe08e46a303ccfdb5b498a,
        type: 3}
      propertyPath: m_havePropertiesChanged
      value: 1
      objectReference: {fileID: 0}
    - target: {fileID: 7060011145322376313, guid: 3f1f46cbecbe08e46a303ccfdb5b498a,
        type: 3}
      propertyPath: m_isInputParsingRequired
      value: 1
      objectReference: {fileID: 0}
    - target: {fileID: 7060011145322376313, guid: 3f1f46cbecbe08e46a303ccfdb5b498a,
        type: 3}
      propertyPath: m_textAlignment
      value: 514
      objectReference: {fileID: 0}
    - target: {fileID: 1874729665501627384, guid: 3f1f46cbecbe08e46a303ccfdb5b498a,
        type: 3}
      propertyPath: m_IsActive
      value: 0
      objectReference: {fileID: 0}
    - target: {fileID: 3954648794444109128, guid: 3f1f46cbecbe08e46a303ccfdb5b498a,
        type: 3}
      propertyPath: m_IsActive
      value: 0
      objectReference: {fileID: 0}
    - target: {fileID: 2204069623052342153, guid: 3f1f46cbecbe08e46a303ccfdb5b498a,
        type: 3}
      propertyPath: m_Materials.Array.data[0]
      value: 
      objectReference: {fileID: 2100000, guid: e6ab953dc933471489f5ebff6791a886, type: 2}
    m_RemovedComponents: []
  m_SourcePrefab: {fileID: 100100000, guid: 3f1f46cbecbe08e46a303ccfdb5b498a, type: 3}
--- !u!4 &6325538425937753157 stripped
Transform:
  m_CorrespondingSourceObject: {fileID: 2204069623020599746, guid: 3f1f46cbecbe08e46a303ccfdb5b498a,
    type: 3}
  m_PrefabInstance: {fileID: 5286871970645101959}
  m_PrefabAsset: {fileID: 0}
--- !u!1001 &7927425398529021326
PrefabInstance:
  m_ObjectHideFlags: 0
  serializedVersion: 2
  m_Modification:
    m_TransformParent: {fileID: 8503270331930508642}
    m_Modifications:
    - target: {fileID: 4238929520169732924, guid: 64790b91b91094d49942373c4e83c237,
        type: 3}
      propertyPath: OnClick.m_PersistentCalls.m_Calls.Array.size
      value: 0
      objectReference: {fileID: 0}
    - target: {fileID: 4238929520169732924, guid: 64790b91b91094d49942373c4e83c237,
        type: 3}
<<<<<<< HEAD
      propertyPath: Events.Array.size
      value: 2
=======
      propertyPath: m_LocalPosition.x
      value: 0.056900002
>>>>>>> 5e5cf856
      objectReference: {fileID: 0}
    - target: {fileID: 4238929520169732924, guid: 64790b91b91094d49942373c4e83c237,
        type: 3}
<<<<<<< HEAD
      propertyPath: Events.Array.data[1].Event.m_PersistentCalls.m_Calls.Array.size
      value: 1
=======
      propertyPath: m_LocalPosition.y
      value: 0.013399988
>>>>>>> 5e5cf856
      objectReference: {fileID: 0}
    - target: {fileID: 4238929520169732924, guid: 64790b91b91094d49942373c4e83c237,
        type: 3}
      propertyPath: Events.Array.data[1].Settings.Array.size
      value: 1
      objectReference: {fileID: 0}
    - target: {fileID: 4238929520169732924, guid: 64790b91b91094d49942373c4e83c237,
        type: 3}
      propertyPath: Events.Array.data[1].Settings.Array.data[0].EventValue.m_PersistentCalls.m_Calls.Array.size
      value: 1
      objectReference: {fileID: 0}
    - target: {fileID: 4238929520169732924, guid: 64790b91b91094d49942373c4e83c237,
        type: 3}
      propertyPath: Events.Array.data[1].Name
      value: OnSelect
      objectReference: {fileID: 0}
    - target: {fileID: 4238929520169732924, guid: 64790b91b91094d49942373c4e83c237,
        type: 3}
      propertyPath: Events.Array.data[1].Event.m_PersistentCalls.m_Calls.Array.data[0].m_Target
      value: 
      objectReference: {fileID: 3183098002564305489}
    - target: {fileID: 4238929520169732924, guid: 64790b91b91094d49942373c4e83c237,
        type: 3}
      propertyPath: Events.Array.data[1].Event.m_PersistentCalls.m_Calls.Array.data[0].m_MethodName
      value: set_enabled
      objectReference: {fileID: 0}
    - target: {fileID: 4238929520169732924, guid: 64790b91b91094d49942373c4e83c237,
        type: 3}
      propertyPath: Events.Array.data[1].Event.m_PersistentCalls.m_Calls.Array.data[0].m_Mode
      value: 6
      objectReference: {fileID: 0}
    - target: {fileID: 4238929520169732924, guid: 64790b91b91094d49942373c4e83c237,
        type: 3}
      propertyPath: Events.Array.data[1].Event.m_PersistentCalls.m_Calls.Array.data[0].m_Arguments.m_ObjectArgumentAssemblyTypeName
      value: UnityEngine.Object, UnityEngine
      objectReference: {fileID: 0}
    - target: {fileID: 4238929520169732924, guid: 64790b91b91094d49942373c4e83c237,
        type: 3}
      propertyPath: Events.Array.data[1].Event.m_PersistentCalls.m_Calls.Array.data[0].m_CallState
      value: 2
      objectReference: {fileID: 0}
    - target: {fileID: 4238929520169732924, guid: 64790b91b91094d49942373c4e83c237,
        type: 3}
      propertyPath: Events.Array.data[1].Event.m_TypeName
      value: UnityEngine.Events.UnityEvent, UnityEngine.CoreModule, Version=0.0.0.0,
        Culture=neutral, PublicKeyToken=null
      objectReference: {fileID: 0}
    - target: {fileID: 4238929520169732924, guid: 64790b91b91094d49942373c4e83c237,
        type: 3}
      propertyPath: Events.Array.data[1].ClassName
      value: InteractableOnToggleReceiver
      objectReference: {fileID: 0}
    - target: {fileID: 4238929520169732924, guid: 64790b91b91094d49942373c4e83c237,
        type: 3}
      propertyPath: Events.Array.data[1].AssemblyQualifiedName
      value: Microsoft.MixedReality.Toolkit.UI.InteractableOnToggleReceiver, Microsoft.MixedReality.Toolkit.SDK
      objectReference: {fileID: 0}
    - target: {fileID: 4238929520169732924, guid: 64790b91b91094d49942373c4e83c237,
        type: 3}
      propertyPath: Events.Array.data[1].Settings.Array.data[0].Type
      value: 18
      objectReference: {fileID: 0}
<<<<<<< HEAD
    - target: {fileID: 4238929520169732924, guid: 64790b91b91094d49942373c4e83c237,
        type: 3}
      propertyPath: Events.Array.data[1].Settings.Array.data[0].Label
      value: On Deselect
      objectReference: {fileID: 0}
    - target: {fileID: 4238929520169732924, guid: 64790b91b91094d49942373c4e83c237,
=======
    - target: {fileID: 8779034279059886464, guid: 3f1f46cbecbe08e46a303ccfdb5b498a,
>>>>>>> 5e5cf856
        type: 3}
      propertyPath: Events.Array.data[1].Settings.Array.data[0].Name
      value: OnDeselect
      objectReference: {fileID: 0}
    - target: {fileID: 4238929520169732924, guid: 64790b91b91094d49942373c4e83c237,
        type: 3}
      propertyPath: Events.Array.data[1].Settings.Array.data[0].Tooltip
      value: The toggle is deselected
      objectReference: {fileID: 0}
    - target: {fileID: 4238929520169732924, guid: 64790b91b91094d49942373c4e83c237,
        type: 3}
      propertyPath: Events.Array.data[1].Settings.Array.data[0].EventValue.m_PersistentCalls.m_Calls.Array.data[0].m_Target
      value: 
      objectReference: {fileID: 3183098002564305489}
    - target: {fileID: 4238929520169732924, guid: 64790b91b91094d49942373c4e83c237,
        type: 3}
      propertyPath: Events.Array.data[1].Settings.Array.data[0].EventValue.m_PersistentCalls.m_Calls.Array.data[0].m_MethodName
      value: set_enabled
      objectReference: {fileID: 0}
    - target: {fileID: 4238929520169732924, guid: 64790b91b91094d49942373c4e83c237,
        type: 3}
      propertyPath: Events.Array.data[1].Settings.Array.data[0].EventValue.m_PersistentCalls.m_Calls.Array.data[0].m_Mode
      value: 6
      objectReference: {fileID: 0}
    - target: {fileID: 4238929520169732924, guid: 64790b91b91094d49942373c4e83c237,
        type: 3}
      propertyPath: Events.Array.data[1].Settings.Array.data[0].EventValue.m_PersistentCalls.m_Calls.Array.data[0].m_Arguments.m_ObjectArgumentAssemblyTypeName
      value: UnityEngine.Object, UnityEngine
      objectReference: {fileID: 0}
    - target: {fileID: 4238929520169732924, guid: 64790b91b91094d49942373c4e83c237,
        type: 3}
      propertyPath: Events.Array.data[1].Settings.Array.data[0].EventValue.m_PersistentCalls.m_Calls.Array.data[0].m_Arguments.m_BoolArgument
      value: 1
      objectReference: {fileID: 0}
    - target: {fileID: 4238929520169732924, guid: 64790b91b91094d49942373c4e83c237,
        type: 3}
      propertyPath: Events.Array.data[1].Settings.Array.data[0].EventValue.m_PersistentCalls.m_Calls.Array.data[0].m_CallState
      value: 2
      objectReference: {fileID: 0}
    - target: {fileID: 4238929520169732924, guid: 64790b91b91094d49942373c4e83c237,
        type: 3}
<<<<<<< HEAD
      propertyPath: Events.Array.data[1].Settings.Array.data[0].EventValue.m_TypeName
      value: UnityEngine.Events.UnityEvent, UnityEngine.CoreModule, Version=0.0.0.0,
        Culture=neutral, PublicKeyToken=null
=======
      propertyPath: m_havePropertiesChanged
      value: 1
>>>>>>> 5e5cf856
      objectReference: {fileID: 0}
    - target: {fileID: 4238929520169732924, guid: 64790b91b91094d49942373c4e83c237,
        type: 3}
<<<<<<< HEAD
      propertyPath: StartDimensionIndex
=======
      propertyPath: m_isInputParsingRequired
>>>>>>> 5e5cf856
      value: 1
      objectReference: {fileID: 0}
    - target: {fileID: 4238929520169732924, guid: 64790b91b91094d49942373c4e83c237,
        type: 3}
      propertyPath: Events.Array.data[1].Event.m_PersistentCalls.m_Calls.Array.data[0].m_Arguments.m_ObjectArgument
      value: 
      objectReference: {fileID: 0}
    - target: {fileID: 4238929520169732924, guid: 64790b91b91094d49942373c4e83c237,
        type: 3}
      propertyPath: Events.Array.data[1].Settings.Array.data[0].EventValue.m_PersistentCalls.m_Calls.Array.data[0].m_Arguments.m_ObjectArgument
      value: 
      objectReference: {fileID: 0}
    - target: {fileID: 6742094791252829599, guid: 64790b91b91094d49942373c4e83c237,
        type: 3}
      propertyPath: m_Name
      value: ButtonPin
      objectReference: {fileID: 0}
    - target: {fileID: 6742094790733259646, guid: 64790b91b91094d49942373c4e83c237,
        type: 3}
      propertyPath: m_LocalPosition.x
      value: 0.1327
      objectReference: {fileID: 0}
    - target: {fileID: 6742094790733259646, guid: 64790b91b91094d49942373c4e83c237,
        type: 3}
      propertyPath: m_LocalPosition.y
      value: 0.0314
      objectReference: {fileID: 0}
    - target: {fileID: 6742094790733259646, guid: 64790b91b91094d49942373c4e83c237,
        type: 3}
      propertyPath: m_LocalPosition.z
      value: 0
      objectReference: {fileID: 0}
    - target: {fileID: 6742094790733259646, guid: 64790b91b91094d49942373c4e83c237,
        type: 3}
      propertyPath: m_LocalRotation.x
      value: -0
      objectReference: {fileID: 0}
    - target: {fileID: 6742094790733259646, guid: 64790b91b91094d49942373c4e83c237,
        type: 3}
      propertyPath: m_LocalRotation.y
      value: -0
      objectReference: {fileID: 0}
    - target: {fileID: 6742094790733259646, guid: 64790b91b91094d49942373c4e83c237,
        type: 3}
      propertyPath: m_LocalRotation.z
      value: -0
      objectReference: {fileID: 0}
    - target: {fileID: 6742094790733259646, guid: 64790b91b91094d49942373c4e83c237,
        type: 3}
      propertyPath: m_LocalRotation.w
      value: 1
      objectReference: {fileID: 0}
    - target: {fileID: 6742094790733259646, guid: 64790b91b91094d49942373c4e83c237,
        type: 3}
      propertyPath: m_RootOrder
      value: 4
      objectReference: {fileID: 0}
    - target: {fileID: 6742094790733259646, guid: 64790b91b91094d49942373c4e83c237,
        type: 3}
      propertyPath: m_LocalEulerAnglesHint.x
      value: 0
      objectReference: {fileID: 0}
    - target: {fileID: 6742094790733259646, guid: 64790b91b91094d49942373c4e83c237,
        type: 3}
      propertyPath: m_LocalEulerAnglesHint.y
      value: 0
      objectReference: {fileID: 0}
    - target: {fileID: 6742094790733259646, guid: 64790b91b91094d49942373c4e83c237,
        type: 3}
      propertyPath: m_LocalEulerAnglesHint.z
      value: 0
      objectReference: {fileID: 0}
    - target: {fileID: 6742094790733259646, guid: 64790b91b91094d49942373c4e83c237,
        type: 3}
      propertyPath: m_LocalScale.x
      value: 0.79999995
      objectReference: {fileID: 0}
    - target: {fileID: 6742094790733259646, guid: 64790b91b91094d49942373c4e83c237,
        type: 3}
      propertyPath: m_LocalScale.y
      value: 0.79999995
      objectReference: {fileID: 0}
    - target: {fileID: 8495876841678131188, guid: 64790b91b91094d49942373c4e83c237,
        type: 3}
      propertyPath: m_IsActive
      value: 1
      objectReference: {fileID: 0}
    - target: {fileID: 6413889394266691908, guid: 64790b91b91094d49942373c4e83c237,
        type: 3}
      propertyPath: m_IsActive
      value: 0
      objectReference: {fileID: 0}
<<<<<<< HEAD
    - target: {fileID: 6742094791873819757, guid: 64790b91b91094d49942373c4e83c237,
=======
    - target: {fileID: 1874729665501627384, guid: 3f1f46cbecbe08e46a303ccfdb5b498a,
        type: 3}
      propertyPath: m_IsActive
      value: 0
      objectReference: {fileID: 0}
    - target: {fileID: 3954648794444109128, guid: 3f1f46cbecbe08e46a303ccfdb5b498a,
>>>>>>> 5e5cf856
        type: 3}
      propertyPath: m_IsActive
      value: 0
      objectReference: {fileID: 0}
    - target: {fileID: 6742094791873819759, guid: 64790b91b91094d49942373c4e83c237,
        type: 3}
      propertyPath: m_havePropertiesChanged
      value: 1
      objectReference: {fileID: 0}
    - target: {fileID: 6742094791873819759, guid: 64790b91b91094d49942373c4e83c237,
        type: 3}
      propertyPath: m_isInputParsingRequired
      value: 1
      objectReference: {fileID: 0}
    - target: {fileID: 6742094790700452149, guid: 64790b91b91094d49942373c4e83c237,
        type: 3}
      propertyPath: m_Materials.Array.data[0]
      value: 
      objectReference: {fileID: 2100000, guid: 983d124b2920b4e4499bfc42d1bee8d2, type: 2}
    - target: {fileID: 2689703347428627497, guid: 64790b91b91094d49942373c4e83c237,
        type: 3}
      propertyPath: m_Materials.Array.data[0]
      value: 
      objectReference: {fileID: 2100000, guid: 416caa6b57bb22c40ab9f1a4c12b304e, type: 2}
    - target: {fileID: 2521141002669455045, guid: 64790b91b91094d49942373c4e83c237,
        type: 3}
      propertyPath: m_havePropertiesChanged
      value: 1
      objectReference: {fileID: 0}
    - target: {fileID: 2521141002669455045, guid: 64790b91b91094d49942373c4e83c237,
        type: 3}
      propertyPath: m_isInputParsingRequired
      value: 1
      objectReference: {fileID: 0}
    m_RemovedComponents: []
  m_SourcePrefab: {fileID: 100100000, guid: 64790b91b91094d49942373c4e83c237, type: 3}
--- !u!4 &3716424187809740528 stripped
Transform:
  m_CorrespondingSourceObject: {fileID: 6742094790733259646, guid: 64790b91b91094d49942373c4e83c237,
    type: 3}
<<<<<<< HEAD
  m_PrefabInstance: {fileID: 7927425398529021326}
  m_PrefabAsset: {fileID: 0}
--- !u!114 &6111504088444772018 stripped
MonoBehaviour:
  m_CorrespondingSourceObject: {fileID: 4238929520169732924, guid: 64790b91b91094d49942373c4e83c237,
    type: 3}
  m_PrefabInstance: {fileID: 7927425398529021326}
  m_PrefabAsset: {fileID: 0}
  m_GameObject: {fileID: 0}
  m_Enabled: 1
  m_EditorHideFlags: 0
  m_Script: {fileID: 11500000, guid: 1410eac1ae94b4d4492a09cc368e152c, type: 3}
  m_Name: 
  m_EditorClassIdentifier: 
=======
  m_PrefabInstance: {fileID: 5286871970645101959}
  m_PrefabAsset: {fileID: 0}
--- !u!1001 &5789976115325621415
PrefabInstance:
  m_ObjectHideFlags: 0
  serializedVersion: 2
  m_Modification:
    m_TransformParent: {fileID: 8503270331930508642}
    m_Modifications:
    - target: {fileID: 2204069621426241315, guid: 3f1f46cbecbe08e46a303ccfdb5b498a,
        type: 3}
      propertyPath: m_Name
      value: HubHome
      objectReference: {fileID: 0}
    - target: {fileID: 2204069621426241315, guid: 3f1f46cbecbe08e46a303ccfdb5b498a,
        type: 3}
      propertyPath: m_IsActive
      value: 0
      objectReference: {fileID: 0}
    - target: {fileID: 2204069623020599746, guid: 3f1f46cbecbe08e46a303ccfdb5b498a,
        type: 3}
      propertyPath: m_LocalPosition.x
      value: 0.1621
      objectReference: {fileID: 0}
    - target: {fileID: 2204069623020599746, guid: 3f1f46cbecbe08e46a303ccfdb5b498a,
        type: 3}
      propertyPath: m_LocalPosition.y
      value: -0.005
      objectReference: {fileID: 0}
    - target: {fileID: 2204069623020599746, guid: 3f1f46cbecbe08e46a303ccfdb5b498a,
        type: 3}
      propertyPath: m_LocalPosition.z
      value: -0.0081
      objectReference: {fileID: 0}
    - target: {fileID: 2204069623020599746, guid: 3f1f46cbecbe08e46a303ccfdb5b498a,
        type: 3}
      propertyPath: m_LocalRotation.x
      value: -0
      objectReference: {fileID: 0}
    - target: {fileID: 2204069623020599746, guid: 3f1f46cbecbe08e46a303ccfdb5b498a,
        type: 3}
      propertyPath: m_LocalRotation.y
      value: -0
      objectReference: {fileID: 0}
    - target: {fileID: 2204069623020599746, guid: 3f1f46cbecbe08e46a303ccfdb5b498a,
        type: 3}
      propertyPath: m_LocalRotation.z
      value: -0
      objectReference: {fileID: 0}
    - target: {fileID: 2204069623020599746, guid: 3f1f46cbecbe08e46a303ccfdb5b498a,
        type: 3}
      propertyPath: m_LocalRotation.w
      value: 1
      objectReference: {fileID: 0}
    - target: {fileID: 2204069623020599746, guid: 3f1f46cbecbe08e46a303ccfdb5b498a,
        type: 3}
      propertyPath: m_RootOrder
      value: 7
      objectReference: {fileID: 0}
    - target: {fileID: 2204069623020599746, guid: 3f1f46cbecbe08e46a303ccfdb5b498a,
        type: 3}
      propertyPath: m_LocalEulerAnglesHint.x
      value: 0
      objectReference: {fileID: 0}
    - target: {fileID: 2204069623020599746, guid: 3f1f46cbecbe08e46a303ccfdb5b498a,
        type: 3}
      propertyPath: m_LocalEulerAnglesHint.y
      value: 0
      objectReference: {fileID: 0}
    - target: {fileID: 2204069623020599746, guid: 3f1f46cbecbe08e46a303ccfdb5b498a,
        type: 3}
      propertyPath: m_LocalEulerAnglesHint.z
      value: 0
      objectReference: {fileID: 0}
    - target: {fileID: 8779034279059886464, guid: 3f1f46cbecbe08e46a303ccfdb5b498a,
        type: 3}
      propertyPath: OnClick.m_PersistentCalls.m_Calls.Array.size
      value: 1
      objectReference: {fileID: 0}
    - target: {fileID: 8779034279059886464, guid: 3f1f46cbecbe08e46a303ccfdb5b498a,
        type: 3}
      propertyPath: OnClick.m_PersistentCalls.m_Calls.Array.data[0].m_Target
      value: 
      objectReference: {fileID: 2856618523783737827}
    - target: {fileID: 8779034279059886464, guid: 3f1f46cbecbe08e46a303ccfdb5b498a,
        type: 3}
      propertyPath: OnClick.m_PersistentCalls.m_Calls.Array.data[0].m_MethodName
      value: LoadContent
      objectReference: {fileID: 0}
    - target: {fileID: 8779034279059886464, guid: 3f1f46cbecbe08e46a303ccfdb5b498a,
        type: 3}
      propertyPath: OnClick.m_PersistentCalls.m_Calls.Array.data[0].m_Arguments.m_ObjectArgumentAssemblyTypeName
      value: UnityEngine.Object, UnityEngine
      objectReference: {fileID: 0}
    - target: {fileID: 2204069621878992595, guid: 3f1f46cbecbe08e46a303ccfdb5b498a,
        type: 3}
      propertyPath: m_havePropertiesChanged
      value: 1
      objectReference: {fileID: 0}
    - target: {fileID: 2204069621878992595, guid: 3f1f46cbecbe08e46a303ccfdb5b498a,
        type: 3}
      propertyPath: m_isInputParsingRequired
      value: 1
      objectReference: {fileID: 0}
    - target: {fileID: 2204069621878992595, guid: 3f1f46cbecbe08e46a303ccfdb5b498a,
        type: 3}
      propertyPath: m_textAlignment
      value: 514
      objectReference: {fileID: 0}
    - target: {fileID: 7060011145322376313, guid: 3f1f46cbecbe08e46a303ccfdb5b498a,
        type: 3}
      propertyPath: m_havePropertiesChanged
      value: 1
      objectReference: {fileID: 0}
    - target: {fileID: 7060011145322376313, guid: 3f1f46cbecbe08e46a303ccfdb5b498a,
        type: 3}
      propertyPath: m_isInputParsingRequired
      value: 1
      objectReference: {fileID: 0}
    - target: {fileID: 7060011145322376313, guid: 3f1f46cbecbe08e46a303ccfdb5b498a,
        type: 3}
      propertyPath: m_textAlignment
      value: 514
      objectReference: {fileID: 0}
    - target: {fileID: 1874729665501627384, guid: 3f1f46cbecbe08e46a303ccfdb5b498a,
        type: 3}
      propertyPath: m_IsActive
      value: 0
      objectReference: {fileID: 0}
    - target: {fileID: 2204069623052342158, guid: 3f1f46cbecbe08e46a303ccfdb5b498a,
        type: 3}
      propertyPath: m_LocalPosition.y
      value: 0.0002
      objectReference: {fileID: 0}
    - target: {fileID: 2204069621878992593, guid: 3f1f46cbecbe08e46a303ccfdb5b498a,
        type: 3}
      propertyPath: m_IsActive
      value: 0
      objectReference: {fileID: 0}
    - target: {fileID: 2204069623052342153, guid: 3f1f46cbecbe08e46a303ccfdb5b498a,
        type: 3}
      propertyPath: m_Materials.Array.data[0]
      value: 
      objectReference: {fileID: 2100000, guid: 21f9f0e21b870f84ab738e6bc72c025f, type: 2}
    m_RemovedComponents: []
  m_SourcePrefab: {fileID: 100100000, guid: 3f1f46cbecbe08e46a303ccfdb5b498a, type: 3}
--- !u!1 &5677998155513064324 stripped
GameObject:
  m_CorrespondingSourceObject: {fileID: 2204069621426241315, guid: 3f1f46cbecbe08e46a303ccfdb5b498a,
    type: 3}
  m_PrefabInstance: {fileID: 5789976115325621415}
  m_PrefabAsset: {fileID: 0}
--- !u!4 &5677998156066188645 stripped
Transform:
  m_CorrespondingSourceObject: {fileID: 2204069623020599746, guid: 3f1f46cbecbe08e46a303ccfdb5b498a,
    type: 3}
  m_PrefabInstance: {fileID: 5789976115325621415}
  m_PrefabAsset: {fileID: 0}
>>>>>>> 5e5cf856
<|MERGE_RESOLUTION|>--- conflicted
+++ resolved
@@ -1,5 +1,26 @@
 %YAML 1.1
 %TAG !u! tag:unity3d.com,2011:
+--- !u!114 &5363927587530304181
+MonoBehaviour:
+  m_ObjectHideFlags: 0
+  m_CorrespondingSourceObject: {fileID: 0}
+  m_PrefabInstance: {fileID: 0}
+  m_PrefabAsset: {fileID: 0}
+  m_GameObject: {fileID: 567854861386251263}
+  m_Enabled: 1
+  m_EditorHideFlags: 0
+  m_Script: {fileID: 11500000, guid: ae67cd8a02f7ce94e9565614536df803, type: 3}
+  m_Name: 
+  m_EditorClassIdentifier: 
+  loadSceneMode: 0
+  contentScene:
+    Name: MRTKExamplesHubMainMenu
+    Path: Assets/MixedRealityToolkit.Examples/Demos/ExamplesHub/Scenes/MRTKExamplesHubMainMenu.unity
+    Included: 1
+    BuildIndex: 1
+    Tag: Untagged
+    Asset: {fileID: 102900000, guid: 63a00118e809c754f9c7911bb85d635f, type: 3}
+  loadOnStartup: 0
 --- !u!1 &1203732838615583294
 GameObject:
   m_ObjectHideFlags: 0
@@ -301,11 +322,8 @@
   - component: {fileID: 958447895517940439}
   - component: {fileID: 3183098002564305489}
   - component: {fileID: 1900320861033997991}
-<<<<<<< HEAD
   - component: {fileID: 4529492485766667979}
-=======
-  - component: {fileID: 8349255594329637294}
->>>>>>> 5e5cf856
+  - component: {fileID: 9005402583810325931}
   m_Layer: 0
   m_Name: ToggleFeaturesPanel
   m_TagString: Untagged
@@ -325,20 +343,11 @@
   m_LocalScale: {x: 1, y: 1, z: 1}
   m_Children:
   - {fileID: 4467977233900039076}
-<<<<<<< HEAD
   - {fileID: 7175932055632064994}
   - {fileID: 5650399960645272298}
   - {fileID: 13635054967816160}
   - {fileID: 3716424187809740528}
-=======
-  - {fileID: 2788573366228284988}
-  - {fileID: 3559032651836885711}
-  - {fileID: 6325538425937753157}
-  - {fileID: 4305907100017388415}
-  - {fileID: 391794986452234272}
-  - {fileID: 1430872464373691942}
-  - {fileID: 5677998156066188645}
->>>>>>> 5e5cf856
+  - {fileID: 567854859792940318}
   m_Father: {fileID: 0}
   m_RootOrder: 0
   m_LocalEulerAnglesHint: {x: 0, y: 0, z: 0}
@@ -471,7 +480,6 @@
   m_PrefabAsset: {fileID: 0}
   m_GameObject: {fileID: 4943773361295851263}
   m_Enabled: 1
-<<<<<<< HEAD
   serializedVersion: 4
   OutputAudioMixerGroup: {fileID: 0}
   m_audioClip: {fileID: 0}
@@ -560,12 +568,7 @@
     m_PreInfinity: 2
     m_PostInfinity: 2
     m_RotationOrder: 4
-=======
-  m_EditorHideFlags: 0
-  m_Script: {fileID: 11500000, guid: 05bf489b30ac3e7419b1924c4a055b29, type: 3}
-  m_Name: 
-  m_EditorClassIdentifier: 
---- !u!114 &8349255594329637294
+--- !u!114 &9005402583810325931
 MonoBehaviour:
   m_ObjectHideFlags: 0
   m_CorrespondingSourceObject: {fileID: 0}
@@ -577,8 +580,7 @@
   m_Script: {fileID: 11500000, guid: 999a03c672251394d8a62b2297f8d817, type: 3}
   m_Name: 
   m_EditorClassIdentifier: 
-  buttonHubHome: {fileID: 5677998155513064324}
->>>>>>> 5e5cf856
+  buttonHubHome: {fileID: 567854861386251263}
 --- !u!1 &5160907477204597137
 GameObject:
   m_ObjectHideFlags: 0
@@ -615,11 +617,7 @@
   m_LocalEulerAnglesHint: {x: 0, y: 0, z: 0}
   m_AnchorMin: {x: 0.5, y: 0.5}
   m_AnchorMax: {x: 0.5, y: 0.5}
-<<<<<<< HEAD
   m_AnchoredPosition: {x: 0.02, y: 0.0506}
-=======
-  m_AnchoredPosition: {x: -0.0075, y: 0.0494}
->>>>>>> 5e5cf856
   m_SizeDelta: {x: 20, y: 5}
   m_Pivot: {x: 0.5, y: 0.5}
 --- !u!23 &996862266752652201
@@ -724,13 +722,8 @@
   m_outlineColor:
     serializedVersion: 2
     rgba: 4278190080
-<<<<<<< HEAD
   m_fontSize: 12
   m_fontSizeBase: 12
-=======
-  m_fontSize: 14
-  m_fontSizeBase: 14
->>>>>>> 5e5cf856
   m_fontWeight: 400
   m_enableAutoSizing: 0
   m_fontSizeMin: 18
@@ -767,11 +760,7 @@
   m_firstVisibleCharacter: 0
   m_useMaxVisibleDescender: 1
   m_pageToDisplay: 1
-<<<<<<< HEAD
   m_margin: {x: 0, y: 1.1615484, z: 0.9536365, w: 1.6841211}
-=======
-  m_margin: {x: 0, y: 0, z: -24.667788, w: 2.0377703}
->>>>>>> 5e5cf856
   m_textInfo:
     textComponent: {fileID: 5057653355905261972}
     characterCount: 15
@@ -797,7 +786,6 @@
   - {fileID: 0}
   - {fileID: 0}
   m_maskType: 0
-<<<<<<< HEAD
 --- !u!1 &5362877158012995877
 GameObject:
   m_ObjectHideFlags: 0
@@ -817,129 +805,6 @@
   m_StaticEditorFlags: 0
   m_IsActive: 1
 --- !u!4 &743095499168569790
-=======
---- !u!114 &2856618523783737827
-MonoBehaviour:
-  m_ObjectHideFlags: 0
-  m_CorrespondingSourceObject: {fileID: 0}
-  m_PrefabInstance: {fileID: 0}
-  m_PrefabAsset: {fileID: 0}
-  m_GameObject: {fileID: 5677998155513064324}
-  m_Enabled: 1
-  m_EditorHideFlags: 0
-  m_Script: {fileID: 11500000, guid: ae67cd8a02f7ce94e9565614536df803, type: 3}
-  m_Name: 
-  m_EditorClassIdentifier: 
-  loadSceneMode: 0
-  contentScene:
-    Name: MRTKExamplesHubMainMenu
-    Path: Assets/MixedRealityToolkit.Examples/Demos/ExamplesHub/Scenes/MRTKExamplesHubMainMenu.unity
-    Included: 1
-    BuildIndex: 1
-    Tag: Untagged
-    Asset: {fileID: 102900000, guid: 63a00118e809c754f9c7911bb85d635f, type: 3}
-  loadOnStartup: 0
---- !u!1001 &958447893780406897
-PrefabInstance:
-  m_ObjectHideFlags: 0
-  serializedVersion: 2
-  m_Modification:
-    m_TransformParent: {fileID: 8503270331930508642}
-    m_Modifications:
-    - target: {fileID: 538639403742340272, guid: 9215a7c858170d74fb2257375d5feaf1,
-        type: 3}
-      propertyPath: m_Name
-      value: Backplate
-      objectReference: {fileID: 0}
-    - target: {fileID: 586303850521236049, guid: 9215a7c858170d74fb2257375d5feaf1,
-        type: 3}
-      propertyPath: m_LocalPosition.x
-      value: 0.010599993
-      objectReference: {fileID: 0}
-    - target: {fileID: 586303850521236049, guid: 9215a7c858170d74fb2257375d5feaf1,
-        type: 3}
-      propertyPath: m_LocalPosition.y
-      value: 0.0085
-      objectReference: {fileID: 0}
-    - target: {fileID: 586303850521236049, guid: 9215a7c858170d74fb2257375d5feaf1,
-        type: 3}
-      propertyPath: m_LocalPosition.z
-      value: 0
-      objectReference: {fileID: 0}
-    - target: {fileID: 586303850521236049, guid: 9215a7c858170d74fb2257375d5feaf1,
-        type: 3}
-      propertyPath: m_LocalRotation.x
-      value: -0
-      objectReference: {fileID: 0}
-    - target: {fileID: 586303850521236049, guid: 9215a7c858170d74fb2257375d5feaf1,
-        type: 3}
-      propertyPath: m_LocalRotation.y
-      value: -0
-      objectReference: {fileID: 0}
-    - target: {fileID: 586303850521236049, guid: 9215a7c858170d74fb2257375d5feaf1,
-        type: 3}
-      propertyPath: m_LocalRotation.z
-      value: -0
-      objectReference: {fileID: 0}
-    - target: {fileID: 586303850521236049, guid: 9215a7c858170d74fb2257375d5feaf1,
-        type: 3}
-      propertyPath: m_LocalRotation.w
-      value: 1
-      objectReference: {fileID: 0}
-    - target: {fileID: 586303850521236049, guid: 9215a7c858170d74fb2257375d5feaf1,
-        type: 3}
-      propertyPath: m_RootOrder
-      value: 5
-      objectReference: {fileID: 0}
-    - target: {fileID: 586303850521236049, guid: 9215a7c858170d74fb2257375d5feaf1,
-        type: 3}
-      propertyPath: m_LocalEulerAnglesHint.x
-      value: 0
-      objectReference: {fileID: 0}
-    - target: {fileID: 586303850521236049, guid: 9215a7c858170d74fb2257375d5feaf1,
-        type: 3}
-      propertyPath: m_LocalEulerAnglesHint.y
-      value: 0
-      objectReference: {fileID: 0}
-    - target: {fileID: 586303850521236049, guid: 9215a7c858170d74fb2257375d5feaf1,
-        type: 3}
-      propertyPath: m_LocalEulerAnglesHint.z
-      value: 0
-      objectReference: {fileID: 0}
-    - target: {fileID: 586303850521236049, guid: 9215a7c858170d74fb2257375d5feaf1,
-        type: 3}
-      propertyPath: m_LocalScale.x
-      value: 1.2465076
-      objectReference: {fileID: 0}
-    - target: {fileID: 586303850521236049, guid: 9215a7c858170d74fb2257375d5feaf1,
-        type: 3}
-      propertyPath: m_LocalScale.y
-      value: 2.5137935
-      objectReference: {fileID: 0}
-    - target: {fileID: 3958481853798167113, guid: 9215a7c858170d74fb2257375d5feaf1,
-        type: 3}
-      propertyPath: m_LocalScale.x
-      value: 0.17
-      objectReference: {fileID: 0}
-    - target: {fileID: 3958481853798167113, guid: 9215a7c858170d74fb2257375d5feaf1,
-        type: 3}
-      propertyPath: m_LocalPosition.x
-      value: 0.0188
-      objectReference: {fileID: 0}
-    - target: {fileID: 3958481853798167113, guid: 9215a7c858170d74fb2257375d5feaf1,
-        type: 3}
-      propertyPath: m_LocalPosition.y
-      value: 0.002088
-      objectReference: {fileID: 0}
-    - target: {fileID: 3958481853798167113, guid: 9215a7c858170d74fb2257375d5feaf1,
-        type: 3}
-      propertyPath: m_LocalScale.y
-      value: 0.027815627
-      objectReference: {fileID: 0}
-    m_RemovedComponents: []
-  m_SourcePrefab: {fileID: 100100000, guid: 9215a7c858170d74fb2257375d5feaf1, type: 3}
---- !u!4 &391794986452234272 stripped
->>>>>>> 5e5cf856
 Transform:
   m_ObjectHideFlags: 0
   m_CorrespondingSourceObject: {fileID: 0}
@@ -1253,7 +1118,6 @@
       propertyPath: m_LocalEulerAnglesHint.z
       value: 0
       objectReference: {fileID: 0}
-<<<<<<< HEAD
     - target: {fileID: 2204069623020599746, guid: 3f1f46cbecbe08e46a303ccfdb5b498a,
         type: 3}
       propertyPath: m_LocalScale.x
@@ -1269,8 +1133,6 @@
       propertyPath: OnClick.m_PersistentCalls.m_Calls.Array.size
       value: 2
       objectReference: {fileID: 0}
-=======
->>>>>>> 5e5cf856
     - target: {fileID: 8779034279059886464, guid: 3f1f46cbecbe08e46a303ccfdb5b498a,
         type: 3}
       propertyPath: OnClick.m_PersistentCalls.m_Calls.Array.data[0].m_Target
@@ -1397,14 +1259,6 @@
       value: 514
       objectReference: {fileID: 0}
     - target: {fileID: 1874729665501627384, guid: 3f1f46cbecbe08e46a303ccfdb5b498a,
-<<<<<<< HEAD
-=======
-        type: 3}
-      propertyPath: m_IsActive
-      value: 0
-      objectReference: {fileID: 0}
-    - target: {fileID: 2204069623052342158, guid: 3f1f46cbecbe08e46a303ccfdb5b498a,
->>>>>>> 5e5cf856
         type: 3}
       propertyPath: m_IsActive
       value: 0
@@ -1448,16 +1302,12 @@
     - target: {fileID: 2204069623020599746, guid: 3f1f46cbecbe08e46a303ccfdb5b498a,
         type: 3}
       propertyPath: m_LocalPosition.x
-<<<<<<< HEAD
       value: -0.016
-=======
-      value: 0.1045
->>>>>>> 5e5cf856
       objectReference: {fileID: 0}
     - target: {fileID: 2204069623020599746, guid: 3f1f46cbecbe08e46a303ccfdb5b498a,
         type: 3}
       propertyPath: m_LocalPosition.y
-      value: 0.013399988
+      value: 0
       objectReference: {fileID: 0}
     - target: {fileID: 2204069623020599746, guid: 3f1f46cbecbe08e46a303ccfdb5b498a,
         type: 3}
@@ -1512,16 +1362,7 @@
     - target: {fileID: 2204069623020599746, guid: 3f1f46cbecbe08e46a303ccfdb5b498a,
         type: 3}
       propertyPath: m_LocalScale.y
-<<<<<<< HEAD
-      value: 1
-=======
-      value: 1.5
-      objectReference: {fileID: 0}
-    - target: {fileID: 8779034279059886464, guid: 3f1f46cbecbe08e46a303ccfdb5b498a,
-        type: 3}
-      propertyPath: OnClick.m_PersistentCalls.m_Calls.Array.size
-      value: 2
->>>>>>> 5e5cf856
+      value: 1
       objectReference: {fileID: 0}
     - target: {fileID: 8779034279059886464, guid: 3f1f46cbecbe08e46a303ccfdb5b498a,
         type: 3}
@@ -1555,21 +1396,12 @@
       objectReference: {fileID: 0}
     - target: {fileID: 2204069621878992595, guid: 3f1f46cbecbe08e46a303ccfdb5b498a,
         type: 3}
-<<<<<<< HEAD
       propertyPath: m_textAlignment
       value: 514
       objectReference: {fileID: 0}
     - target: {fileID: 2204069621878992595, guid: 3f1f46cbecbe08e46a303ccfdb5b498a,
         type: 3}
       propertyPath: m_isAlignmentEnumConverted
-=======
-      propertyPath: m_havePropertiesChanged
-      value: 1
-      objectReference: {fileID: 0}
-    - target: {fileID: 2204069621878992595, guid: 3f1f46cbecbe08e46a303ccfdb5b498a,
-        type: 3}
-      propertyPath: m_isInputParsingRequired
->>>>>>> 5e5cf856
       value: 1
       objectReference: {fileID: 0}
     - target: {fileID: 2204069621878992595, guid: 3f1f46cbecbe08e46a303ccfdb5b498a,
@@ -1670,16 +1502,12 @@
     - target: {fileID: 2204069623020599746, guid: 3f1f46cbecbe08e46a303ccfdb5b498a,
         type: 3}
       propertyPath: m_LocalPosition.x
-<<<<<<< HEAD
       value: -0.048
-=======
-      value: 0.009000003
->>>>>>> 5e5cf856
       objectReference: {fileID: 0}
     - target: {fileID: 2204069623020599746, guid: 3f1f46cbecbe08e46a303ccfdb5b498a,
         type: 3}
       propertyPath: m_LocalPosition.y
-      value: 0.013399988
+      value: 0
       objectReference: {fileID: 0}
     - target: {fileID: 2204069623020599746, guid: 3f1f46cbecbe08e46a303ccfdb5b498a,
         type: 3}
@@ -1734,11 +1562,7 @@
     - target: {fileID: 2204069623020599746, guid: 3f1f46cbecbe08e46a303ccfdb5b498a,
         type: 3}
       propertyPath: m_LocalScale.y
-<<<<<<< HEAD
-      value: 1
-=======
-      value: 1.5
->>>>>>> 5e5cf856
+      value: 1
       objectReference: {fileID: 0}
     - target: {fileID: 8779034279059886464, guid: 3f1f46cbecbe08e46a303ccfdb5b498a,
         type: 3}
@@ -1773,12 +1597,12 @@
     - target: {fileID: 2204069621878992595, guid: 3f1f46cbecbe08e46a303ccfdb5b498a,
         type: 3}
       propertyPath: m_havePropertiesChanged
-      value: 1
+      value: 0
       objectReference: {fileID: 0}
     - target: {fileID: 2204069621878992595, guid: 3f1f46cbecbe08e46a303ccfdb5b498a,
         type: 3}
       propertyPath: m_isInputParsingRequired
-      value: 1
+      value: 0
       objectReference: {fileID: 0}
     - target: {fileID: 2204069621878992557, guid: 3f1f46cbecbe08e46a303ccfdb5b498a,
         type: 3}
@@ -1957,6 +1781,12 @@
       objectReference: {fileID: 0}
     m_RemovedComponents: []
   m_SourcePrefab: {fileID: 100100000, guid: 9215a7c858170d74fb2257375d5feaf1, type: 3}
+--- !u!4 &5650399960645272298 stripped
+Transform:
+  m_CorrespondingSourceObject: {fileID: 586303850521236049, guid: 9215a7c858170d74fb2257375d5feaf1,
+    type: 3}
+  m_PrefabInstance: {fileID: 5064501110533230779}
+  m_PrefabAsset: {fileID: 0}
 --- !u!23 &1262640991058816982 stripped
 MeshRenderer:
   m_CorrespondingSourceObject: {fileID: 6326842415924641645, guid: 9215a7c858170d74fb2257375d5feaf1,
@@ -1969,12 +1799,6 @@
     type: 3}
   m_PrefabInstance: {fileID: 5064501110533230779}
   m_PrefabAsset: {fileID: 0}
---- !u!4 &5650399960645272298 stripped
-Transform:
-  m_CorrespondingSourceObject: {fileID: 586303850521236049, guid: 9215a7c858170d74fb2257375d5feaf1,
-    type: 3}
-  m_PrefabInstance: {fileID: 5064501110533230779}
-  m_PrefabAsset: {fileID: 0}
 --- !u!1001 &5286871970645101959
 PrefabInstance:
   m_ObjectHideFlags: 0
@@ -1990,16 +1814,12 @@
     - target: {fileID: 2204069623020599746, guid: 3f1f46cbecbe08e46a303ccfdb5b498a,
         type: 3}
       propertyPath: m_LocalPosition.x
-<<<<<<< HEAD
       value: 0.016
-=======
-      value: -0.0387
->>>>>>> 5e5cf856
       objectReference: {fileID: 0}
     - target: {fileID: 2204069623020599746, guid: 3f1f46cbecbe08e46a303ccfdb5b498a,
         type: 3}
       propertyPath: m_LocalPosition.y
-      value: 0.0134
+      value: 0
       objectReference: {fileID: 0}
     - target: {fileID: 2204069623020599746, guid: 3f1f46cbecbe08e46a303ccfdb5b498a,
         type: 3}
@@ -2054,11 +1874,7 @@
     - target: {fileID: 2204069623020599746, guid: 3f1f46cbecbe08e46a303ccfdb5b498a,
         type: 3}
       propertyPath: m_LocalScale.y
-<<<<<<< HEAD
-      value: 1
-=======
-      value: 1.5
->>>>>>> 5e5cf856
+      value: 1
       objectReference: {fileID: 0}
     - target: {fileID: 8779034279059886464, guid: 3f1f46cbecbe08e46a303ccfdb5b498a,
         type: 3}
@@ -2093,12 +1909,12 @@
     - target: {fileID: 2204069621878992595, guid: 3f1f46cbecbe08e46a303ccfdb5b498a,
         type: 3}
       propertyPath: m_havePropertiesChanged
-      value: 1
+      value: 0
       objectReference: {fileID: 0}
     - target: {fileID: 2204069621878992595, guid: 3f1f46cbecbe08e46a303ccfdb5b498a,
         type: 3}
       propertyPath: m_isInputParsingRequired
-      value: 1
+      value: 0
       objectReference: {fileID: 0}
     - target: {fileID: 2204069621878992595, guid: 3f1f46cbecbe08e46a303ccfdb5b498a,
         type: 3}
@@ -2183,37 +1999,97 @@
     type: 3}
   m_PrefabInstance: {fileID: 5286871970645101959}
   m_PrefabAsset: {fileID: 0}
---- !u!1001 &7927425398529021326
+--- !u!1001 &6517227085675961952
 PrefabInstance:
   m_ObjectHideFlags: 0
   serializedVersion: 2
   m_Modification:
     m_TransformParent: {fileID: 8503270331930508642}
     m_Modifications:
+    - target: {fileID: 6742094790733259646, guid: 64790b91b91094d49942373c4e83c237,
+        type: 3}
+      propertyPath: m_LocalPosition.x
+      value: 0.135
+      objectReference: {fileID: 0}
+    - target: {fileID: 6742094790733259646, guid: 64790b91b91094d49942373c4e83c237,
+        type: 3}
+      propertyPath: m_LocalPosition.y
+      value: -0.0038939
+      objectReference: {fileID: 0}
+    - target: {fileID: 6742094790733259646, guid: 64790b91b91094d49942373c4e83c237,
+        type: 3}
+      propertyPath: m_LocalPosition.z
+      value: 0.0001424
+      objectReference: {fileID: 0}
+    - target: {fileID: 6742094790733259646, guid: 64790b91b91094d49942373c4e83c237,
+        type: 3}
+      propertyPath: m_LocalRotation.x
+      value: -0
+      objectReference: {fileID: 0}
+    - target: {fileID: 6742094790733259646, guid: 64790b91b91094d49942373c4e83c237,
+        type: 3}
+      propertyPath: m_LocalRotation.y
+      value: -0
+      objectReference: {fileID: 0}
+    - target: {fileID: 6742094790733259646, guid: 64790b91b91094d49942373c4e83c237,
+        type: 3}
+      propertyPath: m_LocalRotation.z
+      value: -0
+      objectReference: {fileID: 0}
+    - target: {fileID: 6742094790733259646, guid: 64790b91b91094d49942373c4e83c237,
+        type: 3}
+      propertyPath: m_LocalRotation.w
+      value: 1
+      objectReference: {fileID: 0}
+    - target: {fileID: 6742094790733259646, guid: 64790b91b91094d49942373c4e83c237,
+        type: 3}
+      propertyPath: m_RootOrder
+      value: 5
+      objectReference: {fileID: 0}
+    - target: {fileID: 6742094790733259646, guid: 64790b91b91094d49942373c4e83c237,
+        type: 3}
+      propertyPath: m_LocalEulerAnglesHint.x
+      value: 0
+      objectReference: {fileID: 0}
+    - target: {fileID: 6742094790733259646, guid: 64790b91b91094d49942373c4e83c237,
+        type: 3}
+      propertyPath: m_LocalEulerAnglesHint.y
+      value: 0
+      objectReference: {fileID: 0}
+    - target: {fileID: 6742094790733259646, guid: 64790b91b91094d49942373c4e83c237,
+        type: 3}
+      propertyPath: m_LocalEulerAnglesHint.z
+      value: 0
+      objectReference: {fileID: 0}
+    - target: {fileID: 6742094790733259646, guid: 64790b91b91094d49942373c4e83c237,
+        type: 3}
+      propertyPath: m_LocalScale.x
+      value: 0.9139199
+      objectReference: {fileID: 0}
+    - target: {fileID: 6742094790733259646, guid: 64790b91b91094d49942373c4e83c237,
+        type: 3}
+      propertyPath: m_LocalScale.y
+      value: 0.9139199
+      objectReference: {fileID: 0}
+    - target: {fileID: 6742094790733259646, guid: 64790b91b91094d49942373c4e83c237,
+        type: 3}
+      propertyPath: m_LocalScale.z
+      value: 1.1424
+      objectReference: {fileID: 0}
     - target: {fileID: 4238929520169732924, guid: 64790b91b91094d49942373c4e83c237,
         type: 3}
       propertyPath: OnClick.m_PersistentCalls.m_Calls.Array.size
-      value: 0
-      objectReference: {fileID: 0}
-    - target: {fileID: 4238929520169732924, guid: 64790b91b91094d49942373c4e83c237,
-        type: 3}
-<<<<<<< HEAD
+      value: 1
+      objectReference: {fileID: 0}
+    - target: {fileID: 4238929520169732924, guid: 64790b91b91094d49942373c4e83c237,
+        type: 3}
       propertyPath: Events.Array.size
       value: 2
-=======
-      propertyPath: m_LocalPosition.x
-      value: 0.056900002
->>>>>>> 5e5cf856
-      objectReference: {fileID: 0}
-    - target: {fileID: 4238929520169732924, guid: 64790b91b91094d49942373c4e83c237,
-        type: 3}
-<<<<<<< HEAD
+      objectReference: {fileID: 0}
+    - target: {fileID: 4238929520169732924, guid: 64790b91b91094d49942373c4e83c237,
+        type: 3}
       propertyPath: Events.Array.data[1].Event.m_PersistentCalls.m_Calls.Array.size
-      value: 1
-=======
-      propertyPath: m_LocalPosition.y
-      value: 0.013399988
->>>>>>> 5e5cf856
+      value: 0
       objectReference: {fileID: 0}
     - target: {fileID: 4238929520169732924, guid: 64790b91b91094d49942373c4e83c237,
         type: 3}
@@ -2223,6 +2099,21 @@
     - target: {fileID: 4238929520169732924, guid: 64790b91b91094d49942373c4e83c237,
         type: 3}
       propertyPath: Events.Array.data[1].Settings.Array.data[0].EventValue.m_PersistentCalls.m_Calls.Array.size
+      value: 0
+      objectReference: {fileID: 0}
+    - target: {fileID: 4238929520169732924, guid: 64790b91b91094d49942373c4e83c237,
+        type: 3}
+      propertyPath: Profiles.Array.data[0].Themes.Array.size
+      value: 1
+      objectReference: {fileID: 0}
+    - target: {fileID: 4238929520169732924, guid: 64790b91b91094d49942373c4e83c237,
+        type: 3}
+      propertyPath: Profiles.Array.data[1].Themes.Array.size
+      value: 1
+      objectReference: {fileID: 0}
+    - target: {fileID: 4238929520169732924, guid: 64790b91b91094d49942373c4e83c237,
+        type: 3}
+      propertyPath: Profiles.Array.data[2].Themes.Array.size
       value: 1
       objectReference: {fileID: 0}
     - target: {fileID: 4238929520169732924, guid: 64790b91b91094d49942373c4e83c237,
@@ -2276,16 +2167,12 @@
       propertyPath: Events.Array.data[1].Settings.Array.data[0].Type
       value: 18
       objectReference: {fileID: 0}
-<<<<<<< HEAD
     - target: {fileID: 4238929520169732924, guid: 64790b91b91094d49942373c4e83c237,
         type: 3}
       propertyPath: Events.Array.data[1].Settings.Array.data[0].Label
       value: On Deselect
       objectReference: {fileID: 0}
     - target: {fileID: 4238929520169732924, guid: 64790b91b91094d49942373c4e83c237,
-=======
-    - target: {fileID: 8779034279059886464, guid: 3f1f46cbecbe08e46a303ccfdb5b498a,
->>>>>>> 5e5cf856
         type: 3}
       propertyPath: Events.Array.data[1].Settings.Array.data[0].Name
       value: OnDeselect
@@ -2327,22 +2214,341 @@
       objectReference: {fileID: 0}
     - target: {fileID: 4238929520169732924, guid: 64790b91b91094d49942373c4e83c237,
         type: 3}
-<<<<<<< HEAD
       propertyPath: Events.Array.data[1].Settings.Array.data[0].EventValue.m_TypeName
       value: UnityEngine.Events.UnityEvent, UnityEngine.CoreModule, Version=0.0.0.0,
         Culture=neutral, PublicKeyToken=null
-=======
+      objectReference: {fileID: 0}
+    - target: {fileID: 4238929520169732924, guid: 64790b91b91094d49942373c4e83c237,
+        type: 3}
+      propertyPath: StartDimensionIndex
+      value: 1
+      objectReference: {fileID: 0}
+    - target: {fileID: 4238929520169732924, guid: 64790b91b91094d49942373c4e83c237,
+        type: 3}
+      propertyPath: Events.Array.data[1].Event.m_PersistentCalls.m_Calls.Array.data[0].m_Arguments.m_ObjectArgument
+      value: 
+      objectReference: {fileID: 0}
+    - target: {fileID: 4238929520169732924, guid: 64790b91b91094d49942373c4e83c237,
+        type: 3}
+      propertyPath: Events.Array.data[1].Settings.Array.data[0].EventValue.m_PersistentCalls.m_Calls.Array.data[0].m_Arguments.m_ObjectArgument
+      value: 
+      objectReference: {fileID: 0}
+    - target: {fileID: 4238929520169732924, guid: 64790b91b91094d49942373c4e83c237,
+        type: 3}
+      propertyPath: OnClick.m_PersistentCalls.m_Calls.Array.data[0].m_MethodName
+      value: LoadContent
+      objectReference: {fileID: 0}
+    - target: {fileID: 4238929520169732924, guid: 64790b91b91094d49942373c4e83c237,
+        type: 3}
+      propertyPath: OnClick.m_PersistentCalls.m_Calls.Array.data[0].m_Arguments.m_ObjectArgumentAssemblyTypeName
+      value: UnityEngine.Object, UnityEngine
+      objectReference: {fileID: 0}
+    - target: {fileID: 4238929520169732924, guid: 64790b91b91094d49942373c4e83c237,
+        type: 3}
+      propertyPath: OnClick.m_PersistentCalls.m_Calls.Array.data[0].m_Target
+      value: 
+      objectReference: {fileID: 5363927587530304181}
+    - target: {fileID: 4238929520169732924, guid: 64790b91b91094d49942373c4e83c237,
+        type: 3}
+      propertyPath: Dimensions
+      value: 1
+      objectReference: {fileID: 0}
+    - target: {fileID: 4238929520169732924, guid: 64790b91b91094d49942373c4e83c237,
+        type: 3}
+      propertyPath: Profiles.Array.data[0].Themes.Array.data[1]
+      value: 
+      objectReference: {fileID: 0}
+    - target: {fileID: 4238929520169732924, guid: 64790b91b91094d49942373c4e83c237,
+        type: 3}
+      propertyPath: Profiles.Array.data[1].Themes.Array.data[1]
+      value: 
+      objectReference: {fileID: 0}
+    - target: {fileID: 4238929520169732924, guid: 64790b91b91094d49942373c4e83c237,
+        type: 3}
+      propertyPath: Profiles.Array.data[2].Themes.Array.data[1]
+      value: 
+      objectReference: {fileID: 0}
+    - target: {fileID: 4238929520169732924, guid: 64790b91b91094d49942373c4e83c237,
+        type: 3}
+      propertyPath: Events.Array.data[1].Event.m_PersistentCalls.m_Calls.Array.data[0].m_Arguments.m_BoolArgument
+      value: 0
+      objectReference: {fileID: 0}
+    - target: {fileID: 6742094791252829599, guid: 64790b91b91094d49942373c4e83c237,
+        type: 3}
+      propertyPath: m_Name
+      value: ButtonHubHome
+      objectReference: {fileID: 0}
+    - target: {fileID: 6742094791252829599, guid: 64790b91b91094d49942373c4e83c237,
+        type: 3}
+      propertyPath: m_IsActive
+      value: 0
+      objectReference: {fileID: 0}
+    - target: {fileID: 8495876841678131188, guid: 64790b91b91094d49942373c4e83c237,
+        type: 3}
+      propertyPath: m_IsActive
+      value: 1
+      objectReference: {fileID: 0}
+    - target: {fileID: 6413889394266691908, guid: 64790b91b91094d49942373c4e83c237,
+        type: 3}
+      propertyPath: m_IsActive
+      value: 0
+      objectReference: {fileID: 0}
+    - target: {fileID: 6742094791873819757, guid: 64790b91b91094d49942373c4e83c237,
+        type: 3}
+      propertyPath: m_IsActive
+      value: 0
+      objectReference: {fileID: 0}
+    - target: {fileID: 6742094791873819759, guid: 64790b91b91094d49942373c4e83c237,
+        type: 3}
       propertyPath: m_havePropertiesChanged
       value: 1
->>>>>>> 5e5cf856
-      objectReference: {fileID: 0}
-    - target: {fileID: 4238929520169732924, guid: 64790b91b91094d49942373c4e83c237,
-        type: 3}
-<<<<<<< HEAD
+      objectReference: {fileID: 0}
+    - target: {fileID: 6742094791873819759, guid: 64790b91b91094d49942373c4e83c237,
+        type: 3}
+      propertyPath: m_isInputParsingRequired
+      value: 1
+      objectReference: {fileID: 0}
+    - target: {fileID: 6742094790700452149, guid: 64790b91b91094d49942373c4e83c237,
+        type: 3}
+      propertyPath: m_Materials.Array.data[0]
+      value: 
+      objectReference: {fileID: 2100000, guid: d3ec6f10c2cd7564693e6e59ca3239be, type: 2}
+    - target: {fileID: 2689703347428627497, guid: 64790b91b91094d49942373c4e83c237,
+        type: 3}
+      propertyPath: m_Materials.Array.data[0]
+      value: 
+      objectReference: {fileID: 2100000, guid: 416caa6b57bb22c40ab9f1a4c12b304e, type: 2}
+    - target: {fileID: 2521141002669455045, guid: 64790b91b91094d49942373c4e83c237,
+        type: 3}
+      propertyPath: m_havePropertiesChanged
+      value: 1
+      objectReference: {fileID: 0}
+    - target: {fileID: 2521141002669455045, guid: 64790b91b91094d49942373c4e83c237,
+        type: 3}
+      propertyPath: m_isInputParsingRequired
+      value: 1
+      objectReference: {fileID: 0}
+    m_RemovedComponents: []
+  m_SourcePrefab: {fileID: 100100000, guid: 64790b91b91094d49942373c4e83c237, type: 3}
+--- !u!1 &567854861386251263 stripped
+GameObject:
+  m_CorrespondingSourceObject: {fileID: 6742094791252829599, guid: 64790b91b91094d49942373c4e83c237,
+    type: 3}
+  m_PrefabInstance: {fileID: 6517227085675961952}
+  m_PrefabAsset: {fileID: 0}
+--- !u!4 &567854859792940318 stripped
+Transform:
+  m_CorrespondingSourceObject: {fileID: 6742094790733259646, guid: 64790b91b91094d49942373c4e83c237,
+    type: 3}
+  m_PrefabInstance: {fileID: 6517227085675961952}
+  m_PrefabAsset: {fileID: 0}
+--- !u!1001 &7927425398529021326
+PrefabInstance:
+  m_ObjectHideFlags: 0
+  serializedVersion: 2
+  m_Modification:
+    m_TransformParent: {fileID: 8503270331930508642}
+    m_Modifications:
+    - target: {fileID: 6742094790733259646, guid: 64790b91b91094d49942373c4e83c237,
+        type: 3}
+      propertyPath: m_LocalPosition.x
+      value: 0.135
+      objectReference: {fileID: 0}
+    - target: {fileID: 6742094790733259646, guid: 64790b91b91094d49942373c4e83c237,
+        type: 3}
+      propertyPath: m_LocalPosition.y
+      value: 0.029921
+      objectReference: {fileID: 0}
+    - target: {fileID: 6742094790733259646, guid: 64790b91b91094d49942373c4e83c237,
+        type: 3}
+      propertyPath: m_LocalPosition.z
+      value: 0.0001424
+      objectReference: {fileID: 0}
+    - target: {fileID: 6742094790733259646, guid: 64790b91b91094d49942373c4e83c237,
+        type: 3}
+      propertyPath: m_LocalRotation.x
+      value: -0
+      objectReference: {fileID: 0}
+    - target: {fileID: 6742094790733259646, guid: 64790b91b91094d49942373c4e83c237,
+        type: 3}
+      propertyPath: m_LocalRotation.y
+      value: -0
+      objectReference: {fileID: 0}
+    - target: {fileID: 6742094790733259646, guid: 64790b91b91094d49942373c4e83c237,
+        type: 3}
+      propertyPath: m_LocalRotation.z
+      value: -0
+      objectReference: {fileID: 0}
+    - target: {fileID: 6742094790733259646, guid: 64790b91b91094d49942373c4e83c237,
+        type: 3}
+      propertyPath: m_LocalRotation.w
+      value: 1
+      objectReference: {fileID: 0}
+    - target: {fileID: 6742094790733259646, guid: 64790b91b91094d49942373c4e83c237,
+        type: 3}
+      propertyPath: m_RootOrder
+      value: 4
+      objectReference: {fileID: 0}
+    - target: {fileID: 6742094790733259646, guid: 64790b91b91094d49942373c4e83c237,
+        type: 3}
+      propertyPath: m_LocalEulerAnglesHint.x
+      value: 0
+      objectReference: {fileID: 0}
+    - target: {fileID: 6742094790733259646, guid: 64790b91b91094d49942373c4e83c237,
+        type: 3}
+      propertyPath: m_LocalEulerAnglesHint.y
+      value: 0
+      objectReference: {fileID: 0}
+    - target: {fileID: 6742094790733259646, guid: 64790b91b91094d49942373c4e83c237,
+        type: 3}
+      propertyPath: m_LocalEulerAnglesHint.z
+      value: 0
+      objectReference: {fileID: 0}
+    - target: {fileID: 6742094790733259646, guid: 64790b91b91094d49942373c4e83c237,
+        type: 3}
+      propertyPath: m_LocalScale.x
+      value: 0.9139199
+      objectReference: {fileID: 0}
+    - target: {fileID: 6742094790733259646, guid: 64790b91b91094d49942373c4e83c237,
+        type: 3}
+      propertyPath: m_LocalScale.y
+      value: 0.9139199
+      objectReference: {fileID: 0}
+    - target: {fileID: 6742094790733259646, guid: 64790b91b91094d49942373c4e83c237,
+        type: 3}
+      propertyPath: m_LocalScale.z
+      value: 1.1424
+      objectReference: {fileID: 0}
+    - target: {fileID: 4238929520169732924, guid: 64790b91b91094d49942373c4e83c237,
+        type: 3}
+      propertyPath: OnClick.m_PersistentCalls.m_Calls.Array.size
+      value: 0
+      objectReference: {fileID: 0}
+    - target: {fileID: 4238929520169732924, guid: 64790b91b91094d49942373c4e83c237,
+        type: 3}
+      propertyPath: Events.Array.size
+      value: 2
+      objectReference: {fileID: 0}
+    - target: {fileID: 4238929520169732924, guid: 64790b91b91094d49942373c4e83c237,
+        type: 3}
+      propertyPath: Events.Array.data[1].Event.m_PersistentCalls.m_Calls.Array.size
+      value: 1
+      objectReference: {fileID: 0}
+    - target: {fileID: 4238929520169732924, guid: 64790b91b91094d49942373c4e83c237,
+        type: 3}
+      propertyPath: Events.Array.data[1].Settings.Array.size
+      value: 1
+      objectReference: {fileID: 0}
+    - target: {fileID: 4238929520169732924, guid: 64790b91b91094d49942373c4e83c237,
+        type: 3}
+      propertyPath: Events.Array.data[1].Settings.Array.data[0].EventValue.m_PersistentCalls.m_Calls.Array.size
+      value: 1
+      objectReference: {fileID: 0}
+    - target: {fileID: 4238929520169732924, guid: 64790b91b91094d49942373c4e83c237,
+        type: 3}
+      propertyPath: Events.Array.data[1].Name
+      value: OnSelect
+      objectReference: {fileID: 0}
+    - target: {fileID: 4238929520169732924, guid: 64790b91b91094d49942373c4e83c237,
+        type: 3}
+      propertyPath: Events.Array.data[1].Event.m_PersistentCalls.m_Calls.Array.data[0].m_Target
+      value: 
+      objectReference: {fileID: 3183098002564305489}
+    - target: {fileID: 4238929520169732924, guid: 64790b91b91094d49942373c4e83c237,
+        type: 3}
+      propertyPath: Events.Array.data[1].Event.m_PersistentCalls.m_Calls.Array.data[0].m_MethodName
+      value: set_enabled
+      objectReference: {fileID: 0}
+    - target: {fileID: 4238929520169732924, guid: 64790b91b91094d49942373c4e83c237,
+        type: 3}
+      propertyPath: Events.Array.data[1].Event.m_PersistentCalls.m_Calls.Array.data[0].m_Mode
+      value: 6
+      objectReference: {fileID: 0}
+    - target: {fileID: 4238929520169732924, guid: 64790b91b91094d49942373c4e83c237,
+        type: 3}
+      propertyPath: Events.Array.data[1].Event.m_PersistentCalls.m_Calls.Array.data[0].m_Arguments.m_ObjectArgumentAssemblyTypeName
+      value: UnityEngine.Object, UnityEngine
+      objectReference: {fileID: 0}
+    - target: {fileID: 4238929520169732924, guid: 64790b91b91094d49942373c4e83c237,
+        type: 3}
+      propertyPath: Events.Array.data[1].Event.m_PersistentCalls.m_Calls.Array.data[0].m_CallState
+      value: 2
+      objectReference: {fileID: 0}
+    - target: {fileID: 4238929520169732924, guid: 64790b91b91094d49942373c4e83c237,
+        type: 3}
+      propertyPath: Events.Array.data[1].Event.m_TypeName
+      value: UnityEngine.Events.UnityEvent, UnityEngine.CoreModule, Version=0.0.0.0,
+        Culture=neutral, PublicKeyToken=null
+      objectReference: {fileID: 0}
+    - target: {fileID: 4238929520169732924, guid: 64790b91b91094d49942373c4e83c237,
+        type: 3}
+      propertyPath: Events.Array.data[1].ClassName
+      value: InteractableOnToggleReceiver
+      objectReference: {fileID: 0}
+    - target: {fileID: 4238929520169732924, guid: 64790b91b91094d49942373c4e83c237,
+        type: 3}
+      propertyPath: Events.Array.data[1].AssemblyQualifiedName
+      value: Microsoft.MixedReality.Toolkit.UI.InteractableOnToggleReceiver, Microsoft.MixedReality.Toolkit.SDK
+      objectReference: {fileID: 0}
+    - target: {fileID: 4238929520169732924, guid: 64790b91b91094d49942373c4e83c237,
+        type: 3}
+      propertyPath: Events.Array.data[1].Settings.Array.data[0].Type
+      value: 18
+      objectReference: {fileID: 0}
+    - target: {fileID: 4238929520169732924, guid: 64790b91b91094d49942373c4e83c237,
+        type: 3}
+      propertyPath: Events.Array.data[1].Settings.Array.data[0].Label
+      value: On Deselect
+      objectReference: {fileID: 0}
+    - target: {fileID: 4238929520169732924, guid: 64790b91b91094d49942373c4e83c237,
+        type: 3}
+      propertyPath: Events.Array.data[1].Settings.Array.data[0].Name
+      value: OnDeselect
+      objectReference: {fileID: 0}
+    - target: {fileID: 4238929520169732924, guid: 64790b91b91094d49942373c4e83c237,
+        type: 3}
+      propertyPath: Events.Array.data[1].Settings.Array.data[0].Tooltip
+      value: The toggle is deselected
+      objectReference: {fileID: 0}
+    - target: {fileID: 4238929520169732924, guid: 64790b91b91094d49942373c4e83c237,
+        type: 3}
+      propertyPath: Events.Array.data[1].Settings.Array.data[0].EventValue.m_PersistentCalls.m_Calls.Array.data[0].m_Target
+      value: 
+      objectReference: {fileID: 3183098002564305489}
+    - target: {fileID: 4238929520169732924, guid: 64790b91b91094d49942373c4e83c237,
+        type: 3}
+      propertyPath: Events.Array.data[1].Settings.Array.data[0].EventValue.m_PersistentCalls.m_Calls.Array.data[0].m_MethodName
+      value: set_enabled
+      objectReference: {fileID: 0}
+    - target: {fileID: 4238929520169732924, guid: 64790b91b91094d49942373c4e83c237,
+        type: 3}
+      propertyPath: Events.Array.data[1].Settings.Array.data[0].EventValue.m_PersistentCalls.m_Calls.Array.data[0].m_Mode
+      value: 6
+      objectReference: {fileID: 0}
+    - target: {fileID: 4238929520169732924, guid: 64790b91b91094d49942373c4e83c237,
+        type: 3}
+      propertyPath: Events.Array.data[1].Settings.Array.data[0].EventValue.m_PersistentCalls.m_Calls.Array.data[0].m_Arguments.m_ObjectArgumentAssemblyTypeName
+      value: UnityEngine.Object, UnityEngine
+      objectReference: {fileID: 0}
+    - target: {fileID: 4238929520169732924, guid: 64790b91b91094d49942373c4e83c237,
+        type: 3}
+      propertyPath: Events.Array.data[1].Settings.Array.data[0].EventValue.m_PersistentCalls.m_Calls.Array.data[0].m_Arguments.m_BoolArgument
+      value: 1
+      objectReference: {fileID: 0}
+    - target: {fileID: 4238929520169732924, guid: 64790b91b91094d49942373c4e83c237,
+        type: 3}
+      propertyPath: Events.Array.data[1].Settings.Array.data[0].EventValue.m_PersistentCalls.m_Calls.Array.data[0].m_CallState
+      value: 2
+      objectReference: {fileID: 0}
+    - target: {fileID: 4238929520169732924, guid: 64790b91b91094d49942373c4e83c237,
+        type: 3}
+      propertyPath: Events.Array.data[1].Settings.Array.data[0].EventValue.m_TypeName
+      value: UnityEngine.Events.UnityEvent, UnityEngine.CoreModule, Version=0.0.0.0,
+        Culture=neutral, PublicKeyToken=null
+      objectReference: {fileID: 0}
+    - target: {fileID: 4238929520169732924, guid: 64790b91b91094d49942373c4e83c237,
+        type: 3}
       propertyPath: StartDimensionIndex
-=======
-      propertyPath: m_isInputParsingRequired
->>>>>>> 5e5cf856
       value: 1
       objectReference: {fileID: 0}
     - target: {fileID: 4238929520169732924, guid: 64790b91b91094d49942373c4e83c237,
@@ -2360,71 +2566,6 @@
       propertyPath: m_Name
       value: ButtonPin
       objectReference: {fileID: 0}
-    - target: {fileID: 6742094790733259646, guid: 64790b91b91094d49942373c4e83c237,
-        type: 3}
-      propertyPath: m_LocalPosition.x
-      value: 0.1327
-      objectReference: {fileID: 0}
-    - target: {fileID: 6742094790733259646, guid: 64790b91b91094d49942373c4e83c237,
-        type: 3}
-      propertyPath: m_LocalPosition.y
-      value: 0.0314
-      objectReference: {fileID: 0}
-    - target: {fileID: 6742094790733259646, guid: 64790b91b91094d49942373c4e83c237,
-        type: 3}
-      propertyPath: m_LocalPosition.z
-      value: 0
-      objectReference: {fileID: 0}
-    - target: {fileID: 6742094790733259646, guid: 64790b91b91094d49942373c4e83c237,
-        type: 3}
-      propertyPath: m_LocalRotation.x
-      value: -0
-      objectReference: {fileID: 0}
-    - target: {fileID: 6742094790733259646, guid: 64790b91b91094d49942373c4e83c237,
-        type: 3}
-      propertyPath: m_LocalRotation.y
-      value: -0
-      objectReference: {fileID: 0}
-    - target: {fileID: 6742094790733259646, guid: 64790b91b91094d49942373c4e83c237,
-        type: 3}
-      propertyPath: m_LocalRotation.z
-      value: -0
-      objectReference: {fileID: 0}
-    - target: {fileID: 6742094790733259646, guid: 64790b91b91094d49942373c4e83c237,
-        type: 3}
-      propertyPath: m_LocalRotation.w
-      value: 1
-      objectReference: {fileID: 0}
-    - target: {fileID: 6742094790733259646, guid: 64790b91b91094d49942373c4e83c237,
-        type: 3}
-      propertyPath: m_RootOrder
-      value: 4
-      objectReference: {fileID: 0}
-    - target: {fileID: 6742094790733259646, guid: 64790b91b91094d49942373c4e83c237,
-        type: 3}
-      propertyPath: m_LocalEulerAnglesHint.x
-      value: 0
-      objectReference: {fileID: 0}
-    - target: {fileID: 6742094790733259646, guid: 64790b91b91094d49942373c4e83c237,
-        type: 3}
-      propertyPath: m_LocalEulerAnglesHint.y
-      value: 0
-      objectReference: {fileID: 0}
-    - target: {fileID: 6742094790733259646, guid: 64790b91b91094d49942373c4e83c237,
-        type: 3}
-      propertyPath: m_LocalEulerAnglesHint.z
-      value: 0
-      objectReference: {fileID: 0}
-    - target: {fileID: 6742094790733259646, guid: 64790b91b91094d49942373c4e83c237,
-        type: 3}
-      propertyPath: m_LocalScale.x
-      value: 0.79999995
-      objectReference: {fileID: 0}
-    - target: {fileID: 6742094790733259646, guid: 64790b91b91094d49942373c4e83c237,
-        type: 3}
-      propertyPath: m_LocalScale.y
-      value: 0.79999995
-      objectReference: {fileID: 0}
     - target: {fileID: 8495876841678131188, guid: 64790b91b91094d49942373c4e83c237,
         type: 3}
       propertyPath: m_IsActive
@@ -2435,16 +2576,7 @@
       propertyPath: m_IsActive
       value: 0
       objectReference: {fileID: 0}
-<<<<<<< HEAD
     - target: {fileID: 6742094791873819757, guid: 64790b91b91094d49942373c4e83c237,
-=======
-    - target: {fileID: 1874729665501627384, guid: 3f1f46cbecbe08e46a303ccfdb5b498a,
-        type: 3}
-      propertyPath: m_IsActive
-      value: 0
-      objectReference: {fileID: 0}
-    - target: {fileID: 3954648794444109128, guid: 3f1f46cbecbe08e46a303ccfdb5b498a,
->>>>>>> 5e5cf856
         type: 3}
       propertyPath: m_IsActive
       value: 0
@@ -2485,7 +2617,6 @@
 Transform:
   m_CorrespondingSourceObject: {fileID: 6742094790733259646, guid: 64790b91b91094d49942373c4e83c237,
     type: 3}
-<<<<<<< HEAD
   m_PrefabInstance: {fileID: 7927425398529021326}
   m_PrefabAsset: {fileID: 0}
 --- !u!114 &6111504088444772018 stripped
@@ -2499,164 +2630,4 @@
   m_EditorHideFlags: 0
   m_Script: {fileID: 11500000, guid: 1410eac1ae94b4d4492a09cc368e152c, type: 3}
   m_Name: 
-  m_EditorClassIdentifier: 
-=======
-  m_PrefabInstance: {fileID: 5286871970645101959}
-  m_PrefabAsset: {fileID: 0}
---- !u!1001 &5789976115325621415
-PrefabInstance:
-  m_ObjectHideFlags: 0
-  serializedVersion: 2
-  m_Modification:
-    m_TransformParent: {fileID: 8503270331930508642}
-    m_Modifications:
-    - target: {fileID: 2204069621426241315, guid: 3f1f46cbecbe08e46a303ccfdb5b498a,
-        type: 3}
-      propertyPath: m_Name
-      value: HubHome
-      objectReference: {fileID: 0}
-    - target: {fileID: 2204069621426241315, guid: 3f1f46cbecbe08e46a303ccfdb5b498a,
-        type: 3}
-      propertyPath: m_IsActive
-      value: 0
-      objectReference: {fileID: 0}
-    - target: {fileID: 2204069623020599746, guid: 3f1f46cbecbe08e46a303ccfdb5b498a,
-        type: 3}
-      propertyPath: m_LocalPosition.x
-      value: 0.1621
-      objectReference: {fileID: 0}
-    - target: {fileID: 2204069623020599746, guid: 3f1f46cbecbe08e46a303ccfdb5b498a,
-        type: 3}
-      propertyPath: m_LocalPosition.y
-      value: -0.005
-      objectReference: {fileID: 0}
-    - target: {fileID: 2204069623020599746, guid: 3f1f46cbecbe08e46a303ccfdb5b498a,
-        type: 3}
-      propertyPath: m_LocalPosition.z
-      value: -0.0081
-      objectReference: {fileID: 0}
-    - target: {fileID: 2204069623020599746, guid: 3f1f46cbecbe08e46a303ccfdb5b498a,
-        type: 3}
-      propertyPath: m_LocalRotation.x
-      value: -0
-      objectReference: {fileID: 0}
-    - target: {fileID: 2204069623020599746, guid: 3f1f46cbecbe08e46a303ccfdb5b498a,
-        type: 3}
-      propertyPath: m_LocalRotation.y
-      value: -0
-      objectReference: {fileID: 0}
-    - target: {fileID: 2204069623020599746, guid: 3f1f46cbecbe08e46a303ccfdb5b498a,
-        type: 3}
-      propertyPath: m_LocalRotation.z
-      value: -0
-      objectReference: {fileID: 0}
-    - target: {fileID: 2204069623020599746, guid: 3f1f46cbecbe08e46a303ccfdb5b498a,
-        type: 3}
-      propertyPath: m_LocalRotation.w
-      value: 1
-      objectReference: {fileID: 0}
-    - target: {fileID: 2204069623020599746, guid: 3f1f46cbecbe08e46a303ccfdb5b498a,
-        type: 3}
-      propertyPath: m_RootOrder
-      value: 7
-      objectReference: {fileID: 0}
-    - target: {fileID: 2204069623020599746, guid: 3f1f46cbecbe08e46a303ccfdb5b498a,
-        type: 3}
-      propertyPath: m_LocalEulerAnglesHint.x
-      value: 0
-      objectReference: {fileID: 0}
-    - target: {fileID: 2204069623020599746, guid: 3f1f46cbecbe08e46a303ccfdb5b498a,
-        type: 3}
-      propertyPath: m_LocalEulerAnglesHint.y
-      value: 0
-      objectReference: {fileID: 0}
-    - target: {fileID: 2204069623020599746, guid: 3f1f46cbecbe08e46a303ccfdb5b498a,
-        type: 3}
-      propertyPath: m_LocalEulerAnglesHint.z
-      value: 0
-      objectReference: {fileID: 0}
-    - target: {fileID: 8779034279059886464, guid: 3f1f46cbecbe08e46a303ccfdb5b498a,
-        type: 3}
-      propertyPath: OnClick.m_PersistentCalls.m_Calls.Array.size
-      value: 1
-      objectReference: {fileID: 0}
-    - target: {fileID: 8779034279059886464, guid: 3f1f46cbecbe08e46a303ccfdb5b498a,
-        type: 3}
-      propertyPath: OnClick.m_PersistentCalls.m_Calls.Array.data[0].m_Target
-      value: 
-      objectReference: {fileID: 2856618523783737827}
-    - target: {fileID: 8779034279059886464, guid: 3f1f46cbecbe08e46a303ccfdb5b498a,
-        type: 3}
-      propertyPath: OnClick.m_PersistentCalls.m_Calls.Array.data[0].m_MethodName
-      value: LoadContent
-      objectReference: {fileID: 0}
-    - target: {fileID: 8779034279059886464, guid: 3f1f46cbecbe08e46a303ccfdb5b498a,
-        type: 3}
-      propertyPath: OnClick.m_PersistentCalls.m_Calls.Array.data[0].m_Arguments.m_ObjectArgumentAssemblyTypeName
-      value: UnityEngine.Object, UnityEngine
-      objectReference: {fileID: 0}
-    - target: {fileID: 2204069621878992595, guid: 3f1f46cbecbe08e46a303ccfdb5b498a,
-        type: 3}
-      propertyPath: m_havePropertiesChanged
-      value: 1
-      objectReference: {fileID: 0}
-    - target: {fileID: 2204069621878992595, guid: 3f1f46cbecbe08e46a303ccfdb5b498a,
-        type: 3}
-      propertyPath: m_isInputParsingRequired
-      value: 1
-      objectReference: {fileID: 0}
-    - target: {fileID: 2204069621878992595, guid: 3f1f46cbecbe08e46a303ccfdb5b498a,
-        type: 3}
-      propertyPath: m_textAlignment
-      value: 514
-      objectReference: {fileID: 0}
-    - target: {fileID: 7060011145322376313, guid: 3f1f46cbecbe08e46a303ccfdb5b498a,
-        type: 3}
-      propertyPath: m_havePropertiesChanged
-      value: 1
-      objectReference: {fileID: 0}
-    - target: {fileID: 7060011145322376313, guid: 3f1f46cbecbe08e46a303ccfdb5b498a,
-        type: 3}
-      propertyPath: m_isInputParsingRequired
-      value: 1
-      objectReference: {fileID: 0}
-    - target: {fileID: 7060011145322376313, guid: 3f1f46cbecbe08e46a303ccfdb5b498a,
-        type: 3}
-      propertyPath: m_textAlignment
-      value: 514
-      objectReference: {fileID: 0}
-    - target: {fileID: 1874729665501627384, guid: 3f1f46cbecbe08e46a303ccfdb5b498a,
-        type: 3}
-      propertyPath: m_IsActive
-      value: 0
-      objectReference: {fileID: 0}
-    - target: {fileID: 2204069623052342158, guid: 3f1f46cbecbe08e46a303ccfdb5b498a,
-        type: 3}
-      propertyPath: m_LocalPosition.y
-      value: 0.0002
-      objectReference: {fileID: 0}
-    - target: {fileID: 2204069621878992593, guid: 3f1f46cbecbe08e46a303ccfdb5b498a,
-        type: 3}
-      propertyPath: m_IsActive
-      value: 0
-      objectReference: {fileID: 0}
-    - target: {fileID: 2204069623052342153, guid: 3f1f46cbecbe08e46a303ccfdb5b498a,
-        type: 3}
-      propertyPath: m_Materials.Array.data[0]
-      value: 
-      objectReference: {fileID: 2100000, guid: 21f9f0e21b870f84ab738e6bc72c025f, type: 2}
-    m_RemovedComponents: []
-  m_SourcePrefab: {fileID: 100100000, guid: 3f1f46cbecbe08e46a303ccfdb5b498a, type: 3}
---- !u!1 &5677998155513064324 stripped
-GameObject:
-  m_CorrespondingSourceObject: {fileID: 2204069621426241315, guid: 3f1f46cbecbe08e46a303ccfdb5b498a,
-    type: 3}
-  m_PrefabInstance: {fileID: 5789976115325621415}
-  m_PrefabAsset: {fileID: 0}
---- !u!4 &5677998156066188645 stripped
-Transform:
-  m_CorrespondingSourceObject: {fileID: 2204069623020599746, guid: 3f1f46cbecbe08e46a303ccfdb5b498a,
-    type: 3}
-  m_PrefabInstance: {fileID: 5789976115325621415}
-  m_PrefabAsset: {fileID: 0}
->>>>>>> 5e5cf856
+  m_EditorClassIdentifier: 