--- conflicted
+++ resolved
@@ -43,8 +43,6 @@
   m_RootOrder: 0
   m_LocalEulerAnglesHint: {x: 0, y: 0, z: 0}
 --- !u!114 &4546402662010242382
-<<<<<<< HEAD
-=======
 MonoBehaviour:
   m_ObjectHideFlags: 0
   m_CorrespondingSourceObject: {fileID: 0}
@@ -59,7 +57,6 @@
   isHandMeshVisible: 1
   isHandJointVisible: 1
 --- !u!114 &3673227729376072232
->>>>>>> 70ed1cb7
 MonoBehaviour:
   m_ObjectHideFlags: 0
   m_CorrespondingSourceObject: {fileID: 0}
