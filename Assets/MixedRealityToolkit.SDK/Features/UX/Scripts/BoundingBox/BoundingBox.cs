--- conflicted
+++ resolved
@@ -964,22 +964,7 @@
         // Half the size of the current bounds
         private Vector3 currentBoundsExtents;
 
-<<<<<<< HEAD
-        private BoundsCalculationMethod boundsMethod;
-
-        private IMixedRealityInputSystem inputSystem = null;
-        private IMixedRealityInputSystem InputSystem
-        {
-            get
-            {
-                MixedRealityServiceRegistry.TryGetService<IMixedRealityInputSystem>(out inputSystem);
-                return inputSystem;
-            }
-        }
-        private IMixedRealityEyeGazeProvider EyeTrackingProvider => eyeTrackingProvider ?? (eyeTrackingProvider = InputSystem?.EyeGazeProvider);
-=======
         private IMixedRealityEyeGazeProvider EyeTrackingProvider => eyeTrackingProvider ?? (eyeTrackingProvider = CoreServices.InputSystem?.EyeGazeProvider);
->>>>>>> 047e131f
         private IMixedRealityEyeGazeProvider eyeTrackingProvider = null;
 
         private readonly List<IMixedRealityInputSource> touchingSources = new List<IMixedRealityInputSource>();
@@ -2311,16 +2296,6 @@
 
         private HandleType GetHandleType(Transform handle)
         {
-<<<<<<< HEAD
-            if (inputSystem != null)
-            {
-                foreach (IMixedRealityInputSource source in inputSystem.DetectedInputSources)
-                {
-                    if (source.SourceType == InputSourceType.Controller && source.Pointers[0].Result != null)
-                    {
-                        points.Add(source.Pointers[0].Result.Details.Point);
-                    }
-=======
             for (int i = 0; i < balls.Count; ++i)
             {
                 if (handle == balls[i])
@@ -2333,7 +2308,6 @@
                 if (handle == corners[i])
                 {
                     return HandleType.Scale;
->>>>>>> 047e131f
                 }
             }
 
@@ -2496,51 +2470,48 @@
 
         private void OnPointerDown(MixedRealityPointerEventData eventData)
         {
-            if ((currentPointer == null) && (!eventData.used))
+            if (currentPointer == null && !eventData.used)
             {
                 GameObject grabbedHandle = eventData.Pointer.Result.CurrentPointerTarget;
-                if (grabbedHandle != null)
-                {
-                    Transform grabbedHandleTransform = grabbedHandle.transform;
-                    currentHandleType = GetHandleType(grabbedHandleTransform);
-                    if (currentHandleType != HandleType.None)
-                    {
-                        currentPointer = eventData.Pointer;
-                        initialGrabPoint = currentPointer.Result.Details.Point;
-                        currentGrabPoint = initialGrabPoint;
-                        initialScaleOnGrabStart = Target.transform.localScale;
-                        initialPositionOnGrabStart = Target.transform.position;
-                        grabPointInPointer = Quaternion.Inverse(eventData.Pointer.Rotation) * (initialGrabPoint - currentPointer.Position);
-
-                        SetHighlighted(grabbedHandleTransform);
-
-                        if (currentHandleType == HandleType.Scale)
+                Transform grabbedHandleTransform = grabbedHandle.transform;
+                currentHandleType = GetHandleType(grabbedHandleTransform);
+                if (currentHandleType != HandleType.None)
+                {
+                    currentPointer = eventData.Pointer;
+                    initialGrabPoint = currentPointer.Result.Details.Point;
+                    currentGrabPoint = initialGrabPoint;
+                    initialScaleOnGrabStart = Target.transform.localScale;
+                    initialPositionOnGrabStart = Target.transform.position;
+                    grabPointInPointer = Quaternion.Inverse(eventData.Pointer.Rotation) * (initialGrabPoint - currentPointer.Position);
+
+                    SetHighlighted(grabbedHandleTransform);
+
+                    if (currentHandleType == HandleType.Scale)
+                    {
+                        // Will use this to scale the target relative to the opposite corner
+                        oppositeCorner = rigRoot.transform.TransformPoint(-grabbedHandle.transform.localPosition);
+                        diagonalDir = (grabbedHandle.transform.position - oppositeCorner).normalized;
+
+                        ScaleStarted?.Invoke();
+
+                        if (debugText != null)
                         {
-                            // Will use this to scale the target relative to the opposite corner
-                            oppositeCorner = rigRoot.transform.TransformPoint(-grabbedHandle.transform.localPosition);
-                            diagonalDir = (grabbedHandle.transform.position - oppositeCorner).normalized;
-
-                            ScaleStarted?.Invoke();
-
-                            if (debugText != null)
-                            {
-                                debugText.text = "OnPointerDown:ScaleStarted";
-                            }
+                            debugText.text = "OnPointerDown:ScaleStarted";
                         }
-                        else if (currentHandleType == HandleType.Rotation)
+                    }
+                    else if (currentHandleType == HandleType.Rotation)
+                    {
+                        currentRotationAxis = GetRotationAxis(grabbedHandleTransform);
+
+                        RotateStarted?.Invoke();
+
+                        if (debugText != null)
                         {
-                            currentRotationAxis = GetRotationAxis(grabbedHandleTransform);
-
-                            RotateStarted?.Invoke();
-
-                            if (debugText != null)
-                            {
-                                debugText.text = "OnPointerDown:RotateStarted";
-                            }
+                            debugText.text = "OnPointerDown:RotateStarted";
                         }
-
-                        eventData.Use();
-                    }
+                    }
+
+                    eventData.Use();
                 }
             }
 
