--- conflicted
+++ resolved
@@ -101,11 +101,7 @@
 
             if (!lateRegisterTeleport)
             {
-<<<<<<< HEAD
-                TeleportSystem.RegisterHandler<IMixedRealityTeleportHandler>(this);
-=======
-                TeleportSystem?.Register(gameObject);
->>>>>>> d0e92182
+                TeleportSystem?.RegisterHandler<IMixedRealityTeleportHandler>(this);
             }
         }
 
