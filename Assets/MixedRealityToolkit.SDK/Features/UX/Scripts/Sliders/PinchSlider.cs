--- conflicted
+++ resolved
@@ -48,17 +48,6 @@
             }
         }
 
-<<<<<<< HEAD
-        /// <summary>
-        /// Enumeration representing a local axis a slider can slide against.
-        /// </summary>
-        public enum SliderAxis
-        {
-            XAxis = 0,
-            YAxis,
-            ZAxis
-        }
-=======
         [Header("Slider Axis Visuals")]
     
         [Tooltip("The gameObject that contains the trackVisuals. This will get rotated to match the slider axis")]
@@ -129,37 +118,10 @@
 
 
         [Header("Slider Track")]
->>>>>>> 5a768fd3
-
-        [Header("Slider Track")]
+
         [Tooltip("The axis the slider moves along")]
         [SerializeField]
         private SliderAxis sliderAxis = SliderAxis.XAxis;
-<<<<<<< HEAD
-        public SliderAxis SliderAxisType
-        {
-            get { return sliderAxis; }
-            set { sliderAxis = value; }
-        }
-
-        /// <summary>
-        /// Returns a vector in the direction of the positive slider axis.
-        /// </summary>
-        /// <param name="sliderAxis">The axis in question.</param>
-        /// <returns>A vector representing the positive axis direction.</returns>
-        public static Vector3 GetSliderAxis(SliderAxis sliderAxis)
-        {
-            switch (sliderAxis)
-            {
-                case SliderAxis.XAxis:
-                    return Vector3.right;
-                case SliderAxis.YAxis:
-                    return Vector3.up;
-                case SliderAxis.ZAxis:
-                    return Vector3.forward;
-                default:
-                    throw new ArgumentOutOfRangeException("Invalid slider axis");
-=======
         /// <summary>
         /// Property accessor of sliderAxis. The axis the slider moves along.
         /// </summary>
@@ -193,7 +155,6 @@
             set
             {
                 previousSliderAxis = value;
->>>>>>> 5a768fd3
             }
         }
 
@@ -404,7 +365,17 @@
 
         private Vector3 GetSliderAxis()
         {
-            return GetSliderAxis(sliderAxis);
+            switch (sliderAxis)
+            {
+                case SliderAxis.XAxis:
+                    return Vector3.right;
+                case SliderAxis.YAxis:
+                    return Vector3.up;
+                case SliderAxis.ZAxis:
+                    return Vector3.forward;
+                default:
+                    throw new ArgumentOutOfRangeException("Invalid slider axis");
+            }
         }
 
         private void UpdateUI()
