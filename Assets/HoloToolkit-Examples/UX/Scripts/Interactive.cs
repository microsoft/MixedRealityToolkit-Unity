﻿// Copyright (c) Microsoft Corporation. All rights reserved.
// Licensed under the MIT License. See LICENSE in the project root for license information.

using UnityEngine;
using UnityEngine.Events;
using System.Collections.Generic;
using HoloToolkit.Unity.InputModule;

#if UNITY_WSA || UNITY_STANDALONE_WIN
using UnityEngine.Windows.Speech;
#endif

namespace HoloToolkit.Examples.InteractiveElements
{
    /// <summary>
    /// Interactive exposes basic button type events to the Unity Editor and receives messages from the GestureManager and GazeManager.
    /// 
    /// Beyond the basic button functionality, Interactive also maintains the notion of selection and enabled, which allow for more robust UI features.
    /// InteractiveEffects are behaviors that listen for updates from Interactive, which allows for visual feedback to be customized and placed on
    /// individual elements of the Interactive GameObject
    /// </summary>
<<<<<<< HEAD
    public class Interactive : MonoBehaviour, IPointerHandler, IFocusHandler, IInputHandler
=======
    public class Interactive : FocusTarget, IPointerHandler, IInputHandler
>>>>>>> 58776f0f
    {
        public GameObject ParentObject;

        /// <summary>
        /// Should the button listen to input?
        /// </summary>
        public bool IsEnabled = true;

        /// <summary>
        /// Is the Tap currently in the down state?
        /// </summary>
        public bool HasDown { get; protected set; }

        /// <summary>
        /// Should the button care about click and hold?
        /// </summary>
        public bool DetectHold = false;

        /// <summary>
        /// Configure the amount to time for the hold event to fire
        /// </summary>
        public float HoldTime = 0.5f;

        /// <summary>
        /// Configure the amount of time a roll off update should incur. When building more advanced UI,
        /// we may need to evaluate what the next gazed item is before updating.
        /// </summary>
        public float RollOffTime = 0.02f;

        /// <summary>
        /// Current selected state, can be set from the Unity Editor for default behavior
        /// </summary>
        public bool IsSelected { get; protected set; }

        [Tooltip("Set a keyword to invoke the OnSelect event")]
        public string Keyword = "";

        [Tooltip("Gaze is required for the keyword to trigger this Interactive.")]
        public bool KeywordRequiresGaze = true;

        /// <summary>
        /// Exposed Unity Events
        /// </summary>
        public UnityEvent OnSelectEvents;
        public UnityEvent OnDownEvent;
        public UnityEvent OnHoldEvent;

        /// <summary>
        /// A button typically has 8 potential states.
        /// We can update visual feedback based on state change, all the logic is already done, making InteractiveEffects behaviors less complex then comparing selected + Disabled.
        /// </summary>
        public enum ButtonStateEnum { Default, Focus, Press, Selected, FocusSelected, PressSelected, Disabled, DisabledSelected }
        protected ButtonStateEnum mState = ButtonStateEnum.Default;

        /// <summary>
        /// Timers
        /// </summary>
        protected float mRollOffTimer = 0;
        protected float mHoldTimer = 0;
        protected bool mCheckRollOff = false;
        protected bool mCheckHold = false;

#if UNITY_WSA || UNITY_STANDALONE_WIN
        protected KeywordRecognizer mKeywordRecognizer;
#endif
        protected Dictionary<string, int> mKeywordDictionary;
        protected string[] mKeywordArray;

        /// <summary>
        /// Internal comparison variables to allow for live state updates no matter the input method
        /// </summary>
        protected bool mIgnoreSelect = false;
        protected bool mCheckEnabled = false;
        protected bool mCheckSelected = false;
        protected bool UserInitiatedEvent = false;
        protected bool mAllowSelection = false;

        protected List<InteractiveWidget> mInteractiveWidgets = new List<InteractiveWidget>();

        private void Awake()
        {
            if (ParentObject == null)
            {
                ParentObject = this.gameObject;
            }

            CollectWidgets(forceCollection: true);
        }

        /// <summary>
        /// Set default visual states on Start
        /// </summary>
        protected virtual void Start()
        {
            if (Keyword != "")
            {
                mKeywordArray = new string[1] { Keyword };
                if (Keyword.IndexOf(',') > -1)
                {
                    mKeywordArray = Keyword.Split(',');

                    mKeywordDictionary = new Dictionary<string, int>();
                    for (int i = 0; i < mKeywordArray.Length; ++i)
                    {
                        mKeywordDictionary.Add(mKeywordArray[i], i);
                    }
                }

#if UNITY_WSA || UNITY_STANDALONE_WIN
                if (!KeywordRequiresGaze)
                {
                    mKeywordRecognizer = new KeywordRecognizer(mKeywordArray);
                    mKeywordRecognizer.OnPhraseRecognized += KeywordRecognizer_OnPhraseRecognized;
                    mKeywordRecognizer.Start();
                }
#endif

            }

            mCheckEnabled = IsEnabled;
            mCheckSelected = IsSelected;

            UpdateEffects();
        }

        public void OnPointerUp(ClickEventData eventData) { }

        public void OnPointerDown(ClickEventData eventData) { }

        public virtual void OnPointerClicked(ClickEventData eventData)
        {
            if (!IsEnabled)
            {
                return;
            }

            UserInitiatedEvent = true;

            if (mIgnoreSelect)
            {
                mIgnoreSelect = false;
                return;
            }

            UpdateEffects();

            OnSelectEvents.Invoke();
        }

        /// <summary>
        /// The gameObject received gaze
        /// </summary>
        /// <param name="eventData"></param>
<<<<<<< HEAD
        public virtual void OnFocusEnter(FocusEventData eventData)
=======
        public override void OnFocusEnter(FocusEventData eventData)
>>>>>>> 58776f0f
        {
            base.OnFocusEnter(eventData);

            if (!IsEnabled)
            {
                return;
            }

            SetKeywordListener(true);

            UpdateEffects();
        }

        /// <summary>
        /// The gameObject no longer has gaze
        /// </summary>
        /// <param name="eventData"></param>
<<<<<<< HEAD
        public virtual void OnFocusExit(FocusEventData eventData)
=======
        public override void OnFocusExit(FocusEventData eventData)
>>>>>>> 58776f0f
        {
            base.OnFocusEnter(eventData);

            EndHoldDetection();
            mRollOffTimer = 0;
            mCheckRollOff = true;
            SetKeywordListener(false);
            UpdateEffects();
        }

        public virtual void OnFocusChanged(FocusEventData eventData) { }

        private void SetKeywordListener(bool listen)
        {
#if UNITY_WSA || UNITY_STANDALONE_WIN
            if (listen)
            {
                if (KeywordRequiresGaze && mKeywordArray != null)
                {
                    if (mKeywordRecognizer == null)
                    {
                        mKeywordRecognizer = new KeywordRecognizer(mKeywordArray);
                        mKeywordRecognizer.OnPhraseRecognized += KeywordRecognizer_OnPhraseRecognized;
                        mKeywordRecognizer.Start();
                    }
                    else
                    {
                        if (!mKeywordRecognizer.IsRunning)
                        {
                            mKeywordRecognizer.Start();
                        }
                    }
                }
            }
            else
            {
                if (mKeywordRecognizer != null && KeywordRequiresGaze)
                {
                    if (mKeywordRecognizer.IsRunning)
                    {
                        mKeywordRecognizer.Stop();
                        mKeywordRecognizer.OnPhraseRecognized -= KeywordRecognizer_OnPhraseRecognized;
                        mKeywordRecognizer.Dispose();
                        mKeywordRecognizer = null;
                    }
                }
            }
#endif
        }

        /// <summary>
        /// shortcut to set title
        /// (assuming this Interactive has a LabelTheme and a TextMesh attached to it)
        /// </summary>
        /// <param name="title"></param>
        public void SetTitle(string title)
        {
            LabelTheme lblTheme = gameObject.GetComponent<LabelTheme>();
            if (lblTheme != null)
            {
                lblTheme.Default = title;
            }
            TextMesh textMesh = gameObject.GetComponentInChildren<TextMesh>();
            if (textMesh != null)
            {
                textMesh.text = title;
            }
        }

        /// <summary>
        /// The user is initiating a tap or hold
        /// </summary>
        public virtual void OnInputDown(InputEventData eventData)
        {
            if (!HasFocus)
            {
                return;
            }

            HasDown = true;
            mCheckRollOff = false;

            if (DetectHold)
            {
                mHoldTimer = 0;
                mCheckHold = true;
            }
            UpdateEffects();

            OnDownEvent.Invoke();
        }

        public virtual void OnInputPressed(InputPressedEventData eventData) { }

        public virtual void OnInputPositionChanged(InputPositionEventData eventData) { }

        /// <summary>
        /// All tab, hold, and gesture events are completed
        /// </summary>
        public virtual void OnInputUp(InputEventData eventData)
        {
            mCheckHold = false;
            HasDown = false;
            mIgnoreSelect = false;
            EndHoldDetection();
            mCheckRollOff = false;

            UpdateEffects();
        }

        /// <summary>
        /// The hold timer has finished
        /// </summary>
        public virtual void OnHold()
        {
            mIgnoreSelect = true;
            EndHoldDetection();

            UpdateEffects();

            OnHoldEvent.Invoke();
        }

        /// <summary>
        /// The percentage of hold time completed
        /// </summary>
        /// <returns>percentage 0 - 1</returns>
        public float GetHoldPercentage()
        {
            return mHoldTimer / HoldTime;
        }

        protected void EndHoldDetection()
        {
            mHoldTimer = 0;
            mCheckHold = false;
        }

        private void CollectWidgets(bool forceCollection = false)
        {
            if (mInteractiveWidgets.Count == 0 || forceCollection)
            {
                if (ParentObject != null)
                {
                    ParentObject.GetComponentsInChildren(mInteractiveWidgets);
                }
                for (int i = 0; i < mInteractiveWidgets.Count; ++i)
                {
                    if (mInteractiveWidgets[i].InteractiveHost == null)
                    {
                        mInteractiveWidgets[i].InteractiveHost = this;
                    }
                    else
                    {
                        mInteractiveWidgets.RemoveAt(i);
                        --i;
                    }
                }
            }
        }

        /// <summary>
        /// Loop through all InteractiveEffects on child elements and update their states
        /// </summary>
        protected void UpdateEffects()
        {
            CollectWidgets();

            CompareStates();

            int interactiveCount = mInteractiveWidgets.Count;
            for (int i = 0; i < interactiveCount; ++i)
            {
                InteractiveWidget widget = mInteractiveWidgets[i];
                widget.SetState(mState);

                int currentCount = mInteractiveWidgets.Count;
                if (currentCount < interactiveCount)
                {
                    Debug.LogWarningFormat("Call to {0}'s SetState removed other interactive widgets. GameObject name: {1}.", widget.GetType(), widget.name);
                    interactiveCount = currentCount;
                }
            }
        }

        public void RegisterWidget(InteractiveWidget widget)
        {
            CollectWidgets();
            if (mInteractiveWidgets.Contains(widget))
            {
                return;
            }

            mInteractiveWidgets.Add(widget);
            widget.SetState(mState);
        }

        public void UnregisterWidget(InteractiveWidget widget)
        {
            if (mInteractiveWidgets != null)
            {
                mInteractiveWidgets.Remove(widget);
            }
        }

#if UNITY_WSA || UNITY_STANDALONE_WIN
        protected virtual void KeywordRecognizer_OnPhraseRecognized(PhraseRecognizedEventArgs args)
        {

            // Check to make sure the recognized keyword matches, then invoke the corresponding method.
            if (args.text == Keyword && (!KeywordRequiresGaze || HasFocus) && IsEnabled)
            {
                if (mKeywordDictionary == null)
                {
                    OnPointerClicked(null);
                }
            }
        }
#endif

        /// <summary>
        /// Check if any state changes have occurred, from alternate input sources
        /// </summary>
        protected void CompareStates()
        {
            if (IsEnabled)
            {
                // all states
                if (IsSelected)
                {
                    if (HasFocus)
                    {
                        if (HasDown)
                        {
                            mState = ButtonStateEnum.PressSelected;
                        }
                        else
                        {
                            mState = ButtonStateEnum.FocusSelected;
                        }
                    }
                    else
                    {
                        if (HasDown)
                        {
                            mState = ButtonStateEnum.PressSelected;
                        }
                        else
                        {
                            mState = ButtonStateEnum.Selected;
                        }
                    }
                }
                else
                {
                    if (HasFocus)
                    {
                        if (HasDown)
                        {
                            mState = ButtonStateEnum.Press;
                        }
                        else
                        {
                            mState = ButtonStateEnum.Focus;
                        }
                    }
                    else
                    {
                        if (HasDown)
                        {
                            mState = ButtonStateEnum.Press;
                        }
                        else
                        {
                            mState = ButtonStateEnum.Default;
                        }
                    }
                }

            }
            else
            {
                if (IsSelected)
                {
                    mState = ButtonStateEnum.DisabledSelected;
                }
                else
                {
                    mState = ButtonStateEnum.Disabled;
                }
            }
            mCheckSelected = IsSelected;
            mCheckEnabled = IsEnabled;
        }

        /// <summary>
        /// Run timers and check for updates
        /// </summary>
        protected virtual void Update()
        {

            if (mCheckRollOff && HasDown)
            {
                if (mRollOffTimer < RollOffTime)
                {
                    mRollOffTimer += Time.deltaTime;
                }
                else
                {
                    mCheckRollOff = false;
                    OnInputUp(null);
                }
            }
            if (mCheckHold)
            {
                if (mHoldTimer < HoldTime)
                {
                    mHoldTimer += Time.deltaTime;
                }
                else
                {
                    mCheckHold = false;
                    OnHold();
                }
            }

            if (!UserInitiatedEvent && (mCheckEnabled != IsEnabled || mCheckSelected != IsSelected))
            {
                UpdateEffects();
            }

            UserInitiatedEvent = false;
        }

        protected virtual void OnDestroy()
        {
            SetKeywordListener(false);
        }

        protected virtual void OnEnable()
        {
#if UNITY_WSA || UNITY_STANDALONE_WIN
            if (mKeywordRecognizer != null && !KeywordRequiresGaze)
            {
                SetKeywordListener(true);
            }
#endif
        }

        protected virtual void OnDisable()
        {
            OnFocusExit(null);
        }
    }
}<|MERGE_RESOLUTION|>--- conflicted
+++ resolved
@@ -19,11 +19,7 @@
     /// InteractiveEffects are behaviors that listen for updates from Interactive, which allows for visual feedback to be customized and placed on
     /// individual elements of the Interactive GameObject
     /// </summary>
-<<<<<<< HEAD
-    public class Interactive : MonoBehaviour, IPointerHandler, IFocusHandler, IInputHandler
-=======
     public class Interactive : FocusTarget, IPointerHandler, IInputHandler
->>>>>>> 58776f0f
     {
         public GameObject ParentObject;
 
@@ -177,11 +173,7 @@
         /// The gameObject received gaze
         /// </summary>
         /// <param name="eventData"></param>
-<<<<<<< HEAD
-        public virtual void OnFocusEnter(FocusEventData eventData)
-=======
         public override void OnFocusEnter(FocusEventData eventData)
->>>>>>> 58776f0f
         {
             base.OnFocusEnter(eventData);
 
@@ -199,11 +191,7 @@
         /// The gameObject no longer has gaze
         /// </summary>
         /// <param name="eventData"></param>
-<<<<<<< HEAD
-        public virtual void OnFocusExit(FocusEventData eventData)
-=======
         public override void OnFocusExit(FocusEventData eventData)
->>>>>>> 58776f0f
         {
             base.OnFocusEnter(eventData);
 
@@ -213,8 +201,6 @@
             SetKeywordListener(false);
             UpdateEffects();
         }
-
-        public virtual void OnFocusChanged(FocusEventData eventData) { }
 
         private void SetKeywordListener(bool listen)
         {
