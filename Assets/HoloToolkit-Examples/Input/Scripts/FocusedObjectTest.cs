--- conflicted
+++ resolved
@@ -9,11 +9,7 @@
     /// This class shows how to handle focus events and speech input events.
     /// </summary>
     [RequireComponent(typeof(Renderer))]
-<<<<<<< HEAD
-    public class FocusedObjectTest : MonoBehaviour, IFocusHandler, ISpeechHandler
-=======
     public class FocusedObjectTest : FocusTarget, ISpeechHandler
->>>>>>> 58776f0f
     {
         [Tooltip("Object color changes to this when focused.")]
         public Color FocusedColor = Color.red;
@@ -54,32 +50,19 @@
             transform.localScale = scale;
         }
 
-<<<<<<< HEAD
-        void IFocusHandler.OnFocusEnter(FocusEventData eventData)
-=======
         public override void OnFocusEnter(FocusEventData eventData)
->>>>>>> 58776f0f
         {
             base.OnFocusEnter(eventData);
 
             cachedMaterial.SetColor("_Color", FocusedColor);
         }
 
-<<<<<<< HEAD
-        void IFocusHandler.OnFocusExit(FocusEventData eventData)
-=======
         public override void OnFocusExit(FocusEventData eventData)
->>>>>>> 58776f0f
         {
             base.OnFocusEnter(eventData);
             cachedMaterial.SetColor("_Color", originalColor);
         }
 
-<<<<<<< HEAD
-        void IFocusHandler.OnFocusChanged(FocusEventData eventData) { }
-
-=======
->>>>>>> 58776f0f
         void ISpeechHandler.OnSpeechKeywordRecognized(SpeechEventData eventData)
         {
             switch (eventData.RecognizedText.ToLower())
