--- conflicted
+++ resolved
@@ -10,11 +10,7 @@
     /// receive pressed and released events.
     /// This class is an example of how an animated button can be created using the input module and Unity.
     /// </summary>
-<<<<<<< HEAD
-    public class TestButton : MonoBehaviour, IPointerHandler, IFocusHandler
-=======
     public class TestButton : FocusTarget, IPointerHandler
->>>>>>> 58776f0f
     {
         public Transform ToolTip;
         public Renderer ToolTipRenderer;
@@ -211,21 +207,13 @@
             eventData.Use(); // Mark the event as used, so it doesn't fall through to other handlers.
         }
 
-<<<<<<< HEAD
-        void IFocusHandler.OnFocusEnter(FocusEventData eventData)
-=======
         public override void OnFocusEnter(FocusEventData eventData)
->>>>>>> 58776f0f
         {
             base.OnFocusEnter(eventData);
 
 
             // The first time the button is focused and the timer hasn't started, start the timer in a delayed mode
-<<<<<<< HEAD
-            if (Focused && toolTipTimer.Equals(0f))
-=======
             if (HasFocus && toolTipTimer.Equals(0f))
->>>>>>> 58776f0f
             {
                 toolTipTimer = -ToolTipDelayTime;
             }
@@ -234,21 +222,10 @@
             UpdateButtonAnimation();
         }
 
-<<<<<<< HEAD
-        void IFocusHandler.OnFocusExit(FocusEventData eventData)
-=======
         public override void OnFocusExit(FocusEventData eventData)
->>>>>>> 58776f0f
         {
             UpdateVisuals();
-<<<<<<< HEAD
-        }
-
-        void IFocusHandler.OnFocusChanged(FocusEventData eventData) { }
-
-=======
             UpdateButtonAnimation();
         }
->>>>>>> 58776f0f
     }
 }