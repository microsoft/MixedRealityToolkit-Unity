--- conflicted
+++ resolved
@@ -9,11 +9,7 @@
     /// This class implements IFocusHandler to respond to gaze changes.
     /// It highlights the object being gazed at.
     /// </summary>
-<<<<<<< HEAD
-    public class GazeResponder : MonoBehaviour, IFocusHandler
-=======
     public class GazeResponder : FocusTarget
->>>>>>> 58776f0f
     {
         private Material[] defaultMaterials;
 
@@ -23,7 +19,6 @@
         }
 
         private void OnDestroy()
-<<<<<<< HEAD
         {
             foreach (var material in defaultMaterials)
             {
@@ -31,21 +26,7 @@
             }
         }
 
-        void IFocusHandler.OnFocusEnter(FocusEventData eventData)
-=======
->>>>>>> 58776f0f
-        {
-            foreach (var material in defaultMaterials)
-            {
-                Destroy(material);
-            }
-        }
-
-<<<<<<< HEAD
-        void IFocusHandler.OnFocusExit(FocusEventData eventData)
-=======
         public override void OnFocusEnter(FocusEventData eventData)
->>>>>>> 58776f0f
         {
             base.OnFocusEnter(eventData);
 
@@ -56,9 +37,6 @@
             }
         }
 
-<<<<<<< HEAD
-        void IFocusHandler.OnFocusChanged(FocusEventData eventData) { }
-=======
         public override void OnFocusExit(FocusEventData eventData)
         {
             base.OnFocusExit(eventData);
@@ -69,6 +47,5 @@
                 defaultMaterials[i].SetFloat("_Gloss", 1.0f);
             }
         }
->>>>>>> 58776f0f
     }
 }