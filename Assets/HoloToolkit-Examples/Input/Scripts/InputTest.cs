﻿// Copyright (c) Microsoft Corporation. All rights reserved.
// Licensed under the MIT License. See LICENSE in the project root for license information.

using UnityEngine;

namespace HoloToolkit.Unity.InputModule.Tests
{
    /// <summary>
    /// Test MonoBehaviour that simply prints out a message very time a supported event is received from the input module.
    /// This is used to make sure that the input module routes events appropriately to game objects.
    /// </summary>
<<<<<<< HEAD
    public class InputTest : MonoBehaviour, IInputHandler, IPointerHandler, IFocusHandler, ISourceStateHandler, IHoldHandler, IManipulationHandler, INavigationHandler
=======
    public class InputTest : FocusTarget, IInputHandler, IPointerHandler, ISourceStateHandler, IHoldHandler, IManipulationHandler, INavigationHandler
>>>>>>> 58776f0f
    {
        [Tooltip("Set to true if gestures update (ManipulationUpdated, NavigationUpdated) should be logged. Note that this can impact performance.")]
        public bool LogGesturesUpdateEvents = false;

        void IInputHandler.OnInputUp(InputEventData eventData)
        {
            Debug.LogFormat("RaiseOnInputUp\r\nSource: {0}  SourceId: {1}", eventData.InputSource, eventData.SourceId);
            eventData.Use(); // Mark the event as used, so it doesn't fall through to other handlers.
        }

        void IInputHandler.OnInputDown(InputEventData eventData)
        {
            Debug.LogFormat("OnInputDown\r\nSource: {0}  SourceId: {1}", eventData.InputSource, eventData.SourceId);
            eventData.Use(); // Mark the event as used, so it doesn't fall through to other handlers.
        }

        void IInputHandler.OnInputPressed(InputPressedEventData eventData)
        {
<<<<<<< HEAD
            Debug.LogFormat("OnInputPressed\r\nSource: {0}  SourceId: {1}  PressedAmount: {2}", eventData.InputSource, eventData.SourceId, eventData.PressedAmount);
=======
            Debug.LogFormat("OnInputPressed\r\nSource: {0}  SourceId: {1}  PressedAmount: {2}",
                            eventData.InputSource, eventData.SourceId, eventData.PressedAmount);
>>>>>>> 58776f0f
            eventData.Use(); // Mark the event as used, so it doesn't fall through to other handlers.
        }

        void IInputHandler.OnInputPositionChanged(InputPositionEventData eventData)
        {
<<<<<<< HEAD
            Debug.LogFormat("OnInputPressed\r\nSource: {0}  SourceId: {1}  InputPosition: {2}", eventData.InputSource, eventData.SourceId, eventData.InputPosition);
=======
            Debug.LogFormat("OnInputPressed\r\nSource: {0}  SourceId: {1}  InputPosition: {2}",
                            eventData.InputSource, eventData.SourceId, eventData.InputPosition);
>>>>>>> 58776f0f
            eventData.Use(); // Mark the event as used, so it doesn't fall through to other handlers.
        }

        void IPointerHandler.OnPointerUp(ClickEventData eventData)
        {
            Debug.LogFormat("OnPointerUp\r\nSource: {0}  SourceId: {1}", eventData.InputSource, eventData.SourceId);
            eventData.Use(); // Mark the event as used, so it doesn't fall through to other handlers.
        }

        void IPointerHandler.OnPointerDown(ClickEventData eventData)
        {
            Debug.LogFormat("OnPointerDown\r\nSource: {0}  SourceId: {1}", eventData.InputSource, eventData.SourceId);
            eventData.Use(); // Mark the event as used, so it doesn't fall through to other handlers.
        }

        void IPointerHandler.OnPointerClicked(ClickEventData eventData)
        {
<<<<<<< HEAD
            Debug.LogFormat("OnPointerClicked\r\nSource: {0}  SourceId: {1}  ClickCount: {2}", eventData.InputSource, eventData.SourceId, eventData.ClickCount);
            eventData.Use(); // Mark the event as used, so it doesn't fall through to other handlers.
        }

        void IFocusHandler.OnFocusEnter(FocusEventData eventData)
        {
            Debug.LogFormat("OnFocusEnter: {0}\r\nPointer: {0} | Pointer: {1} | SourceId: {2}", gameObject.name, eventData.Pointer, eventData.Pointer.SourceId);
        }

        void IFocusHandler.OnFocusExit(FocusEventData eventData)
        {
            Debug.LogFormat("OnFocusExit: {0}\r\nPointer: {0} | Pointer: {1} | SourceId: {2}", gameObject.name, eventData.Pointer, eventData.Pointer.SourceId);
        }

        void IFocusHandler.OnFocusChanged(FocusEventData eventData)
        {
            Debug.LogFormat("OnFocusChanged\r\nPointer: {0} | Pointer SourceId: {1} | Old Focused Object: {2} | New Focused Object: {3}",
                            eventData.Pointer,
                            eventData.Pointer.SourceId,
                            eventData.OldFocusedObject == null ? "None" : eventData.OldFocusedObject.name,
                            eventData.NewFocusedObject == null ? "None" : eventData.NewFocusedObject.name);
        }

        void ISourceStateHandler.OnSourceDetected(SourceStateEventData eventData)
        {
            Debug.LogFormat("OnSourceDetected\r\nSource: {0} | SourceId: {1}", eventData.InputSource, eventData.SourceId);
            eventData.Use(); // Mark the event as used, so it doesn't fall through to other handlers.
        }

        void ISourceStateHandler.OnSourceLost(SourceStateEventData eventData)
        {
            Debug.LogFormat("OnSourceLost\r\nSource: {0} | SourceId: {1}", eventData.InputSource, eventData.SourceId);
            eventData.Use(); // Mark the event as used, so it doesn't fall through to other handlers.
        }

        void ISourceStateHandler.OnSourcePositionChanged(SourcePositionEventData eventData)
        {
            Debug.LogFormat("OnSourcePositionChanged\r\nSource: {0} | SourceId: {1} | Pointer Position: {2} | Grip Position: {3}", eventData.InputSource, eventData.SourceId, eventData.PointerPosition, eventData.GripPosition);
            eventData.Use(); // Mark the event as used, so it doesn't fall through to other handlers.
        }

        void ISourceStateHandler.OnSourceRotationChanged(SourceRotationEventData eventData)
        {
            Debug.LogFormat("OnSourceRotationChanged\r\nSource: {0} | SourceId: {1} | Pointer Rotation: {2} | Grip Rotation: {3}", eventData.InputSource, eventData.SourceId, eventData.PointerRotation, eventData.GripRotation);
            eventData.Use(); // Mark the event as used, so it doesn't fall through to other handlers.
        }

        void IHoldHandler.OnHoldStarted(InputEventData eventData)
        {
            Debug.LogFormat("OnHoldStarted\r\nSource: {0} | SourceId: {1}", eventData.InputSource, eventData.SourceId);
            eventData.Use(); // Mark the event as used, so it doesn't fall through to other handlers.
        }

        void IHoldHandler.OnHoldCompleted(InputEventData eventData)
        {
            Debug.LogFormat("OnHoldCompleted\r\nSource: {0} | SourceId: {1}", eventData.InputSource, eventData.SourceId);
            eventData.Use(); // Mark the event as used, so it doesn't fall through to other handlers.
        }

        void IHoldHandler.OnHoldCanceled(InputEventData eventData)
        {
            Debug.LogFormat("OnHoldCanceled\r\nSource: {0} | SourceId: {1}", eventData.InputSource, eventData.SourceId);
            eventData.Use(); // Mark the event as used, so it doesn't fall through to other handlers.
        }

        void IManipulationHandler.OnManipulationStarted(ManipulationEventData eventData)
        {
            Debug.LogFormat("OnManipulationStarted\r\nSource: {0} | SourceId: {1}\r\nCumulativeDelta: {2}",
                eventData.InputSource,
                eventData.SourceId,
                eventData.CumulativeDelta);
=======
            Debug.LogFormat("OnPointerClicked\r\nSource: {0}  SourceId: {1}  ClickCount: {2}",
                            eventData.InputSource, eventData.SourceId, eventData.ClickCount);
            eventData.Use(); // Mark the event as used, so it doesn't fall through to other handlers.
        }

        public override void OnFocusEnter(FocusEventData eventData)
        {
            base.OnFocusEnter(eventData);
            Debug.LogFormat("OnFocusEnter: {0}\r\nPointer: {1} | SourceId: {2}",
                            gameObject.name, eventData.Pointer, eventData.Pointer.SourceId);
        }

        public override void OnFocusExit(FocusEventData eventData)
        {
            base.OnFocusExit(eventData);
            Debug.LogFormat("OnFocusExit: {0}\r\nPointer: {0} | Pointer: {1} | SourceId: {2}",
                            gameObject.name, eventData.Pointer, eventData.Pointer.SourceId);
        }

        public override void OnFocusChanged(FocusEventData eventData)
        {
            base.OnFocusChanged(eventData);
            Debug.LogFormat("OnFocusChanged\r\nPointer: {0} | Pointer SourceId: {1}\n" +
                            "Old Focused Object: {2} | New Focused Object: {3} | Pointer Focus Count {4}\n",
                            eventData.Pointer, eventData.Pointer.SourceId,
                            eventData.OldFocusedObject == null ? "None" : eventData.OldFocusedObject.name,
                            eventData.NewFocusedObject == null ? "None" : eventData.NewFocusedObject.name,
                            Focusers.Count);
        }

        void ISourceStateHandler.OnSourceDetected(SourceStateEventData eventData)
        {
            Debug.LogFormat("OnSourceDetected\r\nSource: {0} | SourceId: {1}", eventData.InputSource, eventData.SourceId);
            eventData.Use(); // Mark the event as used, so it doesn't fall through to other handlers.
        }

        void ISourceStateHandler.OnSourceLost(SourceStateEventData eventData)
        {
            Debug.LogFormat("OnSourceLost\r\nSource: {0} | SourceId: {1}", eventData.InputSource, eventData.SourceId);
            eventData.Use(); // Mark the event as used, so it doesn't fall through to other handlers.
        }

        void ISourceStateHandler.OnSourcePositionChanged(SourcePositionEventData eventData)
        {
            Debug.LogFormat("OnSourcePositionChanged\r\nSource: {0} | SourceId: {1} | Pointer Position: {2} | Grip Position: {3}",
                            eventData.InputSource, eventData.SourceId, eventData.PointerPosition, eventData.GripPosition);
            eventData.Use(); // Mark the event as used, so it doesn't fall through to other handlers.
        }

        void ISourceStateHandler.OnSourceRotationChanged(SourceRotationEventData eventData)
        {
            Debug.LogFormat("OnSourceRotationChanged\r\nSource: {0} | SourceId: {1} | Pointer Rotation: {2} | Grip Rotation: {3}",
                            eventData.InputSource, eventData.SourceId, eventData.PointerRotation, eventData.GripRotation);
            eventData.Use(); // Mark the event as used, so it doesn't fall through to other handlers.
        }

        void IHoldHandler.OnHoldStarted(InputEventData eventData)
        {
            Debug.LogFormat("OnHoldStarted\r\nSource: {0} | SourceId: {1}", eventData.InputSource, eventData.SourceId);
            eventData.Use(); // Mark the event as used, so it doesn't fall through to other handlers.
        }

        void IHoldHandler.OnHoldCompleted(InputEventData eventData)
        {
            Debug.LogFormat("OnHoldCompleted\r\nSource: {0} | SourceId: {1}", eventData.InputSource, eventData.SourceId);
            eventData.Use(); // Mark the event as used, so it doesn't fall through to other handlers.
        }

        void IHoldHandler.OnHoldCanceled(InputEventData eventData)
        {
            Debug.LogFormat("OnHoldCanceled\r\nSource: {0} | SourceId: {1}", eventData.InputSource, eventData.SourceId);
            eventData.Use(); // Mark the event as used, so it doesn't fall through to other handlers.
        }
>>>>>>> 58776f0f

        void IManipulationHandler.OnManipulationStarted(ManipulationEventData eventData)
        {
            Debug.LogFormat("OnManipulationStarted\r\nSource: {0} | SourceId: {1}\r\nCumulativeDelta: {2}",
                eventData.InputSource, eventData.SourceId, eventData.CumulativeDelta);
            eventData.Use(); // Mark the event as used, so it doesn't fall through to other handlers.
        }

        void IManipulationHandler.OnManipulationUpdated(ManipulationEventData eventData)
        {
            if (LogGesturesUpdateEvents)
            {
                Debug.LogFormat("OnManipulationUpdated\r\nSource: {0} | SourceId: {1}\r\nCumulativeDelta: {2}",
<<<<<<< HEAD
                    eventData.InputSource,
                    eventData.SourceId,
                    eventData.CumulativeDelta);

=======
                    eventData.InputSource, eventData.SourceId, eventData.CumulativeDelta);
>>>>>>> 58776f0f
                eventData.Use(); // Mark the event as used, so it doesn't fall through to other handlers.
            }
        }

        void IManipulationHandler.OnManipulationCompleted(ManipulationEventData eventData)
        {
            Debug.LogFormat("OnManipulationCompleted\r\nSource: {0}  SourceId: {1}\r\nCumulativeDelta: {2}",
<<<<<<< HEAD
                eventData.InputSource,
                eventData.SourceId,
                eventData.CumulativeDelta);

=======
                eventData.InputSource, eventData.SourceId, eventData.CumulativeDelta);
>>>>>>> 58776f0f
            eventData.Use(); // Mark the event as used, so it doesn't fall through to other handlers.
        }

        void IManipulationHandler.OnManipulationCanceled(ManipulationEventData eventData)
        {
            Debug.LogFormat("OnManipulationCanceled\r\nSource: {0}  SourceId: {1}\r\nCumulativeDelta: {2}",
<<<<<<< HEAD
                eventData.InputSource,
                eventData.SourceId,
                eventData.CumulativeDelta);

=======
                eventData.InputSource, eventData.SourceId, eventData.CumulativeDelta);
>>>>>>> 58776f0f
            eventData.Use(); // Mark the event as used, so it doesn't fall through to other handlers.
        }

        void INavigationHandler.OnNavigationStarted(NavigationEventData eventData)
        {
            Debug.LogFormat("OnNavigationStarted\r\nSource: {0}  SourceId: {1}\r\nCumulativeDelta: {2}",
<<<<<<< HEAD
                eventData.InputSource,
                eventData.SourceId,
                eventData.NormalizedOffset);

=======
                eventData.InputSource, eventData.SourceId, eventData.NormalizedOffset);
>>>>>>> 58776f0f
            eventData.Use(); // Mark the event as used, so it doesn't fall through to other handlers.
        }

        void INavigationHandler.OnNavigationUpdated(NavigationEventData eventData)
        {
            if (LogGesturesUpdateEvents)
            {
                Debug.LogFormat("OnNavigationUpdated\r\nSource: {0}  SourceId: {1}\r\nCumulativeDelta: {2}",
<<<<<<< HEAD
                    eventData.InputSource,
                    eventData.SourceId,
                    eventData.NormalizedOffset);

=======
                    eventData.InputSource, eventData.SourceId, eventData.NormalizedOffset);
>>>>>>> 58776f0f
                eventData.Use(); // Mark the event as used, so it doesn't fall through to other handlers.
            }
        }

        void INavigationHandler.OnNavigationCompleted(NavigationEventData eventData)
        {
            Debug.LogFormat("OnNavigationCompleted\r\nSource: {0}  SourceId: {1}\r\nCumulativeDelta: {2}",
<<<<<<< HEAD
                eventData.InputSource,
                eventData.SourceId,
                eventData.NormalizedOffset);

=======
                eventData.InputSource, eventData.SourceId, eventData.NormalizedOffset);
>>>>>>> 58776f0f
            eventData.Use(); // Mark the event as used, so it doesn't fall through to other handlers.
        }

        void INavigationHandler.OnNavigationCanceled(NavigationEventData eventData)
        {
            Debug.LogFormat("OnNavigationCanceled\r\nSource: {0}  SourceId: {1}\r\nCumulativeDelta: {2}",
<<<<<<< HEAD
                eventData.InputSource,
                eventData.SourceId,
                eventData.NormalizedOffset);

=======
                eventData.InputSource, eventData.SourceId, eventData.NormalizedOffset);
>>>>>>> 58776f0f
            eventData.Use(); // Mark the event as used, so it doesn't fall through to other handlers.
        }
    }
}<|MERGE_RESOLUTION|>--- conflicted
+++ resolved
@@ -9,11 +9,7 @@
     /// Test MonoBehaviour that simply prints out a message very time a supported event is received from the input module.
     /// This is used to make sure that the input module routes events appropriately to game objects.
     /// </summary>
-<<<<<<< HEAD
-    public class InputTest : MonoBehaviour, IInputHandler, IPointerHandler, IFocusHandler, ISourceStateHandler, IHoldHandler, IManipulationHandler, INavigationHandler
-=======
     public class InputTest : FocusTarget, IInputHandler, IPointerHandler, ISourceStateHandler, IHoldHandler, IManipulationHandler, INavigationHandler
->>>>>>> 58776f0f
     {
         [Tooltip("Set to true if gestures update (ManipulationUpdated, NavigationUpdated) should be logged. Note that this can impact performance.")]
         public bool LogGesturesUpdateEvents = false;
@@ -32,23 +28,15 @@
 
         void IInputHandler.OnInputPressed(InputPressedEventData eventData)
         {
-<<<<<<< HEAD
-            Debug.LogFormat("OnInputPressed\r\nSource: {0}  SourceId: {1}  PressedAmount: {2}", eventData.InputSource, eventData.SourceId, eventData.PressedAmount);
-=======
             Debug.LogFormat("OnInputPressed\r\nSource: {0}  SourceId: {1}  PressedAmount: {2}",
                             eventData.InputSource, eventData.SourceId, eventData.PressedAmount);
->>>>>>> 58776f0f
             eventData.Use(); // Mark the event as used, so it doesn't fall through to other handlers.
         }
 
         void IInputHandler.OnInputPositionChanged(InputPositionEventData eventData)
         {
-<<<<<<< HEAD
-            Debug.LogFormat("OnInputPressed\r\nSource: {0}  SourceId: {1}  InputPosition: {2}", eventData.InputSource, eventData.SourceId, eventData.InputPosition);
-=======
             Debug.LogFormat("OnInputPressed\r\nSource: {0}  SourceId: {1}  InputPosition: {2}",
                             eventData.InputSource, eventData.SourceId, eventData.InputPosition);
->>>>>>> 58776f0f
             eventData.Use(); // Mark the event as used, so it doesn't fall through to other handlers.
         }
 
@@ -66,79 +54,6 @@
 
         void IPointerHandler.OnPointerClicked(ClickEventData eventData)
         {
-<<<<<<< HEAD
-            Debug.LogFormat("OnPointerClicked\r\nSource: {0}  SourceId: {1}  ClickCount: {2}", eventData.InputSource, eventData.SourceId, eventData.ClickCount);
-            eventData.Use(); // Mark the event as used, so it doesn't fall through to other handlers.
-        }
-
-        void IFocusHandler.OnFocusEnter(FocusEventData eventData)
-        {
-            Debug.LogFormat("OnFocusEnter: {0}\r\nPointer: {0} | Pointer: {1} | SourceId: {2}", gameObject.name, eventData.Pointer, eventData.Pointer.SourceId);
-        }
-
-        void IFocusHandler.OnFocusExit(FocusEventData eventData)
-        {
-            Debug.LogFormat("OnFocusExit: {0}\r\nPointer: {0} | Pointer: {1} | SourceId: {2}", gameObject.name, eventData.Pointer, eventData.Pointer.SourceId);
-        }
-
-        void IFocusHandler.OnFocusChanged(FocusEventData eventData)
-        {
-            Debug.LogFormat("OnFocusChanged\r\nPointer: {0} | Pointer SourceId: {1} | Old Focused Object: {2} | New Focused Object: {3}",
-                            eventData.Pointer,
-                            eventData.Pointer.SourceId,
-                            eventData.OldFocusedObject == null ? "None" : eventData.OldFocusedObject.name,
-                            eventData.NewFocusedObject == null ? "None" : eventData.NewFocusedObject.name);
-        }
-
-        void ISourceStateHandler.OnSourceDetected(SourceStateEventData eventData)
-        {
-            Debug.LogFormat("OnSourceDetected\r\nSource: {0} | SourceId: {1}", eventData.InputSource, eventData.SourceId);
-            eventData.Use(); // Mark the event as used, so it doesn't fall through to other handlers.
-        }
-
-        void ISourceStateHandler.OnSourceLost(SourceStateEventData eventData)
-        {
-            Debug.LogFormat("OnSourceLost\r\nSource: {0} | SourceId: {1}", eventData.InputSource, eventData.SourceId);
-            eventData.Use(); // Mark the event as used, so it doesn't fall through to other handlers.
-        }
-
-        void ISourceStateHandler.OnSourcePositionChanged(SourcePositionEventData eventData)
-        {
-            Debug.LogFormat("OnSourcePositionChanged\r\nSource: {0} | SourceId: {1} | Pointer Position: {2} | Grip Position: {3}", eventData.InputSource, eventData.SourceId, eventData.PointerPosition, eventData.GripPosition);
-            eventData.Use(); // Mark the event as used, so it doesn't fall through to other handlers.
-        }
-
-        void ISourceStateHandler.OnSourceRotationChanged(SourceRotationEventData eventData)
-        {
-            Debug.LogFormat("OnSourceRotationChanged\r\nSource: {0} | SourceId: {1} | Pointer Rotation: {2} | Grip Rotation: {3}", eventData.InputSource, eventData.SourceId, eventData.PointerRotation, eventData.GripRotation);
-            eventData.Use(); // Mark the event as used, so it doesn't fall through to other handlers.
-        }
-
-        void IHoldHandler.OnHoldStarted(InputEventData eventData)
-        {
-            Debug.LogFormat("OnHoldStarted\r\nSource: {0} | SourceId: {1}", eventData.InputSource, eventData.SourceId);
-            eventData.Use(); // Mark the event as used, so it doesn't fall through to other handlers.
-        }
-
-        void IHoldHandler.OnHoldCompleted(InputEventData eventData)
-        {
-            Debug.LogFormat("OnHoldCompleted\r\nSource: {0} | SourceId: {1}", eventData.InputSource, eventData.SourceId);
-            eventData.Use(); // Mark the event as used, so it doesn't fall through to other handlers.
-        }
-
-        void IHoldHandler.OnHoldCanceled(InputEventData eventData)
-        {
-            Debug.LogFormat("OnHoldCanceled\r\nSource: {0} | SourceId: {1}", eventData.InputSource, eventData.SourceId);
-            eventData.Use(); // Mark the event as used, so it doesn't fall through to other handlers.
-        }
-
-        void IManipulationHandler.OnManipulationStarted(ManipulationEventData eventData)
-        {
-            Debug.LogFormat("OnManipulationStarted\r\nSource: {0} | SourceId: {1}\r\nCumulativeDelta: {2}",
-                eventData.InputSource,
-                eventData.SourceId,
-                eventData.CumulativeDelta);
-=======
             Debug.LogFormat("OnPointerClicked\r\nSource: {0}  SourceId: {1}  ClickCount: {2}",
                             eventData.InputSource, eventData.SourceId, eventData.ClickCount);
             eventData.Use(); // Mark the event as used, so it doesn't fall through to other handlers.
@@ -212,7 +127,6 @@
             Debug.LogFormat("OnHoldCanceled\r\nSource: {0} | SourceId: {1}", eventData.InputSource, eventData.SourceId);
             eventData.Use(); // Mark the event as used, so it doesn't fall through to other handlers.
         }
->>>>>>> 58776f0f
 
         void IManipulationHandler.OnManipulationStarted(ManipulationEventData eventData)
         {
@@ -226,14 +140,7 @@
             if (LogGesturesUpdateEvents)
             {
                 Debug.LogFormat("OnManipulationUpdated\r\nSource: {0} | SourceId: {1}\r\nCumulativeDelta: {2}",
-<<<<<<< HEAD
-                    eventData.InputSource,
-                    eventData.SourceId,
-                    eventData.CumulativeDelta);
-
-=======
                     eventData.InputSource, eventData.SourceId, eventData.CumulativeDelta);
->>>>>>> 58776f0f
                 eventData.Use(); // Mark the event as used, so it doesn't fall through to other handlers.
             }
         }
@@ -241,42 +148,21 @@
         void IManipulationHandler.OnManipulationCompleted(ManipulationEventData eventData)
         {
             Debug.LogFormat("OnManipulationCompleted\r\nSource: {0}  SourceId: {1}\r\nCumulativeDelta: {2}",
-<<<<<<< HEAD
-                eventData.InputSource,
-                eventData.SourceId,
-                eventData.CumulativeDelta);
-
-=======
                 eventData.InputSource, eventData.SourceId, eventData.CumulativeDelta);
->>>>>>> 58776f0f
             eventData.Use(); // Mark the event as used, so it doesn't fall through to other handlers.
         }
 
         void IManipulationHandler.OnManipulationCanceled(ManipulationEventData eventData)
         {
             Debug.LogFormat("OnManipulationCanceled\r\nSource: {0}  SourceId: {1}\r\nCumulativeDelta: {2}",
-<<<<<<< HEAD
-                eventData.InputSource,
-                eventData.SourceId,
-                eventData.CumulativeDelta);
-
-=======
                 eventData.InputSource, eventData.SourceId, eventData.CumulativeDelta);
->>>>>>> 58776f0f
             eventData.Use(); // Mark the event as used, so it doesn't fall through to other handlers.
         }
 
         void INavigationHandler.OnNavigationStarted(NavigationEventData eventData)
         {
             Debug.LogFormat("OnNavigationStarted\r\nSource: {0}  SourceId: {1}\r\nCumulativeDelta: {2}",
-<<<<<<< HEAD
-                eventData.InputSource,
-                eventData.SourceId,
-                eventData.NormalizedOffset);
-
-=======
                 eventData.InputSource, eventData.SourceId, eventData.NormalizedOffset);
->>>>>>> 58776f0f
             eventData.Use(); // Mark the event as used, so it doesn't fall through to other handlers.
         }
 
@@ -285,14 +171,7 @@
             if (LogGesturesUpdateEvents)
             {
                 Debug.LogFormat("OnNavigationUpdated\r\nSource: {0}  SourceId: {1}\r\nCumulativeDelta: {2}",
-<<<<<<< HEAD
-                    eventData.InputSource,
-                    eventData.SourceId,
-                    eventData.NormalizedOffset);
-
-=======
                     eventData.InputSource, eventData.SourceId, eventData.NormalizedOffset);
->>>>>>> 58776f0f
                 eventData.Use(); // Mark the event as used, so it doesn't fall through to other handlers.
             }
         }
@@ -300,28 +179,14 @@
         void INavigationHandler.OnNavigationCompleted(NavigationEventData eventData)
         {
             Debug.LogFormat("OnNavigationCompleted\r\nSource: {0}  SourceId: {1}\r\nCumulativeDelta: {2}",
-<<<<<<< HEAD
-                eventData.InputSource,
-                eventData.SourceId,
-                eventData.NormalizedOffset);
-
-=======
                 eventData.InputSource, eventData.SourceId, eventData.NormalizedOffset);
->>>>>>> 58776f0f
             eventData.Use(); // Mark the event as used, so it doesn't fall through to other handlers.
         }
 
         void INavigationHandler.OnNavigationCanceled(NavigationEventData eventData)
         {
             Debug.LogFormat("OnNavigationCanceled\r\nSource: {0}  SourceId: {1}\r\nCumulativeDelta: {2}",
-<<<<<<< HEAD
-                eventData.InputSource,
-                eventData.SourceId,
-                eventData.NormalizedOffset);
-
-=======
                 eventData.InputSource, eventData.SourceId, eventData.NormalizedOffset);
->>>>>>> 58776f0f
             eventData.Use(); // Mark the event as used, so it doesn't fall through to other handlers.
         }
     }
