--- conflicted
+++ resolved
@@ -63,22 +63,14 @@
         {
             base.OnFocusEnter(eventData);
             Debug.LogFormat("OnFocusEnter: {0}\r\nPointer: {1} | SourceId: {2}",
-<<<<<<< HEAD
-                            gameObject.name, eventData.Pointer, eventData.Pointer.SourceId);
-=======
                             gameObject.name, eventData.Pointer, eventData.Pointer.PointerId);
->>>>>>> e67be1bc
         }
 
         public override void OnFocusExit(FocusEventData eventData)
         {
             base.OnFocusExit(eventData);
             Debug.LogFormat("OnFocusExit: {0}\r\nPointer: {0} | Pointer: {1} | SourceId: {2}",
-<<<<<<< HEAD
-                            gameObject.name, eventData.Pointer, eventData.Pointer.SourceId);
-=======
                             gameObject.name, eventData.Pointer, eventData.Pointer.PointerId);
->>>>>>> e67be1bc
         }
 
         public override void OnFocusChanged(FocusEventData eventData)
@@ -86,11 +78,7 @@
             base.OnFocusChanged(eventData);
             Debug.LogFormat("OnBeforeFocusChange\r\nPointer: {0} | Pointer SourceId: {1}\n" +
                             "Old Focused Object: {2} | New Focused Object: {3} | Pointer Focus Count {4}\n",
-<<<<<<< HEAD
-                            eventData.Pointer, eventData.Pointer.SourceId,
-=======
                             eventData.Pointer, eventData.Pointer.PointerId,
->>>>>>> e67be1bc
                             eventData.OldFocusedObject == null ? "None" : eventData.OldFocusedObject.name,
                             eventData.NewFocusedObject == null ? "None" : eventData.NewFocusedObject.name,
                             Focusers.Count);
