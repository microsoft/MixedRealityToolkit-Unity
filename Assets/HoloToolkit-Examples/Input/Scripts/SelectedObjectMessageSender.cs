--- conflicted
+++ resolved
@@ -24,11 +24,7 @@
         public void OnSelectObject()
         {
             OnClearSelection();
-<<<<<<< HEAD
-            selectedObject = GazeManager.Instance.GazeTarget;
-=======
             selectedObject = GazeManager.GazeTarget;
->>>>>>> e67be1bc
             SendMessageToSelectedObject("OnSelectObject");
         }
 
