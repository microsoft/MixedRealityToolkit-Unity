--- conflicted
+++ resolved
@@ -42,11 +42,7 @@
 --- !u!157 &3
 LightmapSettings:
   m_ObjectHideFlags: 0
-<<<<<<< HEAD
-  serializedVersion: 9
-=======
   serializedVersion: 11
->>>>>>> ac6b63cd
   m_GIWorkflowMode: 1
   m_GISettings:
     serializedVersion: 2
@@ -58,11 +54,7 @@
     m_EnableBakedLightmaps: 1
     m_EnableRealtimeLightmaps: 1
   m_LightmapEditorSettings:
-<<<<<<< HEAD
-    serializedVersion: 8
-=======
     serializedVersion: 9
->>>>>>> ac6b63cd
     m_Resolution: 2
     m_BakeResolution: 40
     m_TextureWidth: 1024
@@ -85,32 +77,19 @@
     m_PVRDirectSampleCount: 32
     m_PVRSampleCount: 500
     m_PVRBounces: 2
-<<<<<<< HEAD
-    m_PVRFiltering: 0
-    m_PVRFilteringMode: 1
-=======
     m_PVRFilterTypeDirect: 0
     m_PVRFilterTypeIndirect: 0
     m_PVRFilterTypeAO: 0
     m_PVRFilteringMode: 0
->>>>>>> ac6b63cd
     m_PVRCulling: 1
     m_PVRFilteringGaussRadiusDirect: 1
     m_PVRFilteringGaussRadiusIndirect: 5
     m_PVRFilteringGaussRadiusAO: 2
-<<<<<<< HEAD
-    m_PVRFilteringAtrousColorSigma: 1
-    m_PVRFilteringAtrousNormalSigma: 1
-    m_PVRFilteringAtrousPositionSigma: 1
-  m_LightingDataAsset: {fileID: 0}
-  m_ShadowMaskMode: 2
-=======
     m_PVRFilteringAtrousPositionSigmaDirect: 0.5
     m_PVRFilteringAtrousPositionSigmaIndirect: 2
     m_PVRFilteringAtrousPositionSigmaAO: 1
   m_LightingDataAsset: {fileID: 0}
   m_UseShadowmask: 0
->>>>>>> ac6b63cd
 --- !u!196 &4
 NavMeshSettings:
   serializedVersion: 2
@@ -212,11 +191,7 @@
   m_LocalScale: {x: 0.2, y: 0.2, z: 0.2}
   m_Children: []
   m_Father: {fileID: 0}
-<<<<<<< HEAD
-  m_RootOrder: 5
-=======
   m_RootOrder: 4
->>>>>>> ac6b63cd
   m_LocalEulerAnglesHint: {x: 0, y: 0, z: 0}
 --- !u!114 &375837747
 MonoBehaviour:
@@ -308,40 +283,7 @@
     m_RemovedComponents: []
   m_ParentPrefab: {fileID: 100100000, guid: 3eddd1c29199313478dd3f912bfab2ab, type: 2}
   m_IsPrefabParent: 0
-<<<<<<< HEAD
---- !u!1 &1073894170
-GameObject:
-  m_ObjectHideFlags: 0
-  m_PrefabParentObject: {fileID: 0}
-  m_PrefabInternal: {fileID: 0}
-  serializedVersion: 5
-  m_Component:
-  - component: {fileID: 1073894172}
-  m_Layer: 0
-  m_Name: Managers
-  m_TagString: Untagged
-  m_Icon: {fileID: 0}
-  m_NavMeshLayer: 0
-  m_StaticEditorFlags: 0
-  m_IsActive: 1
---- !u!4 &1073894172
-Transform:
-  m_ObjectHideFlags: 0
-  m_PrefabParentObject: {fileID: 0}
-  m_PrefabInternal: {fileID: 0}
-  m_GameObject: {fileID: 1073894170}
-  m_LocalRotation: {x: 0, y: 0, z: 0, w: 1}
-  m_LocalPosition: {x: 0, y: 0, z: 0}
-  m_LocalScale: {x: 1, y: 1, z: 1}
-  m_Children:
-  - {fileID: 150250026}
-  m_Father: {fileID: 0}
-  m_RootOrder: 2
-  m_LocalEulerAnglesHint: {x: 0, y: 0, z: 0}
---- !u!1001 &1307397207
-=======
 --- !u!1001 &792152542
->>>>>>> ac6b63cd
 Prefab:
   m_ObjectHideFlags: 0
   serializedVersion: 2
@@ -446,10 +388,6 @@
   m_LocalScale: {x: 1, y: 1, z: 1}
   m_Children: []
   m_Father: {fileID: 0}
-<<<<<<< HEAD
-  m_RootOrder: 0
-  m_LocalEulerAnglesHint: {x: 0, y: 0, z: 0}
-=======
   m_RootOrder: 3
   m_LocalEulerAnglesHint: {x: 0, y: 0, z: 0}
 --- !u!1001 &1760802638
@@ -500,7 +438,6 @@
     type: 2}
   m_PrefabInternal: {fileID: 1760802638}
   m_Script: {fileID: 11500000, guid: 0decd33ba8702954885a62b5bc1a778e, type: 3}
->>>>>>> ac6b63cd
 --- !u!1 &2114791804
 GameObject:
   m_ObjectHideFlags: 0
@@ -582,11 +519,7 @@
   m_LocalScale: {x: 0.2, y: 0.2, z: 0.2}
   m_Children: []
   m_Father: {fileID: 0}
-<<<<<<< HEAD
-  m_RootOrder: 1
-=======
   m_RootOrder: 5
->>>>>>> ac6b63cd
   m_LocalEulerAnglesHint: {x: 0, y: 0, z: 0}
 --- !u!114 &2114791809
 MonoBehaviour:
