// Copyright (c) Microsoft Corporation. All rights reserved.
// Licensed under the MIT License. See LICENSE in the project root for license information.

using HoloToolkit.Unity.InputModule;
using UnityEngine;
using UnityEngine.Events;

namespace HoloToolkit.Examples.ColorPicker
{
    public class GazeableColorPicker : FocusTarget, IPointerHandler
    {
        public Renderer RendererComponent;

        [System.Serializable]
        public class PickedColorCallback : UnityEvent<Color> { }

        public PickedColorCallback OnGazedColor = new PickedColorCallback();
        public PickedColorCallback OnPickedColor = new PickedColorCallback();

        private void Update()
        {
            if (!HasFocus) { return; }
            UpdatePickedColor(OnGazedColor);
        }

        private void UpdatePickedColor(PickedColorCallback cb)
        {
<<<<<<< HEAD
            RaycastHit hit = GazeManager.Instance.HitInfo;

            if (hit.transform.gameObject != RendererComponent.gameObject) { return; }
=======
            if (GazeManager.HitInfo.transform.gameObject != RendererComponent.gameObject) { return; }
>>>>>>> e67be1bc

            var texture = (Texture2D)RendererComponent.material.mainTexture;

            Vector2 pixelUV = GazeManager.HitInfo.textureCoord;
            pixelUV.x *= texture.width;
            pixelUV.y *= texture.height;

            Color col = texture.GetPixel((int)pixelUV.x, (int)pixelUV.y);
            cb.Invoke(col);
        }

        void IPointerHandler.OnPointerUp(ClickEventData eventData) { }

        void IPointerHandler.OnPointerDown(ClickEventData eventData) { }

        void IPointerHandler.OnPointerClicked(ClickEventData eventData)
        {
            UpdatePickedColor(OnPickedColor);
        }
    }
}<|MERGE_RESOLUTION|>--- conflicted
+++ resolved
@@ -25,13 +25,7 @@
 
         private void UpdatePickedColor(PickedColorCallback cb)
         {
-<<<<<<< HEAD
-            RaycastHit hit = GazeManager.Instance.HitInfo;
-
-            if (hit.transform.gameObject != RendererComponent.gameObject) { return; }
-=======
             if (GazeManager.HitInfo.transform.gameObject != RendererComponent.gameObject) { return; }
->>>>>>> e67be1bc
 
             var texture = (Texture2D)RendererComponent.material.mainTexture;
 
