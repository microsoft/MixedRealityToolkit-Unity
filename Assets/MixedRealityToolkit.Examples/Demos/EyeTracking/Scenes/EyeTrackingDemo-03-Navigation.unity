--- conflicted
+++ resolved
@@ -146,6 +146,111 @@
   m_Father: {fileID: 1762435796}
   m_RootOrder: 2
   m_LocalEulerAnglesHint: {x: 0, y: 0, z: 0}
+--- !u!1 &3954232
+GameObject:
+  m_ObjectHideFlags: 0
+  m_CorrespondingSourceObject: {fileID: 0}
+  m_PrefabInstance: {fileID: 0}
+  m_PrefabAsset: {fileID: 0}
+  serializedVersion: 6
+  m_Component:
+  - component: {fileID: 3954237}
+  - component: {fileID: 3954236}
+  - component: {fileID: 3954235}
+  - component: {fileID: 3954234}
+  - component: {fileID: 3954233}
+  m_Layer: 5
+  m_Name: Eye-Gaze-Directed Target - Sample 2
+  m_TagString: UI
+  m_Icon: {fileID: 0}
+  m_NavMeshLayer: 0
+  m_StaticEditorFlags: 0
+  m_IsActive: 1
+--- !u!114 &3954233
+MonoBehaviour:
+  m_ObjectHideFlags: 0
+  m_CorrespondingSourceObject: {fileID: 0}
+  m_PrefabInstance: {fileID: 0}
+  m_PrefabAsset: {fileID: 0}
+  m_GameObject: {fileID: 3954232}
+  m_Enabled: 1
+  m_EditorHideFlags: 0
+  m_Script: {fileID: 11500000, guid: 3eb9148c1cd001b4dbcfbb1da5b8fab7, type: 3}
+  m_Name: 
+  m_EditorClassIdentifier: 
+  objToShowHide: {fileID: 3954232}
+--- !u!114 &3954234
+MonoBehaviour:
+  m_ObjectHideFlags: 0
+  m_CorrespondingSourceObject: {fileID: 0}
+  m_PrefabInstance: {fileID: 0}
+  m_PrefabAsset: {fileID: 0}
+  m_GameObject: {fileID: 3954232}
+  m_Enabled: 1
+  m_EditorHideFlags: 0
+  m_Script: {fileID: 11500000, guid: 81b498afc6c2803408ca65bb53a40933, type: 3}
+  m_Name: 
+  m_EditorClassIdentifier: 
+  defaultDistanceInMeters: 2
+--- !u!23 &3954235
+MeshRenderer:
+  m_ObjectHideFlags: 0
+  m_CorrespondingSourceObject: {fileID: 0}
+  m_PrefabInstance: {fileID: 0}
+  m_PrefabAsset: {fileID: 0}
+  m_GameObject: {fileID: 3954232}
+  m_Enabled: 1
+  m_CastShadows: 0
+  m_ReceiveShadows: 0
+  m_DynamicOccludee: 1
+  m_MotionVectors: 1
+  m_LightProbeUsage: 1
+  m_ReflectionProbeUsage: 1
+  m_RenderingLayerMask: 4294967295
+  m_RendererPriority: 0
+  m_Materials:
+  - {fileID: 2100000, guid: f35b45e77783d754ea8d9fc0f502c49d, type: 2}
+  m_StaticBatchInfo:
+    firstSubMesh: 0
+    subMeshCount: 0
+  m_StaticBatchRoot: {fileID: 0}
+  m_ProbeAnchor: {fileID: 0}
+  m_LightProbeVolumeOverride: {fileID: 0}
+  m_ScaleInLightmap: 1
+  m_PreserveUVs: 1
+  m_IgnoreNormalsForChartDetection: 0
+  m_ImportantGI: 0
+  m_StitchLightmapSeams: 0
+  m_SelectedEditorRenderState: 3
+  m_MinimumChartSize: 4
+  m_AutoUVMaxDistance: 0.5
+  m_AutoUVMaxAngle: 89
+  m_LightmapParameters: {fileID: 0}
+  m_SortingLayerID: 0
+  m_SortingLayer: 0
+  m_SortingOrder: 0
+--- !u!33 &3954236
+MeshFilter:
+  m_ObjectHideFlags: 0
+  m_CorrespondingSourceObject: {fileID: 0}
+  m_PrefabInstance: {fileID: 0}
+  m_PrefabAsset: {fileID: 0}
+  m_GameObject: {fileID: 3954232}
+  m_Mesh: {fileID: 10207, guid: 0000000000000000e000000000000000, type: 0}
+--- !u!4 &3954237
+Transform:
+  m_ObjectHideFlags: 0
+  m_CorrespondingSourceObject: {fileID: 0}
+  m_PrefabInstance: {fileID: 0}
+  m_PrefabAsset: {fileID: 0}
+  m_GameObject: {fileID: 3954232}
+  m_LocalRotation: {x: -0, y: -0, z: -0, w: 1}
+  m_LocalPosition: {x: 0, y: 0, z: 0}
+  m_LocalScale: {x: 0.03, y: 0.03, z: 0.03}
+  m_Children: []
+  m_Father: {fileID: 1895386112}
+  m_RootOrder: 0
+  m_LocalEulerAnglesHint: {x: 0, y: 0, z: 0}
 --- !u!1 &6659673
 GameObject:
   m_ObjectHideFlags: 0
@@ -322,7 +427,6 @@
   serializedVersion: 6
   m_Component:
   - component: {fileID: 9949653}
-  - component: {fileID: 9949654}
   m_Layer: 0
   m_Name: SceneContent
   m_TagString: Untagged
@@ -348,36 +452,8 @@
   - {fileID: 643987346}
   - {fileID: 1762435796}
   m_Father: {fileID: 0}
-  m_RootOrder: 3
+  m_RootOrder: 4
   m_LocalEulerAnglesHint: {x: 0, y: 0, z: 0}
---- !u!114 &9949654
-MonoBehaviour:
-  m_ObjectHideFlags: 0
-  m_CorrespondingSourceObject: {fileID: 0}
-  m_PrefabInstance: {fileID: 0}
-  m_PrefabAsset: {fileID: 0}
-  m_GameObject: {fileID: 9949652}
-  m_Enabled: 1
-  m_EditorHideFlags: 0
-  m_Script: {fileID: 11500000, guid: 7cb65e41617e575428281e966cc805c6, type: 3}
-  m_Name: 
-  m_EditorClassIdentifier: 
-  OnSceneStart:
-    m_PersistentCalls:
-      m_Calls:
-      - m_Target: {fileID: 1077318535}
-        m_MethodName: HideIt
-        m_Mode: 1
-        m_Arguments:
-          m_ObjectArgument: {fileID: 0}
-          m_ObjectArgumentAssemblyTypeName: UnityEngine.Object, UnityEngine
-          m_IntArgument: 0
-          m_FloatArgument: 0
-          m_StringArgument: 
-          m_BoolArgument: 0
-        m_CallState: 2
-    m_TypeName: UnityEngine.Events.UnityEvent, UnityEngine.CoreModule, Version=0.0.0.0,
-      Culture=neutral, PublicKeyToken=null
 --- !u!1001 &63132508
 PrefabInstance:
   m_ObjectHideFlags: 0
@@ -517,6 +593,26 @@
       propertyPath: m_Enabled
       value: 1
       objectReference: {fileID: 0}
+    - target: {fileID: 114570207066485496, guid: afaef0108a478c44a9eac26658bc29bf,
+        type: 3}
+      propertyPath: widthMultiplier
+      value: 0.01
+      objectReference: {fileID: 0}
+    - target: {fileID: 114570207066485496, guid: afaef0108a478c44a9eac26658bc29bf,
+        type: 3}
+      propertyPath: m_Enabled
+      value: 1
+      objectReference: {fileID: 0}
+    - target: {fileID: 114570207066485496, guid: afaef0108a478c44a9eac26658bc29bf,
+        type: 3}
+      propertyPath: lineWidth.m_Curve.Array.data[0].value
+      value: 0.09970856
+      objectReference: {fileID: 0}
+    - target: {fileID: 114570207066485496, guid: afaef0108a478c44a9eac26658bc29bf,
+        type: 3}
+      propertyPath: lineWidth.m_Curve.Array.data[1].value
+      value: 0.09970856
+      objectReference: {fileID: 0}
     - target: {fileID: 120256979407580908, guid: afaef0108a478c44a9eac26658bc29bf,
         type: 3}
       propertyPath: m_Enabled
@@ -797,21 +893,19 @@
       propertyPath: m_LocalScale.y
       value: 0.03300296
       objectReference: {fileID: 0}
+    - target: {fileID: 23685411902306870, guid: afaef0108a478c44a9eac26658bc29bf,
+        type: 3}
+      propertyPath: m_Enabled
+      value: 1
+      objectReference: {fileID: 0}
     - target: {fileID: 1486990241750050, guid: afaef0108a478c44a9eac26658bc29bf, type: 3}
       propertyPath: m_IsActive
       value: 1
       objectReference: {fileID: 0}
-    - target: {fileID: 4411840848280898, guid: afaef0108a478c44a9eac26658bc29bf, type: 3}
-      propertyPath: m_LocalScale.x
-      value: 1
-      objectReference: {fileID: 0}
-    - target: {fileID: 4411840848280898, guid: afaef0108a478c44a9eac26658bc29bf, type: 3}
-      propertyPath: m_LocalScale.y
-      value: 1
-      objectReference: {fileID: 0}
-    - target: {fileID: 4411840848280898, guid: afaef0108a478c44a9eac26658bc29bf, type: 3}
-      propertyPath: m_LocalScale.z
-      value: 1
+    - target: {fileID: 7163764624166730909, guid: afaef0108a478c44a9eac26658bc29bf,
+        type: 3}
+      propertyPath: m_Enabled
+      value: 0
       objectReference: {fileID: 0}
     - target: {fileID: 7446970764068212843, guid: afaef0108a478c44a9eac26658bc29bf,
         type: 3}
@@ -824,35 +918,142 @@
       propertyPath: m_hasFontAssetChanged
       value: 1
       objectReference: {fileID: 0}
-    - target: {fileID: 114570207066485496, guid: afaef0108a478c44a9eac26658bc29bf,
-        type: 3}
-      propertyPath: widthMultiplier
-      value: 0.01
-      objectReference: {fileID: 0}
-    - target: {fileID: 114570207066485496, guid: afaef0108a478c44a9eac26658bc29bf,
-        type: 3}
-      propertyPath: m_Enabled
+    - target: {fileID: 4411840848280898, guid: afaef0108a478c44a9eac26658bc29bf, type: 3}
+      propertyPath: m_LocalScale.x
       value: 1
       objectReference: {fileID: 0}
-    - target: {fileID: 114570207066485496, guid: afaef0108a478c44a9eac26658bc29bf,
-        type: 3}
-      propertyPath: lineWidth.m_Curve.Array.data[0].value
-      value: 0.09970856
-      objectReference: {fileID: 0}
-    - target: {fileID: 114570207066485496, guid: afaef0108a478c44a9eac26658bc29bf,
-        type: 3}
-      propertyPath: lineWidth.m_Curve.Array.data[1].value
-      value: 0.09970856
-      objectReference: {fileID: 0}
-    - target: {fileID: 23685411902306870, guid: afaef0108a478c44a9eac26658bc29bf,
-        type: 3}
-      propertyPath: m_Enabled
+    - target: {fileID: 4411840848280898, guid: afaef0108a478c44a9eac26658bc29bf, type: 3}
+      propertyPath: m_LocalScale.y
       value: 1
       objectReference: {fileID: 0}
-    - target: {fileID: 7163764624166730909, guid: afaef0108a478c44a9eac26658bc29bf,
+    - target: {fileID: 4411840848280898, guid: afaef0108a478c44a9eac26658bc29bf, type: 3}
+      propertyPath: m_LocalScale.z
+      value: 1
+      objectReference: {fileID: 0}
+    - target: {fileID: 1969122736175639554, guid: afaef0108a478c44a9eac26658bc29bf,
         type: 3}
       propertyPath: m_Enabled
       value: 0
+      objectReference: {fileID: 0}
+    - target: {fileID: 1969122736175639554, guid: afaef0108a478c44a9eac26658bc29bf,
+        type: 3}
+      propertyPath: m_Positions.Array.data[0].x
+      value: 0.8479029
+      objectReference: {fileID: 0}
+    - target: {fileID: 1969122736175639554, guid: afaef0108a478c44a9eac26658bc29bf,
+        type: 3}
+      propertyPath: m_Positions.Array.data[0].y
+      value: 0.11461973
+      objectReference: {fileID: 0}
+    - target: {fileID: 1969122736175639554, guid: afaef0108a478c44a9eac26658bc29bf,
+        type: 3}
+      propertyPath: m_Positions.Array.data[0].z
+      value: 0.7306503
+      objectReference: {fileID: 0}
+    - target: {fileID: 1969122736175639554, guid: afaef0108a478c44a9eac26658bc29bf,
+        type: 3}
+      propertyPath: m_Positions.Array.data[1].x
+      value: 0.87687445
+      objectReference: {fileID: 0}
+    - target: {fileID: 1969122736175639554, guid: afaef0108a478c44a9eac26658bc29bf,
+        type: 3}
+      propertyPath: m_Positions.Array.data[1].y
+      value: 0.11461973
+      objectReference: {fileID: 0}
+    - target: {fileID: 1969122736175639554, guid: afaef0108a478c44a9eac26658bc29bf,
+        type: 3}
+      propertyPath: m_Positions.Array.data[1].z
+      value: 0.70167875
+      objectReference: {fileID: 0}
+    - target: {fileID: 1969122736175639554, guid: afaef0108a478c44a9eac26658bc29bf,
+        type: 3}
+      propertyPath: m_Positions.Array.data[2].x
+      value: 0.905846
+      objectReference: {fileID: 0}
+    - target: {fileID: 1969122736175639554, guid: afaef0108a478c44a9eac26658bc29bf,
+        type: 3}
+      propertyPath: m_Positions.Array.data[2].y
+      value: 0.11461973
+      objectReference: {fileID: 0}
+    - target: {fileID: 1969122736175639554, guid: afaef0108a478c44a9eac26658bc29bf,
+        type: 3}
+      propertyPath: m_Positions.Array.data[2].z
+      value: 0.6727072
+      objectReference: {fileID: 0}
+    - target: {fileID: 1969122736175639554, guid: afaef0108a478c44a9eac26658bc29bf,
+        type: 3}
+      propertyPath: m_Positions.Array.data[3].x
+      value: 0.905846
+      objectReference: {fileID: 0}
+    - target: {fileID: 1969122736175639554, guid: afaef0108a478c44a9eac26658bc29bf,
+        type: 3}
+      propertyPath: m_Positions.Array.data[3].y
+      value: 0.10089189
+      objectReference: {fileID: 0}
+    - target: {fileID: 1969122736175639554, guid: afaef0108a478c44a9eac26658bc29bf,
+        type: 3}
+      propertyPath: m_Positions.Array.data[3].z
+      value: 0.6727072
+      objectReference: {fileID: 0}
+    - target: {fileID: 1969122736175639554, guid: afaef0108a478c44a9eac26658bc29bf,
+        type: 3}
+      propertyPath: m_Positions.Array.data[4].x
+      value: 0.905846
+      objectReference: {fileID: 0}
+    - target: {fileID: 1969122736175639554, guid: afaef0108a478c44a9eac26658bc29bf,
+        type: 3}
+      propertyPath: m_Positions.Array.data[4].y
+      value: 0.087164074
+      objectReference: {fileID: 0}
+    - target: {fileID: 1969122736175639554, guid: afaef0108a478c44a9eac26658bc29bf,
+        type: 3}
+      propertyPath: m_Positions.Array.data[4].z
+      value: 0.6727072
+      objectReference: {fileID: 0}
+    - target: {fileID: 1969122736175639554, guid: afaef0108a478c44a9eac26658bc29bf,
+        type: 3}
+      propertyPath: m_Positions.Array.data[5].x
+      value: 0.87687445
+      objectReference: {fileID: 0}
+    - target: {fileID: 1969122736175639554, guid: afaef0108a478c44a9eac26658bc29bf,
+        type: 3}
+      propertyPath: m_Positions.Array.data[5].y
+      value: 0.087164074
+      objectReference: {fileID: 0}
+    - target: {fileID: 1969122736175639554, guid: afaef0108a478c44a9eac26658bc29bf,
+        type: 3}
+      propertyPath: m_Positions.Array.data[5].z
+      value: 0.70167875
+      objectReference: {fileID: 0}
+    - target: {fileID: 1969122736175639554, guid: afaef0108a478c44a9eac26658bc29bf,
+        type: 3}
+      propertyPath: m_Positions.Array.data[6].x
+      value: 0.8479029
+      objectReference: {fileID: 0}
+    - target: {fileID: 1969122736175639554, guid: afaef0108a478c44a9eac26658bc29bf,
+        type: 3}
+      propertyPath: m_Positions.Array.data[6].y
+      value: 0.087164074
+      objectReference: {fileID: 0}
+    - target: {fileID: 1969122736175639554, guid: afaef0108a478c44a9eac26658bc29bf,
+        type: 3}
+      propertyPath: m_Positions.Array.data[6].z
+      value: 0.7306503
+      objectReference: {fileID: 0}
+    - target: {fileID: 1969122736175639554, guid: afaef0108a478c44a9eac26658bc29bf,
+        type: 3}
+      propertyPath: m_Positions.Array.data[7].x
+      value: 0.8479029
+      objectReference: {fileID: 0}
+    - target: {fileID: 1969122736175639554, guid: afaef0108a478c44a9eac26658bc29bf,
+        type: 3}
+      propertyPath: m_Positions.Array.data[7].y
+      value: 0.10089189
+      objectReference: {fileID: 0}
+    - target: {fileID: 1969122736175639554, guid: afaef0108a478c44a9eac26658bc29bf,
+        type: 3}
+      propertyPath: m_Positions.Array.data[7].z
+      value: 0.7306503
       objectReference: {fileID: 0}
     - target: {fileID: 4363393872217298, guid: afaef0108a478c44a9eac26658bc29bf, type: 3}
       propertyPath: m_LocalRotation.w
@@ -874,131 +1075,6 @@
         type: 3}
       propertyPath: m_Text
       value: Inner Core
-      objectReference: {fileID: 0}
-    - target: {fileID: 1969122736175639554, guid: afaef0108a478c44a9eac26658bc29bf,
-        type: 3}
-      propertyPath: m_Enabled
-      value: 0
-      objectReference: {fileID: 0}
-    - target: {fileID: 1969122736175639554, guid: afaef0108a478c44a9eac26658bc29bf,
-        type: 3}
-      propertyPath: m_Positions.Array.data[0].x
-      value: 0.8479029
-      objectReference: {fileID: 0}
-    - target: {fileID: 1969122736175639554, guid: afaef0108a478c44a9eac26658bc29bf,
-        type: 3}
-      propertyPath: m_Positions.Array.data[0].y
-      value: 0.11461973
-      objectReference: {fileID: 0}
-    - target: {fileID: 1969122736175639554, guid: afaef0108a478c44a9eac26658bc29bf,
-        type: 3}
-      propertyPath: m_Positions.Array.data[0].z
-      value: 0.7306503
-      objectReference: {fileID: 0}
-    - target: {fileID: 1969122736175639554, guid: afaef0108a478c44a9eac26658bc29bf,
-        type: 3}
-      propertyPath: m_Positions.Array.data[1].x
-      value: 0.87687445
-      objectReference: {fileID: 0}
-    - target: {fileID: 1969122736175639554, guid: afaef0108a478c44a9eac26658bc29bf,
-        type: 3}
-      propertyPath: m_Positions.Array.data[1].y
-      value: 0.11461973
-      objectReference: {fileID: 0}
-    - target: {fileID: 1969122736175639554, guid: afaef0108a478c44a9eac26658bc29bf,
-        type: 3}
-      propertyPath: m_Positions.Array.data[1].z
-      value: 0.70167875
-      objectReference: {fileID: 0}
-    - target: {fileID: 1969122736175639554, guid: afaef0108a478c44a9eac26658bc29bf,
-        type: 3}
-      propertyPath: m_Positions.Array.data[2].x
-      value: 0.905846
-      objectReference: {fileID: 0}
-    - target: {fileID: 1969122736175639554, guid: afaef0108a478c44a9eac26658bc29bf,
-        type: 3}
-      propertyPath: m_Positions.Array.data[2].y
-      value: 0.11461973
-      objectReference: {fileID: 0}
-    - target: {fileID: 1969122736175639554, guid: afaef0108a478c44a9eac26658bc29bf,
-        type: 3}
-      propertyPath: m_Positions.Array.data[2].z
-      value: 0.6727072
-      objectReference: {fileID: 0}
-    - target: {fileID: 1969122736175639554, guid: afaef0108a478c44a9eac26658bc29bf,
-        type: 3}
-      propertyPath: m_Positions.Array.data[3].x
-      value: 0.905846
-      objectReference: {fileID: 0}
-    - target: {fileID: 1969122736175639554, guid: afaef0108a478c44a9eac26658bc29bf,
-        type: 3}
-      propertyPath: m_Positions.Array.data[3].y
-      value: 0.10089189
-      objectReference: {fileID: 0}
-    - target: {fileID: 1969122736175639554, guid: afaef0108a478c44a9eac26658bc29bf,
-        type: 3}
-      propertyPath: m_Positions.Array.data[3].z
-      value: 0.6727072
-      objectReference: {fileID: 0}
-    - target: {fileID: 1969122736175639554, guid: afaef0108a478c44a9eac26658bc29bf,
-        type: 3}
-      propertyPath: m_Positions.Array.data[4].x
-      value: 0.905846
-      objectReference: {fileID: 0}
-    - target: {fileID: 1969122736175639554, guid: afaef0108a478c44a9eac26658bc29bf,
-        type: 3}
-      propertyPath: m_Positions.Array.data[4].y
-      value: 0.087164074
-      objectReference: {fileID: 0}
-    - target: {fileID: 1969122736175639554, guid: afaef0108a478c44a9eac26658bc29bf,
-        type: 3}
-      propertyPath: m_Positions.Array.data[4].z
-      value: 0.6727072
-      objectReference: {fileID: 0}
-    - target: {fileID: 1969122736175639554, guid: afaef0108a478c44a9eac26658bc29bf,
-        type: 3}
-      propertyPath: m_Positions.Array.data[5].x
-      value: 0.87687445
-      objectReference: {fileID: 0}
-    - target: {fileID: 1969122736175639554, guid: afaef0108a478c44a9eac26658bc29bf,
-        type: 3}
-      propertyPath: m_Positions.Array.data[5].y
-      value: 0.087164074
-      objectReference: {fileID: 0}
-    - target: {fileID: 1969122736175639554, guid: afaef0108a478c44a9eac26658bc29bf,
-        type: 3}
-      propertyPath: m_Positions.Array.data[5].z
-      value: 0.70167875
-      objectReference: {fileID: 0}
-    - target: {fileID: 1969122736175639554, guid: afaef0108a478c44a9eac26658bc29bf,
-        type: 3}
-      propertyPath: m_Positions.Array.data[6].x
-      value: 0.8479029
-      objectReference: {fileID: 0}
-    - target: {fileID: 1969122736175639554, guid: afaef0108a478c44a9eac26658bc29bf,
-        type: 3}
-      propertyPath: m_Positions.Array.data[6].y
-      value: 0.087164074
-      objectReference: {fileID: 0}
-    - target: {fileID: 1969122736175639554, guid: afaef0108a478c44a9eac26658bc29bf,
-        type: 3}
-      propertyPath: m_Positions.Array.data[6].z
-      value: 0.7306503
-      objectReference: {fileID: 0}
-    - target: {fileID: 1969122736175639554, guid: afaef0108a478c44a9eac26658bc29bf,
-        type: 3}
-      propertyPath: m_Positions.Array.data[7].x
-      value: 0.8479029
-      objectReference: {fileID: 0}
-    - target: {fileID: 1969122736175639554, guid: afaef0108a478c44a9eac26658bc29bf,
-        type: 3}
-      propertyPath: m_Positions.Array.data[7].y
-      value: 0.10089189
-      objectReference: {fileID: 0}
-    - target: {fileID: 1969122736175639554, guid: afaef0108a478c44a9eac26658bc29bf,
-        type: 3}
-      propertyPath: m_Positions.Array.data[7].z
-      value: 0.7306503
       objectReference: {fileID: 0}
     m_RemovedComponents: []
   m_SourcePrefab: {fileID: 100100000, guid: afaef0108a478c44a9eac26658bc29bf, type: 3}
@@ -3206,16 +3282,12 @@
       propertyPath: m_LocalScale.y
       value: 0.1
       objectReference: {fileID: 0}
-<<<<<<< HEAD
-    - target: {fileID: 849904802488734760, guid: b81ff345fab8e1e449e4b387889fc53c,
-=======
     - target: {fileID: 2701345762782396268, guid: b81ff345fab8e1e449e4b387889fc53c,
->>>>>>> 047e131f
         type: 3}
       propertyPath: m_IsActive
       value: 0
       objectReference: {fileID: 0}
-    - target: {fileID: 2701345762782396268, guid: b81ff345fab8e1e449e4b387889fc53c,
+    - target: {fileID: 849904802488734760, guid: b81ff345fab8e1e449e4b387889fc53c,
         type: 3}
       propertyPath: m_IsActive
       value: 0
@@ -3349,6 +3421,21 @@
       propertyPath: endPoint.position.z
       value: -0.10000009
       objectReference: {fileID: 0}
+    - target: {fileID: 114570207066485496, guid: afaef0108a478c44a9eac26658bc29bf,
+        type: 3}
+      propertyPath: widthMultiplier
+      value: 0.01
+      objectReference: {fileID: 0}
+    - target: {fileID: 114570207066485496, guid: afaef0108a478c44a9eac26658bc29bf,
+        type: 3}
+      propertyPath: lineWidth.m_Curve.Array.data[0].value
+      value: 0.09970856
+      objectReference: {fileID: 0}
+    - target: {fileID: 114570207066485496, guid: afaef0108a478c44a9eac26658bc29bf,
+        type: 3}
+      propertyPath: lineWidth.m_Curve.Array.data[1].value
+      value: 0.09970856
+      objectReference: {fileID: 0}
     - target: {fileID: 120256979407580908, guid: afaef0108a478c44a9eac26658bc29bf,
         type: 3}
       propertyPath: m_Enabled
@@ -3643,18 +3730,6 @@
       objectReference: {fileID: 0}
     - target: {fileID: 1486990241750050, guid: afaef0108a478c44a9eac26658bc29bf, type: 3}
       propertyPath: m_IsActive
-      value: 1
-      objectReference: {fileID: 0}
-    - target: {fileID: 4411840848280898, guid: afaef0108a478c44a9eac26658bc29bf, type: 3}
-      propertyPath: m_LocalScale.x
-      value: 1
-      objectReference: {fileID: 0}
-    - target: {fileID: 4411840848280898, guid: afaef0108a478c44a9eac26658bc29bf, type: 3}
-      propertyPath: m_LocalScale.y
-      value: 1
-      objectReference: {fileID: 0}
-    - target: {fileID: 4411840848280898, guid: afaef0108a478c44a9eac26658bc29bf, type: 3}
-      propertyPath: m_LocalScale.z
       value: 1
       objectReference: {fileID: 0}
     - target: {fileID: 7446970764068212843, guid: afaef0108a478c44a9eac26658bc29bf,
@@ -3668,20 +3743,17 @@
       propertyPath: m_hasFontAssetChanged
       value: 1
       objectReference: {fileID: 0}
-    - target: {fileID: 114570207066485496, guid: afaef0108a478c44a9eac26658bc29bf,
-        type: 3}
-      propertyPath: widthMultiplier
-      value: 0.01
-      objectReference: {fileID: 0}
-    - target: {fileID: 114570207066485496, guid: afaef0108a478c44a9eac26658bc29bf,
-        type: 3}
-      propertyPath: lineWidth.m_Curve.Array.data[0].value
-      value: 0.09970856
-      objectReference: {fileID: 0}
-    - target: {fileID: 114570207066485496, guid: afaef0108a478c44a9eac26658bc29bf,
-        type: 3}
-      propertyPath: lineWidth.m_Curve.Array.data[1].value
-      value: 0.09970856
+    - target: {fileID: 4411840848280898, guid: afaef0108a478c44a9eac26658bc29bf, type: 3}
+      propertyPath: m_LocalScale.x
+      value: 1
+      objectReference: {fileID: 0}
+    - target: {fileID: 4411840848280898, guid: afaef0108a478c44a9eac26658bc29bf, type: 3}
+      propertyPath: m_LocalScale.y
+      value: 1
+      objectReference: {fileID: 0}
+    - target: {fileID: 4411840848280898, guid: afaef0108a478c44a9eac26658bc29bf, type: 3}
+      propertyPath: m_LocalScale.z
+      value: 1
       objectReference: {fileID: 0}
     - target: {fileID: 4363393872217298, guid: afaef0108a478c44a9eac26658bc29bf, type: 3}
       propertyPath: m_LocalRotation.w
@@ -3820,6 +3892,21 @@
       propertyPath: endPoint.position.z
       value: -0.05000005
       objectReference: {fileID: 0}
+    - target: {fileID: 114570207066485496, guid: afaef0108a478c44a9eac26658bc29bf,
+        type: 3}
+      propertyPath: widthMultiplier
+      value: 0.01
+      objectReference: {fileID: 0}
+    - target: {fileID: 114570207066485496, guid: afaef0108a478c44a9eac26658bc29bf,
+        type: 3}
+      propertyPath: lineWidth.m_Curve.Array.data[0].value
+      value: 0.09970856
+      objectReference: {fileID: 0}
+    - target: {fileID: 114570207066485496, guid: afaef0108a478c44a9eac26658bc29bf,
+        type: 3}
+      propertyPath: lineWidth.m_Curve.Array.data[1].value
+      value: 0.09970856
+      objectReference: {fileID: 0}
     - target: {fileID: 120256979407580908, guid: afaef0108a478c44a9eac26658bc29bf,
         type: 3}
       propertyPath: m_Enabled
@@ -4114,18 +4201,6 @@
       objectReference: {fileID: 0}
     - target: {fileID: 1486990241750050, guid: afaef0108a478c44a9eac26658bc29bf, type: 3}
       propertyPath: m_IsActive
-      value: 1
-      objectReference: {fileID: 0}
-    - target: {fileID: 4411840848280898, guid: afaef0108a478c44a9eac26658bc29bf, type: 3}
-      propertyPath: m_LocalScale.x
-      value: 1
-      objectReference: {fileID: 0}
-    - target: {fileID: 4411840848280898, guid: afaef0108a478c44a9eac26658bc29bf, type: 3}
-      propertyPath: m_LocalScale.y
-      value: 1
-      objectReference: {fileID: 0}
-    - target: {fileID: 4411840848280898, guid: afaef0108a478c44a9eac26658bc29bf, type: 3}
-      propertyPath: m_LocalScale.z
       value: 1
       objectReference: {fileID: 0}
     - target: {fileID: 7446970764068212843, guid: afaef0108a478c44a9eac26658bc29bf,
@@ -4139,20 +4214,17 @@
       propertyPath: m_hasFontAssetChanged
       value: 1
       objectReference: {fileID: 0}
-    - target: {fileID: 114570207066485496, guid: afaef0108a478c44a9eac26658bc29bf,
-        type: 3}
-      propertyPath: widthMultiplier
-      value: 0.01
-      objectReference: {fileID: 0}
-    - target: {fileID: 114570207066485496, guid: afaef0108a478c44a9eac26658bc29bf,
-        type: 3}
-      propertyPath: lineWidth.m_Curve.Array.data[0].value
-      value: 0.09970856
-      objectReference: {fileID: 0}
-    - target: {fileID: 114570207066485496, guid: afaef0108a478c44a9eac26658bc29bf,
-        type: 3}
-      propertyPath: lineWidth.m_Curve.Array.data[1].value
-      value: 0.09970856
+    - target: {fileID: 4411840848280898, guid: afaef0108a478c44a9eac26658bc29bf, type: 3}
+      propertyPath: m_LocalScale.x
+      value: 1
+      objectReference: {fileID: 0}
+    - target: {fileID: 4411840848280898, guid: afaef0108a478c44a9eac26658bc29bf, type: 3}
+      propertyPath: m_LocalScale.y
+      value: 1
+      objectReference: {fileID: 0}
+    - target: {fileID: 4411840848280898, guid: afaef0108a478c44a9eac26658bc29bf, type: 3}
+      propertyPath: m_LocalScale.z
+      value: 1
       objectReference: {fileID: 0}
     - target: {fileID: 4363393872217298, guid: afaef0108a478c44a9eac26658bc29bf, type: 3}
       propertyPath: m_LocalRotation.w
@@ -5279,147 +5351,6 @@
   m_Father: {fileID: 1923106945}
   m_RootOrder: 3
   m_LocalEulerAnglesHint: {x: 0, y: 0, z: 0}
---- !u!1001 &1077318534
-PrefabInstance:
-  m_ObjectHideFlags: 0
-  serializedVersion: 2
-  m_Modification:
-    m_TransformParent: {fileID: 0}
-    m_Modifications:
-    - target: {fileID: 6460956429361780253, guid: 56babc71502e6324689c25fc80545fd8,
-        type: 3}
-      propertyPath: m_Name
-      value: EyeTrackingDemos ManagerComponents
-      objectReference: {fileID: 0}
-    - target: {fileID: 6460956429361780250, guid: 56babc71502e6324689c25fc80545fd8,
-        type: 3}
-      propertyPath: m_LocalPosition.x
-      value: 0
-      objectReference: {fileID: 0}
-    - target: {fileID: 6460956429361780250, guid: 56babc71502e6324689c25fc80545fd8,
-        type: 3}
-      propertyPath: m_LocalPosition.y
-      value: 0
-      objectReference: {fileID: 0}
-    - target: {fileID: 6460956429361780250, guid: 56babc71502e6324689c25fc80545fd8,
-        type: 3}
-      propertyPath: m_LocalPosition.z
-      value: 0
-      objectReference: {fileID: 0}
-    - target: {fileID: 6460956429361780250, guid: 56babc71502e6324689c25fc80545fd8,
-        type: 3}
-      propertyPath: m_LocalRotation.x
-      value: 0
-      objectReference: {fileID: 0}
-    - target: {fileID: 6460956429361780250, guid: 56babc71502e6324689c25fc80545fd8,
-        type: 3}
-      propertyPath: m_LocalRotation.y
-      value: 0
-      objectReference: {fileID: 0}
-    - target: {fileID: 6460956429361780250, guid: 56babc71502e6324689c25fc80545fd8,
-        type: 3}
-      propertyPath: m_LocalRotation.z
-      value: 0
-      objectReference: {fileID: 0}
-    - target: {fileID: 6460956429361780250, guid: 56babc71502e6324689c25fc80545fd8,
-        type: 3}
-      propertyPath: m_LocalRotation.w
-      value: 1
-      objectReference: {fileID: 0}
-    - target: {fileID: 6460956429361780250, guid: 56babc71502e6324689c25fc80545fd8,
-        type: 3}
-      propertyPath: m_RootOrder
-      value: 4
-      objectReference: {fileID: 0}
-    - target: {fileID: 6460956429361780250, guid: 56babc71502e6324689c25fc80545fd8,
-        type: 3}
-      propertyPath: m_LocalEulerAnglesHint.x
-      value: 0
-      objectReference: {fileID: 0}
-    - target: {fileID: 6460956429361780250, guid: 56babc71502e6324689c25fc80545fd8,
-        type: 3}
-      propertyPath: m_LocalEulerAnglesHint.y
-      value: 0
-      objectReference: {fileID: 0}
-    - target: {fileID: 6460956429361780250, guid: 56babc71502e6324689c25fc80545fd8,
-        type: 3}
-      propertyPath: m_LocalEulerAnglesHint.z
-      value: 0
-      objectReference: {fileID: 0}
-    - target: {fileID: 8156331670825583612, guid: 56babc71502e6324689c25fc80545fd8,
-        type: 3}
-      propertyPath: m_Mesh
-      value: 
-      objectReference: {fileID: 0}
-    - target: {fileID: 6034453976828333691, guid: 56babc71502e6324689c25fc80545fd8,
-        type: 3}
-      propertyPath: m_havePropertiesChanged
-      value: 1
-      objectReference: {fileID: 0}
-    - target: {fileID: 6034453976828333691, guid: 56babc71502e6324689c25fc80545fd8,
-        type: 3}
-      propertyPath: m_isInputParsingRequired
-      value: 1
-      objectReference: {fileID: 0}
-    - target: {fileID: 1273885567370549374, guid: 56babc71502e6324689c25fc80545fd8,
-        type: 3}
-      propertyPath: m_Mesh
-      value: 
-      objectReference: {fileID: 0}
-    - target: {fileID: 4863263709136924946, guid: 56babc71502e6324689c25fc80545fd8,
-        type: 3}
-      propertyPath: m_havePropertiesChanged
-      value: 1
-      objectReference: {fileID: 0}
-    - target: {fileID: 4863263709136924946, guid: 56babc71502e6324689c25fc80545fd8,
-        type: 3}
-      propertyPath: m_isInputParsingRequired
-      value: 1
-      objectReference: {fileID: 0}
-    - target: {fileID: 5655218824098574871, guid: 56babc71502e6324689c25fc80545fd8,
-        type: 3}
-      propertyPath: m_Mesh
-      value: 
-      objectReference: {fileID: 0}
-    - target: {fileID: 1246486283575610215, guid: 56babc71502e6324689c25fc80545fd8,
-        type: 3}
-      propertyPath: m_havePropertiesChanged
-      value: 1
-      objectReference: {fileID: 0}
-    - target: {fileID: 1246486283575610215, guid: 56babc71502e6324689c25fc80545fd8,
-        type: 3}
-      propertyPath: m_isInputParsingRequired
-      value: 1
-      objectReference: {fileID: 0}
-    - target: {fileID: 1724824858966379360, guid: 56babc71502e6324689c25fc80545fd8,
-        type: 3}
-      propertyPath: m_Mesh
-      value: 
-      objectReference: {fileID: 0}
-    - target: {fileID: 1724824858966379294, guid: 56babc71502e6324689c25fc80545fd8,
-        type: 3}
-      propertyPath: m_havePropertiesChanged
-      value: 1
-      objectReference: {fileID: 0}
-    - target: {fileID: 1724824858966379294, guid: 56babc71502e6324689c25fc80545fd8,
-        type: 3}
-      propertyPath: m_isInputParsingRequired
-      value: 1
-      objectReference: {fileID: 0}
-    m_RemovedComponents: []
-  m_SourcePrefab: {fileID: 100100000, guid: 56babc71502e6324689c25fc80545fd8, type: 3}
---- !u!114 &1077318535 stripped
-MonoBehaviour:
-  m_CorrespondingSourceObject: {fileID: 6460956429535544774, guid: 56babc71502e6324689c25fc80545fd8,
-    type: 3}
-  m_PrefabInstance: {fileID: 1077318534}
-  m_PrefabAsset: {fileID: 0}
-  m_GameObject: {fileID: 0}
-  m_Enabled: 1
-  m_EditorHideFlags: 0
-  m_Script: {fileID: 11500000, guid: 3eb9148c1cd001b4dbcfbb1da5b8fab7, type: 3}
-  m_Name: 
-  m_EditorClassIdentifier: 
 --- !u!1 &1090351410
 GameObject:
   m_ObjectHideFlags: 0
@@ -6639,25 +6570,15 @@
         around.\n\n<color=#FCFF94>Auto Scroll:</color>\nSimply keep reading and the
         text will scroll automatically.\n"
       objectReference: {fileID: 0}
-<<<<<<< HEAD
-=======
     - target: {fileID: 1042328558865854, guid: 427730042d0a7ac41b1d81947f081754, type: 3}
       propertyPath: m_IsActive
       value: 1
       objectReference: {fileID: 0}
->>>>>>> 047e131f
     - target: {fileID: 114090657554267990, guid: 427730042d0a7ac41b1d81947f081754,
         type: 3}
       propertyPath: m_Text
       value: Eye-gaze-supported Scroll, Pan & Zoom
       objectReference: {fileID: 0}
-<<<<<<< HEAD
-    - target: {fileID: 1042328558865854, guid: 427730042d0a7ac41b1d81947f081754, type: 3}
-      propertyPath: m_IsActive
-      value: 1
-      objectReference: {fileID: 0}
-=======
->>>>>>> 047e131f
     m_RemovedComponents: []
   m_SourcePrefab: {fileID: 100100000, guid: 427730042d0a7ac41b1d81947f081754, type: 3}
 --- !u!4 &1243330173 stripped
@@ -6666,6 +6587,66 @@
     type: 3}
   m_PrefabInstance: {fileID: 1243330172}
   m_PrefabAsset: {fileID: 0}
+--- !u!1 &1271823086
+GameObject:
+  m_ObjectHideFlags: 0
+  m_CorrespondingSourceObject: {fileID: 0}
+  m_PrefabInstance: {fileID: 0}
+  m_PrefabAsset: {fileID: 0}
+  serializedVersion: 6
+  m_Component:
+  - component: {fileID: 1271823088}
+  - component: {fileID: 1271823087}
+  m_Layer: 0
+  m_Name: BasicComponents
+  m_TagString: Untagged
+  m_Icon: {fileID: 0}
+  m_NavMeshLayer: 0
+  m_StaticEditorFlags: 0
+  m_IsActive: 1
+--- !u!114 &1271823087
+MonoBehaviour:
+  m_ObjectHideFlags: 0
+  m_CorrespondingSourceObject: {fileID: 0}
+  m_PrefabInstance: {fileID: 0}
+  m_PrefabAsset: {fileID: 0}
+  m_GameObject: {fileID: 1271823086}
+  m_Enabled: 1
+  m_EditorHideFlags: 0
+  m_Script: {fileID: 11500000, guid: 7cb65e41617e575428281e966cc805c6, type: 3}
+  m_Name: 
+  m_EditorClassIdentifier: 
+  OnSceneStart:
+    m_PersistentCalls:
+      m_Calls:
+      - m_Target: {fileID: 3954233}
+        m_MethodName: HideIt
+        m_Mode: 1
+        m_Arguments:
+          m_ObjectArgument: {fileID: 0}
+          m_ObjectArgumentAssemblyTypeName: UnityEngine.Object, UnityEngine
+          m_IntArgument: 0
+          m_FloatArgument: 0
+          m_StringArgument: 
+          m_BoolArgument: 0
+        m_CallState: 2
+    m_TypeName: UnityEngine.Events.UnityEvent, UnityEngine.CoreModule, Version=0.0.0.0,
+      Culture=neutral, PublicKeyToken=null
+--- !u!4 &1271823088
+Transform:
+  m_ObjectHideFlags: 0
+  m_CorrespondingSourceObject: {fileID: 0}
+  m_PrefabInstance: {fileID: 0}
+  m_PrefabAsset: {fileID: 0}
+  m_GameObject: {fileID: 1271823086}
+  m_LocalRotation: {x: 0, y: 0, z: 0, w: 1}
+  m_LocalPosition: {x: 0, y: 0, z: 0}
+  m_LocalScale: {x: 1, y: 1, z: 1}
+  m_Children:
+  - {fileID: 1895386112}
+  m_Father: {fileID: 0}
+  m_RootOrder: 2
+  m_LocalEulerAnglesHint: {x: 0, y: 0, z: 0}
 --- !u!1 &1273851900
 GameObject:
   m_ObjectHideFlags: 0
@@ -7227,16 +7208,12 @@
       propertyPath: m_LocalScale.y
       value: 0.1
       objectReference: {fileID: 0}
-<<<<<<< HEAD
-    - target: {fileID: 849904802488734760, guid: b81ff345fab8e1e449e4b387889fc53c,
-=======
     - target: {fileID: 2701345762782396268, guid: b81ff345fab8e1e449e4b387889fc53c,
->>>>>>> 047e131f
         type: 3}
       propertyPath: m_IsActive
       value: 0
       objectReference: {fileID: 0}
-    - target: {fileID: 2701345762782396268, guid: b81ff345fab8e1e449e4b387889fc53c,
+    - target: {fileID: 849904802488734760, guid: b81ff345fab8e1e449e4b387889fc53c,
         type: 3}
       propertyPath: m_IsActive
       value: 0
@@ -7413,9 +7390,9 @@
   m_Name: 
   m_EditorClassIdentifier: 
   selectAction:
-    id: 1
-    description: Select
-    axisConstraint: 2
+    id: 0
+    description: 
+    axisConstraint: 0
   voiceSelect: []
   dwellTimeInSec: 0.8
   onLookAtStart:
@@ -7920,6 +7897,21 @@
       propertyPath: endPoint.position.z
       value: -0.05000018
       objectReference: {fileID: 0}
+    - target: {fileID: 114570207066485496, guid: afaef0108a478c44a9eac26658bc29bf,
+        type: 3}
+      propertyPath: widthMultiplier
+      value: 0.01
+      objectReference: {fileID: 0}
+    - target: {fileID: 114570207066485496, guid: afaef0108a478c44a9eac26658bc29bf,
+        type: 3}
+      propertyPath: lineWidth.m_Curve.Array.data[0].value
+      value: 0.09970856
+      objectReference: {fileID: 0}
+    - target: {fileID: 114570207066485496, guid: afaef0108a478c44a9eac26658bc29bf,
+        type: 3}
+      propertyPath: lineWidth.m_Curve.Array.data[1].value
+      value: 0.09970856
+      objectReference: {fileID: 0}
     - target: {fileID: 120256979407580908, guid: afaef0108a478c44a9eac26658bc29bf,
         type: 3}
       propertyPath: m_Enabled
@@ -8214,18 +8206,6 @@
       objectReference: {fileID: 0}
     - target: {fileID: 1486990241750050, guid: afaef0108a478c44a9eac26658bc29bf, type: 3}
       propertyPath: m_IsActive
-      value: 1
-      objectReference: {fileID: 0}
-    - target: {fileID: 4411840848280898, guid: afaef0108a478c44a9eac26658bc29bf, type: 3}
-      propertyPath: m_LocalScale.x
-      value: 1
-      objectReference: {fileID: 0}
-    - target: {fileID: 4411840848280898, guid: afaef0108a478c44a9eac26658bc29bf, type: 3}
-      propertyPath: m_LocalScale.y
-      value: 1
-      objectReference: {fileID: 0}
-    - target: {fileID: 4411840848280898, guid: afaef0108a478c44a9eac26658bc29bf, type: 3}
-      propertyPath: m_LocalScale.z
       value: 1
       objectReference: {fileID: 0}
     - target: {fileID: 7446970764068212843, guid: afaef0108a478c44a9eac26658bc29bf,
@@ -8239,20 +8219,17 @@
       propertyPath: m_hasFontAssetChanged
       value: 1
       objectReference: {fileID: 0}
-    - target: {fileID: 114570207066485496, guid: afaef0108a478c44a9eac26658bc29bf,
-        type: 3}
-      propertyPath: widthMultiplier
-      value: 0.01
-      objectReference: {fileID: 0}
-    - target: {fileID: 114570207066485496, guid: afaef0108a478c44a9eac26658bc29bf,
-        type: 3}
-      propertyPath: lineWidth.m_Curve.Array.data[0].value
-      value: 0.09970856
-      objectReference: {fileID: 0}
-    - target: {fileID: 114570207066485496, guid: afaef0108a478c44a9eac26658bc29bf,
-        type: 3}
-      propertyPath: lineWidth.m_Curve.Array.data[1].value
-      value: 0.09970856
+    - target: {fileID: 4411840848280898, guid: afaef0108a478c44a9eac26658bc29bf, type: 3}
+      propertyPath: m_LocalScale.x
+      value: 1
+      objectReference: {fileID: 0}
+    - target: {fileID: 4411840848280898, guid: afaef0108a478c44a9eac26658bc29bf, type: 3}
+      propertyPath: m_LocalScale.y
+      value: 1
+      objectReference: {fileID: 0}
+    - target: {fileID: 4411840848280898, guid: afaef0108a478c44a9eac26658bc29bf, type: 3}
+      propertyPath: m_LocalScale.z
+      value: 1
       objectReference: {fileID: 0}
     - target: {fileID: 4363393872217298, guid: afaef0108a478c44a9eac26658bc29bf, type: 3}
       propertyPath: m_LocalRotation.w
@@ -8790,16 +8767,12 @@
       propertyPath: m_LocalScale.y
       value: 0.1
       objectReference: {fileID: 0}
-<<<<<<< HEAD
-    - target: {fileID: 849904802488734760, guid: b81ff345fab8e1e449e4b387889fc53c,
-=======
     - target: {fileID: 2701345762782396268, guid: b81ff345fab8e1e449e4b387889fc53c,
->>>>>>> 047e131f
         type: 3}
       propertyPath: m_IsActive
       value: 0
       objectReference: {fileID: 0}
-    - target: {fileID: 2701345762782396268, guid: b81ff345fab8e1e449e4b387889fc53c,
+    - target: {fileID: 849904802488734760, guid: b81ff345fab8e1e449e4b387889fc53c,
         type: 3}
       propertyPath: m_IsActive
       value: 0
@@ -8818,151 +8791,6 @@
     type: 3}
   m_PrefabInstance: {fileID: 1539824536}
   m_PrefabAsset: {fileID: 0}
---- !u!1001 &1540912037
-PrefabInstance:
-  m_ObjectHideFlags: 0
-  serializedVersion: 2
-  m_Modification:
-    m_TransformParent: {fileID: 0}
-    m_Modifications:
-    - target: {fileID: 4943773361295851263, guid: c0931c4da6d91ea429abedb10290dd16,
-        type: 3}
-      propertyPath: m_Name
-      value: ToggleFeaturesPanel
-      objectReference: {fileID: 0}
-    - target: {fileID: 8503270331930508642, guid: c0931c4da6d91ea429abedb10290dd16,
-        type: 3}
-      propertyPath: m_LocalPosition.x
-      value: -0.0679
-      objectReference: {fileID: 0}
-    - target: {fileID: 8503270331930508642, guid: c0931c4da6d91ea429abedb10290dd16,
-        type: 3}
-      propertyPath: m_LocalPosition.y
-      value: -0.3484
-      objectReference: {fileID: 0}
-    - target: {fileID: 8503270331930508642, guid: c0931c4da6d91ea429abedb10290dd16,
-        type: 3}
-      propertyPath: m_LocalPosition.z
-      value: 0.6625
-      objectReference: {fileID: 0}
-    - target: {fileID: 8503270331930508642, guid: c0931c4da6d91ea429abedb10290dd16,
-        type: 3}
-      propertyPath: m_LocalRotation.x
-      value: 0.38268343
-      objectReference: {fileID: 0}
-    - target: {fileID: 8503270331930508642, guid: c0931c4da6d91ea429abedb10290dd16,
-        type: 3}
-      propertyPath: m_LocalRotation.y
-      value: 0
-      objectReference: {fileID: 0}
-    - target: {fileID: 8503270331930508642, guid: c0931c4da6d91ea429abedb10290dd16,
-        type: 3}
-      propertyPath: m_LocalRotation.z
-      value: 0
-      objectReference: {fileID: 0}
-    - target: {fileID: 8503270331930508642, guid: c0931c4da6d91ea429abedb10290dd16,
-        type: 3}
-      propertyPath: m_LocalRotation.w
-      value: 0.92387956
-      objectReference: {fileID: 0}
-    - target: {fileID: 8503270331930508642, guid: c0931c4da6d91ea429abedb10290dd16,
-        type: 3}
-      propertyPath: m_RootOrder
-      value: 5
-      objectReference: {fileID: 0}
-    - target: {fileID: 8503270331930508642, guid: c0931c4da6d91ea429abedb10290dd16,
-        type: 3}
-      propertyPath: m_LocalEulerAnglesHint.x
-      value: 45
-      objectReference: {fileID: 0}
-    - target: {fileID: 8503270331930508642, guid: c0931c4da6d91ea429abedb10290dd16,
-        type: 3}
-      propertyPath: m_LocalEulerAnglesHint.y
-      value: 0
-      objectReference: {fileID: 0}
-    - target: {fileID: 8503270331930508642, guid: c0931c4da6d91ea429abedb10290dd16,
-        type: 3}
-      propertyPath: m_LocalEulerAnglesHint.z
-      value: 0
-      objectReference: {fileID: 0}
-    - target: {fileID: 463960672768484199, guid: c0931c4da6d91ea429abedb10290dd16,
-        type: 3}
-      propertyPath: m_Mesh
-      value: 
-      objectReference: {fileID: 0}
-    - target: {fileID: 5057653355905261972, guid: c0931c4da6d91ea429abedb10290dd16,
-        type: 3}
-      propertyPath: m_havePropertiesChanged
-      value: 1
-      objectReference: {fileID: 0}
-    - target: {fileID: 5057653355905261972, guid: c0931c4da6d91ea429abedb10290dd16,
-        type: 3}
-      propertyPath: m_isInputParsingRequired
-      value: 1
-      objectReference: {fileID: 0}
-    - target: {fileID: 2788573367235141971, guid: c0931c4da6d91ea429abedb10290dd16,
-        type: 3}
-      propertyPath: m_Mesh
-      value: 
-      objectReference: {fileID: 0}
-    - target: {fileID: 2788573367235141933, guid: c0931c4da6d91ea429abedb10290dd16,
-        type: 3}
-      propertyPath: m_havePropertiesChanged
-      value: 1
-      objectReference: {fileID: 0}
-    - target: {fileID: 2788573367235141933, guid: c0931c4da6d91ea429abedb10290dd16,
-        type: 3}
-      propertyPath: m_isInputParsingRequired
-      value: 1
-      objectReference: {fileID: 0}
-    - target: {fileID: 3559032652844342688, guid: c0931c4da6d91ea429abedb10290dd16,
-        type: 3}
-      propertyPath: m_Mesh
-      value: 
-      objectReference: {fileID: 0}
-    - target: {fileID: 3559032652844342750, guid: c0931c4da6d91ea429abedb10290dd16,
-        type: 3}
-      propertyPath: m_havePropertiesChanged
-      value: 1
-      objectReference: {fileID: 0}
-    - target: {fileID: 3559032652844342750, guid: c0931c4da6d91ea429abedb10290dd16,
-        type: 3}
-      propertyPath: m_isInputParsingRequired
-      value: 1
-      objectReference: {fileID: 0}
-    - target: {fileID: 6325538427078370090, guid: c0931c4da6d91ea429abedb10290dd16,
-        type: 3}
-      propertyPath: m_Mesh
-      value: 
-      objectReference: {fileID: 0}
-    - target: {fileID: 6325538427078370132, guid: c0931c4da6d91ea429abedb10290dd16,
-        type: 3}
-      propertyPath: m_havePropertiesChanged
-      value: 1
-      objectReference: {fileID: 0}
-    - target: {fileID: 6325538427078370132, guid: c0931c4da6d91ea429abedb10290dd16,
-        type: 3}
-      propertyPath: m_isInputParsingRequired
-      value: 1
-      objectReference: {fileID: 0}
-    - target: {fileID: 4305907101023271952, guid: c0931c4da6d91ea429abedb10290dd16,
-        type: 3}
-      propertyPath: m_Mesh
-      value: 
-      objectReference: {fileID: 0}
-    - target: {fileID: 4305907101023272046, guid: c0931c4da6d91ea429abedb10290dd16,
-        type: 3}
-      propertyPath: m_havePropertiesChanged
-      value: 1
-      objectReference: {fileID: 0}
-    - target: {fileID: 4305907101023272046, guid: c0931c4da6d91ea429abedb10290dd16,
-        type: 3}
-      propertyPath: m_isInputParsingRequired
-      value: 1
-      objectReference: {fileID: 0}
-    m_RemovedComponents:
-    - {fileID: 1272738663672335838, guid: c0931c4da6d91ea429abedb10290dd16, type: 3}
-  m_SourcePrefab: {fileID: 100100000, guid: c0931c4da6d91ea429abedb10290dd16, type: 3}
 --- !u!21 &1553971856
 Material:
   serializedVersion: 6
@@ -9875,16 +9703,12 @@
       propertyPath: m_LocalScale.y
       value: 0.1
       objectReference: {fileID: 0}
-<<<<<<< HEAD
-    - target: {fileID: 849904802488734760, guid: b81ff345fab8e1e449e4b387889fc53c,
-=======
     - target: {fileID: 2701345762782396268, guid: b81ff345fab8e1e449e4b387889fc53c,
->>>>>>> 047e131f
         type: 3}
       propertyPath: m_IsActive
       value: 0
       objectReference: {fileID: 0}
-    - target: {fileID: 2701345762782396268, guid: b81ff345fab8e1e449e4b387889fc53c,
+    - target: {fileID: 849904802488734760, guid: b81ff345fab8e1e449e4b387889fc53c,
         type: 3}
       propertyPath: m_IsActive
       value: 0
@@ -10359,6 +10183,87 @@
       m_TypeName: UnityEngine.Events.UnityEvent, UnityEngine.CoreModule, Version=0.0.0.0,
         Culture=neutral, PublicKeyToken=null
   persistentKeywords: 0
+--- !u!1 &1895386111
+GameObject:
+  m_ObjectHideFlags: 0
+  m_CorrespondingSourceObject: {fileID: 0}
+  m_PrefabInstance: {fileID: 0}
+  m_PrefabAsset: {fileID: 0}
+  serializedVersion: 6
+  m_Component:
+  - component: {fileID: 1895386112}
+  - component: {fileID: 1895386113}
+  m_Layer: 0
+  m_Name: Eye-based Cursor
+  m_TagString: Untagged
+  m_Icon: {fileID: 0}
+  m_NavMeshLayer: 0
+  m_StaticEditorFlags: 0
+  m_IsActive: 1
+--- !u!4 &1895386112
+Transform:
+  m_ObjectHideFlags: 0
+  m_CorrespondingSourceObject: {fileID: 0}
+  m_PrefabInstance: {fileID: 0}
+  m_PrefabAsset: {fileID: 0}
+  m_GameObject: {fileID: 1895386111}
+  m_LocalRotation: {x: -0, y: -0, z: -0, w: 1}
+  m_LocalPosition: {x: 0, y: 0, z: 0}
+  m_LocalScale: {x: 1, y: 1, z: 1}
+  m_Children:
+  - {fileID: 3954237}
+  m_Father: {fileID: 1271823088}
+  m_RootOrder: 0
+  m_LocalEulerAnglesHint: {x: 0, y: 0, z: 0}
+--- !u!114 &1895386113
+MonoBehaviour:
+  m_ObjectHideFlags: 0
+  m_CorrespondingSourceObject: {fileID: 0}
+  m_PrefabInstance: {fileID: 0}
+  m_PrefabAsset: {fileID: 0}
+  m_GameObject: {fileID: 1895386111}
+  m_Enabled: 1
+  m_EditorHideFlags: 0
+  m_Script: {fileID: 11500000, guid: 45b3eff181cc4244a8a14234096e62fd, type: 3}
+  m_Name: 
+  m_EditorClassIdentifier: 
+  isFocusRequired: 0
+  keywords:
+  - keyword: Show cursor
+    response:
+      m_PersistentCalls:
+        m_Calls:
+        - m_Target: {fileID: 3954233}
+          m_MethodName: ShowIt
+          m_Mode: 1
+          m_Arguments:
+            m_ObjectArgument: {fileID: 0}
+            m_ObjectArgumentAssemblyTypeName: UnityEngine.Object, UnityEngine
+            m_IntArgument: 0
+            m_FloatArgument: 0
+            m_StringArgument: 
+            m_BoolArgument: 0
+          m_CallState: 2
+      m_TypeName: UnityEngine.Events.UnityEvent, UnityEngine.CoreModule, Version=0.0.0.0,
+        Culture=neutral, PublicKeyToken=null
+  - keyword: Hide cursor
+    response:
+      m_PersistentCalls:
+        m_Calls:
+        - m_Target: {fileID: 3954233}
+          m_MethodName: HideIt
+          m_Mode: 1
+          m_Arguments:
+            m_ObjectArgument: {fileID: 0}
+            m_ObjectArgumentAssemblyTypeName: UnityEngine.Object, UnityEngine
+            m_IntArgument: 0
+            m_FloatArgument: 0
+            m_StringArgument: 
+            m_BoolArgument: 0
+          m_CallState: 2
+      m_TypeName: UnityEngine.Events.UnityEvent, UnityEngine.CoreModule, Version=0.0.0.0,
+        Culture=neutral, PublicKeyToken=null
+  persistentKeywords: 0
 --- !u!1 &1902134637
 GameObject:
   m_ObjectHideFlags: 0
@@ -10525,7 +10430,7 @@
   m_LocalScale: {x: 1, y: 1, z: 1}
   m_Children: []
   m_Father: {fileID: 0}
-  m_RootOrder: 2
+  m_RootOrder: 3
   m_LocalEulerAnglesHint: {x: 0, y: 0, z: 0}
 --- !u!1 &2083958207
 GameObject:
