--- conflicted
+++ resolved
@@ -452,7 +452,7 @@
   - {fileID: 643987346}
   - {fileID: 1762435796}
   m_Father: {fileID: 0}
-  m_RootOrder: 5
+  m_RootOrder: 4
   m_LocalEulerAnglesHint: {x: 0, y: 0, z: 0}
 --- !u!1001 &63132508
 PrefabInstance:
@@ -3067,66 +3067,6 @@
   m_PrefabAsset: {fileID: 0}
   m_GameObject: {fileID: 293287175}
   m_Mesh: {fileID: 10202, guid: 0000000000000000e000000000000000, type: 0}
---- !u!1 &339543462
-GameObject:
-  m_ObjectHideFlags: 0
-  m_CorrespondingSourceObject: {fileID: 0}
-  m_PrefabInstance: {fileID: 0}
-  m_PrefabAsset: {fileID: 0}
-  serializedVersion: 6
-  m_Component:
-  - component: {fileID: 339543464}
-  - component: {fileID: 339543463}
-  m_Layer: 0
-  m_Name: BasicComponents
-  m_TagString: Untagged
-  m_Icon: {fileID: 0}
-  m_NavMeshLayer: 0
-  m_StaticEditorFlags: 0
-  m_IsActive: 1
---- !u!114 &339543463
-MonoBehaviour:
-  m_ObjectHideFlags: 0
-  m_CorrespondingSourceObject: {fileID: 0}
-  m_PrefabInstance: {fileID: 0}
-  m_PrefabAsset: {fileID: 0}
-  m_GameObject: {fileID: 339543462}
-  m_Enabled: 1
-  m_EditorHideFlags: 0
-  m_Script: {fileID: 11500000, guid: 7cb65e41617e575428281e966cc805c6, type: 3}
-  m_Name: 
-  m_EditorClassIdentifier: 
-  OnSceneStart:
-    m_PersistentCalls:
-      m_Calls:
-      - m_Target: {fileID: 1328385304}
-        m_MethodName: HideIt
-        m_Mode: 1
-        m_Arguments:
-          m_ObjectArgument: {fileID: 0}
-          m_ObjectArgumentAssemblyTypeName: UnityEngine.Object, UnityEngine
-          m_IntArgument: 0
-          m_FloatArgument: 0
-          m_StringArgument: 
-          m_BoolArgument: 0
-        m_CallState: 2
-    m_TypeName: UnityEngine.Events.UnityEvent, UnityEngine.CoreModule, Version=0.0.0.0,
-      Culture=neutral, PublicKeyToken=null
---- !u!4 &339543464
-Transform:
-  m_ObjectHideFlags: 0
-  m_CorrespondingSourceObject: {fileID: 0}
-  m_PrefabInstance: {fileID: 0}
-  m_PrefabAsset: {fileID: 0}
-  m_GameObject: {fileID: 339543462}
-  m_LocalRotation: {x: 0, y: 0, z: 0, w: 1}
-  m_LocalPosition: {x: 0, y: 0, z: 0}
-  m_LocalScale: {x: 1, y: 1, z: 1}
-  m_Children:
-  - {fileID: 1339362589}
-  m_Father: {fileID: 0}
-  m_RootOrder: 7
-  m_LocalEulerAnglesHint: {x: 0, y: 0, z: 0}
 --- !u!1 &367336337
 GameObject:
   m_ObjectHideFlags: 0
@@ -4679,7 +4619,7 @@
   - {fileID: 2083958208}
   - {fileID: 112267212}
   m_Father: {fileID: 0}
-  m_RootOrder: 2
+  m_RootOrder: 1
   m_LocalEulerAnglesHint: {x: 0, y: 0, z: 0}
 --- !u!1001 &772005500
 PrefabInstance:
@@ -4731,7 +4671,7 @@
     - target: {fileID: 1420004699088280648, guid: 499768ed6e537bd498b9fdc4689708a3,
         type: 3}
       propertyPath: m_RootOrder
-      value: 1
+      value: 0
       objectReference: {fileID: 0}
     - target: {fileID: 1420004699088280648, guid: 499768ed6e537bd498b9fdc4689708a3,
         type: 3}
@@ -5004,151 +4944,6 @@
   m_UseColorTemperature: 0
   m_ShadowRadius: 0
   m_ShadowAngle: 0
---- !u!1001 &914966059
-PrefabInstance:
-  m_ObjectHideFlags: 0
-  serializedVersion: 2
-  m_Modification:
-    m_TransformParent: {fileID: 0}
-    m_Modifications:
-    - target: {fileID: 4943773361295851263, guid: c0931c4da6d91ea429abedb10290dd16,
-        type: 3}
-      propertyPath: m_Name
-      value: ToggleFeaturesPanel
-      objectReference: {fileID: 0}
-    - target: {fileID: 8503270331930508642, guid: c0931c4da6d91ea429abedb10290dd16,
-        type: 3}
-      propertyPath: m_LocalPosition.x
-      value: -0.0679
-      objectReference: {fileID: 0}
-    - target: {fileID: 8503270331930508642, guid: c0931c4da6d91ea429abedb10290dd16,
-        type: 3}
-      propertyPath: m_LocalPosition.y
-      value: -0.3484
-      objectReference: {fileID: 0}
-    - target: {fileID: 8503270331930508642, guid: c0931c4da6d91ea429abedb10290dd16,
-        type: 3}
-      propertyPath: m_LocalPosition.z
-      value: 0.6625
-      objectReference: {fileID: 0}
-    - target: {fileID: 8503270331930508642, guid: c0931c4da6d91ea429abedb10290dd16,
-        type: 3}
-      propertyPath: m_LocalRotation.x
-      value: 0.38268343
-      objectReference: {fileID: 0}
-    - target: {fileID: 8503270331930508642, guid: c0931c4da6d91ea429abedb10290dd16,
-        type: 3}
-      propertyPath: m_LocalRotation.y
-      value: 0
-      objectReference: {fileID: 0}
-    - target: {fileID: 8503270331930508642, guid: c0931c4da6d91ea429abedb10290dd16,
-        type: 3}
-      propertyPath: m_LocalRotation.z
-      value: 0
-      objectReference: {fileID: 0}
-    - target: {fileID: 8503270331930508642, guid: c0931c4da6d91ea429abedb10290dd16,
-        type: 3}
-      propertyPath: m_LocalRotation.w
-      value: 0.92387956
-      objectReference: {fileID: 0}
-    - target: {fileID: 8503270331930508642, guid: c0931c4da6d91ea429abedb10290dd16,
-        type: 3}
-      propertyPath: m_RootOrder
-      value: 8
-      objectReference: {fileID: 0}
-    - target: {fileID: 8503270331930508642, guid: c0931c4da6d91ea429abedb10290dd16,
-        type: 3}
-      propertyPath: m_LocalEulerAnglesHint.x
-      value: 45
-      objectReference: {fileID: 0}
-    - target: {fileID: 8503270331930508642, guid: c0931c4da6d91ea429abedb10290dd16,
-        type: 3}
-      propertyPath: m_LocalEulerAnglesHint.y
-      value: 0
-      objectReference: {fileID: 0}
-    - target: {fileID: 8503270331930508642, guid: c0931c4da6d91ea429abedb10290dd16,
-        type: 3}
-      propertyPath: m_LocalEulerAnglesHint.z
-      value: 0
-      objectReference: {fileID: 0}
-    - target: {fileID: 463960672768484199, guid: c0931c4da6d91ea429abedb10290dd16,
-        type: 3}
-      propertyPath: m_Mesh
-      value: 
-      objectReference: {fileID: 0}
-    - target: {fileID: 5057653355905261972, guid: c0931c4da6d91ea429abedb10290dd16,
-        type: 3}
-      propertyPath: m_havePropertiesChanged
-      value: 1
-      objectReference: {fileID: 0}
-    - target: {fileID: 5057653355905261972, guid: c0931c4da6d91ea429abedb10290dd16,
-        type: 3}
-      propertyPath: m_isInputParsingRequired
-      value: 1
-      objectReference: {fileID: 0}
-    - target: {fileID: 2788573367235141971, guid: c0931c4da6d91ea429abedb10290dd16,
-        type: 3}
-      propertyPath: m_Mesh
-      value: 
-      objectReference: {fileID: 0}
-    - target: {fileID: 2788573367235141933, guid: c0931c4da6d91ea429abedb10290dd16,
-        type: 3}
-      propertyPath: m_havePropertiesChanged
-      value: 1
-      objectReference: {fileID: 0}
-    - target: {fileID: 2788573367235141933, guid: c0931c4da6d91ea429abedb10290dd16,
-        type: 3}
-      propertyPath: m_isInputParsingRequired
-      value: 1
-      objectReference: {fileID: 0}
-    - target: {fileID: 3559032652844342688, guid: c0931c4da6d91ea429abedb10290dd16,
-        type: 3}
-      propertyPath: m_Mesh
-      value: 
-      objectReference: {fileID: 0}
-    - target: {fileID: 3559032652844342750, guid: c0931c4da6d91ea429abedb10290dd16,
-        type: 3}
-      propertyPath: m_havePropertiesChanged
-      value: 1
-      objectReference: {fileID: 0}
-    - target: {fileID: 3559032652844342750, guid: c0931c4da6d91ea429abedb10290dd16,
-        type: 3}
-      propertyPath: m_isInputParsingRequired
-      value: 1
-      objectReference: {fileID: 0}
-    - target: {fileID: 6325538427078370090, guid: c0931c4da6d91ea429abedb10290dd16,
-        type: 3}
-      propertyPath: m_Mesh
-      value: 
-      objectReference: {fileID: 0}
-    - target: {fileID: 6325538427078370132, guid: c0931c4da6d91ea429abedb10290dd16,
-        type: 3}
-      propertyPath: m_havePropertiesChanged
-      value: 1
-      objectReference: {fileID: 0}
-    - target: {fileID: 6325538427078370132, guid: c0931c4da6d91ea429abedb10290dd16,
-        type: 3}
-      propertyPath: m_isInputParsingRequired
-      value: 1
-      objectReference: {fileID: 0}
-    - target: {fileID: 4305907101023271952, guid: c0931c4da6d91ea429abedb10290dd16,
-        type: 3}
-      propertyPath: m_Mesh
-      value: 
-      objectReference: {fileID: 0}
-    - target: {fileID: 4305907101023272046, guid: c0931c4da6d91ea429abedb10290dd16,
-        type: 3}
-      propertyPath: m_havePropertiesChanged
-      value: 1
-      objectReference: {fileID: 0}
-    - target: {fileID: 4305907101023272046, guid: c0931c4da6d91ea429abedb10290dd16,
-        type: 3}
-      propertyPath: m_isInputParsingRequired
-      value: 1
-      objectReference: {fileID: 0}
-    m_RemovedComponents:
-    - {fileID: 1272738663672335838, guid: c0931c4da6d91ea429abedb10290dd16, type: 3}
-  m_SourcePrefab: {fileID: 100100000, guid: c0931c4da6d91ea429abedb10290dd16, type: 3}
 --- !u!1 &949643035
 GameObject:
   m_ObjectHideFlags: 0
@@ -6849,7 +6644,7 @@
   m_Children:
   - {fileID: 1895386112}
   m_Father: {fileID: 0}
-  m_RootOrder: 3
+  m_RootOrder: 2
   m_LocalEulerAnglesHint: {x: 0, y: 0, z: 0}
 --- !u!1 &1273851900
 GameObject:
@@ -7309,198 +7104,9 @@
   m_AnchoredPosition: {x: 0, y: 0}
   m_SizeDelta: {x: -20, y: -10}
   m_Pivot: {x: 0.5, y: 0.5}
---- !u!1 &1328385303
-GameObject:
-  m_ObjectHideFlags: 0
-<<<<<<< HEAD
-  m_CorrespondingSourceObject: {fileID: 0}
-  m_PrefabInstance: {fileID: 0}
-  m_PrefabAsset: {fileID: 0}
-  serializedVersion: 6
-  m_Component:
-  - component: {fileID: 1328385308}
-  - component: {fileID: 1328385307}
-  - component: {fileID: 1328385306}
-  - component: {fileID: 1328385305}
-  - component: {fileID: 1328385304}
-  m_Layer: 5
-  m_Name: Eye-Gaze-Directed Target - Sample 2
-  m_TagString: UI
-  m_Icon: {fileID: 0}
-  m_NavMeshLayer: 0
-  m_StaticEditorFlags: 0
-  m_IsActive: 1
---- !u!114 &1328385304
-MonoBehaviour:
-  m_ObjectHideFlags: 0
-  m_CorrespondingSourceObject: {fileID: 0}
-  m_PrefabInstance: {fileID: 0}
-  m_PrefabAsset: {fileID: 0}
-  m_GameObject: {fileID: 1328385303}
-  m_Enabled: 1
-  m_EditorHideFlags: 0
-  m_Script: {fileID: 11500000, guid: 3eb9148c1cd001b4dbcfbb1da5b8fab7, type: 3}
-  m_Name: 
-  m_EditorClassIdentifier: 
-  objToShowHide: {fileID: 1328385303}
---- !u!114 &1328385305
-MonoBehaviour:
-  m_ObjectHideFlags: 0
-  m_CorrespondingSourceObject: {fileID: 0}
-  m_PrefabInstance: {fileID: 0}
-  m_PrefabAsset: {fileID: 0}
-  m_GameObject: {fileID: 1328385303}
-  m_Enabled: 1
-  m_EditorHideFlags: 0
-  m_Script: {fileID: 11500000, guid: 81b498afc6c2803408ca65bb53a40933, type: 3}
-  m_Name: 
-  m_EditorClassIdentifier: 
-  defaultDistanceInMeters: 2
---- !u!23 &1328385306
-MeshRenderer:
-  m_ObjectHideFlags: 0
-  m_CorrespondingSourceObject: {fileID: 0}
-  m_PrefabInstance: {fileID: 0}
-  m_PrefabAsset: {fileID: 0}
-  m_GameObject: {fileID: 1328385303}
-  m_Enabled: 1
-  m_CastShadows: 0
-  m_ReceiveShadows: 0
-  m_DynamicOccludee: 1
-  m_MotionVectors: 1
-  m_LightProbeUsage: 1
-  m_ReflectionProbeUsage: 1
-  m_RenderingLayerMask: 4294967295
-  m_RendererPriority: 0
-  m_Materials:
-  - {fileID: 2100000, guid: f35b45e77783d754ea8d9fc0f502c49d, type: 2}
-  m_StaticBatchInfo:
-    firstSubMesh: 0
-    subMeshCount: 0
-  m_StaticBatchRoot: {fileID: 0}
-  m_ProbeAnchor: {fileID: 0}
-  m_LightProbeVolumeOverride: {fileID: 0}
-  m_ScaleInLightmap: 1
-  m_PreserveUVs: 1
-  m_IgnoreNormalsForChartDetection: 0
-  m_ImportantGI: 0
-  m_StitchLightmapSeams: 0
-  m_SelectedEditorRenderState: 3
-  m_MinimumChartSize: 4
-  m_AutoUVMaxDistance: 0.5
-  m_AutoUVMaxAngle: 89
-  m_LightmapParameters: {fileID: 0}
-  m_SortingLayerID: 0
-  m_SortingLayer: 0
-  m_SortingOrder: 0
---- !u!33 &1328385307
-MeshFilter:
-  m_ObjectHideFlags: 0
-  m_CorrespondingSourceObject: {fileID: 0}
-  m_PrefabInstance: {fileID: 0}
-  m_PrefabAsset: {fileID: 0}
-  m_GameObject: {fileID: 1328385303}
-  m_Mesh: {fileID: 10207, guid: 0000000000000000e000000000000000, type: 0}
---- !u!4 &1328385308
-Transform:
-  m_ObjectHideFlags: 0
-  m_CorrespondingSourceObject: {fileID: 0}
-  m_PrefabInstance: {fileID: 0}
-  m_PrefabAsset: {fileID: 0}
-  m_GameObject: {fileID: 1328385303}
-  m_LocalRotation: {x: -0, y: -0, z: -0, w: 1}
-  m_LocalPosition: {x: 0, y: 0, z: 0}
-  m_LocalScale: {x: 0.03, y: 0.03, z: 0.03}
-  m_Children: []
-  m_Father: {fileID: 1339362589}
-  m_RootOrder: 0
-  m_LocalEulerAnglesHint: {x: 0, y: 0, z: 0}
---- !u!1 &1339362588
-GameObject:
-  m_ObjectHideFlags: 0
-  m_CorrespondingSourceObject: {fileID: 0}
-  m_PrefabInstance: {fileID: 0}
-  m_PrefabAsset: {fileID: 0}
-  serializedVersion: 6
-  m_Component:
-  - component: {fileID: 1339362589}
-  - component: {fileID: 1339362590}
-  m_Layer: 0
-  m_Name: Eye-based Cursor
-  m_TagString: Untagged
-  m_Icon: {fileID: 0}
-  m_NavMeshLayer: 0
-  m_StaticEditorFlags: 0
-  m_IsActive: 1
---- !u!4 &1339362589
-Transform:
-  m_ObjectHideFlags: 0
-  m_CorrespondingSourceObject: {fileID: 0}
-  m_PrefabInstance: {fileID: 0}
-  m_PrefabAsset: {fileID: 0}
-  m_GameObject: {fileID: 1339362588}
-  m_LocalRotation: {x: -0, y: -0, z: -0, w: 1}
-  m_LocalPosition: {x: 0, y: 0, z: 0}
-  m_LocalScale: {x: 1, y: 1, z: 1}
-  m_Children:
-  - {fileID: 1328385308}
-  m_Father: {fileID: 339543464}
-  m_RootOrder: 0
-  m_LocalEulerAnglesHint: {x: 0, y: 0, z: 0}
---- !u!114 &1339362590
-MonoBehaviour:
-  m_ObjectHideFlags: 0
-  m_CorrespondingSourceObject: {fileID: 0}
-  m_PrefabInstance: {fileID: 0}
-  m_PrefabAsset: {fileID: 0}
-  m_GameObject: {fileID: 1339362588}
-  m_Enabled: 1
-  m_EditorHideFlags: 0
-  m_Script: {fileID: 11500000, guid: 45b3eff181cc4244a8a14234096e62fd, type: 3}
-  m_Name: 
-  m_EditorClassIdentifier: 
-  isFocusRequired: 0
-  keywords:
-  - keyword: Show cursor
-    response:
-      m_PersistentCalls:
-        m_Calls:
-        - m_Target: {fileID: 1328385304}
-          m_MethodName: ShowIt
-          m_Mode: 1
-          m_Arguments:
-            m_ObjectArgument: {fileID: 0}
-            m_ObjectArgumentAssemblyTypeName: UnityEngine.Object, UnityEngine
-            m_IntArgument: 0
-            m_FloatArgument: 0
-            m_StringArgument: 
-            m_BoolArgument: 0
-          m_CallState: 2
-      m_TypeName: UnityEngine.Events.UnityEvent, UnityEngine.CoreModule, Version=0.0.0.0,
-        Culture=neutral, PublicKeyToken=null
-  - keyword: Hide cursor
-    response:
-      m_PersistentCalls:
-        m_Calls:
-        - m_Target: {fileID: 1328385304}
-          m_MethodName: HideIt
-          m_Mode: 1
-          m_Arguments:
-            m_ObjectArgument: {fileID: 0}
-            m_ObjectArgumentAssemblyTypeName: UnityEngine.Object, UnityEngine
-            m_IntArgument: 0
-            m_FloatArgument: 0
-            m_StringArgument: 
-            m_BoolArgument: 0
-          m_CallState: 2
-      m_TypeName: UnityEngine.Events.UnityEvent, UnityEngine.CoreModule, Version=0.0.0.0,
-        Culture=neutral, PublicKeyToken=null
-  persistentKeywords: 0
 --- !u!1001 &1358668053
 PrefabInstance:
   m_ObjectHideFlags: 0
-=======
->>>>>>> 1b64b4bb
   serializedVersion: 2
   m_Modification:
     m_TransformParent: {fileID: 241919839}
@@ -7570,8 +7176,6 @@
       propertyPath: m_LocalEulerAnglesHint.z
       value: 0
       objectReference: {fileID: 0}
-<<<<<<< HEAD
-=======
     - target: {fileID: 4980266941201998803, guid: b81ff345fab8e1e449e4b387889fc53c,
         type: 3}
       propertyPath: m_LocalScale.x
@@ -7582,7 +7186,6 @@
       propertyPath: m_LocalScale.y
       value: 0.1
       objectReference: {fileID: 0}
->>>>>>> 1b64b4bb
     - target: {fileID: 5223252673842981081, guid: b81ff345fab8e1e449e4b387889fc53c,
         type: 3}
       propertyPath: m_Mesh
@@ -10785,75 +10388,6 @@
   m_Father: {fileID: 9949653}
   m_RootOrder: 2
   m_LocalEulerAnglesHint: {x: 0, y: 0, z: 0}
---- !u!1 &1934559205
-GameObject:
-  m_ObjectHideFlags: 0
-  m_CorrespondingSourceObject: {fileID: 0}
-  m_PrefabInstance: {fileID: 0}
-  m_PrefabAsset: {fileID: 0}
-  serializedVersion: 6
-  m_Component:
-  - component: {fileID: 1934559207}
-  - component: {fileID: 1934559206}
-  m_Layer: 0
-  m_Name: Directional Light
-  m_TagString: Untagged
-  m_Icon: {fileID: 0}
-  m_NavMeshLayer: 0
-  m_StaticEditorFlags: 0
-  m_IsActive: 1
---- !u!108 &1934559206
-Light:
-  m_ObjectHideFlags: 0
-  m_CorrespondingSourceObject: {fileID: 0}
-  m_PrefabInstance: {fileID: 0}
-  m_PrefabAsset: {fileID: 0}
-  m_GameObject: {fileID: 1934559205}
-  m_Enabled: 1
-  serializedVersion: 8
-  m_Type: 1
-  m_Color: {r: 1, g: 0.95686275, b: 0.8392157, a: 1}
-  m_Intensity: 1
-  m_Range: 10
-  m_SpotAngle: 30
-  m_CookieSize: 10
-  m_Shadows:
-    m_Type: 2
-    m_Resolution: -1
-    m_CustomResolution: -1
-    m_Strength: 1
-    m_Bias: 0.05
-    m_NormalBias: 0.4
-    m_NearPlane: 0.2
-  m_Cookie: {fileID: 0}
-  m_DrawHalo: 0
-  m_Flare: {fileID: 0}
-  m_RenderMode: 0
-  m_CullingMask:
-    serializedVersion: 2
-    m_Bits: 4294967295
-  m_Lightmapping: 4
-  m_LightShadowCasterMode: 0
-  m_AreaSize: {x: 1, y: 1}
-  m_BounceIntensity: 1
-  m_ColorTemperature: 6570
-  m_UseColorTemperature: 0
-  m_ShadowRadius: 0
-  m_ShadowAngle: 0
---- !u!4 &1934559207
-Transform:
-  m_ObjectHideFlags: 0
-  m_CorrespondingSourceObject: {fileID: 0}
-  m_PrefabInstance: {fileID: 0}
-  m_PrefabAsset: {fileID: 0}
-  m_GameObject: {fileID: 1934559205}
-  m_LocalRotation: {x: 0.40821788, y: -0.23456968, z: 0.10938163, w: 0.8754261}
-  m_LocalPosition: {x: 0, y: 3, z: 0}
-  m_LocalScale: {x: 1, y: 1, z: 1}
-  m_Children: []
-  m_Father: {fileID: 0}
-  m_RootOrder: 0
-  m_LocalEulerAnglesHint: {x: 50, y: -30, z: 0}
 --- !u!1 &2065647706
 GameObject:
   m_ObjectHideFlags: 1
@@ -10895,7 +10429,7 @@
   m_LocalScale: {x: 1, y: 1, z: 1}
   m_Children: []
   m_Father: {fileID: 0}
-  m_RootOrder: 4
+  m_RootOrder: 3
   m_LocalEulerAnglesHint: {x: 0, y: 0, z: 0}
 --- !u!1 &2083958207
 GameObject:
@@ -11105,217 +10639,4 @@
   panSpeedVertical: 0.3
   panMinDistFromCenter: {x: 0.2, y: 0.2}
   useSkimProofing: 0
-  skimProofUpdateSpeed: 5
---- !u!1001 &22978326884881078
-PrefabInstance:
-  m_ObjectHideFlags: 0
-  serializedVersion: 2
-  m_Modification:
-    m_TransformParent: {fileID: 0}
-    m_Modifications:
-    - target: {fileID: 1165218831365926, guid: d9db4fe4b37b2024ea85c888f8d74e12, type: 3}
-      propertyPath: m_Name
-      value: MixedRealityBasicSceneSetup
-      objectReference: {fileID: 0}
-    - target: {fileID: 4449751390843298, guid: d9db4fe4b37b2024ea85c888f8d74e12, type: 3}
-      propertyPath: m_LocalPosition.x
-      value: 0
-      objectReference: {fileID: 0}
-    - target: {fileID: 4449751390843298, guid: d9db4fe4b37b2024ea85c888f8d74e12, type: 3}
-      propertyPath: m_LocalPosition.y
-      value: 0
-      objectReference: {fileID: 0}
-    - target: {fileID: 4449751390843298, guid: d9db4fe4b37b2024ea85c888f8d74e12, type: 3}
-      propertyPath: m_LocalPosition.z
-      value: 0
-      objectReference: {fileID: 0}
-    - target: {fileID: 4449751390843298, guid: d9db4fe4b37b2024ea85c888f8d74e12, type: 3}
-      propertyPath: m_LocalRotation.x
-      value: -0
-      objectReference: {fileID: 0}
-    - target: {fileID: 4449751390843298, guid: d9db4fe4b37b2024ea85c888f8d74e12, type: 3}
-      propertyPath: m_LocalRotation.y
-      value: -0
-      objectReference: {fileID: 0}
-    - target: {fileID: 4449751390843298, guid: d9db4fe4b37b2024ea85c888f8d74e12, type: 3}
-      propertyPath: m_LocalRotation.z
-      value: -0
-      objectReference: {fileID: 0}
-    - target: {fileID: 4449751390843298, guid: d9db4fe4b37b2024ea85c888f8d74e12, type: 3}
-      propertyPath: m_LocalRotation.w
-      value: 1
-      objectReference: {fileID: 0}
-    - target: {fileID: 4449751390843298, guid: d9db4fe4b37b2024ea85c888f8d74e12, type: 3}
-      propertyPath: m_RootOrder
-      value: 6
-      objectReference: {fileID: 0}
-    - target: {fileID: 4449751390843298, guid: d9db4fe4b37b2024ea85c888f8d74e12, type: 3}
-      propertyPath: m_LocalEulerAnglesHint.x
-      value: 0
-      objectReference: {fileID: 0}
-    - target: {fileID: 4449751390843298, guid: d9db4fe4b37b2024ea85c888f8d74e12, type: 3}
-      propertyPath: m_LocalEulerAnglesHint.y
-      value: 0
-      objectReference: {fileID: 0}
-    - target: {fileID: 4449751390843298, guid: d9db4fe4b37b2024ea85c888f8d74e12, type: 3}
-      propertyPath: m_LocalEulerAnglesHint.z
-      value: 0
-      objectReference: {fileID: 0}
-    - target: {fileID: 658445383, guid: d9db4fe4b37b2024ea85c888f8d74e12, type: 3}
-      propertyPath: m_Enabled
-      value: 1
-      objectReference: {fileID: 0}
-    - target: {fileID: 1597255435, guid: d9db4fe4b37b2024ea85c888f8d74e12, type: 3}
-      propertyPath: keywords.Array.size
-      value: 2
-      objectReference: {fileID: 0}
-    - target: {fileID: 1597255435, guid: d9db4fe4b37b2024ea85c888f8d74e12, type: 3}
-      propertyPath: keywords.Array.data[0].response.m_PersistentCalls.m_Calls.Array.size
-      value: 1
-      objectReference: {fileID: 0}
-    - target: {fileID: 1597255435, guid: d9db4fe4b37b2024ea85c888f8d74e12, type: 3}
-      propertyPath: keywords.Array.data[1].response.m_PersistentCalls.m_Calls.Array.size
-      value: 1
-      objectReference: {fileID: 0}
-    - target: {fileID: 1597255435, guid: d9db4fe4b37b2024ea85c888f8d74e12, type: 3}
-      propertyPath: keywords.Array.data[0].response.m_TypeName
-      value: UnityEngine.Events.UnityEvent, UnityEngine.CoreModule, Version=0.0.0.0,
-        Culture=neutral, PublicKeyToken=null
-      objectReference: {fileID: 0}
-    - target: {fileID: 1597255435, guid: d9db4fe4b37b2024ea85c888f8d74e12, type: 3}
-      propertyPath: keywords.Array.data[0].keyword
-      value: Enable dwell
-      objectReference: {fileID: 0}
-    - target: {fileID: 1597255435, guid: d9db4fe4b37b2024ea85c888f8d74e12, type: 3}
-      propertyPath: keywords.Array.data[0].response.m_PersistentCalls.m_Calls.Array.data[0].m_Mode
-      value: 1
-      objectReference: {fileID: 0}
-    - target: {fileID: 1597255435, guid: d9db4fe4b37b2024ea85c888f8d74e12, type: 3}
-      propertyPath: keywords.Array.data[0].response.m_PersistentCalls.m_Calls.Array.data[0].m_CallState
-      value: 2
-      objectReference: {fileID: 0}
-    - target: {fileID: 1597255435, guid: d9db4fe4b37b2024ea85c888f8d74e12, type: 3}
-      propertyPath: keywords.Array.data[0].response.m_PersistentCalls.m_Calls.Array.data[1].m_Mode
-      value: 1
-      objectReference: {fileID: 0}
-    - target: {fileID: 1597255435, guid: d9db4fe4b37b2024ea85c888f8d74e12, type: 3}
-      propertyPath: keywords.Array.data[0].response.m_PersistentCalls.m_Calls.Array.data[1].m_CallState
-      value: 2
-      objectReference: {fileID: 0}
-    - target: {fileID: 1597255435, guid: d9db4fe4b37b2024ea85c888f8d74e12, type: 3}
-      propertyPath: keywords.Array.data[1].response.m_PersistentCalls.m_Calls.Array.data[0].m_Mode
-      value: 1
-      objectReference: {fileID: 0}
-    - target: {fileID: 1597255435, guid: d9db4fe4b37b2024ea85c888f8d74e12, type: 3}
-      propertyPath: keywords.Array.data[1].response.m_PersistentCalls.m_Calls.Array.data[0].m_CallState
-      value: 2
-      objectReference: {fileID: 0}
-    - target: {fileID: 1597255435, guid: d9db4fe4b37b2024ea85c888f8d74e12, type: 3}
-      propertyPath: keywords.Array.data[1].response.m_TypeName
-      value: UnityEngine.Events.UnityEvent, UnityEngine.CoreModule, Version=0.0.0.0,
-        Culture=neutral, PublicKeyToken=null
-      objectReference: {fileID: 0}
-    - target: {fileID: 1597255435, guid: d9db4fe4b37b2024ea85c888f8d74e12, type: 3}
-      propertyPath: keywords.Array.data[1].keyword
-      value: Disable dwell
-      objectReference: {fileID: 0}
-    - target: {fileID: 1597255435, guid: d9db4fe4b37b2024ea85c888f8d74e12, type: 3}
-      propertyPath: keywords.Array.data[0].response.m_PersistentCalls.m_Calls.Array.data[0].m_Target
-      value: 
-      objectReference: {fileID: 0}
-    - target: {fileID: 1597255435, guid: d9db4fe4b37b2024ea85c888f8d74e12, type: 3}
-      propertyPath: keywords.Array.data[1].response.m_PersistentCalls.m_Calls.Array.data[0].m_Target
-      value: 
-      objectReference: {fileID: 0}
-    - target: {fileID: 1597255435, guid: d9db4fe4b37b2024ea85c888f8d74e12, type: 3}
-      propertyPath: keywords.Array.data[0].response.m_PersistentCalls.m_Calls.Array.data[0].m_MethodName
-      value: EnableDwell
-      objectReference: {fileID: 0}
-    - target: {fileID: 1597255435, guid: d9db4fe4b37b2024ea85c888f8d74e12, type: 3}
-      propertyPath: keywords.Array.data[0].response.m_PersistentCalls.m_Calls.Array.data[0].m_Arguments.m_ObjectArgumentAssemblyTypeName
-      value: UnityEngine.Object, UnityEngine
-      objectReference: {fileID: 0}
-    - target: {fileID: 1597255435, guid: d9db4fe4b37b2024ea85c888f8d74e12, type: 3}
-      propertyPath: keywords.Array.data[1].response.m_PersistentCalls.m_Calls.Array.data[0].m_MethodName
-      value: DisableDwell
-      objectReference: {fileID: 0}
-    - target: {fileID: 1597255435, guid: d9db4fe4b37b2024ea85c888f8d74e12, type: 3}
-      propertyPath: keywords.Array.data[1].response.m_PersistentCalls.m_Calls.Array.data[0].m_Arguments.m_ObjectArgumentAssemblyTypeName
-      value: UnityEngine.Object, UnityEngine
-      objectReference: {fileID: 0}
-    - target: {fileID: 1238721191, guid: d9db4fe4b37b2024ea85c888f8d74e12, type: 3}
-      propertyPath: m_LocalPosition.z
-      value: 2.84
-      objectReference: {fileID: 0}
-    m_RemovedComponents:
-    - {fileID: 658445383, guid: d9db4fe4b37b2024ea85c888f8d74e12, type: 3}
-  m_SourcePrefab: {fileID: 100100000, guid: d9db4fe4b37b2024ea85c888f8d74e12, type: 3}
---- !u!1001 &6932924259675549334
-PrefabInstance:
-  m_ObjectHideFlags: 0
-  serializedVersion: 2
-  m_Modification:
-    m_TransformParent: {fileID: 0}
-    m_Modifications:
-    - target: {fileID: 59383073902624438, guid: d7a95106a0331134db596f593a2d20e4,
-        type: 3}
-      propertyPath: m_Name
-      value: EyeCalibrationChecker
-      objectReference: {fileID: 0}
-    - target: {fileID: 59383073902624433, guid: d7a95106a0331134db596f593a2d20e4,
-        type: 3}
-      propertyPath: m_LocalPosition.x
-      value: 0
-      objectReference: {fileID: 0}
-    - target: {fileID: 59383073902624433, guid: d7a95106a0331134db596f593a2d20e4,
-        type: 3}
-      propertyPath: m_LocalPosition.y
-      value: 0
-      objectReference: {fileID: 0}
-    - target: {fileID: 59383073902624433, guid: d7a95106a0331134db596f593a2d20e4,
-        type: 3}
-      propertyPath: m_LocalPosition.z
-      value: 0
-      objectReference: {fileID: 0}
-    - target: {fileID: 59383073902624433, guid: d7a95106a0331134db596f593a2d20e4,
-        type: 3}
-      propertyPath: m_LocalRotation.x
-      value: 0
-      objectReference: {fileID: 0}
-    - target: {fileID: 59383073902624433, guid: d7a95106a0331134db596f593a2d20e4,
-        type: 3}
-      propertyPath: m_LocalRotation.y
-      value: 0
-      objectReference: {fileID: 0}
-    - target: {fileID: 59383073902624433, guid: d7a95106a0331134db596f593a2d20e4,
-        type: 3}
-      propertyPath: m_LocalRotation.z
-      value: 0
-      objectReference: {fileID: 0}
-    - target: {fileID: 59383073902624433, guid: d7a95106a0331134db596f593a2d20e4,
-        type: 3}
-      propertyPath: m_LocalRotation.w
-      value: 1
-      objectReference: {fileID: 0}
-    - target: {fileID: 59383073902624433, guid: d7a95106a0331134db596f593a2d20e4,
-        type: 3}
-      propertyPath: m_RootOrder
-      value: 9
-      objectReference: {fileID: 0}
-    - target: {fileID: 59383073902624433, guid: d7a95106a0331134db596f593a2d20e4,
-        type: 3}
-      propertyPath: m_LocalEulerAnglesHint.x
-      value: 0
-      objectReference: {fileID: 0}
-    - target: {fileID: 59383073902624433, guid: d7a95106a0331134db596f593a2d20e4,
-        type: 3}
-      propertyPath: m_LocalEulerAnglesHint.y
-      value: 0
-      objectReference: {fileID: 0}
-    - target: {fileID: 59383073902624433, guid: d7a95106a0331134db596f593a2d20e4,
-        type: 3}
-      propertyPath: m_LocalEulerAnglesHint.z
-      value: 0
-      objectReference: {fileID: 0}
-    m_RemovedComponents: []
-  m_SourcePrefab: {fileID: 100100000, guid: d7a95106a0331134db596f593a2d20e4, type: 3}+  skimProofUpdateSpeed: 5