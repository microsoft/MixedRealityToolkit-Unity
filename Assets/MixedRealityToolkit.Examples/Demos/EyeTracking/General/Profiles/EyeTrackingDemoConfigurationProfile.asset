--- conflicted
+++ resolved
@@ -12,32 +12,28 @@
   m_GeneratorAsset: {fileID: 0}
   m_Script: {fileID: 11500000, guid: 7612acbc1a4a4ed0afa5f4ccbe42bee4, type: 3}
   m_Name: EyeTrackingDemoConfigurationProfile
-  m_EditorClassIdentifier: 
+  m_EditorClassIdentifier:
   isCustomProfile: 1
   targetExperienceScale: 4
   enableCameraSystem: 1
   cameraProfile: {fileID: 11400000, guid: de38e71178510674fae830377a72888a, type: 2}
   cameraSystemType:
-<<<<<<< HEAD
-    reference: 
-=======
     reference: Microsoft.MixedReality.Toolkit.CameraSystem.MixedRealityCameraSystem,
       MixedRealityToolkit.Services.CameraSystem
->>>>>>> e73c6dfd
   enableInputSystem: 1
   inputSystemProfile: {fileID: 11400000, guid: cc939e5f734608145a0be1e66727eac2, type: 2}
   inputSystemType:
     reference: Microsoft.MixedReality.Toolkit.Input.MixedRealityInputSystem, Microsoft.MixedReality.Toolkit.Services.InputSystem
   enableBoundarySystem: 0
   boundarySystemType:
-    reference: 
+    reference:
   boundaryVisualizationProfile: {fileID: 0}
   enableTeleportSystem: 0
   teleportSystemType:
-    reference: 
+    reference:
   enableSpatialAwarenessSystem: 0
   spatialAwarenessSystemType:
-    reference: 
+    reference:
   spatialAwarenessSystemProfile: {fileID: 0}
   diagnosticsSystemProfile: {fileID: 11400000, guid: 478436bd1083882479a52d067e98e537,
     type: 2}
@@ -46,8 +42,4 @@
     reference: Microsoft.MixedReality.Toolkit.Diagnostics.MixedRealityDiagnosticsSystem,
       Microsoft.MixedReality.Toolkit.Services.DiagnosticsSystem
   registeredServiceProvidersProfile: {fileID: 0}
-<<<<<<< HEAD
-  useServiceInspectors: 1
-=======
-  useServiceInspectors: 0
->>>>>>> e73c6dfd
+  useServiceInspectors: 0