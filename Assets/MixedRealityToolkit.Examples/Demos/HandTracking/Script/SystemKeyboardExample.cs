﻿// Copyright (c) Microsoft Corporation. All rights reserved.
// Licensed under the MIT License. See LICENSE in the project root for license information.

using Microsoft.MixedReality.Toolkit.Experimental.UI;
using TMPro;
using UnityEngine;

namespace Microsoft.MixedReality.Toolkit.Examples.Demos
{
    /// <summary>
    /// An example script that delegates keyboard API access either to the WMR workaround
    /// (MixedRealityKeyboard) or Unity's TouchScreenKeyboard API depending on the platform.
    /// </summary>
    /// <remarks>
    /// Note that like Unity's TouchScreenKeyboard API, this script only supports WSA, iOS,
    /// and Android.
    /// </remarks>
    public class SystemKeyboardExample : MonoBehaviour
    {
#if WINDOWS_UWP
        private MixedRealityKeyboard wmrKeyboard;
#elif UNITY_IOS || UNITY_ANDROID
        private TouchScreenKeyboard touchscreenKeyboard;
#endif

        [SerializeField]
        private TextMeshPro debugMessage = null;

#pragma warning disable 0414
        [SerializeField]
        private MixedRealityKeyboardPreview mixedRealityKeyboardPreview = null;
#pragma warning restore 0414

        /// <summary>
        /// Opens a platform specific keyboard.
        /// </summary>
        public void OpenSystemKeyboard()
        {
#if WINDOWS_UWP
            wmrKeyboard.ShowKeyboard(wmrKeyboard.Text, false);
#elif UNITY_IOS || UNITY_ANDROID
            touchscreenKeyboard = TouchScreenKeyboard.Open(string.Empty, TouchScreenKeyboardType.Default, false, false, false, false);
#endif
        }

        #region MonoBehaviour Implementation

        private void Start()
        {
            // Initially hide the preview.
            if (mixedRealityKeyboardPreview != null)
            {
                mixedRealityKeyboardPreview.gameObject.SetActive(false);
            }

#if WINDOWS_UWP
            // Windows mixed reality keyboard initialization goes here
            wmrKeyboard = gameObject.AddComponent<MixedRealityKeyboard>();

            if (wmrKeyboard.OnShowKeyboard != null)
            {
                wmrKeyboard.OnShowKeyboard.AddListener(() =>
                {
                    if (mixedRealityKeyboardPreview != null)
                    {
                        mixedRealityKeyboardPreview.gameObject.SetActive(true);
                    }
                });
            }

            if (wmrKeyboard.OnHideKeyboard != null)
            {
                wmrKeyboard.OnHideKeyboard.AddListener(() =>
                {
                    if (mixedRealityKeyboardPreview != null)
                    {
                        mixedRealityKeyboardPreview.gameObject.SetActive(false);
                    }
                });
            }
#elif UNITY_IOS || UNITY_ANDROID
            // non-Windows mixed reality keyboard initialization goes here
#else
            debugMessage.text = "Keyboard not supported on this platform.";
#endif
        }

        private void Update()
        {
#if WINDOWS_UWP
            // Windows mixed reality keyboard update goes here
            if (wmrKeyboard.Visible)
            {
                if (debugMessage != null)
                {
<<<<<<< HEAD
                    debugMessage.text = "typing... " + KeyboardText;
=======
                    debugMessage.text = "Typing: " + wmrKeyboard.Text;
                }

                if (mixedRealityKeyboardPreview != null)
                {
                    mixedRealityKeyboardPreview.Text = wmrKeyboard.Text;
                    mixedRealityKeyboardPreview.CaretIndex = wmrKeyboard.CaretIndex;
>>>>>>> 058e1910
                }
            }
            else
            {
                var keyboardText = wmrKeyboard.Text;

                if (string.IsNullOrEmpty(keyboardText))
                {
                    if (debugMessage != null)
                    {
<<<<<<< HEAD
                        debugMessage.text = "open keyboard to type text";
=======
                        debugMessage.text = "Open keyboard to type text.";
>>>>>>> 058e1910
                    }
                }
                else
                {
                    if (debugMessage != null)
                    {
<<<<<<< HEAD
                        debugMessage.text = "typed " + KeyboardText;
                    }
=======
                        debugMessage.text = "Typed: " + keyboardText;
                    }
                }

                if (mixedRealityKeyboardPreview != null)
                {
                    mixedRealityKeyboardPreview.Text = string.Empty;
                    mixedRealityKeyboardPreview.CaretIndex = 0;
>>>>>>> 058e1910
                }
            }
#elif UNITY_IOS || UNITY_ANDROID
            // non-Windows mixed reality keyboard initialization goes here
            // for non-Windows mixed reality keyboards just use Unity's default
            // touchscreenkeyboard. 
            // We will use touchscreenkeyboard once Unity bug is fixed
            // Unity bug tracking the issue https://fogbugz.unity3d.com/default.asp?1137074_rttdnt8t1lccmtd3
            if (touchscreenKeyboard != null)
            {
                string KeyboardText = touchscreenKeyboard.text;
                if (TouchScreenKeyboard.visible)
                {
                    if (debugMessage != null)
                    {
                        debugMessage.text = "typing... " + KeyboardText;
                    }
                }
                else
                {
                    if (debugMessage != null)
                    {
                        debugMessage.text = "typed " + KeyboardText;
                    }

                    touchscreenKeyboard = null;
                }
            }
#endif
        }

        #endregion MonoBehaviour Implementation
    }
}<|MERGE_RESOLUTION|>--- conflicted
+++ resolved
@@ -93,9 +93,6 @@
             {
                 if (debugMessage != null)
                 {
-<<<<<<< HEAD
-                    debugMessage.text = "typing... " + KeyboardText;
-=======
                     debugMessage.text = "Typing: " + wmrKeyboard.Text;
                 }
 
@@ -103,7 +100,6 @@
                 {
                     mixedRealityKeyboardPreview.Text = wmrKeyboard.Text;
                     mixedRealityKeyboardPreview.CaretIndex = wmrKeyboard.CaretIndex;
->>>>>>> 058e1910
                 }
             }
             else
@@ -114,21 +110,13 @@
                 {
                     if (debugMessage != null)
                     {
-<<<<<<< HEAD
-                        debugMessage.text = "open keyboard to type text";
-=======
                         debugMessage.text = "Open keyboard to type text.";
->>>>>>> 058e1910
                     }
                 }
                 else
                 {
                     if (debugMessage != null)
                     {
-<<<<<<< HEAD
-                        debugMessage.text = "typed " + KeyboardText;
-                    }
-=======
                         debugMessage.text = "Typed: " + keyboardText;
                     }
                 }
@@ -137,7 +125,6 @@
                 {
                     mixedRealityKeyboardPreview.Text = string.Empty;
                     mixedRealityKeyboardPreview.CaretIndex = 0;
->>>>>>> 058e1910
                 }
             }
 #elif UNITY_IOS || UNITY_ANDROID
