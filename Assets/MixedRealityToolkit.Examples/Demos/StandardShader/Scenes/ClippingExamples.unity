--- conflicted
+++ resolved
@@ -186,15 +186,10 @@
   m_PrefabAsset: {fileID: 0}
   m_GameObject: {fileID: 135874842}
   m_LocalRotation: {x: 0, y: 0, z: 0, w: 1}
-<<<<<<< HEAD
-  m_LocalPosition: {x: 0.1799, y: 0.0707, z: -1.2689}
-  m_LocalScale: {x: 0.16331913, y: 0.16331913, z: 0.16331913}
-=======
   m_LocalPosition: {x: 0.147, y: 0.024283126, z: -1.2083}
   m_LocalScale: {x: 0.14512794, y: 0.14512794, z: 0.14512794}
->>>>>>> 5a768fd3
   m_Children:
-  - {fileID: 1012347512}
+  - {fileID: 1321168701}
   m_Father: {fileID: 1229001242}
   m_RootOrder: 2
   m_LocalEulerAnglesHint: {x: 0, y: 0, z: 0}
@@ -238,8 +233,6 @@
   onManipulationStarted:
     m_PersistentCalls:
       m_Calls:
-<<<<<<< HEAD
-=======
       - m_Target: {fileID: 1321168703}
         m_MethodName: set_enabled
         m_Mode: 6
@@ -251,7 +244,6 @@
           m_StringArgument: 
           m_BoolArgument: 1
         m_CallState: 2
->>>>>>> 5a768fd3
       - m_Target: {fileID: 135874850}
         m_MethodName: PlayOneShot
         m_Mode: 2
@@ -264,22 +256,7 @@
           m_StringArgument: 
           m_BoolArgument: 0
         m_CallState: 2
-<<<<<<< HEAD
-      - m_Target: {fileID: 1012347511}
-        m_MethodName: SetActive
-        m_Mode: 6
-        m_Arguments:
-          m_ObjectArgument: {fileID: 0}
-          m_ObjectArgumentAssemblyTypeName: UnityEngine.Object, UnityEngine
-          m_IntArgument: 0
-          m_FloatArgument: 0
-          m_StringArgument: 
-          m_BoolArgument: 0
-        m_CallState: 2
-  OnManipulationEnded:
-=======
   onManipulationEnded:
->>>>>>> 5a768fd3
     m_PersistentCalls:
       m_Calls:
       - m_Target: {fileID: 135874850}
@@ -294,14 +271,10 @@
           m_StringArgument: 
           m_BoolArgument: 0
         m_CallState: 2
-<<<<<<< HEAD
-      - m_Target: {fileID: 1012347511}
-=======
   onHoverEntered:
     m_PersistentCalls:
       m_Calls:
       - m_Target: {fileID: 1321168700}
->>>>>>> 5a768fd3
         m_MethodName: SetActive
         m_Mode: 6
         m_Arguments:
@@ -312,14 +285,6 @@
           m_StringArgument: 
           m_BoolArgument: 0
         m_CallState: 2
-<<<<<<< HEAD
-  OnHoverEntered:
-    m_PersistentCalls:
-      m_Calls: []
-  OnHoverExited:
-    m_PersistentCalls:
-      m_Calls: []
-=======
   onHoverExited:
     m_PersistentCalls:
       m_Calls:
@@ -334,7 +299,6 @@
           m_StringArgument: 
           m_BoolArgument: 1
         m_CallState: 2
->>>>>>> 5a768fd3
 --- !u!114 &135874846
 MonoBehaviour:
   m_ObjectHideFlags: 0
@@ -507,8 +471,6 @@
     m_PreInfinity: 2
     m_PostInfinity: 2
     m_RotationOrder: 4
-<<<<<<< HEAD
-=======
 --- !u!1 &282845025
 GameObject:
   m_ObjectHideFlags: 0
@@ -595,7 +557,6 @@
   m_Script: {fileID: 11500000, guid: 09c04dafcb77c1e4195a36bd131cbdec, type: 3}
   m_Name: 
   m_EditorClassIdentifier: 
->>>>>>> 5a768fd3
 --- !u!1 &329109583
 GameObject:
   m_ObjectHideFlags: 0
@@ -626,7 +587,7 @@
   m_LocalScale: {x: 1, y: 1, z: 1}
   m_Children: []
   m_Father: {fileID: 402531437}
-  m_RootOrder: 0
+  m_RootOrder: 1
   m_LocalEulerAnglesHint: {x: 90, y: 0, z: 0}
 --- !u!23 &329109586
 MeshRenderer:
@@ -744,25 +705,15 @@
   m_PrefabInstance: {fileID: 0}
   m_PrefabAsset: {fileID: 0}
   m_GameObject: {fileID: 402531436}
-<<<<<<< HEAD
-  m_LocalRotation: {x: -0.22960839, y: -0.22960842, z: 0.66879, w: 0.6687899}
-  m_LocalPosition: {x: -0.2289, y: 0.134, z: -1.2332}
-=======
   m_LocalRotation: {x: -0.27868986, y: -0.12830025, z: 0.39735538, w: 0.8648582}
   m_LocalPosition: {x: -0.149, y: 0.104283124, z: -1.2123}
->>>>>>> 5a768fd3
   m_LocalScale: {x: 0.25, y: 0.25, z: 0.25}
   m_Children:
+  - {fileID: 1549128116}
   - {fileID: 329109584}
-  - {fileID: 1233641386}
   m_Father: {fileID: 1229001242}
-<<<<<<< HEAD
-  m_RootOrder: 4
-  m_LocalEulerAnglesHint: {x: 0, y: -37.897003, z: 90.00001}
-=======
   m_RootOrder: 3
   m_LocalEulerAnglesHint: {x: -22.339, y: -28.645, z: 55.124004}
->>>>>>> 5a768fd3
 --- !u!114 &402531438
 MonoBehaviour:
   m_ObjectHideFlags: 0
@@ -808,9 +759,6 @@
   onManipulationStarted:
     m_PersistentCalls:
       m_Calls:
-<<<<<<< HEAD
-      - m_Target: {fileID: 1723500079}
-=======
       - m_Target: {fileID: 1549128120}
         m_MethodName: set_enabled
         m_Mode: 6
@@ -823,7 +771,6 @@
           m_BoolArgument: 1
         m_CallState: 2
       - m_Target: {fileID: 402531442}
->>>>>>> 5a768fd3
         m_MethodName: PlayOneShot
         m_Mode: 2
         m_Arguments:
@@ -835,22 +782,7 @@
           m_StringArgument: 
           m_BoolArgument: 0
         m_CallState: 2
-<<<<<<< HEAD
-      - m_Target: {fileID: 1233641385}
-        m_MethodName: SetActive
-        m_Mode: 6
-        m_Arguments:
-          m_ObjectArgument: {fileID: 0}
-          m_ObjectArgumentAssemblyTypeName: UnityEngine.Object, UnityEngine
-          m_IntArgument: 0
-          m_FloatArgument: 0
-          m_StringArgument: 
-          m_BoolArgument: 0
-        m_CallState: 2
-  OnManipulationEnded:
-=======
   onManipulationEnded:
->>>>>>> 5a768fd3
     m_PersistentCalls:
       m_Calls:
       - m_Target: {fileID: 402531442}
@@ -865,14 +797,10 @@
           m_StringArgument: 
           m_BoolArgument: 0
         m_CallState: 2
-<<<<<<< HEAD
-      - m_Target: {fileID: 1233641385}
-=======
   onHoverEntered:
     m_PersistentCalls:
       m_Calls:
       - m_Target: {fileID: 1549128117}
->>>>>>> 5a768fd3
         m_MethodName: SetActive
         m_Mode: 6
         m_Arguments:
@@ -883,14 +811,6 @@
           m_StringArgument: 
           m_BoolArgument: 0
         m_CallState: 2
-<<<<<<< HEAD
-  OnHoverEntered:
-    m_PersistentCalls:
-      m_Calls: []
-  OnHoverExited:
-    m_PersistentCalls:
-      m_Calls: []
-=======
   onHoverExited:
     m_PersistentCalls:
       m_Calls:
@@ -905,7 +825,6 @@
           m_StringArgument: 
           m_BoolArgument: 1
         m_CallState: 2
->>>>>>> 5a768fd3
 --- !u!114 &402531440
 MonoBehaviour:
   m_ObjectHideFlags: 0
@@ -932,10 +851,6 @@
   serializedVersion: 2
   m_Size: {x: 1, y: 0.01106209, z: 1}
   m_Center: {x: 0, y: 0, z: 0}
-<<<<<<< HEAD
---- !u!1001 &902626690
-PrefabInstance:
-=======
 --- !u!82 &402531442
 AudioSource:
   m_ObjectHideFlags: 0
@@ -1214,7 +1129,6 @@
   m_SourcePrefab: {fileID: 100100000, guid: e765e6ff063d7a54c8f7efa4da96fb52, type: 3}
 --- !u!1 &714279654
 GameObject:
->>>>>>> 5a768fd3
   m_ObjectHideFlags: 0
   m_CorrespondingSourceObject: {fileID: 0}
   m_PrefabInstance: {fileID: 0}
@@ -1852,15 +1766,15 @@
       objectReference: {fileID: 0}
     - target: {fileID: 4753320988497866, guid: a900c08743a94c328074df8bbe3eb63c, type: 3}
       propertyPath: m_LocalPosition.x
-      value: 0.801
+      value: 1.25
       objectReference: {fileID: 0}
     - target: {fileID: 4753320988497866, guid: a900c08743a94c328074df8bbe3eb63c, type: 3}
       propertyPath: m_LocalPosition.y
-      value: 0.054
+      value: 0
       objectReference: {fileID: 0}
     - target: {fileID: 4753320988497866, guid: a900c08743a94c328074df8bbe3eb63c, type: 3}
       propertyPath: m_LocalPosition.z
-      value: -0.787
+      value: -1
       objectReference: {fileID: 0}
     - target: {fileID: 4753320988497866, guid: a900c08743a94c328074df8bbe3eb63c, type: 3}
       propertyPath: m_LocalRotation.x
@@ -1951,209 +1865,6 @@
     type: 3}
   m_PrefabInstance: {fileID: 946941487}
   m_PrefabAsset: {fileID: 0}
---- !u!1 &1012347511
-GameObject:
-  m_ObjectHideFlags: 0
-  m_CorrespondingSourceObject: {fileID: 0}
-  m_PrefabInstance: {fileID: 0}
-  m_PrefabAsset: {fileID: 0}
-  serializedVersion: 6
-  m_Component:
-  - component: {fileID: 1012347512}
-  - component: {fileID: 1012347516}
-  - component: {fileID: 1012347515}
-  - component: {fileID: 1012347514}
-  - component: {fileID: 1012347513}
-  m_Layer: 0
-  m_Name: Title
-  m_TagString: Untagged
-  m_Icon: {fileID: 0}
-  m_NavMeshLayer: 0
-  m_StaticEditorFlags: 0
-  m_IsActive: 1
---- !u!224 &1012347512
-RectTransform:
-  m_ObjectHideFlags: 0
-  m_CorrespondingSourceObject: {fileID: 0}
-  m_PrefabInstance: {fileID: 0}
-  m_PrefabAsset: {fileID: 0}
-  m_GameObject: {fileID: 1012347511}
-  m_LocalRotation: {x: 0, y: 0, z: 0, w: 1}
-  m_LocalPosition: {x: 0, y: 0, z: 0}
-  m_LocalScale: {x: 0.03924831, y: 0.039248314, z: 0.039248314}
-  m_Children: []
-  m_Father: {fileID: 135874843}
-  m_RootOrder: 0
-  m_LocalEulerAnglesHint: {x: 0, y: 0, z: 0}
-  m_AnchorMin: {x: 0.5, y: 0.5}
-  m_AnchorMax: {x: 0.5, y: 0.5}
-  m_AnchoredPosition: {x: 0.084, y: -0.029}
-  m_SizeDelta: {x: 20, y: 5}
-  m_Pivot: {x: 0.5, y: 0.5}
---- !u!114 &1012347513
-MonoBehaviour:
-  m_ObjectHideFlags: 0
-  m_CorrespondingSourceObject: {fileID: 0}
-  m_PrefabInstance: {fileID: 0}
-  m_PrefabAsset: {fileID: 0}
-  m_GameObject: {fileID: 1012347511}
-  m_Enabled: 1
-  m_EditorHideFlags: 0
-  m_Script: {fileID: 11500000, guid: 9541d86e2fd84c1d9990edf0852d74ab, type: 3}
-  m_Name: 
-  m_EditorClassIdentifier: 
-  m_Material: {fileID: 0}
-  m_Color: {r: 1, g: 1, b: 1, a: 1}
-  m_RaycastTarget: 1
-  m_OnCullStateChanged:
-    m_PersistentCalls:
-      m_Calls: []
-  m_text: Grab & Move
-  m_isRightToLeft: 0
-  m_fontAsset: {fileID: 11400000, guid: 6a84f857bec7e7345843ae29404c57ce, type: 2}
-  m_sharedMaterial: {fileID: 21202819797275496, guid: 6a84f857bec7e7345843ae29404c57ce,
-    type: 2}
-  m_fontSharedMaterials: []
-  m_fontMaterial: {fileID: 0}
-  m_fontMaterials: []
-  m_fontColor32:
-    serializedVersion: 2
-    rgba: 4294967295
-  m_fontColor: {r: 1, g: 1, b: 1, a: 1}
-  m_enableVertexGradient: 0
-  m_colorMode: 3
-  m_fontColorGradient:
-    topLeft: {r: 1, g: 1, b: 1, a: 1}
-    topRight: {r: 1, g: 1, b: 1, a: 1}
-    bottomLeft: {r: 1, g: 1, b: 1, a: 1}
-    bottomRight: {r: 1, g: 1, b: 1, a: 1}
-  m_fontColorGradientPreset: {fileID: 0}
-  m_spriteAsset: {fileID: 0}
-  m_tintAllSprites: 0
-  m_overrideHtmlColors: 0
-  m_faceColor:
-    serializedVersion: 2
-    rgba: 4294967295
-  m_outlineColor:
-    serializedVersion: 2
-    rgba: 4278190080
-  m_fontSize: 25
-  m_fontSizeBase: 25
-  m_fontWeight: 400
-  m_enableAutoSizing: 0
-  m_fontSizeMin: 18
-  m_fontSizeMax: 72
-  m_fontStyle: 0
-  m_textAlignment: 257
-  m_characterSpacing: 0
-  m_wordSpacing: 0
-  m_lineSpacing: 0
-  m_lineSpacingMax: 0
-  m_paragraphSpacing: 0
-  m_charWidthMaxAdj: 0
-  m_enableWordWrapping: 1
-  m_wordWrappingRatios: 0.4
-  m_overflowMode: 0
-  m_firstOverflowCharacterIndex: -1
-  m_linkedTextComponent: {fileID: 0}
-  m_isLinkedTextComponent: 0
-  m_isTextTruncated: 0
-  m_enableKerning: 1
-  m_enableExtraPadding: 0
-  checkPaddingRequired: 0
-  m_isRichText: 1
-  m_parseCtrlCharacters: 1
-  m_isOrthographic: 0
-  m_isCullingEnabled: 0
-  m_ignoreRectMaskCulling: 0
-  m_ignoreCulling: 1
-  m_horizontalMapping: 0
-  m_verticalMapping: 0
-  m_uvLineOffset: 0
-  m_geometrySortingOrder: 0
-  m_VertexBufferAutoSizeReduction: 1
-  m_firstVisibleCharacter: 0
-  m_useMaxVisibleDescender: 1
-  m_pageToDisplay: 1
-  m_margin: {x: 0, y: 0, z: -0.023023438, w: 0}
-  m_textInfo:
-    textComponent: {fileID: 1012347513}
-    characterCount: 11
-    spriteCount: 0
-    spaceCount: 2
-    wordCount: 2
-    linkCount: 0
-    lineCount: 1
-    pageCount: 1
-    materialCount: 1
-  m_isUsingLegacyAnimationComponent: 0
-  m_isVolumetricText: 0
-  m_spriteAnimator: {fileID: 0}
-  m_hasFontAssetChanged: 0
-  m_renderer: {fileID: 1012347516}
-  m_subTextObjects:
-  - {fileID: 0}
-  - {fileID: 0}
-  - {fileID: 0}
-  - {fileID: 0}
-  - {fileID: 0}
-  - {fileID: 0}
-  - {fileID: 0}
-  - {fileID: 0}
-  m_maskType: 0
---- !u!222 &1012347514
-CanvasRenderer:
-  m_ObjectHideFlags: 2
-  m_CorrespondingSourceObject: {fileID: 0}
-  m_PrefabInstance: {fileID: 0}
-  m_PrefabAsset: {fileID: 0}
-  m_GameObject: {fileID: 1012347511}
-  m_CullTransparentMesh: 0
---- !u!33 &1012347515
-MeshFilter:
-  m_ObjectHideFlags: 2
-  m_CorrespondingSourceObject: {fileID: 0}
-  m_PrefabInstance: {fileID: 0}
-  m_PrefabAsset: {fileID: 0}
-  m_GameObject: {fileID: 1012347511}
-  m_Mesh: {fileID: 0}
---- !u!23 &1012347516
-MeshRenderer:
-  m_ObjectHideFlags: 0
-  m_CorrespondingSourceObject: {fileID: 0}
-  m_PrefabInstance: {fileID: 0}
-  m_PrefabAsset: {fileID: 0}
-  m_GameObject: {fileID: 1012347511}
-  m_Enabled: 1
-  m_CastShadows: 0
-  m_ReceiveShadows: 0
-  m_DynamicOccludee: 1
-  m_MotionVectors: 1
-  m_LightProbeUsage: 1
-  m_ReflectionProbeUsage: 1
-  m_RenderingLayerMask: 1
-  m_RendererPriority: 0
-  m_Materials:
-  - {fileID: 21202819797275496, guid: 6a84f857bec7e7345843ae29404c57ce, type: 2}
-  m_StaticBatchInfo:
-    firstSubMesh: 0
-    subMeshCount: 0
-  m_StaticBatchRoot: {fileID: 0}
-  m_ProbeAnchor: {fileID: 0}
-  m_LightProbeVolumeOverride: {fileID: 0}
-  m_ScaleInLightmap: 1
-  m_PreserveUVs: 0
-  m_IgnoreNormalsForChartDetection: 0
-  m_ImportantGI: 0
-  m_StitchLightmapSeams: 0
-  m_SelectedEditorRenderState: 3
-  m_MinimumChartSize: 4
-  m_AutoUVMaxDistance: 0.5
-  m_AutoUVMaxAngle: 89
-  m_LightmapParameters: {fileID: 0}
-  m_SortingLayerID: 0
-  m_SortingLayer: 0
-  m_SortingOrder: 0
 --- !u!1 &1229001241
 GameObject:
   m_ObjectHideFlags: 0
@@ -2188,209 +1899,6 @@
   m_Father: {fileID: 0}
   m_RootOrder: 3
   m_LocalEulerAnglesHint: {x: 0, y: 0, z: 0}
---- !u!1 &1233641385
-GameObject:
-  m_ObjectHideFlags: 0
-  m_CorrespondingSourceObject: {fileID: 0}
-  m_PrefabInstance: {fileID: 0}
-  m_PrefabAsset: {fileID: 0}
-  serializedVersion: 6
-  m_Component:
-  - component: {fileID: 1233641386}
-  - component: {fileID: 1233641390}
-  - component: {fileID: 1233641389}
-  - component: {fileID: 1233641388}
-  - component: {fileID: 1233641387}
-  m_Layer: 0
-  m_Name: Title
-  m_TagString: Untagged
-  m_Icon: {fileID: 0}
-  m_NavMeshLayer: 0
-  m_StaticEditorFlags: 0
-  m_IsActive: 1
---- !u!224 &1233641386
-RectTransform:
-  m_ObjectHideFlags: 0
-  m_CorrespondingSourceObject: {fileID: 0}
-  m_PrefabInstance: {fileID: 0}
-  m_PrefabAsset: {fileID: 0}
-  m_GameObject: {fileID: 1233641385}
-  m_LocalRotation: {x: 0, y: 0, z: 0, w: 1}
-  m_LocalPosition: {x: 0, y: 0, z: -0.485}
-  m_LocalScale: {x: 0.025629502, y: 0.025629502, z: 0.025629494}
-  m_Children: []
-  m_Father: {fileID: 402531437}
-  m_RootOrder: 1
-  m_LocalEulerAnglesHint: {x: 0, y: 0, z: 0}
-  m_AnchorMin: {x: 0.5, y: 0.5}
-  m_AnchorMax: {x: 0.5, y: 0.5}
-  m_AnchoredPosition: {x: -0.061, y: 0.063}
-  m_SizeDelta: {x: 20, y: 5}
-  m_Pivot: {x: 0.5, y: 0.5}
---- !u!114 &1233641387
-MonoBehaviour:
-  m_ObjectHideFlags: 0
-  m_CorrespondingSourceObject: {fileID: 0}
-  m_PrefabInstance: {fileID: 0}
-  m_PrefabAsset: {fileID: 0}
-  m_GameObject: {fileID: 1233641385}
-  m_Enabled: 1
-  m_EditorHideFlags: 0
-  m_Script: {fileID: 11500000, guid: 9541d86e2fd84c1d9990edf0852d74ab, type: 3}
-  m_Name: 
-  m_EditorClassIdentifier: 
-  m_Material: {fileID: 0}
-  m_Color: {r: 1, g: 1, b: 1, a: 1}
-  m_RaycastTarget: 1
-  m_OnCullStateChanged:
-    m_PersistentCalls:
-      m_Calls: []
-  m_text: Grab & Move
-  m_isRightToLeft: 0
-  m_fontAsset: {fileID: 11400000, guid: 6a84f857bec7e7345843ae29404c57ce, type: 2}
-  m_sharedMaterial: {fileID: 21202819797275496, guid: 6a84f857bec7e7345843ae29404c57ce,
-    type: 2}
-  m_fontSharedMaterials: []
-  m_fontMaterial: {fileID: 0}
-  m_fontMaterials: []
-  m_fontColor32:
-    serializedVersion: 2
-    rgba: 4294967295
-  m_fontColor: {r: 1, g: 1, b: 1, a: 1}
-  m_enableVertexGradient: 0
-  m_colorMode: 3
-  m_fontColorGradient:
-    topLeft: {r: 1, g: 1, b: 1, a: 1}
-    topRight: {r: 1, g: 1, b: 1, a: 1}
-    bottomLeft: {r: 1, g: 1, b: 1, a: 1}
-    bottomRight: {r: 1, g: 1, b: 1, a: 1}
-  m_fontColorGradientPreset: {fileID: 0}
-  m_spriteAsset: {fileID: 0}
-  m_tintAllSprites: 0
-  m_overrideHtmlColors: 0
-  m_faceColor:
-    serializedVersion: 2
-    rgba: 4294967295
-  m_outlineColor:
-    serializedVersion: 2
-    rgba: 4278190080
-  m_fontSize: 25
-  m_fontSizeBase: 25
-  m_fontWeight: 400
-  m_enableAutoSizing: 0
-  m_fontSizeMin: 18
-  m_fontSizeMax: 72
-  m_fontStyle: 0
-  m_textAlignment: 257
-  m_characterSpacing: 0
-  m_wordSpacing: 0
-  m_lineSpacing: 0
-  m_lineSpacingMax: 0
-  m_paragraphSpacing: 0
-  m_charWidthMaxAdj: 0
-  m_enableWordWrapping: 1
-  m_wordWrappingRatios: 0.4
-  m_overflowMode: 0
-  m_firstOverflowCharacterIndex: -1
-  m_linkedTextComponent: {fileID: 0}
-  m_isLinkedTextComponent: 0
-  m_isTextTruncated: 0
-  m_enableKerning: 1
-  m_enableExtraPadding: 0
-  checkPaddingRequired: 0
-  m_isRichText: 1
-  m_parseCtrlCharacters: 1
-  m_isOrthographic: 0
-  m_isCullingEnabled: 0
-  m_ignoreRectMaskCulling: 0
-  m_ignoreCulling: 1
-  m_horizontalMapping: 0
-  m_verticalMapping: 0
-  m_uvLineOffset: 0
-  m_geometrySortingOrder: 0
-  m_VertexBufferAutoSizeReduction: 1
-  m_firstVisibleCharacter: 0
-  m_useMaxVisibleDescender: 1
-  m_pageToDisplay: 1
-  m_margin: {x: 0, y: 0, z: -0.023023438, w: 0}
-  m_textInfo:
-    textComponent: {fileID: 1233641387}
-    characterCount: 11
-    spriteCount: 0
-    spaceCount: 2
-    wordCount: 2
-    linkCount: 0
-    lineCount: 1
-    pageCount: 1
-    materialCount: 1
-  m_isUsingLegacyAnimationComponent: 0
-  m_isVolumetricText: 0
-  m_spriteAnimator: {fileID: 0}
-  m_hasFontAssetChanged: 0
-  m_renderer: {fileID: 1233641390}
-  m_subTextObjects:
-  - {fileID: 0}
-  - {fileID: 0}
-  - {fileID: 0}
-  - {fileID: 0}
-  - {fileID: 0}
-  - {fileID: 0}
-  - {fileID: 0}
-  - {fileID: 0}
-  m_maskType: 0
---- !u!222 &1233641388
-CanvasRenderer:
-  m_ObjectHideFlags: 2
-  m_CorrespondingSourceObject: {fileID: 0}
-  m_PrefabInstance: {fileID: 0}
-  m_PrefabAsset: {fileID: 0}
-  m_GameObject: {fileID: 1233641385}
-  m_CullTransparentMesh: 0
---- !u!33 &1233641389
-MeshFilter:
-  m_ObjectHideFlags: 2
-  m_CorrespondingSourceObject: {fileID: 0}
-  m_PrefabInstance: {fileID: 0}
-  m_PrefabAsset: {fileID: 0}
-  m_GameObject: {fileID: 1233641385}
-  m_Mesh: {fileID: 0}
---- !u!23 &1233641390
-MeshRenderer:
-  m_ObjectHideFlags: 0
-  m_CorrespondingSourceObject: {fileID: 0}
-  m_PrefabInstance: {fileID: 0}
-  m_PrefabAsset: {fileID: 0}
-  m_GameObject: {fileID: 1233641385}
-  m_Enabled: 1
-  m_CastShadows: 0
-  m_ReceiveShadows: 0
-  m_DynamicOccludee: 1
-  m_MotionVectors: 1
-  m_LightProbeUsage: 1
-  m_ReflectionProbeUsage: 1
-  m_RenderingLayerMask: 1
-  m_RendererPriority: 0
-  m_Materials:
-  - {fileID: 21202819797275496, guid: 6a84f857bec7e7345843ae29404c57ce, type: 2}
-  m_StaticBatchInfo:
-    firstSubMesh: 0
-    subMeshCount: 0
-  m_StaticBatchRoot: {fileID: 0}
-  m_ProbeAnchor: {fileID: 0}
-  m_LightProbeVolumeOverride: {fileID: 0}
-  m_ScaleInLightmap: 1
-  m_PreserveUVs: 0
-  m_IgnoreNormalsForChartDetection: 0
-  m_ImportantGI: 0
-  m_StitchLightmapSeams: 0
-  m_SelectedEditorRenderState: 3
-  m_MinimumChartSize: 4
-  m_AutoUVMaxDistance: 0.5
-  m_AutoUVMaxAngle: 89
-  m_LightmapParameters: {fileID: 0}
-  m_SortingLayerID: 0
-  m_SortingLayer: 0
-  m_SortingOrder: 0
 --- !u!1 &1289414259
 GameObject:
   m_ObjectHideFlags: 0
@@ -2424,6 +1932,38 @@
   m_Father: {fileID: 0}
   m_RootOrder: 1
   m_LocalEulerAnglesHint: {x: 0, y: 0, z: 0}
+--- !u!1 &1321168700 stripped
+GameObject:
+  m_CorrespondingSourceObject: {fileID: 1000013198843976, guid: e765e6ff063d7a54c8f7efa4da96fb52,
+    type: 3}
+  m_PrefabInstance: {fileID: 656919215}
+  m_PrefabAsset: {fileID: 0}
+--- !u!4 &1321168701 stripped
+Transform:
+  m_CorrespondingSourceObject: {fileID: 4000010330146594, guid: e765e6ff063d7a54c8f7efa4da96fb52,
+    type: 3}
+  m_PrefabInstance: {fileID: 656919215}
+  m_PrefabAsset: {fileID: 0}
+--- !u!114 &1321168702
+MonoBehaviour:
+  m_ObjectHideFlags: 0
+  m_CorrespondingSourceObject: {fileID: 0}
+  m_PrefabInstance: {fileID: 0}
+  m_PrefabAsset: {fileID: 0}
+  m_GameObject: {fileID: 1321168700}
+  m_Enabled: 1
+  m_EditorHideFlags: 0
+  m_Script: {fileID: 11500000, guid: 2547b4dd088644d6aaf64f45df657c79, type: 3}
+  m_Name: 
+  m_EditorClassIdentifier: 
+  pivotAxis: 0
+  targetTransform: {fileID: 0}
+--- !u!23 &1321168703 stripped
+MeshRenderer:
+  m_CorrespondingSourceObject: {fileID: 23000013318538408, guid: e765e6ff063d7a54c8f7efa4da96fb52,
+    type: 3}
+  m_PrefabInstance: {fileID: 656919215}
+  m_PrefabAsset: {fileID: 0}
 --- !u!1 &1428268607
 GameObject:
   m_ObjectHideFlags: 0
@@ -2790,9 +2330,6 @@
   m_Convex: 1
   m_CookingOptions: 14
   m_Mesh: {fileID: 4300000, guid: 28de8cd8a6b1f454885cb901c876bb45, type: 3}
-<<<<<<< HEAD
---- !u!1 &1723500071
-=======
 --- !u!1 &1546206448
 GameObject:
   m_ObjectHideFlags: 0
@@ -2963,7 +2500,6 @@
   m_PrefabInstance: {fileID: 1549128115}
   m_PrefabAsset: {fileID: 0}
 --- !u!1 &1736503827
->>>>>>> 5a768fd3
 GameObject:
   m_ObjectHideFlags: 0
   m_CorrespondingSourceObject: {fileID: 0}
@@ -2989,17 +2525,6 @@
   m_CorrespondingSourceObject: {fileID: 0}
   m_PrefabInstance: {fileID: 0}
   m_PrefabAsset: {fileID: 0}
-<<<<<<< HEAD
-  m_GameObject: {fileID: 1723500071}
-  m_LocalRotation: {x: 0.35355338, y: 0.35355338, z: -0.1464466, w: 0.8535535}
-  m_LocalPosition: {x: 0.1746, y: 0.2902, z: -1.2108}
-  m_LocalScale: {x: 0.095872045, y: 0.09587205, z: 0.09587207}
-  m_Children: []
-  m_Father: {fileID: 1229001242}
-  m_RootOrder: 3
-  m_LocalEulerAnglesHint: {x: 45, y: 45, z: 0}
---- !u!114 &1723500073
-=======
   m_GameObject: {fileID: 1736503827}
   m_LocalRotation: {x: -0, y: -0, z: -0, w: 1}
   m_LocalPosition: {x: 0.01292, y: 0.0775, z: 0.0078}
@@ -3009,7 +2534,6 @@
   m_RootOrder: 1
   m_LocalEulerAnglesHint: {x: 0, y: 0, z: 0}
 --- !u!114 &1736503829
->>>>>>> 5a768fd3
 MonoBehaviour:
   m_ObjectHideFlags: 0
   m_CorrespondingSourceObject: {fileID: 0}
@@ -3130,91 +2654,6 @@
   m_Script: {fileID: 11500000, guid: 09c04dafcb77c1e4195a36bd131cbdec, type: 3}
   m_Name: 
   m_EditorClassIdentifier: 
-<<<<<<< HEAD
-  hostTransform: {fileID: 0}
-  manipulationType: 2
-  twoHandedManipulationType: 5
-  allowFarManipulation: 1
-  oneHandRotationModeNear: 6
-  oneHandRotationModeFar: 6
-  releaseBehavior: 3
-  constraintOnRotation: 0
-  useLocalSpaceForConstraint: 0
-  constraintOnMovement: 0
-  smoothingActive: 1
-  smoothingAmountOneHandManip: 0.001
-  OnManipulationStarted:
-    m_PersistentCalls:
-      m_Calls:
-      - m_Target: {fileID: 0}
-        m_MethodName: set_enabled
-        m_Mode: 6
-        m_Arguments:
-          m_ObjectArgument: {fileID: 0}
-          m_ObjectArgumentAssemblyTypeName: UnityEngine.Object, UnityEngine
-          m_IntArgument: 0
-          m_FloatArgument: 0
-          m_StringArgument: 
-          m_BoolArgument: 0
-        m_CallState: 2
-      - m_Target: {fileID: 1723500079}
-        m_MethodName: PlayOneShot
-        m_Mode: 2
-        m_Arguments:
-          m_ObjectArgument: {fileID: 8300000, guid: 72d90092d0f1a734eb1cfcf71b8fa2e4,
-            type: 3}
-          m_ObjectArgumentAssemblyTypeName: UnityEngine.AudioClip, UnityEngine
-          m_IntArgument: 0
-          m_FloatArgument: 0
-          m_StringArgument: 
-          m_BoolArgument: 0
-        m_CallState: 2
-  OnManipulationEnded:
-    m_PersistentCalls:
-      m_Calls:
-      - m_Target: {fileID: 1723500079}
-        m_MethodName: PlayOneShot
-        m_Mode: 2
-        m_Arguments:
-          m_ObjectArgument: {fileID: 8300000, guid: ec33d8a6027c1574390812966f8aef94,
-            type: 3}
-          m_ObjectArgumentAssemblyTypeName: UnityEngine.AudioClip, UnityEngine
-          m_IntArgument: 0
-          m_FloatArgument: 0
-          m_StringArgument: 
-          m_BoolArgument: 0
-        m_CallState: 2
-  OnHoverEntered:
-    m_PersistentCalls:
-      m_Calls:
-      - m_Target: {fileID: 0}
-        m_MethodName: SetActive
-        m_Mode: 6
-        m_Arguments:
-          m_ObjectArgument: {fileID: 0}
-          m_ObjectArgumentAssemblyTypeName: UnityEngine.Object, UnityEngine
-          m_IntArgument: 0
-          m_FloatArgument: 0
-          m_StringArgument: 
-          m_BoolArgument: 1
-        m_CallState: 2
-  OnHoverExited:
-    m_PersistentCalls:
-      m_Calls:
-      - m_Target: {fileID: 0}
-        m_MethodName: SetActive
-        m_Mode: 6
-        m_Arguments:
-          m_ObjectArgument: {fileID: 0}
-          m_ObjectArgumentAssemblyTypeName: UnityEngine.Object, UnityEngine
-          m_IntArgument: 0
-          m_FloatArgument: 0
-          m_StringArgument: 
-          m_BoolArgument: 0
-        m_CallState: 2
---- !u!82 &1723500079
-AudioSource:
-=======
 --- !u!1 &1806549493
 GameObject:
   m_ObjectHideFlags: 0
@@ -3248,7 +2687,6 @@
   m_LocalEulerAnglesHint: {x: 0, y: 0, z: 0}
 --- !u!114 &1806549495
 MonoBehaviour:
->>>>>>> 5a768fd3
   m_ObjectHideFlags: 0
   m_CorrespondingSourceObject: {fileID: 0}
   m_PrefabInstance: {fileID: 0}
@@ -3325,19 +2763,6 @@
   m_CorrespondingSourceObject: {fileID: 0}
   m_PrefabInstance: {fileID: 0}
   m_PrefabAsset: {fileID: 0}
-<<<<<<< HEAD
-  m_GameObject: {fileID: 1736503827}
-  m_Mesh: {fileID: 10210, guid: 0000000000000000e000000000000000, type: 0}
---- !u!23 &1775007137 stripped
-MeshRenderer:
-  m_CorrespondingSourceObject: {fileID: 2300000, guid: 28de8cd8a6b1f454885cb901c876bb45,
-    type: 3}
-  m_PrefabInstance: {fileID: 902626690}
-  m_PrefabAsset: {fileID: 0}
---- !u!21 &1902013431
-Material:
-  serializedVersion: 6
-=======
   m_GameObject: {fileID: 2109578185}
   m_LocalRotation: {x: -0, y: -0, z: -0, w: 1}
   m_LocalPosition: {x: 0, y: 0, z: 0}
@@ -3348,7 +2773,6 @@
   m_LocalEulerAnglesHint: {x: 0, y: 0, z: 0}
 --- !u!114 &2109578187
 MonoBehaviour:
->>>>>>> 5a768fd3
   m_ObjectHideFlags: 0
   m_CorrespondingSourceObject: {fileID: 0}
   m_PrefabInstance: {fileID: 0}
