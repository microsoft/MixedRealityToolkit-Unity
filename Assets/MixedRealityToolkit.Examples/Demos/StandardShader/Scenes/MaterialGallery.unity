--- conflicted
+++ resolved
@@ -919,6 +919,49 @@
   m_Father: {fileID: 1229001242}
   m_RootOrder: 8
   m_LocalEulerAnglesHint: {x: 0, y: 0, z: 0}
+--- !u!1 &188720152
+GameObject:
+  m_ObjectHideFlags: 0
+  m_CorrespondingSourceObject: {fileID: 0}
+  m_PrefabInstance: {fileID: 0}
+  m_PrefabAsset: {fileID: 0}
+  serializedVersion: 6
+  m_Component:
+  - component: {fileID: 188720153}
+  - component: {fileID: 188720154}
+  m_Layer: 0
+  m_Name: MixedRealityDiagnosticsSystem
+  m_TagString: Untagged
+  m_Icon: {fileID: 0}
+  m_NavMeshLayer: 0
+  m_StaticEditorFlags: 0
+  m_IsActive: 1
+--- !u!4 &188720153
+Transform:
+  m_ObjectHideFlags: 0
+  m_CorrespondingSourceObject: {fileID: 0}
+  m_PrefabInstance: {fileID: 0}
+  m_PrefabAsset: {fileID: 0}
+  m_GameObject: {fileID: 188720152}
+  m_LocalRotation: {x: 0, y: 0, z: 0, w: 1}
+  m_LocalPosition: {x: 0, y: 0, z: 0}
+  m_LocalScale: {x: 1, y: 1, z: 1}
+  m_Children: []
+  m_Father: {fileID: 1485507613}
+  m_RootOrder: 4
+  m_LocalEulerAnglesHint: {x: 0, y: 0, z: 0}
+--- !u!114 &188720154
+MonoBehaviour:
+  m_ObjectHideFlags: 0
+  m_CorrespondingSourceObject: {fileID: 0}
+  m_PrefabInstance: {fileID: 0}
+  m_PrefabAsset: {fileID: 0}
+  m_GameObject: {fileID: 188720152}
+  m_Enabled: 1
+  m_EditorHideFlags: 0
+  m_Script: {fileID: 11500000, guid: 09c04dafcb77c1e4195a36bd131cbdec, type: 3}
+  m_Name: 
+  m_EditorClassIdentifier: 
 --- !u!1 &189888783
 GameObject:
   m_ObjectHideFlags: 0
@@ -1613,6 +1656,49 @@
   m_Convex: 0
   m_CookingOptions: 14
   m_Mesh: {fileID: 4300002, guid: 1104611d051d4e42a68391888b61b32e, type: 3}
+--- !u!1 &227882815
+GameObject:
+  m_ObjectHideFlags: 0
+  m_CorrespondingSourceObject: {fileID: 0}
+  m_PrefabInstance: {fileID: 0}
+  m_PrefabAsset: {fileID: 0}
+  serializedVersion: 6
+  m_Component:
+  - component: {fileID: 227882816}
+  - component: {fileID: 227882817}
+  m_Layer: 0
+  m_Name: MixedRealityBoundarySystem
+  m_TagString: Untagged
+  m_Icon: {fileID: 0}
+  m_NavMeshLayer: 0
+  m_StaticEditorFlags: 0
+  m_IsActive: 1
+--- !u!4 &227882816
+Transform:
+  m_ObjectHideFlags: 0
+  m_CorrespondingSourceObject: {fileID: 0}
+  m_PrefabInstance: {fileID: 0}
+  m_PrefabAsset: {fileID: 0}
+  m_GameObject: {fileID: 227882815}
+  m_LocalRotation: {x: 0, y: 0, z: 0, w: 1}
+  m_LocalPosition: {x: 0, y: 0, z: 0}
+  m_LocalScale: {x: 1, y: 1, z: 1}
+  m_Children: []
+  m_Father: {fileID: 1485507613}
+  m_RootOrder: 2
+  m_LocalEulerAnglesHint: {x: 0, y: 0, z: 0}
+--- !u!114 &227882817
+MonoBehaviour:
+  m_ObjectHideFlags: 0
+  m_CorrespondingSourceObject: {fileID: 0}
+  m_PrefabInstance: {fileID: 0}
+  m_PrefabAsset: {fileID: 0}
+  m_GameObject: {fileID: 227882815}
+  m_Enabled: 1
+  m_EditorHideFlags: 0
+  m_Script: {fileID: 11500000, guid: 09c04dafcb77c1e4195a36bd131cbdec, type: 3}
+  m_Name: 
+  m_EditorClassIdentifier: 
 --- !u!1001 &231732989
 PrefabInstance:
   m_ObjectHideFlags: 0
@@ -1718,6 +1804,49 @@
     type: 3}
   m_PrefabInstance: {fileID: 231732989}
   m_PrefabAsset: {fileID: 0}
+--- !u!1 &250397262
+GameObject:
+  m_ObjectHideFlags: 0
+  m_CorrespondingSourceObject: {fileID: 0}
+  m_PrefabInstance: {fileID: 0}
+  m_PrefabAsset: {fileID: 0}
+  serializedVersion: 6
+  m_Component:
+  - component: {fileID: 250397263}
+  - component: {fileID: 250397264}
+  m_Layer: 0
+  m_Name: MixedRealitySpatialAwarenessSystem
+  m_TagString: Untagged
+  m_Icon: {fileID: 0}
+  m_NavMeshLayer: 0
+  m_StaticEditorFlags: 0
+  m_IsActive: 1
+--- !u!4 &250397263
+Transform:
+  m_ObjectHideFlags: 0
+  m_CorrespondingSourceObject: {fileID: 0}
+  m_PrefabInstance: {fileID: 0}
+  m_PrefabAsset: {fileID: 0}
+  m_GameObject: {fileID: 250397262}
+  m_LocalRotation: {x: 0, y: 0, z: 0, w: 1}
+  m_LocalPosition: {x: 0, y: 0, z: 0}
+  m_LocalScale: {x: 1, y: 1, z: 1}
+  m_Children: []
+  m_Father: {fileID: 1485507613}
+  m_RootOrder: 6
+  m_LocalEulerAnglesHint: {x: 0, y: 0, z: 0}
+--- !u!114 &250397264
+MonoBehaviour:
+  m_ObjectHideFlags: 0
+  m_CorrespondingSourceObject: {fileID: 0}
+  m_PrefabInstance: {fileID: 0}
+  m_PrefabAsset: {fileID: 0}
+  m_GameObject: {fileID: 250397262}
+  m_Enabled: 1
+  m_EditorHideFlags: 0
+  m_Script: {fileID: 11500000, guid: 09c04dafcb77c1e4195a36bd131cbdec, type: 3}
+  m_Name: 
+  m_EditorClassIdentifier: 
 --- !u!1 &254177045
 GameObject:
   m_ObjectHideFlags: 0
@@ -2354,15 +2483,15 @@
       objectReference: {fileID: 0}
     - target: {fileID: 4753320988497866, guid: a900c08743a94c328074df8bbe3eb63c, type: 3}
       propertyPath: m_LocalPosition.x
-      value: -0.165
+      value: 2
       objectReference: {fileID: 0}
     - target: {fileID: 4753320988497866, guid: a900c08743a94c328074df8bbe3eb63c, type: 3}
       propertyPath: m_LocalPosition.y
-      value: 2.702
+      value: 1.67
       objectReference: {fileID: 0}
     - target: {fileID: 4753320988497866, guid: a900c08743a94c328074df8bbe3eb63c, type: 3}
       propertyPath: m_LocalPosition.z
-      value: 1.261
+      value: -2
       objectReference: {fileID: 0}
     - target: {fileID: 4753320988497866, guid: a900c08743a94c328074df8bbe3eb63c, type: 3}
       propertyPath: m_LocalRotation.x
@@ -2370,7 +2499,7 @@
       objectReference: {fileID: 0}
     - target: {fileID: 4753320988497866, guid: a900c08743a94c328074df8bbe3eb63c, type: 3}
       propertyPath: m_LocalRotation.y
-      value: 0
+      value: 0.38268343
       objectReference: {fileID: 0}
     - target: {fileID: 4753320988497866, guid: a900c08743a94c328074df8bbe3eb63c, type: 3}
       propertyPath: m_LocalRotation.z
@@ -2378,7 +2507,7 @@
       objectReference: {fileID: 0}
     - target: {fileID: 4753320988497866, guid: a900c08743a94c328074df8bbe3eb63c, type: 3}
       propertyPath: m_LocalRotation.w
-      value: 1
+      value: 0.92387956
       objectReference: {fileID: 0}
     - target: {fileID: 4753320988497866, guid: a900c08743a94c328074df8bbe3eb63c, type: 3}
       propertyPath: m_RootOrder
@@ -2386,19 +2515,7 @@
       objectReference: {fileID: 0}
     - target: {fileID: 4753320988497866, guid: a900c08743a94c328074df8bbe3eb63c, type: 3}
       propertyPath: m_LocalEulerAnglesHint.y
-      value: 0
-      objectReference: {fileID: 0}
-    - target: {fileID: 4753320988497866, guid: a900c08743a94c328074df8bbe3eb63c, type: 3}
-      propertyPath: m_LocalScale.x
-      value: 2.7329166
-      objectReference: {fileID: 0}
-    - target: {fileID: 4753320988497866, guid: a900c08743a94c328074df8bbe3eb63c, type: 3}
-      propertyPath: m_LocalScale.y
-      value: 2.7329166
-      objectReference: {fileID: 0}
-    - target: {fileID: 4753320988497866, guid: a900c08743a94c328074df8bbe3eb63c, type: 3}
-      propertyPath: m_LocalScale.z
-      value: 2.7329166
+      value: 45
       objectReference: {fileID: 0}
     - target: {fileID: 114186135864427680, guid: a900c08743a94c328074df8bbe3eb63c,
         type: 3}
@@ -2444,7 +2561,7 @@
     type: 3}
   m_PrefabInstance: {fileID: 392948877}
   m_PrefabAsset: {fileID: 0}
---- !u!1 &417363980
+--- !u!1 &409824009
 GameObject:
   m_ObjectHideFlags: 0
   m_CorrespondingSourceObject: {fileID: 0}
@@ -2452,36 +2569,36 @@
   m_PrefabAsset: {fileID: 0}
   serializedVersion: 6
   m_Component:
-  - component: {fileID: 417363981}
-  - component: {fileID: 417363982}
+  - component: {fileID: 409824010}
+  - component: {fileID: 409824011}
   m_Layer: 0
-  m_Name: MixedRealityCameraSystem
+  m_Name: MixedRealityInputSystem
   m_TagString: Untagged
   m_Icon: {fileID: 0}
   m_NavMeshLayer: 0
   m_StaticEditorFlags: 0
   m_IsActive: 1
---- !u!4 &417363981
-Transform:
-  m_ObjectHideFlags: 0
-  m_CorrespondingSourceObject: {fileID: 0}
-  m_PrefabInstance: {fileID: 0}
-  m_PrefabAsset: {fileID: 0}
-  m_GameObject: {fileID: 417363980}
+--- !u!4 &409824010
+Transform:
+  m_ObjectHideFlags: 0
+  m_CorrespondingSourceObject: {fileID: 0}
+  m_PrefabInstance: {fileID: 0}
+  m_PrefabAsset: {fileID: 0}
+  m_GameObject: {fileID: 409824009}
   m_LocalRotation: {x: 0, y: 0, z: 0, w: 1}
   m_LocalPosition: {x: 0, y: 0, z: 0}
   m_LocalScale: {x: 1, y: 1, z: 1}
   m_Children: []
   m_Father: {fileID: 1485507613}
-  m_RootOrder: 3
+  m_RootOrder: 5
   m_LocalEulerAnglesHint: {x: 0, y: 0, z: 0}
---- !u!114 &417363982
+--- !u!114 &409824011
 MonoBehaviour:
   m_ObjectHideFlags: 0
   m_CorrespondingSourceObject: {fileID: 0}
   m_PrefabInstance: {fileID: 0}
   m_PrefabAsset: {fileID: 0}
-  m_GameObject: {fileID: 417363980}
+  m_GameObject: {fileID: 409824009}
   m_Enabled: 1
   m_EditorHideFlags: 0
   m_Script: {fileID: 11500000, guid: 09c04dafcb77c1e4195a36bd131cbdec, type: 3}
@@ -3533,49 +3650,6 @@
     type: 3}
   m_PrefabInstance: {fileID: 683618879}
   m_PrefabAsset: {fileID: 0}
---- !u!1 &718360604
-GameObject:
-  m_ObjectHideFlags: 0
-  m_CorrespondingSourceObject: {fileID: 0}
-  m_PrefabInstance: {fileID: 0}
-  m_PrefabAsset: {fileID: 0}
-  serializedVersion: 6
-  m_Component:
-  - component: {fileID: 718360605}
-  - component: {fileID: 718360606}
-  m_Layer: 0
-  m_Name: MixedRealityInputSystem
-  m_TagString: Untagged
-  m_Icon: {fileID: 0}
-  m_NavMeshLayer: 0
-  m_StaticEditorFlags: 0
-  m_IsActive: 1
---- !u!4 &718360605
-Transform:
-  m_ObjectHideFlags: 0
-  m_CorrespondingSourceObject: {fileID: 0}
-  m_PrefabInstance: {fileID: 0}
-  m_PrefabAsset: {fileID: 0}
-  m_GameObject: {fileID: 718360604}
-  m_LocalRotation: {x: 0, y: 0, z: 0, w: 1}
-  m_LocalPosition: {x: 0, y: 0, z: 0}
-  m_LocalScale: {x: 1, y: 1, z: 1}
-  m_Children: []
-  m_Father: {fileID: 1485507613}
-  m_RootOrder: 5
-  m_LocalEulerAnglesHint: {x: 0, y: 0, z: 0}
---- !u!114 &718360606
-MonoBehaviour:
-  m_ObjectHideFlags: 0
-  m_CorrespondingSourceObject: {fileID: 0}
-  m_PrefabInstance: {fileID: 0}
-  m_PrefabAsset: {fileID: 0}
-  m_GameObject: {fileID: 718360604}
-  m_Enabled: 1
-  m_EditorHideFlags: 0
-  m_Script: {fileID: 11500000, guid: 09c04dafcb77c1e4195a36bd131cbdec, type: 3}
-  m_Name: 
-  m_EditorClassIdentifier: 
 --- !u!1 &809181840
 GameObject:
   m_ObjectHideFlags: 0
@@ -3870,7 +3944,7 @@
   m_GameObject: {fileID: 913551014}
   m_LocalRotation: {x: 0, y: 0, z: 0, w: 1}
   m_LocalPosition: {x: 0, y: -0.3, z: 0.5}
-  m_LocalScale: {x: 0.4, y: 0.4, z: 0.4}
+  m_LocalScale: {x: 1, y: 1, z: 1}
   m_Children: []
   m_Father: {fileID: 542819051}
   m_RootOrder: 0
@@ -3892,170 +3966,6 @@
   clippingSide: 1
   useOnPreRender: 0
   cameraMethods: {fileID: 0}
-<<<<<<< HEAD
---- !u!1001 &914966059
-=======
---- !u!4 &919952302 stripped
-Transform:
-  m_CorrespondingSourceObject: {fileID: 4085006294760784, guid: 28f445004b874b329a03cd0e3cc63e5d,
-    type: 3}
-  m_PrefabInstance: {fileID: 378182363}
-  m_PrefabAsset: {fileID: 0}
---- !u!1001 &924359329
->>>>>>> 047e131f
-PrefabInstance:
-  m_ObjectHideFlags: 0
-  serializedVersion: 2
-  m_Modification:
-    m_TransformParent: {fileID: 0}
-    m_Modifications:
-    - target: {fileID: 4943773361295851263, guid: c0931c4da6d91ea429abedb10290dd16,
-        type: 3}
-      propertyPath: m_Name
-      value: ToggleFeaturesPanel
-      objectReference: {fileID: 0}
-<<<<<<< HEAD
-    - target: {fileID: 8503270331930508642, guid: c0931c4da6d91ea429abedb10290dd16,
-        type: 3}
-=======
-    - target: {fileID: 2300000, guid: 24d47aad909b7114f99ea8657d2883d8, type: 3}
-      propertyPath: m_Materials.Array.data[0]
-      value: 
-      objectReference: {fileID: 2100000, guid: e7e8f42522979ae46b757e994f32af5e, type: 2}
-    - target: {fileID: 400002, guid: 24d47aad909b7114f99ea8657d2883d8, type: 3}
->>>>>>> 047e131f
-      propertyPath: m_LocalPosition.x
-      value: -0.0679
-      objectReference: {fileID: 0}
-    - target: {fileID: 8503270331930508642, guid: c0931c4da6d91ea429abedb10290dd16,
-        type: 3}
-      propertyPath: m_LocalPosition.y
-      value: -0.3484
-      objectReference: {fileID: 0}
-    - target: {fileID: 8503270331930508642, guid: c0931c4da6d91ea429abedb10290dd16,
-        type: 3}
-      propertyPath: m_LocalPosition.z
-      value: 0.6625
-      objectReference: {fileID: 0}
-    - target: {fileID: 8503270331930508642, guid: c0931c4da6d91ea429abedb10290dd16,
-        type: 3}
-      propertyPath: m_LocalRotation.x
-      value: 0.38268343
-      objectReference: {fileID: 0}
-    - target: {fileID: 8503270331930508642, guid: c0931c4da6d91ea429abedb10290dd16,
-        type: 3}
-      propertyPath: m_LocalRotation.y
-      value: 0
-      objectReference: {fileID: 0}
-    - target: {fileID: 8503270331930508642, guid: c0931c4da6d91ea429abedb10290dd16,
-        type: 3}
-      propertyPath: m_LocalRotation.z
-      value: 0
-      objectReference: {fileID: 0}
-    - target: {fileID: 8503270331930508642, guid: c0931c4da6d91ea429abedb10290dd16,
-        type: 3}
-      propertyPath: m_LocalRotation.w
-      value: 0.92387956
-      objectReference: {fileID: 0}
-    - target: {fileID: 8503270331930508642, guid: c0931c4da6d91ea429abedb10290dd16,
-        type: 3}
-      propertyPath: m_RootOrder
-      value: 3
-      objectReference: {fileID: 0}
-    - target: {fileID: 8503270331930508642, guid: c0931c4da6d91ea429abedb10290dd16,
-        type: 3}
-      propertyPath: m_LocalEulerAnglesHint.x
-      value: 45
-      objectReference: {fileID: 0}
-    - target: {fileID: 8503270331930508642, guid: c0931c4da6d91ea429abedb10290dd16,
-        type: 3}
-      propertyPath: m_LocalEulerAnglesHint.y
-      value: 0
-      objectReference: {fileID: 0}
-    - target: {fileID: 8503270331930508642, guid: c0931c4da6d91ea429abedb10290dd16,
-        type: 3}
-      propertyPath: m_LocalEulerAnglesHint.z
-      value: 0
-      objectReference: {fileID: 0}
-    - target: {fileID: 463960672768484199, guid: c0931c4da6d91ea429abedb10290dd16,
-        type: 3}
-      propertyPath: m_Mesh
-      value: 
-      objectReference: {fileID: 0}
-    - target: {fileID: 5057653355905261972, guid: c0931c4da6d91ea429abedb10290dd16,
-        type: 3}
-      propertyPath: m_havePropertiesChanged
-      value: 1
-      objectReference: {fileID: 0}
-    - target: {fileID: 5057653355905261972, guid: c0931c4da6d91ea429abedb10290dd16,
-        type: 3}
-      propertyPath: m_isInputParsingRequired
-      value: 1
-      objectReference: {fileID: 0}
-<<<<<<< HEAD
-    - target: {fileID: 2788573367235141971, guid: c0931c4da6d91ea429abedb10290dd16,
-        type: 3}
-      propertyPath: m_Mesh
-      value: 
-      objectReference: {fileID: 0}
-    - target: {fileID: 2788573367235141933, guid: c0931c4da6d91ea429abedb10290dd16,
-        type: 3}
-      propertyPath: m_havePropertiesChanged
-      value: 1
-      objectReference: {fileID: 0}
-    - target: {fileID: 2788573367235141933, guid: c0931c4da6d91ea429abedb10290dd16,
-        type: 3}
-      propertyPath: m_isInputParsingRequired
-      value: 1
-      objectReference: {fileID: 0}
-    - target: {fileID: 3559032652844342688, guid: c0931c4da6d91ea429abedb10290dd16,
-        type: 3}
-      propertyPath: m_Mesh
-      value: 
-      objectReference: {fileID: 0}
-    - target: {fileID: 3559032652844342750, guid: c0931c4da6d91ea429abedb10290dd16,
-        type: 3}
-      propertyPath: m_havePropertiesChanged
-      value: 1
-      objectReference: {fileID: 0}
-    - target: {fileID: 3559032652844342750, guid: c0931c4da6d91ea429abedb10290dd16,
-        type: 3}
-      propertyPath: m_isInputParsingRequired
-      value: 1
-      objectReference: {fileID: 0}
-    - target: {fileID: 6325538427078370090, guid: c0931c4da6d91ea429abedb10290dd16,
-        type: 3}
-      propertyPath: m_Mesh
-      value: 
-      objectReference: {fileID: 0}
-    - target: {fileID: 6325538427078370132, guid: c0931c4da6d91ea429abedb10290dd16,
-        type: 3}
-      propertyPath: m_havePropertiesChanged
-      value: 1
-      objectReference: {fileID: 0}
-    - target: {fileID: 6325538427078370132, guid: c0931c4da6d91ea429abedb10290dd16,
-        type: 3}
-      propertyPath: m_isInputParsingRequired
-      value: 1
-      objectReference: {fileID: 0}
-    - target: {fileID: 4305907101023271952, guid: c0931c4da6d91ea429abedb10290dd16,
-        type: 3}
-      propertyPath: m_Mesh
-      value: 
-      objectReference: {fileID: 0}
-    - target: {fileID: 4305907101023272046, guid: c0931c4da6d91ea429abedb10290dd16,
-        type: 3}
-      propertyPath: m_havePropertiesChanged
-      value: 1
-      objectReference: {fileID: 0}
-    - target: {fileID: 4305907101023272046, guid: c0931c4da6d91ea429abedb10290dd16,
-        type: 3}
-      propertyPath: m_isInputParsingRequired
-      value: 1
-      objectReference: {fileID: 0}
-    m_RemovedComponents:
-    - {fileID: 1272738663672335838, guid: c0931c4da6d91ea429abedb10290dd16, type: 3}
-  m_SourcePrefab: {fileID: 100100000, guid: c0931c4da6d91ea429abedb10290dd16, type: 3}
 --- !u!4 &919952302 stripped
 Transform:
   m_CorrespondingSourceObject: {fileID: 4085006294760784, guid: 28f445004b874b329a03cd0e3cc63e5d,
@@ -4073,68 +3983,66 @@
       propertyPath: m_Name
       value: Model_Bucky
       objectReference: {fileID: 0}
-    - target: {fileID: 400002, guid: 24d47aad909b7114f99ea8657d2883d8, type: 3}
-      propertyPath: m_LocalPosition.x
-      value: 0
-      objectReference: {fileID: 0}
-    - target: {fileID: 400002, guid: 24d47aad909b7114f99ea8657d2883d8, type: 3}
-      propertyPath: m_LocalPosition.y
-      value: 0.35
-      objectReference: {fileID: 0}
-    - target: {fileID: 400002, guid: 24d47aad909b7114f99ea8657d2883d8, type: 3}
-      propertyPath: m_LocalPosition.z
-      value: 0
-      objectReference: {fileID: 0}
-    - target: {fileID: 400002, guid: 24d47aad909b7114f99ea8657d2883d8, type: 3}
-      propertyPath: m_LocalRotation.x
-      value: 0
-      objectReference: {fileID: 0}
-    - target: {fileID: 400002, guid: 24d47aad909b7114f99ea8657d2883d8, type: 3}
-      propertyPath: m_LocalRotation.y
-      value: 0
-      objectReference: {fileID: 0}
-    - target: {fileID: 400002, guid: 24d47aad909b7114f99ea8657d2883d8, type: 3}
-      propertyPath: m_LocalRotation.z
-      value: 0
-      objectReference: {fileID: 0}
-    - target: {fileID: 400002, guid: 24d47aad909b7114f99ea8657d2883d8, type: 3}
-      propertyPath: m_LocalRotation.w
-      value: 1
-      objectReference: {fileID: 0}
-    - target: {fileID: 400002, guid: 24d47aad909b7114f99ea8657d2883d8, type: 3}
-      propertyPath: m_RootOrder
-      value: 0
-      objectReference: {fileID: 0}
-    - target: {fileID: 400002, guid: 24d47aad909b7114f99ea8657d2883d8, type: 3}
-      propertyPath: m_LocalEulerAnglesHint.x
-      value: 0
-      objectReference: {fileID: 0}
-    - target: {fileID: 400002, guid: 24d47aad909b7114f99ea8657d2883d8, type: 3}
-      propertyPath: m_LocalEulerAnglesHint.y
-      value: 0
-      objectReference: {fileID: 0}
-    - target: {fileID: 400002, guid: 24d47aad909b7114f99ea8657d2883d8, type: 3}
-      propertyPath: m_LocalEulerAnglesHint.z
-      value: 0
-      objectReference: {fileID: 0}
-    - target: {fileID: 400002, guid: 24d47aad909b7114f99ea8657d2883d8, type: 3}
-      propertyPath: m_LocalScale.x
-      value: 0.3
-      objectReference: {fileID: 0}
-    - target: {fileID: 400002, guid: 24d47aad909b7114f99ea8657d2883d8, type: 3}
-      propertyPath: m_LocalScale.y
-      value: 0.3
-      objectReference: {fileID: 0}
-    - target: {fileID: 400002, guid: 24d47aad909b7114f99ea8657d2883d8, type: 3}
-      propertyPath: m_LocalScale.z
-      value: 0.3
-      objectReference: {fileID: 0}
     - target: {fileID: 2300000, guid: 24d47aad909b7114f99ea8657d2883d8, type: 3}
       propertyPath: m_Materials.Array.data[0]
       value: 
       objectReference: {fileID: 2100000, guid: e7e8f42522979ae46b757e994f32af5e, type: 2}
-=======
->>>>>>> 047e131f
+    - target: {fileID: 400002, guid: 24d47aad909b7114f99ea8657d2883d8, type: 3}
+      propertyPath: m_LocalPosition.x
+      value: 0
+      objectReference: {fileID: 0}
+    - target: {fileID: 400002, guid: 24d47aad909b7114f99ea8657d2883d8, type: 3}
+      propertyPath: m_LocalPosition.y
+      value: 0.35
+      objectReference: {fileID: 0}
+    - target: {fileID: 400002, guid: 24d47aad909b7114f99ea8657d2883d8, type: 3}
+      propertyPath: m_LocalPosition.z
+      value: 0
+      objectReference: {fileID: 0}
+    - target: {fileID: 400002, guid: 24d47aad909b7114f99ea8657d2883d8, type: 3}
+      propertyPath: m_LocalRotation.x
+      value: 0
+      objectReference: {fileID: 0}
+    - target: {fileID: 400002, guid: 24d47aad909b7114f99ea8657d2883d8, type: 3}
+      propertyPath: m_LocalRotation.y
+      value: 0
+      objectReference: {fileID: 0}
+    - target: {fileID: 400002, guid: 24d47aad909b7114f99ea8657d2883d8, type: 3}
+      propertyPath: m_LocalRotation.z
+      value: 0
+      objectReference: {fileID: 0}
+    - target: {fileID: 400002, guid: 24d47aad909b7114f99ea8657d2883d8, type: 3}
+      propertyPath: m_LocalRotation.w
+      value: 1
+      objectReference: {fileID: 0}
+    - target: {fileID: 400002, guid: 24d47aad909b7114f99ea8657d2883d8, type: 3}
+      propertyPath: m_RootOrder
+      value: 0
+      objectReference: {fileID: 0}
+    - target: {fileID: 400002, guid: 24d47aad909b7114f99ea8657d2883d8, type: 3}
+      propertyPath: m_LocalEulerAnglesHint.x
+      value: 0
+      objectReference: {fileID: 0}
+    - target: {fileID: 400002, guid: 24d47aad909b7114f99ea8657d2883d8, type: 3}
+      propertyPath: m_LocalEulerAnglesHint.y
+      value: 0
+      objectReference: {fileID: 0}
+    - target: {fileID: 400002, guid: 24d47aad909b7114f99ea8657d2883d8, type: 3}
+      propertyPath: m_LocalEulerAnglesHint.z
+      value: 0
+      objectReference: {fileID: 0}
+    - target: {fileID: 400002, guid: 24d47aad909b7114f99ea8657d2883d8, type: 3}
+      propertyPath: m_LocalScale.x
+      value: 0.3
+      objectReference: {fileID: 0}
+    - target: {fileID: 400002, guid: 24d47aad909b7114f99ea8657d2883d8, type: 3}
+      propertyPath: m_LocalScale.y
+      value: 0.3
+      objectReference: {fileID: 0}
+    - target: {fileID: 400002, guid: 24d47aad909b7114f99ea8657d2883d8, type: 3}
+      propertyPath: m_LocalScale.z
+      value: 0.3
+      objectReference: {fileID: 0}
     m_RemovedComponents: []
   m_SourcePrefab: {fileID: 100100000, guid: 24d47aad909b7114f99ea8657d2883d8, type: 3}
 --- !u!4 &924359330 stripped
@@ -4343,6 +4251,49 @@
     type: 3}
   m_PrefabInstance: {fileID: 314894433}
   m_PrefabAsset: {fileID: 0}
+--- !u!1 &1084666582
+GameObject:
+  m_ObjectHideFlags: 0
+  m_CorrespondingSourceObject: {fileID: 0}
+  m_PrefabInstance: {fileID: 0}
+  m_PrefabAsset: {fileID: 0}
+  serializedVersion: 6
+  m_Component:
+  - component: {fileID: 1084666583}
+  - component: {fileID: 1084666584}
+  m_Layer: 0
+  m_Name: MixedRealityTeleportSystem
+  m_TagString: Untagged
+  m_Icon: {fileID: 0}
+  m_NavMeshLayer: 0
+  m_StaticEditorFlags: 0
+  m_IsActive: 1
+--- !u!4 &1084666583
+Transform:
+  m_ObjectHideFlags: 0
+  m_CorrespondingSourceObject: {fileID: 0}
+  m_PrefabInstance: {fileID: 0}
+  m_PrefabAsset: {fileID: 0}
+  m_GameObject: {fileID: 1084666582}
+  m_LocalRotation: {x: 0, y: 0, z: 0, w: 1}
+  m_LocalPosition: {x: 0, y: 0, z: 0}
+  m_LocalScale: {x: 1, y: 1, z: 1}
+  m_Children: []
+  m_Father: {fileID: 1485507613}
+  m_RootOrder: 7
+  m_LocalEulerAnglesHint: {x: 0, y: 0, z: 0}
+--- !u!114 &1084666584
+MonoBehaviour:
+  m_ObjectHideFlags: 0
+  m_CorrespondingSourceObject: {fileID: 0}
+  m_PrefabInstance: {fileID: 0}
+  m_PrefabAsset: {fileID: 0}
+  m_GameObject: {fileID: 1084666582}
+  m_Enabled: 1
+  m_EditorHideFlags: 0
+  m_Script: {fileID: 11500000, guid: 09c04dafcb77c1e4195a36bd131cbdec, type: 3}
+  m_Name: 
+  m_EditorClassIdentifier: 
 --- !u!1 &1104263734
 GameObject:
   m_ObjectHideFlags: 0
@@ -5338,49 +5289,6 @@
   m_PrefabAsset: {fileID: 0}
   m_GameObject: {fileID: 1205562368}
   m_Mesh: {fileID: 10202, guid: 0000000000000000e000000000000000, type: 0}
---- !u!1 &1210110118
-GameObject:
-  m_ObjectHideFlags: 0
-  m_CorrespondingSourceObject: {fileID: 0}
-  m_PrefabInstance: {fileID: 0}
-  m_PrefabAsset: {fileID: 0}
-  serializedVersion: 6
-  m_Component:
-  - component: {fileID: 1210110119}
-  - component: {fileID: 1210110120}
-  m_Layer: 0
-  m_Name: MixedRealityBoundarySystem
-  m_TagString: Untagged
-  m_Icon: {fileID: 0}
-  m_NavMeshLayer: 0
-  m_StaticEditorFlags: 0
-  m_IsActive: 1
---- !u!4 &1210110119
-Transform:
-  m_ObjectHideFlags: 0
-  m_CorrespondingSourceObject: {fileID: 0}
-  m_PrefabInstance: {fileID: 0}
-  m_PrefabAsset: {fileID: 0}
-  m_GameObject: {fileID: 1210110118}
-  m_LocalRotation: {x: 0, y: 0, z: 0, w: 1}
-  m_LocalPosition: {x: 0, y: 0, z: 0}
-  m_LocalScale: {x: 1, y: 1, z: 1}
-  m_Children: []
-  m_Father: {fileID: 1485507613}
-  m_RootOrder: 2
-  m_LocalEulerAnglesHint: {x: 0, y: 0, z: 0}
---- !u!114 &1210110120
-MonoBehaviour:
-  m_ObjectHideFlags: 0
-  m_CorrespondingSourceObject: {fileID: 0}
-  m_PrefabInstance: {fileID: 0}
-  m_PrefabAsset: {fileID: 0}
-  m_GameObject: {fileID: 1210110118}
-  m_Enabled: 1
-  m_EditorHideFlags: 0
-  m_Script: {fileID: 11500000, guid: 09c04dafcb77c1e4195a36bd131cbdec, type: 3}
-  m_Name: 
-  m_EditorClassIdentifier: 
 --- !u!1 &1229001241
 GameObject:
   m_ObjectHideFlags: 0
@@ -5405,8 +5313,8 @@
   m_PrefabAsset: {fileID: 0}
   m_GameObject: {fileID: 1229001241}
   m_LocalRotation: {x: 0, y: 0, z: 0, w: 1}
-  m_LocalPosition: {x: 0.039, y: -0.764, z: 1.237}
-  m_LocalScale: {x: 0.25431564, y: 0.25431564, z: 0.25431564}
+  m_LocalPosition: {x: 0, y: 0, z: 4}
+  m_LocalScale: {x: 1, y: 1, z: 1}
   m_Children:
   - {fileID: 392948878}
   - {fileID: 1792573422}
@@ -5688,7 +5596,7 @@
   m_Children:
   - {fileID: 1491404204}
   m_Father: {fileID: 0}
-  m_RootOrder: 4
+  m_RootOrder: 3
   m_LocalEulerAnglesHint: {x: 0, y: 0, z: 0}
 --- !u!1 &1291915059
 GameObject:
@@ -5801,6 +5709,49 @@
   m_PrefabAsset: {fileID: 0}
   m_GameObject: {fileID: 1291915059}
   m_Mesh: {fileID: 10210, guid: 0000000000000000e000000000000000, type: 0}
+--- !u!1 &1308991978
+GameObject:
+  m_ObjectHideFlags: 0
+  m_CorrespondingSourceObject: {fileID: 0}
+  m_PrefabInstance: {fileID: 0}
+  m_PrefabAsset: {fileID: 0}
+  serializedVersion: 6
+  m_Component:
+  - component: {fileID: 1308991979}
+  - component: {fileID: 1308991980}
+  m_Layer: 0
+  m_Name: FocusProvider
+  m_TagString: Untagged
+  m_Icon: {fileID: 0}
+  m_NavMeshLayer: 0
+  m_StaticEditorFlags: 0
+  m_IsActive: 1
+--- !u!4 &1308991979
+Transform:
+  m_ObjectHideFlags: 0
+  m_CorrespondingSourceObject: {fileID: 0}
+  m_PrefabInstance: {fileID: 0}
+  m_PrefabAsset: {fileID: 0}
+  m_GameObject: {fileID: 1308991978}
+  m_LocalRotation: {x: 0, y: 0, z: 0, w: 1}
+  m_LocalPosition: {x: 0, y: 0, z: 0}
+  m_LocalScale: {x: 1, y: 1, z: 1}
+  m_Children: []
+  m_Father: {fileID: 1485507613}
+  m_RootOrder: 1
+  m_LocalEulerAnglesHint: {x: 0, y: 0, z: 0}
+--- !u!114 &1308991980
+MonoBehaviour:
+  m_ObjectHideFlags: 0
+  m_CorrespondingSourceObject: {fileID: 0}
+  m_PrefabInstance: {fileID: 0}
+  m_PrefabAsset: {fileID: 0}
+  m_GameObject: {fileID: 1308991978}
+  m_Enabled: 1
+  m_EditorHideFlags: 0
+  m_Script: {fileID: 11500000, guid: 09c04dafcb77c1e4195a36bd131cbdec, type: 3}
+  m_Name: 
+  m_EditorClassIdentifier: 
 --- !u!1 &1311951989
 GameObject:
   m_ObjectHideFlags: 0
@@ -5999,49 +5950,6 @@
   m_Father: {fileID: 1229001242}
   m_RootOrder: 28
   m_LocalEulerAnglesHint: {x: 0, y: 0, z: 0}
---- !u!1 &1395373211
-GameObject:
-  m_ObjectHideFlags: 0
-  m_CorrespondingSourceObject: {fileID: 0}
-  m_PrefabInstance: {fileID: 0}
-  m_PrefabAsset: {fileID: 0}
-  serializedVersion: 6
-  m_Component:
-  - component: {fileID: 1395373212}
-  - component: {fileID: 1395373213}
-  m_Layer: 0
-  m_Name: MixedRealityDiagnosticsSystem
-  m_TagString: Untagged
-  m_Icon: {fileID: 0}
-  m_NavMeshLayer: 0
-  m_StaticEditorFlags: 0
-  m_IsActive: 1
---- !u!4 &1395373212
-Transform:
-  m_ObjectHideFlags: 0
-  m_CorrespondingSourceObject: {fileID: 0}
-  m_PrefabInstance: {fileID: 0}
-  m_PrefabAsset: {fileID: 0}
-  m_GameObject: {fileID: 1395373211}
-  m_LocalRotation: {x: 0, y: 0, z: 0, w: 1}
-  m_LocalPosition: {x: 0, y: 0, z: 0}
-  m_LocalScale: {x: 1, y: 1, z: 1}
-  m_Children: []
-  m_Father: {fileID: 1485507613}
-  m_RootOrder: 4
-  m_LocalEulerAnglesHint: {x: 0, y: 0, z: 0}
---- !u!114 &1395373213
-MonoBehaviour:
-  m_ObjectHideFlags: 0
-  m_CorrespondingSourceObject: {fileID: 0}
-  m_PrefabInstance: {fileID: 0}
-  m_PrefabAsset: {fileID: 0}
-  m_GameObject: {fileID: 1395373211}
-  m_Enabled: 1
-  m_EditorHideFlags: 0
-  m_Script: {fileID: 11500000, guid: 09c04dafcb77c1e4195a36bd131cbdec, type: 3}
-  m_Name: 
-  m_EditorClassIdentifier: 
 --- !u!1001 &1399274550
 PrefabInstance:
   m_ObjectHideFlags: 0
@@ -6415,6 +6323,49 @@
     type: 3}
   m_PrefabInstance: {fileID: 504491299}
   m_PrefabAsset: {fileID: 0}
+--- !u!1 &1465722938
+GameObject:
+  m_ObjectHideFlags: 0
+  m_CorrespondingSourceObject: {fileID: 0}
+  m_PrefabInstance: {fileID: 0}
+  m_PrefabAsset: {fileID: 0}
+  serializedVersion: 6
+  m_Component:
+  - component: {fileID: 1465722939}
+  - component: {fileID: 1465722940}
+  m_Layer: 0
+  m_Name: MixedRealityCameraSystem
+  m_TagString: Untagged
+  m_Icon: {fileID: 0}
+  m_NavMeshLayer: 0
+  m_StaticEditorFlags: 0
+  m_IsActive: 1
+--- !u!4 &1465722939
+Transform:
+  m_ObjectHideFlags: 0
+  m_CorrespondingSourceObject: {fileID: 0}
+  m_PrefabInstance: {fileID: 0}
+  m_PrefabAsset: {fileID: 0}
+  m_GameObject: {fileID: 1465722938}
+  m_LocalRotation: {x: 0, y: 0, z: 0, w: 1}
+  m_LocalPosition: {x: 0, y: 0, z: 0}
+  m_LocalScale: {x: 1, y: 1, z: 1}
+  m_Children: []
+  m_Father: {fileID: 1485507613}
+  m_RootOrder: 3
+  m_LocalEulerAnglesHint: {x: 0, y: 0, z: 0}
+--- !u!114 &1465722940
+MonoBehaviour:
+  m_ObjectHideFlags: 0
+  m_CorrespondingSourceObject: {fileID: 0}
+  m_PrefabInstance: {fileID: 0}
+  m_PrefabAsset: {fileID: 0}
+  m_GameObject: {fileID: 1465722938}
+  m_Enabled: 1
+  m_EditorHideFlags: 0
+  m_Script: {fileID: 11500000, guid: 09c04dafcb77c1e4195a36bd131cbdec, type: 3}
+  m_Name: 
+  m_EditorClassIdentifier: 
 --- !u!1 &1473122591
 GameObject:
   m_ObjectHideFlags: 0
@@ -6738,14 +6689,14 @@
   m_LocalPosition: {x: 0, y: 0, z: 0}
   m_LocalScale: {x: 1, y: 1, z: 1}
   m_Children:
-  - {fileID: 1720858163}
-  - {fileID: 1732973573}
-  - {fileID: 1210110119}
-  - {fileID: 417363981}
-  - {fileID: 1395373212}
-  - {fileID: 718360605}
-  - {fileID: 1652352612}
-  - {fileID: 2034959591}
+  - {fileID: 1945180075}
+  - {fileID: 1308991979}
+  - {fileID: 227882816}
+  - {fileID: 1465722939}
+  - {fileID: 188720153}
+  - {fileID: 409824010}
+  - {fileID: 250397263}
+  - {fileID: 1084666583}
   m_Father: {fileID: 0}
   m_RootOrder: 0
   m_LocalEulerAnglesHint: {x: 0, y: 0, z: 0}
@@ -7566,49 +7517,6 @@
     type: 3}
   m_PrefabInstance: {fileID: 1646430954}
   m_PrefabAsset: {fileID: 0}
---- !u!1 &1652352611
-GameObject:
-  m_ObjectHideFlags: 0
-  m_CorrespondingSourceObject: {fileID: 0}
-  m_PrefabInstance: {fileID: 0}
-  m_PrefabAsset: {fileID: 0}
-  serializedVersion: 6
-  m_Component:
-  - component: {fileID: 1652352612}
-  - component: {fileID: 1652352613}
-  m_Layer: 0
-  m_Name: MixedRealitySpatialAwarenessSystem
-  m_TagString: Untagged
-  m_Icon: {fileID: 0}
-  m_NavMeshLayer: 0
-  m_StaticEditorFlags: 0
-  m_IsActive: 1
---- !u!4 &1652352612
-Transform:
-  m_ObjectHideFlags: 0
-  m_CorrespondingSourceObject: {fileID: 0}
-  m_PrefabInstance: {fileID: 0}
-  m_PrefabAsset: {fileID: 0}
-  m_GameObject: {fileID: 1652352611}
-  m_LocalRotation: {x: 0, y: 0, z: 0, w: 1}
-  m_LocalPosition: {x: 0, y: 0, z: 0}
-  m_LocalScale: {x: 1, y: 1, z: 1}
-  m_Children: []
-  m_Father: {fileID: 1485507613}
-  m_RootOrder: 6
-  m_LocalEulerAnglesHint: {x: 0, y: 0, z: 0}
---- !u!114 &1652352613
-MonoBehaviour:
-  m_ObjectHideFlags: 0
-  m_CorrespondingSourceObject: {fileID: 0}
-  m_PrefabInstance: {fileID: 0}
-  m_PrefabAsset: {fileID: 0}
-  m_GameObject: {fileID: 1652352611}
-  m_Enabled: 1
-  m_EditorHideFlags: 0
-  m_Script: {fileID: 11500000, guid: 09c04dafcb77c1e4195a36bd131cbdec, type: 3}
-  m_Name: 
-  m_EditorClassIdentifier: 
 --- !u!1 &1668112676 stripped
 GameObject:
   m_CorrespondingSourceObject: {fileID: 100000, guid: 1104611d051d4e42a68391888b61b32e,
@@ -7754,98 +7662,12 @@
   m_Convex: 0
   m_CookingOptions: 14
   m_Mesh: {fileID: 4300002, guid: 1104611d051d4e42a68391888b61b32e, type: 3}
---- !u!1 &1720858162
-GameObject:
-  m_ObjectHideFlags: 0
-  m_CorrespondingSourceObject: {fileID: 0}
-  m_PrefabInstance: {fileID: 0}
-  m_PrefabAsset: {fileID: 0}
-  serializedVersion: 6
-  m_Component:
-  - component: {fileID: 1720858163}
-  - component: {fileID: 1720858164}
-  m_Layer: 0
-  m_Name: DefaultRaycastProvider
-  m_TagString: Untagged
-  m_Icon: {fileID: 0}
-  m_NavMeshLayer: 0
-  m_StaticEditorFlags: 0
-  m_IsActive: 1
---- !u!4 &1720858163
-Transform:
-  m_ObjectHideFlags: 0
-  m_CorrespondingSourceObject: {fileID: 0}
-  m_PrefabInstance: {fileID: 0}
-  m_PrefabAsset: {fileID: 0}
-  m_GameObject: {fileID: 1720858162}
-  m_LocalRotation: {x: 0, y: 0, z: 0, w: 1}
-  m_LocalPosition: {x: 0, y: 0, z: 0}
-  m_LocalScale: {x: 1, y: 1, z: 1}
-  m_Children: []
-  m_Father: {fileID: 1485507613}
-  m_RootOrder: 0
-  m_LocalEulerAnglesHint: {x: 0, y: 0, z: 0}
---- !u!114 &1720858164
-MonoBehaviour:
-  m_ObjectHideFlags: 0
-  m_CorrespondingSourceObject: {fileID: 0}
-  m_PrefabInstance: {fileID: 0}
-  m_PrefabAsset: {fileID: 0}
-  m_GameObject: {fileID: 1720858162}
-  m_Enabled: 1
-  m_EditorHideFlags: 0
-  m_Script: {fileID: 11500000, guid: 09c04dafcb77c1e4195a36bd131cbdec, type: 3}
-  m_Name: 
-  m_EditorClassIdentifier: 
 --- !u!4 &1726021372 stripped
 Transform:
   m_CorrespondingSourceObject: {fileID: 4085006294760784, guid: 28f445004b874b329a03cd0e3cc63e5d,
     type: 3}
   m_PrefabInstance: {fileID: 1234995932}
   m_PrefabAsset: {fileID: 0}
---- !u!1 &1732973572
-GameObject:
-  m_ObjectHideFlags: 0
-  m_CorrespondingSourceObject: {fileID: 0}
-  m_PrefabInstance: {fileID: 0}
-  m_PrefabAsset: {fileID: 0}
-  serializedVersion: 6
-  m_Component:
-  - component: {fileID: 1732973573}
-  - component: {fileID: 1732973574}
-  m_Layer: 0
-  m_Name: FocusProvider
-  m_TagString: Untagged
-  m_Icon: {fileID: 0}
-  m_NavMeshLayer: 0
-  m_StaticEditorFlags: 0
-  m_IsActive: 1
---- !u!4 &1732973573
-Transform:
-  m_ObjectHideFlags: 0
-  m_CorrespondingSourceObject: {fileID: 0}
-  m_PrefabInstance: {fileID: 0}
-  m_PrefabAsset: {fileID: 0}
-  m_GameObject: {fileID: 1732973572}
-  m_LocalRotation: {x: 0, y: 0, z: 0, w: 1}
-  m_LocalPosition: {x: 0, y: 0, z: 0}
-  m_LocalScale: {x: 1, y: 1, z: 1}
-  m_Children: []
-  m_Father: {fileID: 1485507613}
-  m_RootOrder: 1
-  m_LocalEulerAnglesHint: {x: 0, y: 0, z: 0}
---- !u!114 &1732973574
-MonoBehaviour:
-  m_ObjectHideFlags: 0
-  m_CorrespondingSourceObject: {fileID: 0}
-  m_PrefabInstance: {fileID: 0}
-  m_PrefabAsset: {fileID: 0}
-  m_GameObject: {fileID: 1732973572}
-  m_Enabled: 1
-  m_EditorHideFlags: 0
-  m_Script: {fileID: 11500000, guid: 09c04dafcb77c1e4195a36bd131cbdec, type: 3}
-  m_Name: 
-  m_EditorClassIdentifier: 
 --- !u!1 &1792573421
 GameObject:
   m_ObjectHideFlags: 0
@@ -8358,6 +8180,49 @@
   m_Convex: 0
   m_CookingOptions: 14
   m_Mesh: {fileID: 4300002, guid: 1104611d051d4e42a68391888b61b32e, type: 3}
+--- !u!1 &1945180074
+GameObject:
+  m_ObjectHideFlags: 0
+  m_CorrespondingSourceObject: {fileID: 0}
+  m_PrefabInstance: {fileID: 0}
+  m_PrefabAsset: {fileID: 0}
+  serializedVersion: 6
+  m_Component:
+  - component: {fileID: 1945180075}
+  - component: {fileID: 1945180076}
+  m_Layer: 0
+  m_Name: DefaultRaycastProvider
+  m_TagString: Untagged
+  m_Icon: {fileID: 0}
+  m_NavMeshLayer: 0
+  m_StaticEditorFlags: 0
+  m_IsActive: 1
+--- !u!4 &1945180075
+Transform:
+  m_ObjectHideFlags: 0
+  m_CorrespondingSourceObject: {fileID: 0}
+  m_PrefabInstance: {fileID: 0}
+  m_PrefabAsset: {fileID: 0}
+  m_GameObject: {fileID: 1945180074}
+  m_LocalRotation: {x: 0, y: 0, z: 0, w: 1}
+  m_LocalPosition: {x: 0, y: 0, z: 0}
+  m_LocalScale: {x: 1, y: 1, z: 1}
+  m_Children: []
+  m_Father: {fileID: 1485507613}
+  m_RootOrder: 0
+  m_LocalEulerAnglesHint: {x: 0, y: 0, z: 0}
+--- !u!114 &1945180076
+MonoBehaviour:
+  m_ObjectHideFlags: 0
+  m_CorrespondingSourceObject: {fileID: 0}
+  m_PrefabInstance: {fileID: 0}
+  m_PrefabAsset: {fileID: 0}
+  m_GameObject: {fileID: 1945180074}
+  m_Enabled: 1
+  m_EditorHideFlags: 0
+  m_Script: {fileID: 11500000, guid: 09c04dafcb77c1e4195a36bd131cbdec, type: 3}
+  m_Name: 
+  m_EditorClassIdentifier: 
 --- !u!1 &1951093742
 GameObject:
   m_ObjectHideFlags: 0
@@ -8842,49 +8707,6 @@
   m_Father: {fileID: 1229001242}
   m_RootOrder: 26
   m_LocalEulerAnglesHint: {x: 0, y: 0, z: 0}
---- !u!1 &2034959590
-GameObject:
-  m_ObjectHideFlags: 0
-  m_CorrespondingSourceObject: {fileID: 0}
-  m_PrefabInstance: {fileID: 0}
-  m_PrefabAsset: {fileID: 0}
-  serializedVersion: 6
-  m_Component:
-  - component: {fileID: 2034959591}
-  - component: {fileID: 2034959592}
-  m_Layer: 0
-  m_Name: MixedRealityTeleportSystem
-  m_TagString: Untagged
-  m_Icon: {fileID: 0}
-  m_NavMeshLayer: 0
-  m_StaticEditorFlags: 0
-  m_IsActive: 1
---- !u!4 &2034959591
-Transform:
-  m_ObjectHideFlags: 0
-  m_CorrespondingSourceObject: {fileID: 0}
-  m_PrefabInstance: {fileID: 0}
-  m_PrefabAsset: {fileID: 0}
-  m_GameObject: {fileID: 2034959590}
-  m_LocalRotation: {x: 0, y: 0, z: 0, w: 1}
-  m_LocalPosition: {x: 0, y: 0, z: 0}
-  m_LocalScale: {x: 1, y: 1, z: 1}
-  m_Children: []
-  m_Father: {fileID: 1485507613}
-  m_RootOrder: 7
-  m_LocalEulerAnglesHint: {x: 0, y: 0, z: 0}
---- !u!114 &2034959592
-MonoBehaviour:
-  m_ObjectHideFlags: 0
-  m_CorrespondingSourceObject: {fileID: 0}
-  m_PrefabInstance: {fileID: 0}
-  m_PrefabAsset: {fileID: 0}
-  m_GameObject: {fileID: 2034959590}
-  m_Enabled: 1
-  m_EditorHideFlags: 0
-  m_Script: {fileID: 11500000, guid: 09c04dafcb77c1e4195a36bd131cbdec, type: 3}
-  m_Name: 
-  m_EditorClassIdentifier: 
 --- !u!1 &2100551144
 GameObject:
   m_ObjectHideFlags: 0
