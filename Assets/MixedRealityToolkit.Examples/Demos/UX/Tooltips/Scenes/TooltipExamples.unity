%YAML 1.1
%TAG !u! tag:unity3d.com,2011:
--- !u!29 &1
OcclusionCullingSettings:
  m_ObjectHideFlags: 0
  serializedVersion: 2
  m_OcclusionBakeSettings:
    smallestOccluder: 5
    smallestHole: 0.25
    backfaceThreshold: 100
  m_SceneGUID: 00000000000000000000000000000000
  m_OcclusionCullingData: {fileID: 0}
--- !u!104 &2
RenderSettings:
  m_ObjectHideFlags: 0
  serializedVersion: 9
  m_Fog: 0
  m_FogColor: {r: 0.5, g: 0.5, b: 0.5, a: 1}
  m_FogMode: 3
  m_FogDensity: 0.01
  m_LinearFogStart: 0
  m_LinearFogEnd: 300
  m_AmbientSkyColor: {r: 0.212, g: 0.227, b: 0.259, a: 1}
  m_AmbientEquatorColor: {r: 0.114, g: 0.125, b: 0.133, a: 1}
  m_AmbientGroundColor: {r: 0.047, g: 0.043, b: 0.035, a: 1}
  m_AmbientIntensity: 1
  m_AmbientMode: 0
  m_SubtractiveShadowColor: {r: 0.42, g: 0.478, b: 0.627, a: 1}
  m_SkyboxMaterial: {fileID: 2100000, guid: 064cf2adabde05941a372e975e563706, type: 2}
  m_HaloStrength: 0.5
  m_FlareStrength: 1
  m_FlareFadeSpeed: 3
  m_HaloTexture: {fileID: 0}
  m_SpotCookie: {fileID: 10001, guid: 0000000000000000e000000000000000, type: 0}
  m_DefaultReflectionMode: 0
  m_DefaultReflectionResolution: 128
  m_ReflectionBounces: 1
  m_ReflectionIntensity: 1
  m_CustomReflection: {fileID: 0}
  m_Sun: {fileID: 0}
  m_IndirectSpecularColor: {r: 0, g: 0, b: 0, a: 1}
  m_UseRadianceAmbientProbe: 0
--- !u!157 &3
LightmapSettings:
  m_ObjectHideFlags: 0
  serializedVersion: 11
  m_GIWorkflowMode: 0
  m_GISettings:
    serializedVersion: 2
    m_BounceScale: 1
    m_IndirectOutputScale: 1
    m_AlbedoBoost: 1
    m_EnvironmentLightingMode: 0
    m_EnableBakedLightmaps: 1
    m_EnableRealtimeLightmaps: 0
  m_LightmapEditorSettings:
    serializedVersion: 10
    m_Resolution: 2
    m_BakeResolution: 40
    m_AtlasSize: 1024
    m_AO: 0
    m_AOMaxDistance: 1
    m_CompAOExponent: 1
    m_CompAOExponentDirect: 0
    m_Padding: 2
    m_LightmapParameters: {fileID: 0}
    m_LightmapsBakeMode: 1
    m_TextureCompression: 1
    m_FinalGather: 0
    m_FinalGatherFiltering: 1
    m_FinalGatherRayCount: 256
    m_ReflectionCompression: 2
    m_MixedBakeMode: 2
    m_BakeBackend: 0
    m_PVRSampling: 1
    m_PVRDirectSampleCount: 32
    m_PVRSampleCount: 500
    m_PVRBounces: 2
    m_PVRFilterTypeDirect: 0
    m_PVRFilterTypeIndirect: 0
    m_PVRFilterTypeAO: 0
    m_PVRFilteringMode: 1
    m_PVRCulling: 1
    m_PVRFilteringGaussRadiusDirect: 1
    m_PVRFilteringGaussRadiusIndirect: 5
    m_PVRFilteringGaussRadiusAO: 2
    m_PVRFilteringAtrousPositionSigmaDirect: 0.5
    m_PVRFilteringAtrousPositionSigmaIndirect: 2
    m_PVRFilteringAtrousPositionSigmaAO: 1
    m_ShowResolutionOverlay: 1
  m_LightingDataAsset: {fileID: 0}
  m_UseShadowmask: 1
--- !u!196 &4
NavMeshSettings:
  serializedVersion: 2
  m_ObjectHideFlags: 0
  m_BuildSettings:
    serializedVersion: 2
    agentTypeID: 0
    agentRadius: 0.5
    agentHeight: 2
    agentSlope: 45
    agentClimb: 0.4
    ledgeDropHeight: 0
    maxJumpAcrossDistance: 0
    minRegionArea: 2
    manualCellSize: 0
    cellSize: 0.16666667
    manualTileSize: 0
    tileSize: 256
    accuratePlacement: 0
    debug:
      m_Flags: 0
  m_NavMeshData: {fileID: 0}
--- !u!4 &38932431 stripped
Transform:
  m_CorrespondingSourceObject: {fileID: 4649356724422132, guid: 4e88d209b9ebe8b42a4d4748bd9b7141,
    type: 3}
  m_PrefabInstance: {fileID: 576226217}
  m_PrefabAsset: {fileID: 0}
--- !u!1001 &92468369
PrefabInstance:
  m_ObjectHideFlags: 0
  serializedVersion: 2
  m_Modification:
    m_TransformParent: {fileID: 532207851}
    m_Modifications:
    - target: {fileID: 100000, guid: 902b4366116e1184aaee744612f65d77, type: 3}
      propertyPath: m_Name
      value: MarsCuriosityRover
      objectReference: {fileID: 0}
    - target: {fileID: 400000, guid: 902b4366116e1184aaee744612f65d77, type: 3}
      propertyPath: m_LocalPosition.x
      value: 0
      objectReference: {fileID: 0}
    - target: {fileID: 400000, guid: 902b4366116e1184aaee744612f65d77, type: 3}
      propertyPath: m_LocalPosition.y
      value: 0
      objectReference: {fileID: 0}
    - target: {fileID: 400000, guid: 902b4366116e1184aaee744612f65d77, type: 3}
      propertyPath: m_LocalPosition.z
      value: 0
      objectReference: {fileID: 0}
    - target: {fileID: 400000, guid: 902b4366116e1184aaee744612f65d77, type: 3}
      propertyPath: m_LocalRotation.x
      value: 0
      objectReference: {fileID: 0}
    - target: {fileID: 400000, guid: 902b4366116e1184aaee744612f65d77, type: 3}
      propertyPath: m_LocalRotation.y
      value: 1
      objectReference: {fileID: 0}
    - target: {fileID: 400000, guid: 902b4366116e1184aaee744612f65d77, type: 3}
      propertyPath: m_LocalRotation.z
      value: 0
      objectReference: {fileID: 0}
    - target: {fileID: 400000, guid: 902b4366116e1184aaee744612f65d77, type: 3}
      propertyPath: m_LocalRotation.w
      value: 0
      objectReference: {fileID: 0}
    - target: {fileID: 400000, guid: 902b4366116e1184aaee744612f65d77, type: 3}
      propertyPath: m_RootOrder
      value: 0
      objectReference: {fileID: 0}
    - target: {fileID: 400000, guid: 902b4366116e1184aaee744612f65d77, type: 3}
      propertyPath: m_LocalEulerAnglesHint.x
      value: 0
      objectReference: {fileID: 0}
    - target: {fileID: 400000, guid: 902b4366116e1184aaee744612f65d77, type: 3}
      propertyPath: m_LocalEulerAnglesHint.y
      value: 180
      objectReference: {fileID: 0}
    - target: {fileID: 400000, guid: 902b4366116e1184aaee744612f65d77, type: 3}
      propertyPath: m_LocalEulerAnglesHint.z
      value: 0
      objectReference: {fileID: 0}
    - target: {fileID: 400000, guid: 902b4366116e1184aaee744612f65d77, type: 3}
      propertyPath: m_LocalScale.x
      value: 1
      objectReference: {fileID: 0}
    - target: {fileID: 400000, guid: 902b4366116e1184aaee744612f65d77, type: 3}
      propertyPath: m_LocalScale.y
      value: 1
      objectReference: {fileID: 0}
    - target: {fileID: 400000, guid: 902b4366116e1184aaee744612f65d77, type: 3}
      propertyPath: m_LocalScale.z
      value: 1
      objectReference: {fileID: 0}
    - target: {fileID: 400022, guid: 902b4366116e1184aaee744612f65d77, type: 3}
      propertyPath: m_LocalScale.x
      value: 1
      objectReference: {fileID: 0}
    - target: {fileID: 400022, guid: 902b4366116e1184aaee744612f65d77, type: 3}
      propertyPath: m_LocalScale.y
      value: 1
      objectReference: {fileID: 0}
    - target: {fileID: 400022, guid: 902b4366116e1184aaee744612f65d77, type: 3}
      propertyPath: m_LocalScale.z
      value: 1
      objectReference: {fileID: 0}
    - target: {fileID: 2300002, guid: 902b4366116e1184aaee744612f65d77, type: 3}
      propertyPath: m_Materials.Array.data[0]
      value: 
      objectReference: {fileID: 2100000, guid: bfc246c5506b90144bf15735519c217c, type: 2}
    - target: {fileID: 2300004, guid: 902b4366116e1184aaee744612f65d77, type: 3}
      propertyPath: m_Materials.Array.data[0]
      value: 
      objectReference: {fileID: 2100000, guid: 0393ac2b971eddd4785463e9f09c243c, type: 2}
    - target: {fileID: 2300006, guid: 902b4366116e1184aaee744612f65d77, type: 3}
      propertyPath: m_Materials.Array.data[0]
      value: 
      objectReference: {fileID: 2100000, guid: bc50df427b3cb4b48931176cb316d8ab, type: 2}
    - target: {fileID: 2300008, guid: 902b4366116e1184aaee744612f65d77, type: 3}
      propertyPath: m_Materials.Array.data[0]
      value: 
      objectReference: {fileID: 2100000, guid: 0b03c720042dbe146afee09a803c4c9b, type: 2}
    - target: {fileID: 2300010, guid: 902b4366116e1184aaee744612f65d77, type: 3}
      propertyPath: m_Materials.Array.data[0]
      value: 
      objectReference: {fileID: 2100000, guid: 1c8a9561fb418d140bd508ccf24fe2a5, type: 2}
    - target: {fileID: 2300012, guid: 902b4366116e1184aaee744612f65d77, type: 3}
      propertyPath: m_Materials.Array.data[0]
      value: 
      objectReference: {fileID: 2100000, guid: 1c8a9561fb418d140bd508ccf24fe2a5, type: 2}
    - target: {fileID: 2300014, guid: 902b4366116e1184aaee744612f65d77, type: 3}
      propertyPath: m_Materials.Array.data[0]
      value: 
      objectReference: {fileID: 2100000, guid: 1c8a9561fb418d140bd508ccf24fe2a5, type: 2}
    - target: {fileID: 2300016, guid: 902b4366116e1184aaee744612f65d77, type: 3}
      propertyPath: m_Materials.Array.data[0]
      value: 
      objectReference: {fileID: 2100000, guid: 1c8a9561fb418d140bd508ccf24fe2a5, type: 2}
    - target: {fileID: 2300018, guid: 902b4366116e1184aaee744612f65d77, type: 3}
      propertyPath: m_Materials.Array.data[0]
      value: 
      objectReference: {fileID: 2100000, guid: 1c8a9561fb418d140bd508ccf24fe2a5, type: 2}
    m_RemovedComponents: []
  m_SourcePrefab: {fileID: 100100000, guid: 902b4366116e1184aaee744612f65d77, type: 3}
--- !u!4 &92468370 stripped
Transform:
  m_CorrespondingSourceObject: {fileID: 400000, guid: 902b4366116e1184aaee744612f65d77,
    type: 3}
  m_PrefabInstance: {fileID: 92468369}
  m_PrefabAsset: {fileID: 0}
--- !u!1 &104267335
GameObject:
  m_ObjectHideFlags: 0
  m_CorrespondingSourceObject: {fileID: 0}
  m_PrefabInstance: {fileID: 0}
  m_PrefabAsset: {fileID: 0}
  serializedVersion: 6
  m_Component:
  - component: {fileID: 104267339}
  - component: {fileID: 104267338}
  - component: {fileID: 104267337}
  - component: {fileID: 104267336}
  m_Layer: 0
  m_Name: POI-RUHF Antenna
  m_TagString: Untagged
  m_Icon: {fileID: 0}
  m_NavMeshLayer: 0
  m_StaticEditorFlags: 0
  m_IsActive: 1
--- !u!135 &104267336
SphereCollider:
  m_ObjectHideFlags: 0
  m_CorrespondingSourceObject: {fileID: 0}
  m_PrefabInstance: {fileID: 0}
  m_PrefabAsset: {fileID: 0}
  m_GameObject: {fileID: 104267335}
  m_Material: {fileID: 0}
  m_IsTrigger: 0
  m_Enabled: 1
  serializedVersion: 2
  m_Radius: 0.5
  m_Center: {x: 0, y: 0, z: 0}
--- !u!23 &104267337
MeshRenderer:
  m_ObjectHideFlags: 0
  m_CorrespondingSourceObject: {fileID: 0}
  m_PrefabInstance: {fileID: 0}
  m_PrefabAsset: {fileID: 0}
  m_GameObject: {fileID: 104267335}
  m_Enabled: 1
  m_CastShadows: 1
  m_ReceiveShadows: 1
  m_DynamicOccludee: 1
  m_MotionVectors: 1
  m_LightProbeUsage: 1
  m_ReflectionProbeUsage: 1
  m_RenderingLayerMask: 1
  m_RendererPriority: 0
  m_Materials:
  - {fileID: 2100000, guid: a50237e3265fe9149a16e889fd8d8b4c, type: 2}
  m_StaticBatchInfo:
    firstSubMesh: 0
    subMeshCount: 0
  m_StaticBatchRoot: {fileID: 0}
  m_ProbeAnchor: {fileID: 0}
  m_LightProbeVolumeOverride: {fileID: 0}
  m_ScaleInLightmap: 1
  m_PreserveUVs: 0
  m_IgnoreNormalsForChartDetection: 0
  m_ImportantGI: 0
  m_StitchLightmapSeams: 0
  m_SelectedEditorRenderState: 3
  m_MinimumChartSize: 4
  m_AutoUVMaxDistance: 0.5
  m_AutoUVMaxAngle: 89
  m_LightmapParameters: {fileID: 0}
  m_SortingLayerID: 0
  m_SortingLayer: 0
  m_SortingOrder: 0
--- !u!33 &104267338
MeshFilter:
  m_ObjectHideFlags: 0
  m_CorrespondingSourceObject: {fileID: 0}
  m_PrefabInstance: {fileID: 0}
  m_PrefabAsset: {fileID: 0}
  m_GameObject: {fileID: 104267335}
  m_Mesh: {fileID: 10207, guid: 0000000000000000e000000000000000, type: 0}
--- !u!4 &104267339
Transform:
  m_ObjectHideFlags: 0
  m_CorrespondingSourceObject: {fileID: 0}
  m_PrefabInstance: {fileID: 0}
  m_PrefabAsset: {fileID: 0}
  m_GameObject: {fileID: 104267335}
  m_LocalRotation: {x: -0.000000006514282, y: 0.936183, z: -0.000000020008214, w: 0.35151315}
  m_LocalPosition: {x: 0.092, y: 0.144, z: 0.108}
  m_LocalScale: {x: 0.012321502, y: 0.0123215, z: 0.012321502}
  m_Children: []
  m_Father: {fileID: 92468370}
  m_RootOrder: 5
  m_LocalEulerAnglesHint: {x: 0, y: 0, z: 0}
--- !u!1 &120013083
GameObject:
  m_ObjectHideFlags: 0
  m_CorrespondingSourceObject: {fileID: 0}
  m_PrefabInstance: {fileID: 0}
  m_PrefabAsset: {fileID: 0}
  serializedVersion: 6
  m_Component:
  - component: {fileID: 120013084}
  - component: {fileID: 120013086}
  - component: {fileID: 120013088}
  - component: {fileID: 120013087}
  - component: {fileID: 120013085}
  m_Layer: 0
  m_Name: Label
  m_TagString: Untagged
  m_Icon: {fileID: 0}
  m_NavMeshLayer: 0
  m_StaticEditorFlags: 0
  m_IsActive: 1
--- !u!224 &120013084
RectTransform:
  m_ObjectHideFlags: 0
  m_CorrespondingSourceObject: {fileID: 0}
  m_PrefabInstance: {fileID: 0}
  m_PrefabAsset: {fileID: 0}
  m_GameObject: {fileID: 120013083}
  m_LocalRotation: {x: -0, y: 0.000000059604645, z: -0, w: 1}
  m_LocalPosition: {x: 0, y: 0, z: 2.9392002}
  m_LocalScale: {x: 0.0032364002, y: 0.0032364002, z: 0.0032364002}
  m_Children: []
  m_Father: {fileID: 1595493452}
  m_RootOrder: 1
  m_LocalEulerAnglesHint: {x: 0, y: 90, z: 0}
  m_AnchorMin: {x: 0.5, y: 0.5}
  m_AnchorMax: {x: 0.5, y: 0.5}
  m_AnchoredPosition: {x: -0.464, y: 3.4138}
  m_SizeDelta: {x: 80, y: 5}
  m_Pivot: {x: 0.5, y: 0.5}
--- !u!114 &120013085
MonoBehaviour:
  m_ObjectHideFlags: 0
  m_CorrespondingSourceObject: {fileID: 0}
  m_PrefabInstance: {fileID: 0}
  m_PrefabAsset: {fileID: 0}
  m_GameObject: {fileID: 120013083}
  m_Enabled: 1
  m_EditorHideFlags: 0
  m_Script: {fileID: 11500000, guid: 9541d86e2fd84c1d9990edf0852d74ab, type: 3}
  m_Name: 
  m_EditorClassIdentifier: 
  m_Material: {fileID: 0}
  m_Color: {r: 1, g: 1, b: 1, a: 1}
  m_RaycastTarget: 1
  m_OnCullStateChanged:
    m_PersistentCalls:
      m_Calls: []
    m_TypeName: UnityEngine.UI.MaskableGraphic+CullStateChangedEvent, UnityEngine.UI,
      Version=1.0.0.0, Culture=neutral, PublicKeyToken=null
  m_text: 'One/Two-handed

    Rotate about grab point'
  m_isRightToLeft: 0
  m_fontAsset: {fileID: 11400000, guid: afc8299d5d5bbd440a0616c8ecbc7217, type: 2}
  m_sharedMaterial: {fileID: 21340371490990018, guid: afc8299d5d5bbd440a0616c8ecbc7217,
    type: 2}
  m_fontSharedMaterials: []
  m_fontMaterial: {fileID: 0}
  m_fontMaterials: []
  m_fontColor32:
    serializedVersion: 2
    rgba: 4294967295
  m_fontColor: {r: 1, g: 1, b: 1, a: 1}
  m_enableVertexGradient: 0
  m_colorMode: 3
  m_fontColorGradient:
    topLeft: {r: 1, g: 1, b: 1, a: 1}
    topRight: {r: 1, g: 1, b: 1, a: 1}
    bottomLeft: {r: 1, g: 1, b: 1, a: 1}
    bottomRight: {r: 1, g: 1, b: 1, a: 1}
  m_fontColorGradientPreset: {fileID: 0}
  m_spriteAsset: {fileID: 0}
  m_tintAllSprites: 0
  m_overrideHtmlColors: 0
  m_faceColor:
    serializedVersion: 2
    rgba: 4294967295
  m_outlineColor:
    serializedVersion: 2
    rgba: 4278190080
  m_fontSize: 70
  m_fontSizeBase: 70
  m_fontWeight: 400
  m_enableAutoSizing: 0
  m_fontSizeMin: 18
  m_fontSizeMax: 72
  m_fontStyle: 1
  m_textAlignment: 257
  m_isAlignmentEnumConverted: 1
  m_characterSpacing: 0
  m_wordSpacing: 0
  m_lineSpacing: 1
  m_lineSpacingMax: 0
  m_paragraphSpacing: 0
  m_charWidthMaxAdj: 0
  m_enableWordWrapping: 1
  m_wordWrappingRatios: 0.4
  m_overflowMode: 0
  m_firstOverflowCharacterIndex: 0
  m_linkedTextComponent: {fileID: 0}
  m_isLinkedTextComponent: 0
  m_isTextTruncated: 0
  m_enableKerning: 1
  m_enableExtraPadding: 0
  checkPaddingRequired: 0
  m_isRichText: 1
  m_parseCtrlCharacters: 1
  m_isOrthographic: 0
  m_isCullingEnabled: 0
  m_ignoreRectMaskCulling: 0
  m_ignoreCulling: 1
  m_horizontalMapping: 0
  m_verticalMapping: 0
  m_uvLineOffset: 0
  m_geometrySortingOrder: 0
  m_firstVisibleCharacter: 0
  m_useMaxVisibleDescender: 1
  m_pageToDisplay: 1
  m_margin: {x: 0, y: 0, z: 0, w: 0}
  m_textInfo:
    textComponent: {fileID: 120013085}
    characterCount: 38
    spriteCount: 0
    spaceCount: 4
    wordCount: 6
    linkCount: 0
    lineCount: 2
    pageCount: 1
    materialCount: 1
  m_havePropertiesChanged: 0
  m_isUsingLegacyAnimationComponent: 0
  m_isVolumetricText: 0
  m_spriteAnimator: {fileID: 0}
  m_isInputParsingRequired: 0
  m_inputSource: 0
  m_hasFontAssetChanged: 0
  m_renderer: {fileID: 120013086}
  m_subTextObjects:
  - {fileID: 0}
  - {fileID: 0}
  - {fileID: 0}
  - {fileID: 0}
  - {fileID: 0}
  - {fileID: 0}
  - {fileID: 0}
  - {fileID: 0}
  m_maskType: 0
--- !u!23 &120013086
MeshRenderer:
  m_ObjectHideFlags: 0
  m_CorrespondingSourceObject: {fileID: 0}
  m_PrefabInstance: {fileID: 0}
  m_PrefabAsset: {fileID: 0}
  m_GameObject: {fileID: 120013083}
  m_Enabled: 1
  m_CastShadows: 0
  m_ReceiveShadows: 0
  m_DynamicOccludee: 1
  m_MotionVectors: 1
  m_LightProbeUsage: 1
  m_ReflectionProbeUsage: 1
  m_RenderingLayerMask: 4294967295
  m_RendererPriority: 0
  m_Materials:
  - {fileID: 21340371490990018, guid: afc8299d5d5bbd440a0616c8ecbc7217, type: 2}
  m_StaticBatchInfo:
    firstSubMesh: 0
    subMeshCount: 0
  m_StaticBatchRoot: {fileID: 0}
  m_ProbeAnchor: {fileID: 0}
  m_LightProbeVolumeOverride: {fileID: 0}
  m_ScaleInLightmap: 1
  m_PreserveUVs: 0
  m_IgnoreNormalsForChartDetection: 0
  m_ImportantGI: 0
  m_StitchLightmapSeams: 0
  m_SelectedEditorRenderState: 3
  m_MinimumChartSize: 4
  m_AutoUVMaxDistance: 0.5
  m_AutoUVMaxAngle: 89
  m_LightmapParameters: {fileID: 0}
  m_SortingLayerID: 0
  m_SortingLayer: 0
  m_SortingOrder: 0
--- !u!222 &120013087
CanvasRenderer:
  m_ObjectHideFlags: 2
  m_CorrespondingSourceObject: {fileID: 0}
  m_PrefabInstance: {fileID: 0}
  m_PrefabAsset: {fileID: 0}
  m_GameObject: {fileID: 120013083}
  m_CullTransparentMesh: 0
--- !u!33 &120013088
MeshFilter:
  m_ObjectHideFlags: 2
  m_CorrespondingSourceObject: {fileID: 0}
  m_PrefabInstance: {fileID: 0}
  m_PrefabAsset: {fileID: 0}
  m_GameObject: {fileID: 120013083}
  m_Mesh: {fileID: 0}
--- !u!1 &123346579
GameObject:
  m_ObjectHideFlags: 0
  m_CorrespondingSourceObject: {fileID: 0}
  m_PrefabInstance: {fileID: 0}
  m_PrefabAsset: {fileID: 0}
  serializedVersion: 6
  m_Component:
  - component: {fileID: 123346580}
  m_Layer: 0
  m_Name: MixedRealityPlayspace
  m_TagString: Untagged
  m_Icon: {fileID: 0}
  m_NavMeshLayer: 0
  m_StaticEditorFlags: 0
  m_IsActive: 0
--- !u!4 &123346580
Transform:
  m_ObjectHideFlags: 0
  m_CorrespondingSourceObject: {fileID: 0}
  m_PrefabInstance: {fileID: 0}
  m_PrefabAsset: {fileID: 0}
  m_GameObject: {fileID: 123346579}
  m_LocalRotation: {x: 0, y: 0, z: 0, w: 1}
  m_LocalPosition: {x: 0, y: 0, z: 0}
  m_LocalScale: {x: 1, y: 1, z: 1}
  m_Children:
  - {fileID: 1524062333}
  m_Father: {fileID: 0}
  m_RootOrder: 4
  m_LocalEulerAnglesHint: {x: 0, y: 0, z: 0}
--- !u!114 &125058000 stripped
MonoBehaviour:
  m_CorrespondingSourceObject: {fileID: 114794069409157716, guid: 4e88d209b9ebe8b42a4d4748bd9b7141,
    type: 3}
  m_PrefabInstance: {fileID: 576226217}
  m_PrefabAsset: {fileID: 0}
  m_GameObject: {fileID: 0}
  m_Enabled: 1
  m_EditorHideFlags: 0
  m_Script: {fileID: 11500000, guid: 85b0e186e2c82324b83f3696c29cf697, type: 3}
  m_Name: 
  m_EditorClassIdentifier: 
--- !u!1001 &161574831
PrefabInstance:
  m_ObjectHideFlags: 0
  serializedVersion: 2
  m_Modification:
    m_TransformParent: {fileID: 532207851}
    m_Modifications:
    - target: {fileID: 1083549605185280, guid: afaef0108a478c44a9eac26658bc29bf, type: 3}
      propertyPath: m_Name
      value: Simple Line ToolTip (3)
      objectReference: {fileID: 0}
    - target: {fileID: 4510122080978026, guid: afaef0108a478c44a9eac26658bc29bf, type: 3}
      propertyPath: m_LocalPosition.x
      value: 0.13654363
      objectReference: {fileID: 0}
    - target: {fileID: 4510122080978026, guid: afaef0108a478c44a9eac26658bc29bf, type: 3}
      propertyPath: m_LocalPosition.y
      value: 0.06496531
      objectReference: {fileID: 0}
    - target: {fileID: 4510122080978026, guid: afaef0108a478c44a9eac26658bc29bf, type: 3}
      propertyPath: m_LocalPosition.z
      value: -0.2569098
      objectReference: {fileID: 0}
    - target: {fileID: 4510122080978026, guid: afaef0108a478c44a9eac26658bc29bf, type: 3}
      propertyPath: m_LocalRotation.x
      value: -0
      objectReference: {fileID: 0}
    - target: {fileID: 4510122080978026, guid: afaef0108a478c44a9eac26658bc29bf, type: 3}
      propertyPath: m_LocalRotation.y
      value: -0
      objectReference: {fileID: 0}
    - target: {fileID: 4510122080978026, guid: afaef0108a478c44a9eac26658bc29bf, type: 3}
      propertyPath: m_LocalRotation.z
      value: -0
      objectReference: {fileID: 0}
    - target: {fileID: 4510122080978026, guid: afaef0108a478c44a9eac26658bc29bf, type: 3}
      propertyPath: m_LocalRotation.w
      value: 1
      objectReference: {fileID: 0}
    - target: {fileID: 4510122080978026, guid: afaef0108a478c44a9eac26658bc29bf, type: 3}
      propertyPath: m_RootOrder
      value: 4
      objectReference: {fileID: 0}
    - target: {fileID: 4510122080978026, guid: afaef0108a478c44a9eac26658bc29bf, type: 3}
      propertyPath: m_LocalEulerAnglesHint.x
      value: 0
      objectReference: {fileID: 0}
    - target: {fileID: 4510122080978026, guid: afaef0108a478c44a9eac26658bc29bf, type: 3}
      propertyPath: m_LocalEulerAnglesHint.y
      value: 0
      objectReference: {fileID: 0}
    - target: {fileID: 4510122080978026, guid: afaef0108a478c44a9eac26658bc29bf, type: 3}
      propertyPath: m_LocalEulerAnglesHint.z
      value: 0
      objectReference: {fileID: 0}
    - target: {fileID: 114071207091359978, guid: afaef0108a478c44a9eac26658bc29bf,
        type: 3}
      propertyPath: toolTipText
      value: High gain antenna
      objectReference: {fileID: 0}
    - target: {fileID: 114071207091359978, guid: afaef0108a478c44a9eac26658bc29bf,
        type: 3}
      propertyPath: contentScale
      value: 1.5
      objectReference: {fileID: 0}
    - target: {fileID: 114254035704318198, guid: afaef0108a478c44a9eac26658bc29bf,
        type: 3}
      propertyPath: startPoint.position.x
      value: -0.060543686
      objectReference: {fileID: 0}
    - target: {fileID: 114254035704318198, guid: afaef0108a478c44a9eac26658bc29bf,
        type: 3}
      propertyPath: startPoint.position.y
      value: -0.00066518784
      objectReference: {fileID: 0}
    - target: {fileID: 114254035704318198, guid: afaef0108a478c44a9eac26658bc29bf,
        type: 3}
      propertyPath: startPoint.position.z
      value: -0.009790243
      objectReference: {fileID: 0}
    - target: {fileID: 114254035704318198, guid: afaef0108a478c44a9eac26658bc29bf,
        type: 3}
      propertyPath: endPoint.position.x
      value: 0.012882634
      objectReference: {fileID: 0}
    - target: {fileID: 114254035704318198, guid: afaef0108a478c44a9eac26658bc29bf,
        type: 3}
      propertyPath: endPoint.position.y
      value: 0.18384767
      objectReference: {fileID: 0}
    - target: {fileID: 114254035704318198, guid: afaef0108a478c44a9eac26658bc29bf,
        type: 3}
      propertyPath: endPoint.position.z
      value: 0.3071881
      objectReference: {fileID: 0}
    - target: {fileID: 114254035704318198, guid: afaef0108a478c44a9eac26658bc29bf,
        type: 3}
      propertyPath: endPoint.rotation.x
      value: -0.007939303
      objectReference: {fileID: 0}
    - target: {fileID: 114254035704318198, guid: afaef0108a478c44a9eac26658bc29bf,
        type: 3}
      propertyPath: endPoint.rotation.y
      value: 0.014246597
      objectReference: {fileID: 0}
    - target: {fileID: 114254035704318198, guid: afaef0108a478c44a9eac26658bc29bf,
        type: 3}
      propertyPath: endPoint.rotation.z
      value: -0.03137987
      objectReference: {fileID: 0}
    - target: {fileID: 114254035704318198, guid: afaef0108a478c44a9eac26658bc29bf,
        type: 3}
      propertyPath: endPoint.rotation.w
      value: 0.99937445
      objectReference: {fileID: 0}
    - target: {fileID: 120256979407580908, guid: afaef0108a478c44a9eac26658bc29bf,
        type: 3}
      propertyPath: m_Enabled
      value: 1
      objectReference: {fileID: 0}
    - target: {fileID: 120256979407580908, guid: afaef0108a478c44a9eac26658bc29bf,
        type: 3}
      propertyPath: m_Positions.Array.data[0].x
      value: 0.09490902
      objectReference: {fileID: 0}
    - target: {fileID: 120256979407580908, guid: afaef0108a478c44a9eac26658bc29bf,
        type: 3}
      propertyPath: m_Positions.Array.data[0].y
      value: -0.6306999
      objectReference: {fileID: 0}
    - target: {fileID: 120256979407580908, guid: afaef0108a478c44a9eac26658bc29bf,
        type: 3}
      propertyPath: m_Positions.Array.data[0].z
      value: 1.0271325
      objectReference: {fileID: 0}
    - target: {fileID: 120256979407580908, guid: afaef0108a478c44a9eac26658bc29bf,
        type: 3}
      propertyPath: m_Positions.Array.data[1].x
      value: 0.33965427
      objectReference: {fileID: 0}
    - target: {fileID: 120256979407580908, guid: afaef0108a478c44a9eac26658bc29bf,
        type: 3}
      propertyPath: m_Positions.Array.data[1].y
      value: -0.44618702
      objectReference: {fileID: 0}
    - target: {fileID: 120256979407580908, guid: afaef0108a478c44a9eac26658bc29bf,
        type: 3}
      propertyPath: m_Positions.Array.data[1].z
      value: 1.2415304
      objectReference: {fileID: 0}
    - target: {fileID: 4983009381304104, guid: afaef0108a478c44a9eac26658bc29bf, type: 3}
      propertyPath: m_LocalPosition.x
      value: -0.060543656
      objectReference: {fileID: 0}
    - target: {fileID: 4983009381304104, guid: afaef0108a478c44a9eac26658bc29bf, type: 3}
      propertyPath: m_LocalPosition.y
      value: -0.00066524744
      objectReference: {fileID: 0}
    - target: {fileID: 4983009381304104, guid: afaef0108a478c44a9eac26658bc29bf, type: 3}
      propertyPath: m_LocalPosition.z
      value: -0.009790212
      objectReference: {fileID: 0}
    - target: {fileID: 4599297741613436, guid: afaef0108a478c44a9eac26658bc29bf, type: 3}
      propertyPath: m_LocalPosition.x
      value: 0.1597122
      objectReference: {fileID: 0}
    - target: {fileID: 4599297741613436, guid: afaef0108a478c44a9eac26658bc29bf, type: 3}
      propertyPath: m_LocalPosition.y
      value: 0.21006268
      objectReference: {fileID: 0}
    - target: {fileID: 4599297741613436, guid: afaef0108a478c44a9eac26658bc29bf, type: 3}
      propertyPath: m_LocalPosition.z
      value: 0.3071882
      objectReference: {fileID: 0}
    - target: {fileID: 4892726138630008, guid: afaef0108a478c44a9eac26658bc29bf, type: 3}
      propertyPath: m_LocalScale.x
      value: 0.19577281
      objectReference: {fileID: 0}
    - target: {fileID: 1486990241750050, guid: afaef0108a478c44a9eac26658bc29bf, type: 3}
      propertyPath: m_IsActive
      value: 1
      objectReference: {fileID: 0}
    - target: {fileID: 4411840848280898, guid: afaef0108a478c44a9eac26658bc29bf, type: 3}
      propertyPath: m_LocalScale.x
      value: 1.5
      objectReference: {fileID: 0}
    - target: {fileID: 4411840848280898, guid: afaef0108a478c44a9eac26658bc29bf, type: 3}
      propertyPath: m_LocalScale.y
      value: 1.5
      objectReference: {fileID: 0}
    - target: {fileID: 4411840848280898, guid: afaef0108a478c44a9eac26658bc29bf, type: 3}
      propertyPath: m_LocalScale.z
      value: 1.5
      objectReference: {fileID: 0}
    - target: {fileID: 114957968741241876, guid: afaef0108a478c44a9eac26658bc29bf,
        type: 3}
      propertyPath: target
      value: 
      objectReference: {fileID: 394629843}
    - target: {fileID: 8935381897906158519, guid: afaef0108a478c44a9eac26658bc29bf,
        type: 3}
      propertyPath: m_Mesh
      value: 
      objectReference: {fileID: 0}
    - target: {fileID: 7446970764068212843, guid: afaef0108a478c44a9eac26658bc29bf,
        type: 3}
      propertyPath: m_text
      value: High gain antenna
      objectReference: {fileID: 0}
    - target: {fileID: 7446970764068212843, guid: afaef0108a478c44a9eac26658bc29bf,
        type: 3}
      propertyPath: m_textInfo.characterCount
      value: 17
      objectReference: {fileID: 0}
    - target: {fileID: 7446970764068212843, guid: afaef0108a478c44a9eac26658bc29bf,
        type: 3}
      propertyPath: m_textInfo.spaceCount
      value: 2
      objectReference: {fileID: 0}
    - target: {fileID: 7446970764068212843, guid: afaef0108a478c44a9eac26658bc29bf,
        type: 3}
      propertyPath: m_textInfo.wordCount
      value: 3
      objectReference: {fileID: 0}
    - target: {fileID: 7446970764068212843, guid: afaef0108a478c44a9eac26658bc29bf,
        type: 3}
      propertyPath: m_havePropertiesChanged
      value: 1
      objectReference: {fileID: 0}
    - target: {fileID: 7446970764068212843, guid: afaef0108a478c44a9eac26658bc29bf,
        type: 3}
      propertyPath: m_isInputParsingRequired
      value: 1
      objectReference: {fileID: 0}
    m_RemovedComponents: []
  m_SourcePrefab: {fileID: 100100000, guid: afaef0108a478c44a9eac26658bc29bf, type: 3}
--- !u!4 &161574832 stripped
Transform:
  m_CorrespondingSourceObject: {fileID: 4510122080978026, guid: afaef0108a478c44a9eac26658bc29bf,
    type: 3}
  m_PrefabInstance: {fileID: 161574831}
  m_PrefabAsset: {fileID: 0}
--- !u!1 &281803363
GameObject:
  m_ObjectHideFlags: 0
  m_CorrespondingSourceObject: {fileID: 1866958579506780, guid: a900c08743a94c328074df8bbe3eb63c,
    type: 3}
  m_PrefabInstance: {fileID: 0}
  m_PrefabAsset: {fileID: 0}
  serializedVersion: 6
  m_Component:
  - component: {fileID: 281803364}
  - component: {fileID: 281803367}
  - component: {fileID: 281803366}
  - component: {fileID: 281803365}
  m_Layer: 0
  m_Name: Rule
  m_TagString: Untagged
  m_Icon: {fileID: 0}
  m_NavMeshLayer: 0
  m_StaticEditorFlags: 0
  m_IsActive: 1
--- !u!4 &281803364
Transform:
  m_ObjectHideFlags: 0
  m_CorrespondingSourceObject: {fileID: 4934652899968368, guid: a900c08743a94c328074df8bbe3eb63c,
    type: 3}
  m_PrefabInstance: {fileID: 0}
  m_PrefabAsset: {fileID: 0}
  m_GameObject: {fileID: 281803363}
  m_LocalRotation: {x: -0, y: -0, z: -0, w: 1}
  m_LocalPosition: {x: 0.0013, y: 0.369, z: -0.024082}
  m_LocalScale: {x: 0.5497447, y: 0.0030726464, z: 1}
  m_Children: []
  m_Father: {fileID: 1626314868}
  m_RootOrder: 2
  m_LocalEulerAnglesHint: {x: 0, y: 0, z: 0}
--- !u!23 &281803365
MeshRenderer:
  m_ObjectHideFlags: 0
  m_CorrespondingSourceObject: {fileID: 23847648241534084, guid: a900c08743a94c328074df8bbe3eb63c,
    type: 3}
  m_PrefabInstance: {fileID: 0}
  m_PrefabAsset: {fileID: 0}
  m_GameObject: {fileID: 281803363}
  m_Enabled: 1
  m_CastShadows: 1
  m_ReceiveShadows: 1
  m_DynamicOccludee: 1
  m_MotionVectors: 1
  m_LightProbeUsage: 1
  m_ReflectionProbeUsage: 1
  m_RenderingLayerMask: 4294967295
  m_RendererPriority: 0
  m_Materials:
  - {fileID: 10303, guid: 0000000000000000f000000000000000, type: 0}
  m_StaticBatchInfo:
    firstSubMesh: 0
    subMeshCount: 0
  m_StaticBatchRoot: {fileID: 0}
  m_ProbeAnchor: {fileID: 0}
  m_LightProbeVolumeOverride: {fileID: 0}
  m_ScaleInLightmap: 1
  m_PreserveUVs: 1
  m_IgnoreNormalsForChartDetection: 0
  m_ImportantGI: 0
  m_StitchLightmapSeams: 0
  m_SelectedEditorRenderState: 3
  m_MinimumChartSize: 4
  m_AutoUVMaxDistance: 0.5
  m_AutoUVMaxAngle: 89
  m_LightmapParameters: {fileID: 0}
  m_SortingLayerID: 0
  m_SortingLayer: 0
  m_SortingOrder: 0
--- !u!64 &281803366
MeshCollider:
  m_ObjectHideFlags: 0
  m_CorrespondingSourceObject: {fileID: 64508781611210458, guid: a900c08743a94c328074df8bbe3eb63c,
    type: 3}
  m_PrefabInstance: {fileID: 0}
  m_PrefabAsset: {fileID: 0}
  m_GameObject: {fileID: 281803363}
  m_Material: {fileID: 0}
  m_IsTrigger: 0
  m_Enabled: 1
  serializedVersion: 3
  m_Convex: 0
  m_CookingOptions: 14
  m_Mesh: {fileID: 10210, guid: 0000000000000000e000000000000000, type: 0}
--- !u!33 &281803367
MeshFilter:
  m_ObjectHideFlags: 0
  m_CorrespondingSourceObject: {fileID: 33158584575127904, guid: a900c08743a94c328074df8bbe3eb63c,
    type: 3}
  m_PrefabInstance: {fileID: 0}
  m_PrefabAsset: {fileID: 0}
  m_GameObject: {fileID: 281803363}
  m_Mesh: {fileID: 10210, guid: 0000000000000000e000000000000000, type: 0}
--- !u!1 &297573103
GameObject:
  m_ObjectHideFlags: 0
  m_CorrespondingSourceObject: {fileID: 0}
  m_PrefabInstance: {fileID: 0}
  m_PrefabAsset: {fileID: 0}
  serializedVersion: 6
  m_Component:
  - component: {fileID: 297573107}
  - component: {fileID: 297573106}
  - component: {fileID: 297573105}
  - component: {fileID: 297573104}
  m_Layer: 0
  m_Name: POI-Camera
  m_TagString: Untagged
  m_Icon: {fileID: 0}
  m_NavMeshLayer: 0
  m_StaticEditorFlags: 0
  m_IsActive: 1
--- !u!135 &297573104
SphereCollider:
  m_ObjectHideFlags: 0
  m_CorrespondingSourceObject: {fileID: 0}
  m_PrefabInstance: {fileID: 0}
  m_PrefabAsset: {fileID: 0}
  m_GameObject: {fileID: 297573103}
  m_Material: {fileID: 0}
  m_IsTrigger: 0
  m_Enabled: 1
  serializedVersion: 2
  m_Radius: 0.5
  m_Center: {x: 0, y: 0, z: 0}
--- !u!23 &297573105
MeshRenderer:
  m_ObjectHideFlags: 0
  m_CorrespondingSourceObject: {fileID: 0}
  m_PrefabInstance: {fileID: 0}
  m_PrefabAsset: {fileID: 0}
  m_GameObject: {fileID: 297573103}
  m_Enabled: 1
  m_CastShadows: 1
  m_ReceiveShadows: 1
  m_DynamicOccludee: 1
  m_MotionVectors: 1
  m_LightProbeUsage: 1
  m_ReflectionProbeUsage: 1
  m_RenderingLayerMask: 1
  m_RendererPriority: 0
  m_Materials:
  - {fileID: 2100000, guid: a50237e3265fe9149a16e889fd8d8b4c, type: 2}
  m_StaticBatchInfo:
    firstSubMesh: 0
    subMeshCount: 0
  m_StaticBatchRoot: {fileID: 0}
  m_ProbeAnchor: {fileID: 0}
  m_LightProbeVolumeOverride: {fileID: 0}
  m_ScaleInLightmap: 1
  m_PreserveUVs: 0
  m_IgnoreNormalsForChartDetection: 0
  m_ImportantGI: 0
  m_StitchLightmapSeams: 0
  m_SelectedEditorRenderState: 3
  m_MinimumChartSize: 4
  m_AutoUVMaxDistance: 0.5
  m_AutoUVMaxAngle: 89
  m_LightmapParameters: {fileID: 0}
  m_SortingLayerID: 0
  m_SortingLayer: 0
  m_SortingOrder: 0
--- !u!33 &297573106
MeshFilter:
  m_ObjectHideFlags: 0
  m_CorrespondingSourceObject: {fileID: 0}
  m_PrefabInstance: {fileID: 0}
  m_PrefabAsset: {fileID: 0}
  m_GameObject: {fileID: 297573103}
  m_Mesh: {fileID: 10207, guid: 0000000000000000e000000000000000, type: 0}
--- !u!4 &297573107
Transform:
  m_ObjectHideFlags: 0
  m_CorrespondingSourceObject: {fileID: 0}
  m_PrefabInstance: {fileID: 0}
  m_PrefabAsset: {fileID: 0}
  m_GameObject: {fileID: 297573103}
  m_LocalRotation: {x: -0.000000006514282, y: 0.936183, z: -0.000000020008214, w: 0.35151315}
  m_LocalPosition: {x: 0.098, y: 0.213, z: 0.444}
  m_LocalScale: {x: 0.012321502, y: 0.0123215, z: 0.012321502}
  m_Children: []
  m_Father: {fileID: 92468370}
  m_RootOrder: 1
  m_LocalEulerAnglesHint: {x: 0, y: 0, z: 0}
--- !u!1001 &343206303
PrefabInstance:
  m_ObjectHideFlags: 0
  serializedVersion: 2
  m_Modification:
    m_TransformParent: {fileID: 1349317004}
    m_Modifications:
    - target: {fileID: 1083549605185280, guid: afaef0108a478c44a9eac26658bc29bf, type: 3}
      propertyPath: m_Name
      value: Simple Line ToolTip
      objectReference: {fileID: 0}
    - target: {fileID: 1083549605185280, guid: afaef0108a478c44a9eac26658bc29bf, type: 3}
      propertyPath: m_IsActive
      value: 0
      objectReference: {fileID: 0}
    - target: {fileID: 4510122080978026, guid: afaef0108a478c44a9eac26658bc29bf, type: 3}
      propertyPath: m_LocalPosition.x
      value: 0
      objectReference: {fileID: 0}
    - target: {fileID: 4510122080978026, guid: afaef0108a478c44a9eac26658bc29bf, type: 3}
      propertyPath: m_LocalPosition.y
      value: 0
      objectReference: {fileID: 0}
    - target: {fileID: 4510122080978026, guid: afaef0108a478c44a9eac26658bc29bf, type: 3}
      propertyPath: m_LocalPosition.z
      value: 0
      objectReference: {fileID: 0}
    - target: {fileID: 4510122080978026, guid: afaef0108a478c44a9eac26658bc29bf, type: 3}
      propertyPath: m_LocalRotation.x
      value: 0
      objectReference: {fileID: 0}
    - target: {fileID: 4510122080978026, guid: afaef0108a478c44a9eac26658bc29bf, type: 3}
      propertyPath: m_LocalRotation.y
      value: -0.7071068
      objectReference: {fileID: 0}
    - target: {fileID: 4510122080978026, guid: afaef0108a478c44a9eac26658bc29bf, type: 3}
      propertyPath: m_LocalRotation.z
      value: 0
      objectReference: {fileID: 0}
    - target: {fileID: 4510122080978026, guid: afaef0108a478c44a9eac26658bc29bf, type: 3}
      propertyPath: m_LocalRotation.w
      value: 0.7071068
      objectReference: {fileID: 0}
    - target: {fileID: 4510122080978026, guid: afaef0108a478c44a9eac26658bc29bf, type: 3}
      propertyPath: m_RootOrder
      value: 0
      objectReference: {fileID: 0}
    - target: {fileID: 4510122080978026, guid: afaef0108a478c44a9eac26658bc29bf, type: 3}
      propertyPath: m_LocalEulerAnglesHint.x
      value: 0
      objectReference: {fileID: 0}
    - target: {fileID: 4510122080978026, guid: afaef0108a478c44a9eac26658bc29bf, type: 3}
      propertyPath: m_LocalEulerAnglesHint.y
      value: -90
      objectReference: {fileID: 0}
    - target: {fileID: 4510122080978026, guid: afaef0108a478c44a9eac26658bc29bf, type: 3}
      propertyPath: m_LocalEulerAnglesHint.z
      value: 0
      objectReference: {fileID: 0}
    - target: {fileID: 114071207091359978, guid: afaef0108a478c44a9eac26658bc29bf,
        type: 3}
      propertyPath: contentScale
      value: 1
      objectReference: {fileID: 0}
    - target: {fileID: 114071207091359978, guid: afaef0108a478c44a9eac26658bc29bf,
        type: 3}
      propertyPath: toolTipText
      value: Inner Core
      objectReference: {fileID: 0}
    - target: {fileID: 114071207091359978, guid: afaef0108a478c44a9eac26658bc29bf,
        type: 3}
      propertyPath: backgroundPadding.x
      value: 0.025
      objectReference: {fileID: 0}
    - target: {fileID: 114071207091359978, guid: afaef0108a478c44a9eac26658bc29bf,
        type: 3}
      propertyPath: m_Enabled
      value: 1
      objectReference: {fileID: 0}
    - target: {fileID: 114071207091359978, guid: afaef0108a478c44a9eac26658bc29bf,
        type: 3}
      propertyPath: showHighlight
      value: 0
      objectReference: {fileID: 0}
    - target: {fileID: 114071207091359978, guid: afaef0108a478c44a9eac26658bc29bf,
        type: 3}
      propertyPath: showConnector
      value: 1
      objectReference: {fileID: 0}
    - target: {fileID: 114071207091359978, guid: afaef0108a478c44a9eac26658bc29bf,
        type: 3}
      propertyPath: showBackground
      value: 1
      objectReference: {fileID: 0}
    - target: {fileID: 114254035704318198, guid: afaef0108a478c44a9eac26658bc29bf,
        type: 3}
      propertyPath: startPoint.position.x
      value: 7.1054274e-15
      objectReference: {fileID: 0}
    - target: {fileID: 114254035704318198, guid: afaef0108a478c44a9eac26658bc29bf,
        type: 3}
      propertyPath: startPoint.position.y
      value: -0.00000005456924
      objectReference: {fileID: 0}
    - target: {fileID: 114254035704318198, guid: afaef0108a478c44a9eac26658bc29bf,
        type: 3}
      propertyPath: startPoint.position.z
      value: 0.00000006877312
      objectReference: {fileID: 0}
    - target: {fileID: 114254035704318198, guid: afaef0108a478c44a9eac26658bc29bf,
        type: 3}
      propertyPath: lineStartClamp
      value: 0.0001
      objectReference: {fileID: 0}
    - target: {fileID: 114254035704318198, guid: afaef0108a478c44a9eac26658bc29bf,
        type: 3}
      propertyPath: lineEndClamp
      value: 0.9999
      objectReference: {fileID: 0}
    - target: {fileID: 114254035704318198, guid: afaef0108a478c44a9eac26658bc29bf,
        type: 3}
      propertyPath: endPoint.position.x
      value: 0.10074994
      objectReference: {fileID: 0}
    - target: {fileID: 114254035704318198, guid: afaef0108a478c44a9eac26658bc29bf,
        type: 3}
      propertyPath: endPoint.position.y
      value: 0.23349854
      objectReference: {fileID: 0}
    - target: {fileID: 114254035704318198, guid: afaef0108a478c44a9eac26658bc29bf,
        type: 3}
      propertyPath: endPoint.position.z
      value: -0.10000002
      objectReference: {fileID: 0}
    - target: {fileID: 114254035704318198, guid: afaef0108a478c44a9eac26658bc29bf,
        type: 3}
      propertyPath: m_Enabled
      value: 1
      objectReference: {fileID: 0}
    - target: {fileID: 114570207066485496, guid: afaef0108a478c44a9eac26658bc29bf,
        type: 3}
      propertyPath: widthMultiplier
      value: 0.01
      objectReference: {fileID: 0}
    - target: {fileID: 114570207066485496, guid: afaef0108a478c44a9eac26658bc29bf,
        type: 3}
      propertyPath: m_Enabled
      value: 1
      objectReference: {fileID: 0}
    - target: {fileID: 114570207066485496, guid: afaef0108a478c44a9eac26658bc29bf,
        type: 3}
      propertyPath: lineWidth.m_Curve.Array.data[0].value
      value: 0.09970856
      objectReference: {fileID: 0}
    - target: {fileID: 114570207066485496, guid: afaef0108a478c44a9eac26658bc29bf,
        type: 3}
      propertyPath: lineWidth.m_Curve.Array.data[1].value
      value: 0.09970856
      objectReference: {fileID: 0}
    - target: {fileID: 120256979407580908, guid: afaef0108a478c44a9eac26658bc29bf,
        type: 3}
      propertyPath: m_Enabled
      value: 0
      objectReference: {fileID: 0}
    - target: {fileID: 120256979407580908, guid: afaef0108a478c44a9eac26658bc29bf,
        type: 3}
      propertyPath: m_Positions.Array.data[0].x
      value: 0.8474617
      objectReference: {fileID: 0}
    - target: {fileID: 120256979407580908, guid: afaef0108a478c44a9eac26658bc29bf,
        type: 3}
      propertyPath: m_Positions.Array.data[0].y
      value: -0.023884445
      objectReference: {fileID: 0}
    - target: {fileID: 120256979407580908, guid: afaef0108a478c44a9eac26658bc29bf,
        type: 3}
      propertyPath: m_Positions.Array.data[0].z
      value: 0.84873056
      objectReference: {fileID: 0}
    - target: {fileID: 120256979407580908, guid: afaef0108a478c44a9eac26658bc29bf,
        type: 3}
      propertyPath: m_Positions.Array.data[1].x
      value: 0.84749115
      objectReference: {fileID: 0}
    - target: {fileID: 120256979407580908, guid: afaef0108a478c44a9eac26658bc29bf,
        type: 3}
      propertyPath: m_Positions.Array.data[1].y
      value: -0.016481966
      objectReference: {fileID: 0}
    - target: {fileID: 120256979407580908, guid: afaef0108a478c44a9eac26658bc29bf,
        type: 3}
      propertyPath: m_Positions.Array.data[1].z
      value: 0.8408593
      objectReference: {fileID: 0}
    - target: {fileID: 120256979407580908, guid: afaef0108a478c44a9eac26658bc29bf,
        type: 3}
      propertyPath: m_Positions.Array.data[2].x
      value: 0.8475206
      objectReference: {fileID: 0}
    - target: {fileID: 120256979407580908, guid: afaef0108a478c44a9eac26658bc29bf,
        type: 3}
      propertyPath: m_Positions.Array.data[2].y
      value: -0.009079456
      objectReference: {fileID: 0}
    - target: {fileID: 120256979407580908, guid: afaef0108a478c44a9eac26658bc29bf,
        type: 3}
      propertyPath: m_Positions.Array.data[2].z
      value: 0.8329881
      objectReference: {fileID: 0}
    - target: {fileID: 120256979407580908, guid: afaef0108a478c44a9eac26658bc29bf,
        type: 3}
      propertyPath: m_Positions.Array.data[3].x
      value: 0.8475499
      objectReference: {fileID: 0}
    - target: {fileID: 120256979407580908, guid: afaef0108a478c44a9eac26658bc29bf,
        type: 3}
      propertyPath: m_Positions.Array.data[3].y
      value: -0.0016769767
      objectReference: {fileID: 0}
    - target: {fileID: 120256979407580908, guid: afaef0108a478c44a9eac26658bc29bf,
        type: 3}
      propertyPath: m_Positions.Array.data[3].z
      value: 0.8251169
      objectReference: {fileID: 0}
    - target: {fileID: 120256979407580908, guid: afaef0108a478c44a9eac26658bc29bf,
        type: 3}
      propertyPath: m_Positions.Array.data[4].x
      value: 0.84757936
      objectReference: {fileID: 0}
    - target: {fileID: 120256979407580908, guid: afaef0108a478c44a9eac26658bc29bf,
        type: 3}
      propertyPath: m_Positions.Array.data[4].y
      value: 0.005725533
      objectReference: {fileID: 0}
    - target: {fileID: 120256979407580908, guid: afaef0108a478c44a9eac26658bc29bf,
        type: 3}
      propertyPath: m_Positions.Array.data[4].z
      value: 0.8172456
      objectReference: {fileID: 0}
    - target: {fileID: 120256979407580908, guid: afaef0108a478c44a9eac26658bc29bf,
        type: 3}
      propertyPath: m_Positions.Array.data[5].x
      value: 0.8476088
      objectReference: {fileID: 0}
    - target: {fileID: 120256979407580908, guid: afaef0108a478c44a9eac26658bc29bf,
        type: 3}
      propertyPath: m_Positions.Array.data[5].y
      value: 0.013128012
      objectReference: {fileID: 0}
    - target: {fileID: 120256979407580908, guid: afaef0108a478c44a9eac26658bc29bf,
        type: 3}
      propertyPath: m_Positions.Array.data[5].z
      value: 0.8093744
      objectReference: {fileID: 0}
    - target: {fileID: 120256979407580908, guid: afaef0108a478c44a9eac26658bc29bf,
        type: 3}
      propertyPath: m_Positions.Array.data[6].x
      value: 0.84763825
      objectReference: {fileID: 0}
    - target: {fileID: 120256979407580908, guid: afaef0108a478c44a9eac26658bc29bf,
        type: 3}
      propertyPath: m_Positions.Array.data[6].y
      value: 0.020530522
      objectReference: {fileID: 0}
    - target: {fileID: 120256979407580908, guid: afaef0108a478c44a9eac26658bc29bf,
        type: 3}
      propertyPath: m_Positions.Array.data[6].z
      value: 0.8015032
      objectReference: {fileID: 0}
    - target: {fileID: 120256979407580908, guid: afaef0108a478c44a9eac26658bc29bf,
        type: 3}
      propertyPath: m_Positions.Array.data[7].x
      value: 0.8476676
      objectReference: {fileID: 0}
    - target: {fileID: 120256979407580908, guid: afaef0108a478c44a9eac26658bc29bf,
        type: 3}
      propertyPath: m_Positions.Array.data[7].y
      value: 0.027933002
      objectReference: {fileID: 0}
    - target: {fileID: 120256979407580908, guid: afaef0108a478c44a9eac26658bc29bf,
        type: 3}
      propertyPath: m_Positions.Array.data[7].z
      value: 0.7936319
      objectReference: {fileID: 0}
    - target: {fileID: 120256979407580908, guid: afaef0108a478c44a9eac26658bc29bf,
        type: 3}
      propertyPath: m_Positions.Array.data[8].x
      value: 0.847697
      objectReference: {fileID: 0}
    - target: {fileID: 120256979407580908, guid: afaef0108a478c44a9eac26658bc29bf,
        type: 3}
      propertyPath: m_Positions.Array.data[8].y
      value: 0.03533551
      objectReference: {fileID: 0}
    - target: {fileID: 120256979407580908, guid: afaef0108a478c44a9eac26658bc29bf,
        type: 3}
      propertyPath: m_Positions.Array.data[8].z
      value: 0.7857607
      objectReference: {fileID: 0}
    - target: {fileID: 120256979407580908, guid: afaef0108a478c44a9eac26658bc29bf,
        type: 3}
      propertyPath: m_Positions.Array.data[9].x
      value: 0.84772646
      objectReference: {fileID: 0}
    - target: {fileID: 120256979407580908, guid: afaef0108a478c44a9eac26658bc29bf,
        type: 3}
      propertyPath: m_Positions.Array.data[9].y
      value: 0.04273799
      objectReference: {fileID: 0}
    - target: {fileID: 120256979407580908, guid: afaef0108a478c44a9eac26658bc29bf,
        type: 3}
      propertyPath: m_Positions.Array.data[9].z
      value: 0.7778895
      objectReference: {fileID: 0}
    - target: {fileID: 120256979407580908, guid: afaef0108a478c44a9eac26658bc29bf,
        type: 3}
      propertyPath: m_Positions.Array.data[10].x
      value: 0.8477558
      objectReference: {fileID: 0}
    - target: {fileID: 120256979407580908, guid: afaef0108a478c44a9eac26658bc29bf,
        type: 3}
      propertyPath: m_Positions.Array.data[10].y
      value: 0.0501405
      objectReference: {fileID: 0}
    - target: {fileID: 120256979407580908, guid: afaef0108a478c44a9eac26658bc29bf,
        type: 3}
      propertyPath: m_Positions.Array.data[10].z
      value: 0.7700182
      objectReference: {fileID: 0}
    - target: {fileID: 120256979407580908, guid: afaef0108a478c44a9eac26658bc29bf,
        type: 3}
      propertyPath: m_Positions.Array.data[11].x
      value: 0.84778523
      objectReference: {fileID: 0}
    - target: {fileID: 120256979407580908, guid: afaef0108a478c44a9eac26658bc29bf,
        type: 3}
      propertyPath: m_Positions.Array.data[11].y
      value: 0.05754298
      objectReference: {fileID: 0}
    - target: {fileID: 120256979407580908, guid: afaef0108a478c44a9eac26658bc29bf,
        type: 3}
      propertyPath: m_Positions.Array.data[11].z
      value: 0.762147
      objectReference: {fileID: 0}
    - target: {fileID: 120256979407580908, guid: afaef0108a478c44a9eac26658bc29bf,
        type: 3}
      propertyPath: m_Positions.Array.data[12].x
      value: 0.84781456
      objectReference: {fileID: 0}
    - target: {fileID: 120256979407580908, guid: afaef0108a478c44a9eac26658bc29bf,
        type: 3}
      propertyPath: m_Positions.Array.data[12].y
      value: 0.06494546
      objectReference: {fileID: 0}
    - target: {fileID: 120256979407580908, guid: afaef0108a478c44a9eac26658bc29bf,
        type: 3}
      propertyPath: m_Positions.Array.data[12].z
      value: 0.7542758
      objectReference: {fileID: 0}
    - target: {fileID: 120256979407580908, guid: afaef0108a478c44a9eac26658bc29bf,
        type: 3}
      propertyPath: m_Positions.Array.data[13].x
      value: 0.847844
      objectReference: {fileID: 0}
    - target: {fileID: 120256979407580908, guid: afaef0108a478c44a9eac26658bc29bf,
        type: 3}
      propertyPath: m_Positions.Array.data[13].y
      value: 0.07234797
      objectReference: {fileID: 0}
    - target: {fileID: 120256979407580908, guid: afaef0108a478c44a9eac26658bc29bf,
        type: 3}
      propertyPath: m_Positions.Array.data[13].z
      value: 0.74640465
      objectReference: {fileID: 0}
    - target: {fileID: 120256979407580908, guid: afaef0108a478c44a9eac26658bc29bf,
        type: 3}
      propertyPath: m_Positions.Array.data[14].x
      value: 0.84787345
      objectReference: {fileID: 0}
    - target: {fileID: 120256979407580908, guid: afaef0108a478c44a9eac26658bc29bf,
        type: 3}
      propertyPath: m_Positions.Array.data[14].y
      value: 0.07975048
      objectReference: {fileID: 0}
    - target: {fileID: 120256979407580908, guid: afaef0108a478c44a9eac26658bc29bf,
        type: 3}
      propertyPath: m_Positions.Array.data[14].z
      value: 0.7385334
      objectReference: {fileID: 0}
    - target: {fileID: 120256979407580908, guid: afaef0108a478c44a9eac26658bc29bf,
        type: 3}
      propertyPath: m_Positions.Array.data[15].x
      value: 0.8479028
      objectReference: {fileID: 0}
    - target: {fileID: 120256979407580908, guid: afaef0108a478c44a9eac26658bc29bf,
        type: 3}
      propertyPath: m_Positions.Array.data[15].y
      value: 0.08715296
      objectReference: {fileID: 0}
    - target: {fileID: 120256979407580908, guid: afaef0108a478c44a9eac26658bc29bf,
        type: 3}
      propertyPath: m_Positions.Array.data[15].z
      value: 0.7306621
      objectReference: {fileID: 0}
    - target: {fileID: 120256979407580908, guid: afaef0108a478c44a9eac26658bc29bf,
        type: 3}
      propertyPath: m_Parameters.widthMultiplier
      value: 0.01
      objectReference: {fileID: 0}
    - target: {fileID: 120256979407580908, guid: afaef0108a478c44a9eac26658bc29bf,
        type: 3}
      propertyPath: m_Parameters.widthCurve.m_Curve.Array.data[0].value
      value: 0.09970856
      objectReference: {fileID: 0}
    - target: {fileID: 120256979407580908, guid: afaef0108a478c44a9eac26658bc29bf,
        type: 3}
      propertyPath: m_Parameters.widthCurve.m_Curve.Array.data[1].value
      value: 0.09970856
      objectReference: {fileID: 0}
    - target: {fileID: 4983009381304104, guid: afaef0108a478c44a9eac26658bc29bf, type: 3}
      propertyPath: m_LocalPosition.y
      value: 0.1
      objectReference: {fileID: 0}
    - target: {fileID: 4599297741613436, guid: afaef0108a478c44a9eac26658bc29bf, type: 3}
      propertyPath: m_LocalPosition.x
      value: 0.15
      objectReference: {fileID: 0}
    - target: {fileID: 4599297741613436, guid: afaef0108a478c44a9eac26658bc29bf, type: 3}
      propertyPath: m_LocalPosition.z
      value: -0.1
      objectReference: {fileID: 0}
    - target: {fileID: 4892726138630008, guid: afaef0108a478c44a9eac26658bc29bf, type: 3}
      propertyPath: m_LocalScale.x
      value: 0.0985
      objectReference: {fileID: 0}
    - target: {fileID: 23685411902306870, guid: afaef0108a478c44a9eac26658bc29bf,
        type: 3}
      propertyPath: m_Enabled
      value: 1
      objectReference: {fileID: 0}
    - target: {fileID: 1486990241750050, guid: afaef0108a478c44a9eac26658bc29bf, type: 3}
      propertyPath: m_IsActive
      value: 1
      objectReference: {fileID: 0}
    - target: {fileID: 7163764624166730909, guid: afaef0108a478c44a9eac26658bc29bf,
        type: 3}
      propertyPath: m_Enabled
      value: 0
      objectReference: {fileID: 0}
    - target: {fileID: 4363393872217298, guid: afaef0108a478c44a9eac26658bc29bf, type: 3}
      propertyPath: m_LocalRotation.w
      value: 1
      objectReference: {fileID: 0}
    - target: {fileID: 102171020286568432, guid: afaef0108a478c44a9eac26658bc29bf,
        type: 3}
      propertyPath: m_Text
      value: Inner Core
      objectReference: {fileID: 0}
    - target: {fileID: 4411840848280898, guid: afaef0108a478c44a9eac26658bc29bf, type: 3}
      propertyPath: m_LocalScale.x
      value: 1
      objectReference: {fileID: 0}
    - target: {fileID: 4411840848280898, guid: afaef0108a478c44a9eac26658bc29bf, type: 3}
      propertyPath: m_LocalScale.y
      value: 1
      objectReference: {fileID: 0}
    - target: {fileID: 4411840848280898, guid: afaef0108a478c44a9eac26658bc29bf, type: 3}
      propertyPath: m_LocalScale.z
      value: 1
      objectReference: {fileID: 0}
    - target: {fileID: 1969122736175639554, guid: afaef0108a478c44a9eac26658bc29bf,
        type: 3}
      propertyPath: m_Enabled
      value: 0
      objectReference: {fileID: 0}
    - target: {fileID: 1969122736175639554, guid: afaef0108a478c44a9eac26658bc29bf,
        type: 3}
      propertyPath: m_Positions.Array.data[0].x
      value: 0.8479029
      objectReference: {fileID: 0}
    - target: {fileID: 1969122736175639554, guid: afaef0108a478c44a9eac26658bc29bf,
        type: 3}
      propertyPath: m_Positions.Array.data[0].y
      value: 0.11461973
      objectReference: {fileID: 0}
    - target: {fileID: 1969122736175639554, guid: afaef0108a478c44a9eac26658bc29bf,
        type: 3}
      propertyPath: m_Positions.Array.data[0].z
      value: 0.7306503
      objectReference: {fileID: 0}
    - target: {fileID: 1969122736175639554, guid: afaef0108a478c44a9eac26658bc29bf,
        type: 3}
      propertyPath: m_Positions.Array.data[1].x
      value: 0.87687445
      objectReference: {fileID: 0}
    - target: {fileID: 1969122736175639554, guid: afaef0108a478c44a9eac26658bc29bf,
        type: 3}
      propertyPath: m_Positions.Array.data[1].y
      value: 0.11461973
      objectReference: {fileID: 0}
    - target: {fileID: 1969122736175639554, guid: afaef0108a478c44a9eac26658bc29bf,
        type: 3}
      propertyPath: m_Positions.Array.data[1].z
      value: 0.70167875
      objectReference: {fileID: 0}
    - target: {fileID: 1969122736175639554, guid: afaef0108a478c44a9eac26658bc29bf,
        type: 3}
      propertyPath: m_Positions.Array.data[2].x
      value: 0.905846
      objectReference: {fileID: 0}
    - target: {fileID: 1969122736175639554, guid: afaef0108a478c44a9eac26658bc29bf,
        type: 3}
      propertyPath: m_Positions.Array.data[2].y
      value: 0.11461973
      objectReference: {fileID: 0}
    - target: {fileID: 1969122736175639554, guid: afaef0108a478c44a9eac26658bc29bf,
        type: 3}
      propertyPath: m_Positions.Array.data[2].z
      value: 0.6727072
      objectReference: {fileID: 0}
    - target: {fileID: 1969122736175639554, guid: afaef0108a478c44a9eac26658bc29bf,
        type: 3}
      propertyPath: m_Positions.Array.data[3].x
      value: 0.905846
      objectReference: {fileID: 0}
    - target: {fileID: 1969122736175639554, guid: afaef0108a478c44a9eac26658bc29bf,
        type: 3}
      propertyPath: m_Positions.Array.data[3].y
      value: 0.10089189
      objectReference: {fileID: 0}
    - target: {fileID: 1969122736175639554, guid: afaef0108a478c44a9eac26658bc29bf,
        type: 3}
      propertyPath: m_Positions.Array.data[3].z
      value: 0.6727072
      objectReference: {fileID: 0}
    - target: {fileID: 1969122736175639554, guid: afaef0108a478c44a9eac26658bc29bf,
        type: 3}
      propertyPath: m_Positions.Array.data[4].x
      value: 0.905846
      objectReference: {fileID: 0}
    - target: {fileID: 1969122736175639554, guid: afaef0108a478c44a9eac26658bc29bf,
        type: 3}
      propertyPath: m_Positions.Array.data[4].y
      value: 0.087164074
      objectReference: {fileID: 0}
    - target: {fileID: 1969122736175639554, guid: afaef0108a478c44a9eac26658bc29bf,
        type: 3}
      propertyPath: m_Positions.Array.data[4].z
      value: 0.6727072
      objectReference: {fileID: 0}
    - target: {fileID: 1969122736175639554, guid: afaef0108a478c44a9eac26658bc29bf,
        type: 3}
      propertyPath: m_Positions.Array.data[5].x
      value: 0.87687445
      objectReference: {fileID: 0}
    - target: {fileID: 1969122736175639554, guid: afaef0108a478c44a9eac26658bc29bf,
        type: 3}
      propertyPath: m_Positions.Array.data[5].y
      value: 0.087164074
      objectReference: {fileID: 0}
    - target: {fileID: 1969122736175639554, guid: afaef0108a478c44a9eac26658bc29bf,
        type: 3}
      propertyPath: m_Positions.Array.data[5].z
      value: 0.70167875
      objectReference: {fileID: 0}
    - target: {fileID: 1969122736175639554, guid: afaef0108a478c44a9eac26658bc29bf,
        type: 3}
      propertyPath: m_Positions.Array.data[6].x
      value: 0.8479029
      objectReference: {fileID: 0}
    - target: {fileID: 1969122736175639554, guid: afaef0108a478c44a9eac26658bc29bf,
        type: 3}
      propertyPath: m_Positions.Array.data[6].y
      value: 0.087164074
      objectReference: {fileID: 0}
    - target: {fileID: 1969122736175639554, guid: afaef0108a478c44a9eac26658bc29bf,
        type: 3}
      propertyPath: m_Positions.Array.data[6].z
      value: 0.7306503
      objectReference: {fileID: 0}
    - target: {fileID: 1969122736175639554, guid: afaef0108a478c44a9eac26658bc29bf,
        type: 3}
      propertyPath: m_Positions.Array.data[7].x
      value: 0.8479029
      objectReference: {fileID: 0}
    - target: {fileID: 1969122736175639554, guid: afaef0108a478c44a9eac26658bc29bf,
        type: 3}
      propertyPath: m_Positions.Array.data[7].y
      value: 0.10089189
      objectReference: {fileID: 0}
    - target: {fileID: 1969122736175639554, guid: afaef0108a478c44a9eac26658bc29bf,
        type: 3}
      propertyPath: m_Positions.Array.data[7].z
      value: 0.7306503
      objectReference: {fileID: 0}
    m_RemovedComponents: []
  m_SourcePrefab: {fileID: 100100000, guid: afaef0108a478c44a9eac26658bc29bf, type: 3}
--- !u!1 &343206304 stripped
GameObject:
  m_CorrespondingSourceObject: {fileID: 1486990241750050, guid: afaef0108a478c44a9eac26658bc29bf,
    type: 3}
  m_PrefabInstance: {fileID: 343206303}
  m_PrefabAsset: {fileID: 0}
--- !u!1 &343206305 stripped
GameObject:
  m_CorrespondingSourceObject: {fileID: 1083549605185280, guid: afaef0108a478c44a9eac26658bc29bf,
    type: 3}
  m_PrefabInstance: {fileID: 343206303}
  m_PrefabAsset: {fileID: 0}
--- !u!114 &343206306
MonoBehaviour:
  m_ObjectHideFlags: 0
  m_CorrespondingSourceObject: {fileID: 0}
  m_PrefabInstance: {fileID: 0}
  m_PrefabAsset: {fileID: 0}
  m_GameObject: {fileID: 343206304}
  m_Enabled: 1
  m_EditorHideFlags: 0
  m_Script: {fileID: 11500000, guid: 2547b4dd088644d6aaf64f45df657c79, type: 3}
  m_Name: 
  m_EditorClassIdentifier: 
  pivotAxis: 6
  targetTransform: {fileID: 0}
--- !u!1001 &343538864
PrefabInstance:
  m_ObjectHideFlags: 0
  serializedVersion: 2
  m_Modification:
    m_TransformParent: {fileID: 532207851}
    m_Modifications:
    - target: {fileID: 1083549605185280, guid: afaef0108a478c44a9eac26658bc29bf, type: 3}
      propertyPath: m_Name
      value: Simple Line ToolTip
      objectReference: {fileID: 0}
    - target: {fileID: 4510122080978026, guid: afaef0108a478c44a9eac26658bc29bf, type: 3}
      propertyPath: m_LocalPosition.x
      value: -0.09800002
      objectReference: {fileID: 0}
    - target: {fileID: 4510122080978026, guid: afaef0108a478c44a9eac26658bc29bf, type: 3}
      propertyPath: m_LocalPosition.y
      value: 0.21300006
      objectReference: {fileID: 0}
    - target: {fileID: 4510122080978026, guid: afaef0108a478c44a9eac26658bc29bf, type: 3}
      propertyPath: m_LocalPosition.z
      value: -0.44400004
      objectReference: {fileID: 0}
    - target: {fileID: 4510122080978026, guid: afaef0108a478c44a9eac26658bc29bf, type: 3}
      propertyPath: m_LocalRotation.x
      value: -0.000000020008216
      objectReference: {fileID: 0}
    - target: {fileID: 4510122080978026, guid: afaef0108a478c44a9eac26658bc29bf, type: 3}
      propertyPath: m_LocalRotation.y
      value: 0.35151318
      objectReference: {fileID: 0}
    - target: {fileID: 4510122080978026, guid: afaef0108a478c44a9eac26658bc29bf, type: 3}
      propertyPath: m_LocalRotation.z
      value: 0.000000006514282
      objectReference: {fileID: 0}
    - target: {fileID: 4510122080978026, guid: afaef0108a478c44a9eac26658bc29bf, type: 3}
      propertyPath: m_LocalRotation.w
      value: -0.936183
      objectReference: {fileID: 0}
    - target: {fileID: 4510122080978026, guid: afaef0108a478c44a9eac26658bc29bf, type: 3}
      propertyPath: m_RootOrder
      value: 1
      objectReference: {fileID: 0}
    - target: {fileID: 4510122080978026, guid: afaef0108a478c44a9eac26658bc29bf, type: 3}
      propertyPath: m_LocalEulerAnglesHint.x
      value: 0
      objectReference: {fileID: 0}
    - target: {fileID: 4510122080978026, guid: afaef0108a478c44a9eac26658bc29bf, type: 3}
      propertyPath: m_LocalEulerAnglesHint.y
      value: 0
      objectReference: {fileID: 0}
    - target: {fileID: 4510122080978026, guid: afaef0108a478c44a9eac26658bc29bf, type: 3}
      propertyPath: m_LocalEulerAnglesHint.z
      value: 0
      objectReference: {fileID: 0}
    - target: {fileID: 114071207091359978, guid: afaef0108a478c44a9eac26658bc29bf,
        type: 3}
      propertyPath: toolTipText
      value: Camera
      objectReference: {fileID: 0}
    - target: {fileID: 114071207091359978, guid: afaef0108a478c44a9eac26658bc29bf,
        type: 3}
      propertyPath: contentScale
      value: 1.5
      objectReference: {fileID: 0}
    - target: {fileID: 114254035704318198, guid: afaef0108a478c44a9eac26658bc29bf,
        type: 3}
      propertyPath: startPoint.position.x
      value: 0.000000091801844
      objectReference: {fileID: 0}
    - target: {fileID: 114254035704318198, guid: afaef0108a478c44a9eac26658bc29bf,
        type: 3}
      propertyPath: startPoint.position.y
      value: 0.000000031230233
      objectReference: {fileID: 0}
    - target: {fileID: 114254035704318198, guid: afaef0108a478c44a9eac26658bc29bf,
        type: 3}
      propertyPath: startPoint.position.z
      value: -0.00000035647764
      objectReference: {fileID: 0}
    - target: {fileID: 114254035704318198, guid: afaef0108a478c44a9eac26658bc29bf,
        type: 3}
      propertyPath: endPoint.position.x
      value: -0.22630611
      objectReference: {fileID: 0}
    - target: {fileID: 114254035704318198, guid: afaef0108a478c44a9eac26658bc29bf,
        type: 3}
      propertyPath: endPoint.position.y
      value: 0.16441539
      objectReference: {fileID: 0}
    - target: {fileID: 114254035704318198, guid: afaef0108a478c44a9eac26658bc29bf,
        type: 3}
      propertyPath: endPoint.position.z
      value: 0.10566788
      objectReference: {fileID: 0}
    - target: {fileID: 114254035704318198, guid: afaef0108a478c44a9eac26658bc29bf,
        type: 3}
      propertyPath: endPoint.rotation.x
      value: -0.003924759
      objectReference: {fileID: 0}
    - target: {fileID: 114254035704318198, guid: afaef0108a478c44a9eac26658bc29bf,
        type: 3}
      propertyPath: endPoint.rotation.y
      value: 0.13997434
      objectReference: {fileID: 0}
    - target: {fileID: 114254035704318198, guid: afaef0108a478c44a9eac26658bc29bf,
        type: 3}
      propertyPath: endPoint.rotation.z
      value: -0.032129817
      objectReference: {fileID: 0}
    - target: {fileID: 114254035704318198, guid: afaef0108a478c44a9eac26658bc29bf,
        type: 3}
      propertyPath: endPoint.rotation.w
      value: 0.9896259
      objectReference: {fileID: 0}
    - target: {fileID: 120256979407580908, guid: afaef0108a478c44a9eac26658bc29bf,
        type: 3}
      propertyPath: m_Enabled
      value: 1
      objectReference: {fileID: 0}
    - target: {fileID: 120256979407580908, guid: afaef0108a478c44a9eac26658bc29bf,
        type: 3}
      propertyPath: m_Positions.Array.data[0].x
      value: -0.14988425
      objectReference: {fileID: 0}
    - target: {fileID: 120256979407580908, guid: afaef0108a478c44a9eac26658bc29bf,
        type: 3}
      propertyPath: m_Positions.Array.data[0].y
      value: -0.48199984
      objectReference: {fileID: 0}
    - target: {fileID: 120256979407580908, guid: afaef0108a478c44a9eac26658bc29bf,
        type: 3}
      propertyPath: m_Positions.Array.data[0].z
      value: 0.98485374
      objectReference: {fileID: 0}
    - target: {fileID: 120256979407580908, guid: afaef0108a478c44a9eac26658bc29bf,
        type: 3}
      propertyPath: m_Positions.Array.data[1].x
      value: -0.38527387
      objectReference: {fileID: 0}
    - target: {fileID: 120256979407580908, guid: afaef0108a478c44a9eac26658bc29bf,
        type: 3}
      propertyPath: m_Positions.Array.data[1].y
      value: -0.31758448
      objectReference: {fileID: 0}
    - target: {fileID: 120256979407580908, guid: afaef0108a478c44a9eac26658bc29bf,
        type: 3}
      propertyPath: m_Positions.Array.data[1].z
      value: 1.0686605
      objectReference: {fileID: 0}
    - target: {fileID: 4983009381304104, guid: afaef0108a478c44a9eac26658bc29bf, type: 3}
      propertyPath: m_LocalPosition.x
      value: 0
      objectReference: {fileID: 0}
    - target: {fileID: 4983009381304104, guid: afaef0108a478c44a9eac26658bc29bf, type: 3}
      propertyPath: m_LocalPosition.y
      value: 0
      objectReference: {fileID: 0}
    - target: {fileID: 4983009381304104, guid: afaef0108a478c44a9eac26658bc29bf, type: 3}
      propertyPath: m_LocalPosition.z
      value: 0
      objectReference: {fileID: 0}
    - target: {fileID: 4599297741613436, guid: afaef0108a478c44a9eac26658bc29bf, type: 3}
      propertyPath: m_LocalPosition.x
      value: -0.32012585
      objectReference: {fileID: 0}
    - target: {fileID: 4599297741613436, guid: afaef0108a478c44a9eac26658bc29bf, type: 3}
      propertyPath: m_LocalPosition.y
      value: 0.19063044
      objectReference: {fileID: 0}
    - target: {fileID: 4599297741613436, guid: afaef0108a478c44a9eac26658bc29bf, type: 3}
      propertyPath: m_LocalPosition.z
      value: 0.10566814
      objectReference: {fileID: 0}
    - target: {fileID: 4892726138630008, guid: afaef0108a478c44a9eac26658bc29bf, type: 3}
      propertyPath: m_LocalScale.x
      value: 0.12494089
      objectReference: {fileID: 0}
    - target: {fileID: 1486990241750050, guid: afaef0108a478c44a9eac26658bc29bf, type: 3}
      propertyPath: m_IsActive
      value: 1
      objectReference: {fileID: 0}
    - target: {fileID: 4411840848280898, guid: afaef0108a478c44a9eac26658bc29bf, type: 3}
      propertyPath: m_LocalScale.x
      value: 1.5
      objectReference: {fileID: 0}
    - target: {fileID: 4411840848280898, guid: afaef0108a478c44a9eac26658bc29bf, type: 3}
      propertyPath: m_LocalScale.y
      value: 1.5
      objectReference: {fileID: 0}
    - target: {fileID: 4411840848280898, guid: afaef0108a478c44a9eac26658bc29bf, type: 3}
      propertyPath: m_LocalScale.z
      value: 1.5
      objectReference: {fileID: 0}
    - target: {fileID: 114957968741241876, guid: afaef0108a478c44a9eac26658bc29bf,
        type: 3}
      propertyPath: target
      value: 
      objectReference: {fileID: 297573103}
    - target: {fileID: 8935381897906158519, guid: afaef0108a478c44a9eac26658bc29bf,
        type: 3}
      propertyPath: m_Mesh
      value: 
      objectReference: {fileID: 0}
    - target: {fileID: 7446970764068212843, guid: afaef0108a478c44a9eac26658bc29bf,
        type: 3}
      propertyPath: m_text
      value: Camera
      objectReference: {fileID: 0}
    - target: {fileID: 7446970764068212843, guid: afaef0108a478c44a9eac26658bc29bf,
        type: 3}
      propertyPath: m_textInfo.characterCount
      value: 6
      objectReference: {fileID: 0}
    - target: {fileID: 7446970764068212843, guid: afaef0108a478c44a9eac26658bc29bf,
        type: 3}
      propertyPath: m_textInfo.spaceCount
      value: 0
      objectReference: {fileID: 0}
    - target: {fileID: 7446970764068212843, guid: afaef0108a478c44a9eac26658bc29bf,
        type: 3}
      propertyPath: m_textInfo.wordCount
      value: 1
      objectReference: {fileID: 0}
    - target: {fileID: 7446970764068212843, guid: afaef0108a478c44a9eac26658bc29bf,
        type: 3}
      propertyPath: m_havePropertiesChanged
      value: 1
      objectReference: {fileID: 0}
    - target: {fileID: 7446970764068212843, guid: afaef0108a478c44a9eac26658bc29bf,
        type: 3}
      propertyPath: m_isInputParsingRequired
      value: 1
      objectReference: {fileID: 0}
    m_RemovedComponents: []
  m_SourcePrefab: {fileID: 100100000, guid: afaef0108a478c44a9eac26658bc29bf, type: 3}
--- !u!4 &343538865 stripped
Transform:
  m_CorrespondingSourceObject: {fileID: 4510122080978026, guid: afaef0108a478c44a9eac26658bc29bf,
    type: 3}
  m_PrefabInstance: {fileID: 343538864}
  m_PrefabAsset: {fileID: 0}
--- !u!1 &365752473
GameObject:
  m_ObjectHideFlags: 0
  m_CorrespondingSourceObject: {fileID: 100004, guid: bb88669a3463b36438d9225a3ecd3a35,
    type: 3}
  m_PrefabInstance: {fileID: 0}
  m_PrefabAsset: {fileID: 0}
  serializedVersion: 6
  m_Component:
  - component: {fileID: 365752474}
  - component: {fileID: 365752476}
  - component: {fileID: 365752475}
  m_Layer: 0
  m_Name: Platonic
  m_TagString: Untagged
  m_Icon: {fileID: 0}
  m_NavMeshLayer: 0
  m_StaticEditorFlags: 0
  m_IsActive: 1
--- !u!4 &365752474
Transform:
  m_ObjectHideFlags: 0
  m_CorrespondingSourceObject: {fileID: 400004, guid: bb88669a3463b36438d9225a3ecd3a35,
    type: 3}
  m_PrefabInstance: {fileID: 0}
  m_PrefabAsset: {fileID: 0}
  m_GameObject: {fileID: 365752473}
  m_LocalRotation: {x: 0, y: -0, z: -0, w: 1}
  m_LocalPosition: {x: -0, y: 0, z: 0}
  m_LocalScale: {x: 1, y: 1, z: 1}
  m_Children: []
  m_Father: {fileID: 1286762433}
  m_RootOrder: 0
  m_LocalEulerAnglesHint: {x: 0, y: 0, z: 0}
--- !u!23 &365752475
MeshRenderer:
  m_ObjectHideFlags: 0
  m_CorrespondingSourceObject: {fileID: 2300000, guid: bb88669a3463b36438d9225a3ecd3a35,
    type: 3}
  m_PrefabInstance: {fileID: 0}
  m_PrefabAsset: {fileID: 0}
  m_GameObject: {fileID: 365752473}
  m_Enabled: 1
  m_CastShadows: 1
  m_ReceiveShadows: 1
  m_DynamicOccludee: 1
  m_MotionVectors: 1
  m_LightProbeUsage: 1
  m_ReflectionProbeUsage: 1
  m_RenderingLayerMask: 4294967295
  m_RendererPriority: 0
  m_Materials:
  - {fileID: 2100000, guid: cb74390ea57642f8b5ca0aa8f5fb38c1, type: 2}
  m_StaticBatchInfo:
    firstSubMesh: 0
    subMeshCount: 0
  m_StaticBatchRoot: {fileID: 0}
  m_ProbeAnchor: {fileID: 0}
  m_LightProbeVolumeOverride: {fileID: 0}
  m_ScaleInLightmap: 1
  m_PreserveUVs: 0
  m_IgnoreNormalsForChartDetection: 0
  m_ImportantGI: 0
  m_StitchLightmapSeams: 0
  m_SelectedEditorRenderState: 3
  m_MinimumChartSize: 4
  m_AutoUVMaxDistance: 0.5
  m_AutoUVMaxAngle: 89
  m_LightmapParameters: {fileID: 0}
  m_SortingLayerID: 0
  m_SortingLayer: 0
  m_SortingOrder: 0
--- !u!33 &365752476
MeshFilter:
  m_ObjectHideFlags: 0
  m_CorrespondingSourceObject: {fileID: 3300000, guid: bb88669a3463b36438d9225a3ecd3a35,
    type: 3}
  m_PrefabInstance: {fileID: 0}
  m_PrefabAsset: {fileID: 0}
  m_GameObject: {fileID: 365752473}
  m_Mesh: {fileID: 4300000, guid: bb88669a3463b36438d9225a3ecd3a35, type: 3}
--- !u!4 &392948878
Transform:
  m_ObjectHideFlags: 0
  m_CorrespondingSourceObject: {fileID: 4753320988497866, guid: a900c08743a94c328074df8bbe3eb63c,
    type: 3}
  m_PrefabInstance: {fileID: 0}
  m_PrefabAsset: {fileID: 0}
  m_GameObject: {fileID: 543097130}
  m_LocalRotation: {x: 0, y: -0.38268343, z: 0, w: 0.92387956}
  m_LocalPosition: {x: -1.401, y: 3.328, z: 2.799}
  m_LocalScale: {x: 0.4975738, y: 0.4975738, z: 0.4975738}
  m_Children:
  - {fileID: 792227568}
  m_Father: {fileID: 1595493452}
  m_RootOrder: 0
  m_LocalEulerAnglesHint: {x: 0, y: -45, z: 0}
--- !u!1 &394629843
GameObject:
  m_ObjectHideFlags: 0
  m_CorrespondingSourceObject: {fileID: 0}
  m_PrefabInstance: {fileID: 0}
  m_PrefabAsset: {fileID: 0}
  serializedVersion: 6
  m_Component:
  - component: {fileID: 394629847}
  - component: {fileID: 394629846}
  - component: {fileID: 394629845}
  - component: {fileID: 394629844}
  m_Layer: 0
  m_Name: POI-Antenna
  m_TagString: Untagged
  m_Icon: {fileID: 0}
  m_NavMeshLayer: 0
  m_StaticEditorFlags: 0
  m_IsActive: 1
--- !u!135 &394629844
SphereCollider:
  m_ObjectHideFlags: 0
  m_CorrespondingSourceObject: {fileID: 0}
  m_PrefabInstance: {fileID: 0}
  m_PrefabAsset: {fileID: 0}
  m_GameObject: {fileID: 394629843}
  m_Material: {fileID: 0}
  m_IsTrigger: 0
  m_Enabled: 1
  serializedVersion: 2
  m_Radius: 0.5
  m_Center: {x: 0, y: 0, z: 0}
--- !u!23 &394629845
MeshRenderer:
  m_ObjectHideFlags: 0
  m_CorrespondingSourceObject: {fileID: 0}
  m_PrefabInstance: {fileID: 0}
  m_PrefabAsset: {fileID: 0}
  m_GameObject: {fileID: 394629843}
  m_Enabled: 1
  m_CastShadows: 1
  m_ReceiveShadows: 1
  m_DynamicOccludee: 1
  m_MotionVectors: 1
  m_LightProbeUsage: 1
  m_ReflectionProbeUsage: 1
  m_RenderingLayerMask: 1
  m_RendererPriority: 0
  m_Materials:
  - {fileID: 2100000, guid: a50237e3265fe9149a16e889fd8d8b4c, type: 2}
  m_StaticBatchInfo:
    firstSubMesh: 0
    subMeshCount: 0
  m_StaticBatchRoot: {fileID: 0}
  m_ProbeAnchor: {fileID: 0}
  m_LightProbeVolumeOverride: {fileID: 0}
  m_ScaleInLightmap: 1
  m_PreserveUVs: 0
  m_IgnoreNormalsForChartDetection: 0
  m_ImportantGI: 0
  m_StitchLightmapSeams: 0
  m_SelectedEditorRenderState: 3
  m_MinimumChartSize: 4
  m_AutoUVMaxDistance: 0.5
  m_AutoUVMaxAngle: 89
  m_LightmapParameters: {fileID: 0}
  m_SortingLayerID: 0
  m_SortingLayer: 0
  m_SortingOrder: 0
--- !u!33 &394629846
MeshFilter:
  m_ObjectHideFlags: 0
  m_CorrespondingSourceObject: {fileID: 0}
  m_PrefabInstance: {fileID: 0}
  m_PrefabAsset: {fileID: 0}
  m_GameObject: {fileID: 394629843}
  m_Mesh: {fileID: 10207, guid: 0000000000000000e000000000000000, type: 0}
--- !u!4 &394629847
Transform:
  m_ObjectHideFlags: 0
  m_CorrespondingSourceObject: {fileID: 0}
  m_PrefabInstance: {fileID: 0}
  m_PrefabAsset: {fileID: 0}
  m_GameObject: {fileID: 394629843}
  m_LocalRotation: {x: -0.000000006514282, y: 0.936183, z: -0.000000020008214, w: 0.35151315}
  m_LocalPosition: {x: -0.076, y: 0.0643, z: 0.2667}
  m_LocalScale: {x: 0.012321502, y: 0.0123215, z: 0.012321502}
  m_Children: []
  m_Father: {fileID: 92468370}
  m_RootOrder: 3
  m_LocalEulerAnglesHint: {x: 0, y: 0, z: 0}
--- !u!1 &532207850
GameObject:
  m_ObjectHideFlags: 0
  m_CorrespondingSourceObject: {fileID: 0}
  m_PrefabInstance: {fileID: 0}
  m_PrefabAsset: {fileID: 0}
  serializedVersion: 6
  m_Component:
  - component: {fileID: 532207851}
  - component: {fileID: 532207854}
  - component: {fileID: 532207853}
  - component: {fileID: 532207852}
  - component: {fileID: 532207855}
  m_Layer: 0
  m_Name: MarsCuriosityRover
  m_TagString: Untagged
  m_Icon: {fileID: 0}
  m_NavMeshLayer: 0
  m_StaticEditorFlags: 0
  m_IsActive: 1
--- !u!4 &532207851
Transform:
  m_ObjectHideFlags: 0
  m_CorrespondingSourceObject: {fileID: 0}
  m_PrefabInstance: {fileID: 0}
  m_PrefabAsset: {fileID: 0}
  m_GameObject: {fileID: 532207850}
  m_LocalRotation: {x: -0, y: 0.30685222, z: -0, w: 0.95175725}
  m_LocalPosition: {x: -0.084, y: 2.895, z: 2.957}
  m_LocalScale: {x: 1, y: 1, z: 1}
  m_Children:
  - {fileID: 92468370}
  - {fileID: 343538865}
  - {fileID: 1808134390}
  - {fileID: 1003583355}
  - {fileID: 161574832}
  - {fileID: 688873602}
  m_Father: {fileID: 1595493452}
  m_RootOrder: 6
  m_LocalEulerAnglesHint: {x: 0, y: 35.739002, z: 0}
--- !u!82 &532207852
AudioSource:
  m_ObjectHideFlags: 0
  m_CorrespondingSourceObject: {fileID: 0}
  m_PrefabInstance: {fileID: 0}
  m_PrefabAsset: {fileID: 0}
  m_GameObject: {fileID: 532207850}
  m_Enabled: 1
  serializedVersion: 4
  OutputAudioMixerGroup: {fileID: 0}
  m_audioClip: {fileID: 0}
  m_PlayOnAwake: 1
  m_Volume: 1
  m_Pitch: 1
  Loop: 0
  Mute: 0
  Spatialize: 0
  SpatializePostEffects: 0
  Priority: 128
  DopplerLevel: 1
  MinDistance: 1
  MaxDistance: 500
  Pan2D: 0
  rolloffMode: 0
  BypassEffects: 0
  BypassListenerEffects: 0
  BypassReverbZones: 0
  rolloffCustomCurve:
    serializedVersion: 2
    m_Curve:
    - serializedVersion: 3
      time: 0
      value: 1
      inSlope: 0
      outSlope: 0
      tangentMode: 0
      weightedMode: 0
      inWeight: 0.33333334
      outWeight: 0.33333334
    - serializedVersion: 3
      time: 1
      value: 0
      inSlope: 0
      outSlope: 0
      tangentMode: 0
      weightedMode: 0
      inWeight: 0.33333334
      outWeight: 0.33333334
    m_PreInfinity: 2
    m_PostInfinity: 2
    m_RotationOrder: 4
  panLevelCustomCurve:
    serializedVersion: 2
    m_Curve:
    - serializedVersion: 3
      time: 0
      value: 0
      inSlope: 0
      outSlope: 0
      tangentMode: 0
      weightedMode: 0
      inWeight: 0.33333334
      outWeight: 0.33333334
    m_PreInfinity: 2
    m_PostInfinity: 2
    m_RotationOrder: 4
  spreadCustomCurve:
    serializedVersion: 2
    m_Curve:
    - serializedVersion: 3
      time: 0
      value: 0
      inSlope: 0
      outSlope: 0
      tangentMode: 0
      weightedMode: 0
      inWeight: 0.33333334
      outWeight: 0.33333334
    m_PreInfinity: 2
    m_PostInfinity: 2
    m_RotationOrder: 4
  reverbZoneMixCustomCurve:
    serializedVersion: 2
    m_Curve:
    - serializedVersion: 3
      time: 0
      value: 1
      inSlope: 0
      outSlope: 0
      tangentMode: 0
      weightedMode: 0
      inWeight: 0.33333334
      outWeight: 0.33333334
    m_PreInfinity: 2
    m_PostInfinity: 2
    m_RotationOrder: 4
--- !u!114 &532207853
MonoBehaviour:
  m_ObjectHideFlags: 0
  m_CorrespondingSourceObject: {fileID: 0}
  m_PrefabInstance: {fileID: 0}
  m_PrefabAsset: {fileID: 0}
  m_GameObject: {fileID: 532207850}
  m_Enabled: 1
  m_EditorHideFlags: 0
  m_Script: {fileID: 11500000, guid: 03daa81ea5f685f4ebf6e32038d058ca, type: 3}
  m_Name: 
  m_EditorClassIdentifier: 
  hostTransform: {fileID: 532207851}
  manipulationType: 2
  twoHandedManipulationType: 5
  allowFarManipulation: 1
  oneHandRotationModeNear: 6
  oneHandRotationModeFar: 6
  releaseBehavior: 3
  constraintOnRotation: 2
  constraintOnMovement: 0
  smoothingActive: 1
  smoothingAmountOneHandManip: 0.001
  OnManipulationStarted:
    m_PersistentCalls:
      m_Calls:
      - m_Target: {fileID: 532207852}
        m_MethodName: PlayOneShot
        m_Mode: 2
        m_Arguments:
          m_ObjectArgument: {fileID: 8300000, guid: 72d90092d0f1a734eb1cfcf71b8fa2e4,
            type: 3}
          m_ObjectArgumentAssemblyTypeName: UnityEngine.AudioClip, UnityEngine
          m_IntArgument: 0
          m_FloatArgument: 0
          m_StringArgument: 
          m_BoolArgument: 0
        m_CallState: 2
    m_TypeName: Microsoft.MixedReality.Toolkit.UI.ManipulationEvent, Microsoft.MixedReality.Toolkit.SDK,
      Version=0.0.0.0, Culture=neutral, PublicKeyToken=null
  OnManipulationEnded:
    m_PersistentCalls:
      m_Calls:
      - m_Target: {fileID: 532207852}
        m_MethodName: PlayOneShot
        m_Mode: 2
        m_Arguments:
          m_ObjectArgument: {fileID: 8300000, guid: ec33d8a6027c1574390812966f8aef94,
            type: 3}
          m_ObjectArgumentAssemblyTypeName: UnityEngine.AudioClip, UnityEngine
          m_IntArgument: 0
          m_FloatArgument: 0
          m_StringArgument: 
          m_BoolArgument: 0
        m_CallState: 2
    m_TypeName: Microsoft.MixedReality.Toolkit.UI.ManipulationEvent, Microsoft.MixedReality.Toolkit.SDK,
      Version=0.0.0.0, Culture=neutral, PublicKeyToken=null
  OnHoverEntered:
    m_PersistentCalls:
      m_Calls: []
    m_TypeName: Microsoft.MixedReality.Toolkit.UI.ManipulationEvent, Microsoft.MixedReality.Toolkit.SDK,
      Version=0.0.0.0, Culture=neutral, PublicKeyToken=null
  OnHoverExited:
    m_PersistentCalls:
      m_Calls: []
    m_TypeName: Microsoft.MixedReality.Toolkit.UI.ManipulationEvent, Microsoft.MixedReality.Toolkit.SDK,
      Version=0.0.0.0, Culture=neutral, PublicKeyToken=null
--- !u!65 &532207854
BoxCollider:
  m_ObjectHideFlags: 0
  m_CorrespondingSourceObject: {fileID: 0}
  m_PrefabInstance: {fileID: 0}
  m_PrefabAsset: {fileID: 0}
  m_GameObject: {fileID: 532207850}
  m_Material: {fileID: 0}
  m_IsTrigger: 0
  m_Enabled: 1
  serializedVersion: 2
  m_Size: {x: 0.49636883, y: 0.3977992, z: 0.74976856}
  m_Center: {x: 0.002486555, y: -0.0008433014, z: -0.3512271}
--- !u!114 &532207855
MonoBehaviour:
  m_ObjectHideFlags: 0
  m_CorrespondingSourceObject: {fileID: 0}
  m_PrefabInstance: {fileID: 0}
  m_PrefabAsset: {fileID: 0}
  m_GameObject: {fileID: 532207850}
  m_Enabled: 1
  m_EditorHideFlags: 0
  m_Script: {fileID: 11500000, guid: 5afd5316c63705643b3daba5a6e923bd, type: 3}
  m_Name: 
  m_EditorClassIdentifier: 
  ShowTetherWhenManipulating: 0
--- !u!1 &543097130
GameObject:
  m_ObjectHideFlags: 0
  m_CorrespondingSourceObject: {fileID: 1951033628531078, guid: a900c08743a94c328074df8bbe3eb63c,
    type: 3}
  m_PrefabInstance: {fileID: 0}
  m_PrefabAsset: {fileID: 0}
  serializedVersion: 6
  m_Component:
  - component: {fileID: 392948878}
  m_Layer: 0
  m_Name: SceneDescriptionPanel
  m_TagString: Untagged
  m_Icon: {fileID: 0}
  m_NavMeshLayer: 0
  m_StaticEditorFlags: 0
  m_IsActive: 1
--- !u!1001 &576226217
PrefabInstance:
  m_ObjectHideFlags: 0
  serializedVersion: 2
  m_Modification:
    m_TransformParent: {fileID: 1595493452}
    m_Modifications:
    - target: {fileID: 4649356724422132, guid: 4e88d209b9ebe8b42a4d4748bd9b7141, type: 3}
      propertyPath: m_LocalPosition.x
      value: -0.9250001
      objectReference: {fileID: 0}
    - target: {fileID: 4649356724422132, guid: 4e88d209b9ebe8b42a4d4748bd9b7141, type: 3}
      propertyPath: m_LocalPosition.y
      value: 3.6449997
      objectReference: {fileID: 0}
    - target: {fileID: 4649356724422132, guid: 4e88d209b9ebe8b42a4d4748bd9b7141, type: 3}
      propertyPath: m_LocalPosition.z
      value: 3.0810003
      objectReference: {fileID: 0}
    - target: {fileID: 4649356724422132, guid: 4e88d209b9ebe8b42a4d4748bd9b7141, type: 3}
      propertyPath: m_LocalRotation.x
      value: -0
      objectReference: {fileID: 0}
    - target: {fileID: 4649356724422132, guid: 4e88d209b9ebe8b42a4d4748bd9b7141, type: 3}
      propertyPath: m_LocalRotation.y
      value: -0
      objectReference: {fileID: 0}
    - target: {fileID: 4649356724422132, guid: 4e88d209b9ebe8b42a4d4748bd9b7141, type: 3}
      propertyPath: m_LocalRotation.z
      value: -0
      objectReference: {fileID: 0}
    - target: {fileID: 4649356724422132, guid: 4e88d209b9ebe8b42a4d4748bd9b7141, type: 3}
      propertyPath: m_LocalRotation.w
      value: 1
      objectReference: {fileID: 0}
    - target: {fileID: 4649356724422132, guid: 4e88d209b9ebe8b42a4d4748bd9b7141, type: 3}
      propertyPath: m_RootOrder
      value: 8
      objectReference: {fileID: 0}
    - target: {fileID: 4649356724422132, guid: 4e88d209b9ebe8b42a4d4748bd9b7141, type: 3}
      propertyPath: m_LocalScale.x
      value: 1
      objectReference: {fileID: 0}
    - target: {fileID: 4649356724422132, guid: 4e88d209b9ebe8b42a4d4748bd9b7141, type: 3}
      propertyPath: m_LocalScale.y
      value: 1
      objectReference: {fileID: 0}
    - target: {fileID: 4649356724422132, guid: 4e88d209b9ebe8b42a4d4748bd9b7141, type: 3}
      propertyPath: m_LocalScale.z
      value: 1
      objectReference: {fileID: 0}
    - target: {fileID: 114794069409157716, guid: 4e88d209b9ebe8b42a4d4748bd9b7141,
        type: 3}
      propertyPath: ReverseLineColorDirections
      value: 0
      objectReference: {fileID: 0}
    - target: {fileID: 114794069409157716, guid: 4e88d209b9ebe8b42a4d4748bd9b7141,
        type: 3}
      propertyPath: toolTipLine
      value: 
      objectReference: {fileID: 576226218}
    - target: {fileID: 114794069409157716, guid: 4e88d209b9ebe8b42a4d4748bd9b7141,
        type: 3}
      propertyPath: toolTipText
      value: Constrained Parabola Tooltip
      objectReference: {fileID: 0}
    - target: {fileID: 114794069409157716, guid: 4e88d209b9ebe8b42a4d4748bd9b7141,
        type: 3}
      propertyPath: attachPointType
      value: 9
      objectReference: {fileID: 0}
    - target: {fileID: 114794069409157716, guid: 4e88d209b9ebe8b42a4d4748bd9b7141,
        type: 3}
      propertyPath: contentScale
      value: 1
      objectReference: {fileID: 0}
    - target: {fileID: 114794069409157716, guid: 4e88d209b9ebe8b42a4d4748bd9b7141,
        type: 3}
      propertyPath: fontSize
      value: 26
      objectReference: {fileID: 0}
    - target: {fileID: 114794069409157716, guid: 4e88d209b9ebe8b42a4d4748bd9b7141,
        type: 3}
      propertyPath: showHighlight
      value: 0
      objectReference: {fileID: 0}
    - target: {fileID: 114355726734100340, guid: 4e88d209b9ebe8b42a4d4748bd9b7141,
        type: 3}
      propertyPath: target
      value: 
      objectReference: {fileID: 775880693}
    - target: {fileID: 114728234058611596, guid: 4e88d209b9ebe8b42a4d4748bd9b7141,
        type: 3}
      propertyPath: toolTipContent
      value: 
      objectReference: {fileID: 125058000}
    - target: {fileID: 114158392181191990, guid: 4e88d209b9ebe8b42a4d4748bd9b7141,
        type: 3}
      propertyPath: customLineTransform
      value: 
      objectReference: {fileID: 775880691}
    - target: {fileID: 114158392181191990, guid: 4e88d209b9ebe8b42a4d4748bd9b7141,
        type: 3}
      propertyPath: startPoint.position.x
      value: 0.23024607
      objectReference: {fileID: 0}
    - target: {fileID: 114158392181191990, guid: 4e88d209b9ebe8b42a4d4748bd9b7141,
        type: 3}
      propertyPath: startPoint.position.y
      value: -0.08360702
      objectReference: {fileID: 0}
    - target: {fileID: 114158392181191990, guid: 4e88d209b9ebe8b42a4d4748bd9b7141,
        type: 3}
      propertyPath: startPoint.position.z
      value: -0.041173935
      objectReference: {fileID: 0}
    - target: {fileID: 114158392181191990, guid: 4e88d209b9ebe8b42a4d4748bd9b7141,
        type: 3}
      propertyPath: endPoint.position.x
      value: -2.5606997
      objectReference: {fileID: 0}
    - target: {fileID: 114158392181191990, guid: 4e88d209b9ebe8b42a4d4748bd9b7141,
        type: 3}
      propertyPath: endPoint.position.y
      value: 2.0006213
      objectReference: {fileID: 0}
    - target: {fileID: 114158392181191990, guid: 4e88d209b9ebe8b42a4d4748bd9b7141,
        type: 3}
      propertyPath: endPoint.position.z
      value: -0.7774182
      objectReference: {fileID: 0}
    - target: {fileID: 114158392181191990, guid: 4e88d209b9ebe8b42a4d4748bd9b7141,
        type: 3}
      propertyPath: height
      value: 1
      objectReference: {fileID: 0}
    - target: {fileID: 114600377394130268, guid: 4e88d209b9ebe8b42a4d4748bd9b7141,
        type: 3}
      propertyPath: lineColor.key0.r
      value: 1
      objectReference: {fileID: 0}
    - target: {fileID: 114600377394130268, guid: 4e88d209b9ebe8b42a4d4748bd9b7141,
        type: 3}
      propertyPath: lineColor.key0.g
      value: 0
      objectReference: {fileID: 0}
    - target: {fileID: 114600377394130268, guid: 4e88d209b9ebe8b42a4d4748bd9b7141,
        type: 3}
      propertyPath: lineColor.key0.b
      value: 0
      objectReference: {fileID: 0}
    - target: {fileID: 114600377394130268, guid: 4e88d209b9ebe8b42a4d4748bd9b7141,
        type: 3}
      propertyPath: lineColor.key1.g
      value: 0.57621086
      objectReference: {fileID: 0}
    - target: {fileID: 114600377394130268, guid: 4e88d209b9ebe8b42a4d4748bd9b7141,
        type: 3}
      propertyPath: lineColor.key1.b
      value: 0.08018869
      objectReference: {fileID: 0}
    - target: {fileID: 114600377394130268, guid: 4e88d209b9ebe8b42a4d4748bd9b7141,
        type: 3}
      propertyPath: lineColor.key2.r
      value: 1
      objectReference: {fileID: 0}
    - target: {fileID: 114600377394130268, guid: 4e88d209b9ebe8b42a4d4748bd9b7141,
        type: 3}
      propertyPath: lineColor.key2.g
      value: 0.9192714
      objectReference: {fileID: 0}
    - target: {fileID: 114600377394130268, guid: 4e88d209b9ebe8b42a4d4748bd9b7141,
        type: 3}
      propertyPath: lineColor.key2.b
      value: 0.23113209
      objectReference: {fileID: 0}
    - target: {fileID: 114600377394130268, guid: 4e88d209b9ebe8b42a4d4748bd9b7141,
        type: 3}
      propertyPath: lineColor.ctime1
      value: 15998
      objectReference: {fileID: 0}
    - target: {fileID: 114600377394130268, guid: 4e88d209b9ebe8b42a4d4748bd9b7141,
        type: 3}
      propertyPath: lineColor.ctime2
      value: 42598
      objectReference: {fileID: 0}
    - target: {fileID: 114600377394130268, guid: 4e88d209b9ebe8b42a4d4748bd9b7141,
        type: 3}
      propertyPath: lineColor.m_NumColorKeys
      value: 4
      objectReference: {fileID: 0}
    - target: {fileID: 114600377394130268, guid: 4e88d209b9ebe8b42a4d4748bd9b7141,
        type: 3}
      propertyPath: lineColor.key1.r
      value: 1
      objectReference: {fileID: 0}
    - target: {fileID: 114600377394130268, guid: 4e88d209b9ebe8b42a4d4748bd9b7141,
        type: 3}
      propertyPath: lineColor.key3.r
      value: 1
      objectReference: {fileID: 0}
    - target: {fileID: 114600377394130268, guid: 4e88d209b9ebe8b42a4d4748bd9b7141,
        type: 3}
      propertyPath: lineColor.key3.g
      value: 1
      objectReference: {fileID: 0}
    - target: {fileID: 114600377394130268, guid: 4e88d209b9ebe8b42a4d4748bd9b7141,
        type: 3}
      propertyPath: lineColor.key3.b
      value: 1
      objectReference: {fileID: 0}
    - target: {fileID: 114600377394130268, guid: 4e88d209b9ebe8b42a4d4748bd9b7141,
        type: 3}
      propertyPath: lineColor.ctime3
      value: 65535
      objectReference: {fileID: 0}
    - target: {fileID: 114600377394130268, guid: 4e88d209b9ebe8b42a4d4748bd9b7141,
        type: 3}
      propertyPath: lineMaterial
      value: 
      objectReference: {fileID: 10306, guid: 0000000000000000f000000000000000, type: 0}
    - target: {fileID: 114600377394130268, guid: 4e88d209b9ebe8b42a4d4748bd9b7141,
        type: 3}
      propertyPath: lineColor.key2.a
      value: 1
      objectReference: {fileID: 0}
    - target: {fileID: 114600377394130268, guid: 4e88d209b9ebe8b42a4d4748bd9b7141,
        type: 3}
      propertyPath: lineColor.atime1
      value: 5204
      objectReference: {fileID: 0}
    - target: {fileID: 114600377394130268, guid: 4e88d209b9ebe8b42a4d4748bd9b7141,
        type: 3}
      propertyPath: lineColor.atime2
      value: 59753
      objectReference: {fileID: 0}
    - target: {fileID: 114600377394130268, guid: 4e88d209b9ebe8b42a4d4748bd9b7141,
        type: 3}
      propertyPath: lineColor.m_NumAlphaKeys
      value: 4
      objectReference: {fileID: 0}
    - target: {fileID: 114600377394130268, guid: 4e88d209b9ebe8b42a4d4748bd9b7141,
        type: 3}
      propertyPath: lineColor.key3.a
      value: 0
      objectReference: {fileID: 0}
    - target: {fileID: 114600377394130268, guid: 4e88d209b9ebe8b42a4d4748bd9b7141,
        type: 3}
      propertyPath: lineColor.atime3
      value: 65535
      objectReference: {fileID: 0}
    - target: {fileID: 114600377394130268, guid: 4e88d209b9ebe8b42a4d4748bd9b7141,
        type: 3}
      propertyPath: lineColor.key0.a
      value: 0
      objectReference: {fileID: 0}
    - target: {fileID: 114600377394130268, guid: 4e88d209b9ebe8b42a4d4748bd9b7141,
        type: 3}
      propertyPath: lineWidth.m_Curve.Array.data[0].value
      value: 0.25167847
      objectReference: {fileID: 0}
    - target: {fileID: 114600377394130268, guid: 4e88d209b9ebe8b42a4d4748bd9b7141,
        type: 3}
      propertyPath: lineWidth.m_Curve.Array.data[1].value
      value: 0.25167847
      objectReference: {fileID: 0}
    - target: {fileID: 120116089410604596, guid: 4e88d209b9ebe8b42a4d4748bd9b7141,
        type: 3}
      propertyPath: m_Parameters.colorGradient.key0.r
      value: 1
      objectReference: {fileID: 0}
    - target: {fileID: 120116089410604596, guid: 4e88d209b9ebe8b42a4d4748bd9b7141,
        type: 3}
      propertyPath: m_Parameters.colorGradient.key0.g
      value: 0
      objectReference: {fileID: 0}
    - target: {fileID: 120116089410604596, guid: 4e88d209b9ebe8b42a4d4748bd9b7141,
        type: 3}
      propertyPath: m_Parameters.colorGradient.key0.b
      value: 0
      objectReference: {fileID: 0}
    - target: {fileID: 120116089410604596, guid: 4e88d209b9ebe8b42a4d4748bd9b7141,
        type: 3}
      propertyPath: m_Parameters.colorGradient.key1.g
      value: 0.57621086
      objectReference: {fileID: 0}
    - target: {fileID: 120116089410604596, guid: 4e88d209b9ebe8b42a4d4748bd9b7141,
        type: 3}
      propertyPath: m_Parameters.colorGradient.key1.b
      value: 0.08018869
      objectReference: {fileID: 0}
    - target: {fileID: 120116089410604596, guid: 4e88d209b9ebe8b42a4d4748bd9b7141,
        type: 3}
      propertyPath: m_Parameters.colorGradient.key2.r
      value: 1
      objectReference: {fileID: 0}
    - target: {fileID: 120116089410604596, guid: 4e88d209b9ebe8b42a4d4748bd9b7141,
        type: 3}
      propertyPath: m_Parameters.colorGradient.key2.g
      value: 0.9192714
      objectReference: {fileID: 0}
    - target: {fileID: 120116089410604596, guid: 4e88d209b9ebe8b42a4d4748bd9b7141,
        type: 3}
      propertyPath: m_Parameters.colorGradient.key2.b
      value: 0.23113209
      objectReference: {fileID: 0}
    - target: {fileID: 120116089410604596, guid: 4e88d209b9ebe8b42a4d4748bd9b7141,
        type: 3}
      propertyPath: m_Parameters.colorGradient.ctime1
      value: 15998
      objectReference: {fileID: 0}
    - target: {fileID: 120116089410604596, guid: 4e88d209b9ebe8b42a4d4748bd9b7141,
        type: 3}
      propertyPath: m_Parameters.colorGradient.ctime2
      value: 42598
      objectReference: {fileID: 0}
    - target: {fileID: 120116089410604596, guid: 4e88d209b9ebe8b42a4d4748bd9b7141,
        type: 3}
      propertyPath: m_Parameters.colorGradient.m_NumColorKeys
      value: 4
      objectReference: {fileID: 0}
    - target: {fileID: 120116089410604596, guid: 4e88d209b9ebe8b42a4d4748bd9b7141,
        type: 3}
      propertyPath: m_Parameters.colorGradient.key1.r
      value: 1
      objectReference: {fileID: 0}
    - target: {fileID: 120116089410604596, guid: 4e88d209b9ebe8b42a4d4748bd9b7141,
        type: 3}
      propertyPath: m_Parameters.colorGradient.key3.r
      value: 1
      objectReference: {fileID: 0}
    - target: {fileID: 120116089410604596, guid: 4e88d209b9ebe8b42a4d4748bd9b7141,
        type: 3}
      propertyPath: m_Parameters.colorGradient.key3.g
      value: 1
      objectReference: {fileID: 0}
    - target: {fileID: 120116089410604596, guid: 4e88d209b9ebe8b42a4d4748bd9b7141,
        type: 3}
      propertyPath: m_Parameters.colorGradient.key3.b
      value: 1
      objectReference: {fileID: 0}
    - target: {fileID: 120116089410604596, guid: 4e88d209b9ebe8b42a4d4748bd9b7141,
        type: 3}
      propertyPath: m_Parameters.colorGradient.ctime3
      value: 65535
      objectReference: {fileID: 0}
    - target: {fileID: 120116089410604596, guid: 4e88d209b9ebe8b42a4d4748bd9b7141,
        type: 3}
      propertyPath: m_Materials.Array.data[0]
      value: 
      objectReference: {fileID: 10306, guid: 0000000000000000f000000000000000, type: 0}
    - target: {fileID: 120116089410604596, guid: 4e88d209b9ebe8b42a4d4748bd9b7141,
        type: 3}
      propertyPath: m_Positions.Array.data[0].x
      value: -0.43227118
      objectReference: {fileID: 0}
    - target: {fileID: 120116089410604596, guid: 4e88d209b9ebe8b42a4d4748bd9b7141,
        type: 3}
      propertyPath: m_Positions.Array.data[0].z
      value: 1.3753152
      objectReference: {fileID: 0}
    - target: {fileID: 120116089410604596, guid: 4e88d209b9ebe8b42a4d4748bd9b7141,
        type: 3}
      propertyPath: m_Positions.Array.data[1].x
      value: -0.42285982
      objectReference: {fileID: 0}
    - target: {fileID: 120116089410604596, guid: 4e88d209b9ebe8b42a4d4748bd9b7141,
        type: 3}
      propertyPath: m_Positions.Array.data[1].y
      value: -0.00685182
      objectReference: {fileID: 0}
    - target: {fileID: 120116089410604596, guid: 4e88d209b9ebe8b42a4d4748bd9b7141,
        type: 3}
      propertyPath: m_Positions.Array.data[1].z
      value: 1.3756164
      objectReference: {fileID: 0}
    - target: {fileID: 120116089410604596, guid: 4e88d209b9ebe8b42a4d4748bd9b7141,
        type: 3}
      propertyPath: m_Positions.Array.data[2].x
      value: -0.41344848
      objectReference: {fileID: 0}
    - target: {fileID: 120116089410604596, guid: 4e88d209b9ebe8b42a4d4748bd9b7141,
        type: 3}
      propertyPath: m_Positions.Array.data[2].y
      value: 0.017215952
      objectReference: {fileID: 0}
    - target: {fileID: 120116089410604596, guid: 4e88d209b9ebe8b42a4d4748bd9b7141,
        type: 3}
      propertyPath: m_Positions.Array.data[2].z
      value: 1.3759176
      objectReference: {fileID: 0}
    - target: {fileID: 120116089410604596, guid: 4e88d209b9ebe8b42a4d4748bd9b7141,
        type: 3}
      propertyPath: m_Positions.Array.data[3].x
      value: -0.40403715
      objectReference: {fileID: 0}
    - target: {fileID: 120116089410604596, guid: 4e88d209b9ebe8b42a4d4748bd9b7141,
        type: 3}
      propertyPath: m_Positions.Array.data[3].y
      value: 0.039544217
      objectReference: {fileID: 0}
    - target: {fileID: 120116089410604596, guid: 4e88d209b9ebe8b42a4d4748bd9b7141,
        type: 3}
      propertyPath: m_Positions.Array.data[3].z
      value: 1.3762188
      objectReference: {fileID: 0}
    - target: {fileID: 120116089410604596, guid: 4e88d209b9ebe8b42a4d4748bd9b7141,
        type: 3}
      propertyPath: m_Positions.Array.data[4].x
      value: -0.39462578
      objectReference: {fileID: 0}
    - target: {fileID: 120116089410604596, guid: 4e88d209b9ebe8b42a4d4748bd9b7141,
        type: 3}
      propertyPath: m_Positions.Array.data[4].y
      value: 0.060132977
      objectReference: {fileID: 0}
    - target: {fileID: 120116089410604596, guid: 4e88d209b9ebe8b42a4d4748bd9b7141,
        type: 3}
      propertyPath: m_Positions.Array.data[4].z
      value: 1.37652
      objectReference: {fileID: 0}
    - target: {fileID: 120116089410604596, guid: 4e88d209b9ebe8b42a4d4748bd9b7141,
        type: 3}
      propertyPath: m_Positions.Array.data[5].x
      value: -0.38521445
      objectReference: {fileID: 0}
    - target: {fileID: 120116089410604596, guid: 4e88d209b9ebe8b42a4d4748bd9b7141,
        type: 3}
      propertyPath: m_Positions.Array.data[5].y
      value: 0.078982234
      objectReference: {fileID: 0}
    - target: {fileID: 120116089410604596, guid: 4e88d209b9ebe8b42a4d4748bd9b7141,
        type: 3}
      propertyPath: m_Positions.Array.data[5].z
      value: 1.3768212
      objectReference: {fileID: 0}
    - target: {fileID: 120116089410604596, guid: 4e88d209b9ebe8b42a4d4748bd9b7141,
        type: 3}
      propertyPath: m_Positions.Array.data[6].x
      value: -0.3758031
      objectReference: {fileID: 0}
    - target: {fileID: 120116089410604596, guid: 4e88d209b9ebe8b42a4d4748bd9b7141,
        type: 3}
      propertyPath: m_Positions.Array.data[6].y
      value: 0.09609199
      objectReference: {fileID: 0}
    - target: {fileID: 120116089410604596, guid: 4e88d209b9ebe8b42a4d4748bd9b7141,
        type: 3}
      propertyPath: m_Positions.Array.data[6].z
      value: 1.3771224
      objectReference: {fileID: 0}
    - target: {fileID: 120116089410604596, guid: 4e88d209b9ebe8b42a4d4748bd9b7141,
        type: 3}
      propertyPath: m_Positions.Array.data[7].x
      value: -0.36639178
      objectReference: {fileID: 0}
    - target: {fileID: 120116089410604596, guid: 4e88d209b9ebe8b42a4d4748bd9b7141,
        type: 3}
      propertyPath: m_Positions.Array.data[7].y
      value: 0.11146223
      objectReference: {fileID: 0}
    - target: {fileID: 120116089410604596, guid: 4e88d209b9ebe8b42a4d4748bd9b7141,
        type: 3}
      propertyPath: m_Positions.Array.data[7].z
      value: 1.3774236
      objectReference: {fileID: 0}
    - target: {fileID: 120116089410604596, guid: 4e88d209b9ebe8b42a4d4748bd9b7141,
        type: 3}
      propertyPath: m_Positions.Array.data[8].x
      value: -0.3569804
      objectReference: {fileID: 0}
    - target: {fileID: 120116089410604596, guid: 4e88d209b9ebe8b42a4d4748bd9b7141,
        type: 3}
      propertyPath: m_Positions.Array.data[8].y
      value: 0.125093
      objectReference: {fileID: 0}
    - target: {fileID: 120116089410604596, guid: 4e88d209b9ebe8b42a4d4748bd9b7141,
        type: 3}
      propertyPath: m_Positions.Array.data[8].z
      value: 1.3777248
      objectReference: {fileID: 0}
    - target: {fileID: 120116089410604596, guid: 4e88d209b9ebe8b42a4d4748bd9b7141,
        type: 3}
      propertyPath: m_Positions.Array.data[9].x
      value: -0.34756908
      objectReference: {fileID: 0}
    - target: {fileID: 120116089410604596, guid: 4e88d209b9ebe8b42a4d4748bd9b7141,
        type: 3}
      propertyPath: m_Positions.Array.data[9].y
      value: 0.13698423
      objectReference: {fileID: 0}
    - target: {fileID: 120116089410604596, guid: 4e88d209b9ebe8b42a4d4748bd9b7141,
        type: 3}
      propertyPath: m_Positions.Array.data[9].z
      value: 1.378026
      objectReference: {fileID: 0}
    - target: {fileID: 120116089410604596, guid: 4e88d209b9ebe8b42a4d4748bd9b7141,
        type: 3}
      propertyPath: m_Positions.Array.data[10].x
      value: -0.33815774
      objectReference: {fileID: 0}
    - target: {fileID: 120116089410604596, guid: 4e88d209b9ebe8b42a4d4748bd9b7141,
        type: 3}
      propertyPath: m_Positions.Array.data[10].y
      value: 0.14713597
      objectReference: {fileID: 0}
    - target: {fileID: 120116089410604596, guid: 4e88d209b9ebe8b42a4d4748bd9b7141,
        type: 3}
      propertyPath: m_Positions.Array.data[10].z
      value: 1.3783273
      objectReference: {fileID: 0}
    - target: {fileID: 120116089410604596, guid: 4e88d209b9ebe8b42a4d4748bd9b7141,
        type: 3}
      propertyPath: m_Positions.Array.data[11].x
      value: -0.3287464
      objectReference: {fileID: 0}
    - target: {fileID: 120116089410604596, guid: 4e88d209b9ebe8b42a4d4748bd9b7141,
        type: 3}
      propertyPath: m_Positions.Array.data[11].y
      value: 0.15554819
      objectReference: {fileID: 0}
    - target: {fileID: 120116089410604596, guid: 4e88d209b9ebe8b42a4d4748bd9b7141,
        type: 3}
      propertyPath: m_Positions.Array.data[11].z
      value: 1.3786285
      objectReference: {fileID: 0}
    - target: {fileID: 120116089410604596, guid: 4e88d209b9ebe8b42a4d4748bd9b7141,
        type: 3}
      propertyPath: m_Positions.Array.data[12].x
      value: -0.31933504
      objectReference: {fileID: 0}
    - target: {fileID: 120116089410604596, guid: 4e88d209b9ebe8b42a4d4748bd9b7141,
        type: 3}
      propertyPath: m_Positions.Array.data[12].y
      value: 0.16222093
      objectReference: {fileID: 0}
    - target: {fileID: 120116089410604596, guid: 4e88d209b9ebe8b42a4d4748bd9b7141,
        type: 3}
      propertyPath: m_Positions.Array.data[12].z
      value: 1.3789296
      objectReference: {fileID: 0}
    - target: {fileID: 120116089410604596, guid: 4e88d209b9ebe8b42a4d4748bd9b7141,
        type: 3}
      propertyPath: m_Positions.Array.data[13].x
      value: -0.3099237
      objectReference: {fileID: 0}
    - target: {fileID: 120116089410604596, guid: 4e88d209b9ebe8b42a4d4748bd9b7141,
        type: 3}
      propertyPath: m_Positions.Array.data[13].y
      value: 0.16715413
      objectReference: {fileID: 0}
    - target: {fileID: 120116089410604596, guid: 4e88d209b9ebe8b42a4d4748bd9b7141,
        type: 3}
      propertyPath: m_Positions.Array.data[13].z
      value: 1.3792309
      objectReference: {fileID: 0}
    - target: {fileID: 120116089410604596, guid: 4e88d209b9ebe8b42a4d4748bd9b7141,
        type: 3}
      propertyPath: m_Positions.Array.data[14].x
      value: -0.30051234
      objectReference: {fileID: 0}
    - target: {fileID: 120116089410604596, guid: 4e88d209b9ebe8b42a4d4748bd9b7141,
        type: 3}
      propertyPath: m_Positions.Array.data[14].y
      value: 0.17034785
      objectReference: {fileID: 0}
    - target: {fileID: 120116089410604596, guid: 4e88d209b9ebe8b42a4d4748bd9b7141,
        type: 3}
      propertyPath: m_Positions.Array.data[14].z
      value: 1.3795321
      objectReference: {fileID: 0}
    - target: {fileID: 120116089410604596, guid: 4e88d209b9ebe8b42a4d4748bd9b7141,
        type: 3}
      propertyPath: m_Positions.Array.data[15].x
      value: -0.291101
      objectReference: {fileID: 0}
    - target: {fileID: 120116089410604596, guid: 4e88d209b9ebe8b42a4d4748bd9b7141,
        type: 3}
      propertyPath: m_Positions.Array.data[15].y
      value: 0.17180206
      objectReference: {fileID: 0}
    - target: {fileID: 120116089410604596, guid: 4e88d209b9ebe8b42a4d4748bd9b7141,
        type: 3}
      propertyPath: m_Positions.Array.data[15].z
      value: 1.3798332
      objectReference: {fileID: 0}
    - target: {fileID: 120116089410604596, guid: 4e88d209b9ebe8b42a4d4748bd9b7141,
        type: 3}
      propertyPath: m_Positions.Array.data[0].y
      value: -0.0326591
      objectReference: {fileID: 0}
    - target: {fileID: 120116089410604596, guid: 4e88d209b9ebe8b42a4d4748bd9b7141,
        type: 3}
      propertyPath: m_Parameters.colorGradient.key2.a
      value: 1
      objectReference: {fileID: 0}
    - target: {fileID: 120116089410604596, guid: 4e88d209b9ebe8b42a4d4748bd9b7141,
        type: 3}
      propertyPath: m_Parameters.colorGradient.atime1
      value: 5204
      objectReference: {fileID: 0}
    - target: {fileID: 120116089410604596, guid: 4e88d209b9ebe8b42a4d4748bd9b7141,
        type: 3}
      propertyPath: m_Parameters.colorGradient.atime2
      value: 59753
      objectReference: {fileID: 0}
    - target: {fileID: 120116089410604596, guid: 4e88d209b9ebe8b42a4d4748bd9b7141,
        type: 3}
      propertyPath: m_Parameters.colorGradient.m_NumAlphaKeys
      value: 4
      objectReference: {fileID: 0}
    - target: {fileID: 120116089410604596, guid: 4e88d209b9ebe8b42a4d4748bd9b7141,
        type: 3}
      propertyPath: m_Parameters.colorGradient.key3.a
      value: 0
      objectReference: {fileID: 0}
    - target: {fileID: 120116089410604596, guid: 4e88d209b9ebe8b42a4d4748bd9b7141,
        type: 3}
      propertyPath: m_Parameters.colorGradient.atime3
      value: 65535
      objectReference: {fileID: 0}
    - target: {fileID: 120116089410604596, guid: 4e88d209b9ebe8b42a4d4748bd9b7141,
        type: 3}
      propertyPath: m_Parameters.colorGradient.key0.a
      value: 0
      objectReference: {fileID: 0}
    - target: {fileID: 120116089410604596, guid: 4e88d209b9ebe8b42a4d4748bd9b7141,
        type: 3}
      propertyPath: m_Enabled
      value: 1
      objectReference: {fileID: 0}
    - target: {fileID: 120116089410604596, guid: 4e88d209b9ebe8b42a4d4748bd9b7141,
        type: 3}
      propertyPath: m_Parameters.widthCurve.m_Curve.Array.data[0].value
      value: 0.25167847
      objectReference: {fileID: 0}
    - target: {fileID: 120116089410604596, guid: 4e88d209b9ebe8b42a4d4748bd9b7141,
        type: 3}
      propertyPath: m_Parameters.widthCurve.m_Curve.Array.data[1].value
      value: 0.25167847
      objectReference: {fileID: 0}
    - target: {fileID: 4633061480627984, guid: 4e88d209b9ebe8b42a4d4748bd9b7141, type: 3}
      propertyPath: m_LocalPosition.y
      value: -0.08360696
      objectReference: {fileID: 0}
    - target: {fileID: 4633061480627984, guid: 4e88d209b9ebe8b42a4d4748bd9b7141, type: 3}
      propertyPath: m_LocalPosition.x
      value: 0.23024595
      objectReference: {fileID: 0}
    - target: {fileID: 4633061480627984, guid: 4e88d209b9ebe8b42a4d4748bd9b7141, type: 3}
      propertyPath: m_LocalPosition.z
      value: -0.041173935
      objectReference: {fileID: 0}
    - target: {fileID: 4517565306006688, guid: 4e88d209b9ebe8b42a4d4748bd9b7141, type: 3}
      propertyPath: m_LocalPosition.x
      value: 0.44486284
      objectReference: {fileID: 0}
    - target: {fileID: 4517565306006688, guid: 4e88d209b9ebe8b42a4d4748bd9b7141, type: 3}
      propertyPath: m_LocalPosition.y
      value: 0.14159626
      objectReference: {fileID: 0}
    - target: {fileID: 4517565306006688, guid: 4e88d209b9ebe8b42a4d4748bd9b7141, type: 3}
      propertyPath: m_LocalPosition.z
      value: -0.03216648
      objectReference: {fileID: 0}
    - target: {fileID: 4104249324394746, guid: 4e88d209b9ebe8b42a4d4748bd9b7141, type: 3}
      propertyPath: m_LocalScale.x
      value: 0.16789949
      objectReference: {fileID: 0}
    - target: {fileID: 4104249324394746, guid: 4e88d209b9ebe8b42a4d4748bd9b7141, type: 3}
      propertyPath: m_LocalScale.y
      value: 0.049586147
      objectReference: {fileID: 0}
    - target: {fileID: 1269510977283586, guid: 4e88d209b9ebe8b42a4d4748bd9b7141, type: 3}
      propertyPath: m_IsActive
      value: 1
      objectReference: {fileID: 0}
    - target: {fileID: 1976488548967331998, guid: 4e88d209b9ebe8b42a4d4748bd9b7141,
        type: 3}
      propertyPath: m_Enabled
      value: 0
      objectReference: {fileID: 0}
    - target: {fileID: 4139348576178690, guid: 4e88d209b9ebe8b42a4d4748bd9b7141, type: 3}
      propertyPath: m_LocalScale.x
      value: 1
      objectReference: {fileID: 0}
    - target: {fileID: 4139348576178690, guid: 4e88d209b9ebe8b42a4d4748bd9b7141, type: 3}
      propertyPath: m_LocalScale.y
      value: 1
      objectReference: {fileID: 0}
    - target: {fileID: 4139348576178690, guid: 4e88d209b9ebe8b42a4d4748bd9b7141, type: 3}
      propertyPath: m_LocalScale.z
      value: 1
      objectReference: {fileID: 0}
    - target: {fileID: 7554743645055247269, guid: 4e88d209b9ebe8b42a4d4748bd9b7141,
        type: 3}
      propertyPath: m_Materials.Array.data[0]
      value: 
      objectReference: {fileID: 21340371490990018, guid: afc8299d5d5bbd440a0616c8ecbc7217,
        type: 2}
    - target: {fileID: 8999655829618831190, guid: 4e88d209b9ebe8b42a4d4748bd9b7141,
        type: 3}
      propertyPath: m_Mesh
      value: 
      objectReference: {fileID: 0}
    - target: {fileID: 4420248255326135869, guid: 4e88d209b9ebe8b42a4d4748bd9b7141,
        type: 3}
      propertyPath: m_havePropertiesChanged
      value: 1
      objectReference: {fileID: 0}
    - target: {fileID: 4420248255326135869, guid: 4e88d209b9ebe8b42a4d4748bd9b7141,
        type: 3}
      propertyPath: m_isInputParsingRequired
      value: 1
      objectReference: {fileID: 0}
    - target: {fileID: 114938061459231866, guid: 4e88d209b9ebe8b42a4d4748bd9b7141,
        type: 3}
      propertyPath: m_Enabled
      value: 0
      objectReference: {fileID: 0}
    - target: {fileID: 5250982768442807330, guid: 4e88d209b9ebe8b42a4d4748bd9b7141,
        type: 3}
      propertyPath: m_Positions.Array.data[0].x
      value: 0
      objectReference: {fileID: 0}
    - target: {fileID: 5250982768442807330, guid: 4e88d209b9ebe8b42a4d4748bd9b7141,
        type: 3}
      propertyPath: m_Positions.Array.data[0].y
      value: 0
      objectReference: {fileID: 0}
    - target: {fileID: 5250982768442807330, guid: 4e88d209b9ebe8b42a4d4748bd9b7141,
        type: 3}
      propertyPath: m_Positions.Array.data[1].x
      value: 0
      objectReference: {fileID: 0}
    - target: {fileID: 5250982768442807330, guid: 4e88d209b9ebe8b42a4d4748bd9b7141,
        type: 3}
      propertyPath: m_Positions.Array.data[1].y
      value: 0
      objectReference: {fileID: 0}
    - target: {fileID: 5250982768442807330, guid: 4e88d209b9ebe8b42a4d4748bd9b7141,
        type: 3}
      propertyPath: m_Positions.Array.data[2].x
      value: 0
      objectReference: {fileID: 0}
    - target: {fileID: 5250982768442807330, guid: 4e88d209b9ebe8b42a4d4748bd9b7141,
        type: 3}
      propertyPath: m_Positions.Array.data[2].y
      value: 0
      objectReference: {fileID: 0}
    - target: {fileID: 5250982768442807330, guid: 4e88d209b9ebe8b42a4d4748bd9b7141,
        type: 3}
      propertyPath: m_Positions.Array.data[3].x
      value: 0
      objectReference: {fileID: 0}
    - target: {fileID: 5250982768442807330, guid: 4e88d209b9ebe8b42a4d4748bd9b7141,
        type: 3}
      propertyPath: m_Positions.Array.data[3].y
      value: 0
      objectReference: {fileID: 0}
    - target: {fileID: 5250982768442807330, guid: 4e88d209b9ebe8b42a4d4748bd9b7141,
        type: 3}
      propertyPath: m_Positions.Array.data[4].x
      value: 0
      objectReference: {fileID: 0}
    - target: {fileID: 5250982768442807330, guid: 4e88d209b9ebe8b42a4d4748bd9b7141,
        type: 3}
      propertyPath: m_Positions.Array.data[4].y
      value: 0
      objectReference: {fileID: 0}
    - target: {fileID: 5250982768442807330, guid: 4e88d209b9ebe8b42a4d4748bd9b7141,
        type: 3}
      propertyPath: m_Positions.Array.data[5].x
      value: 0
      objectReference: {fileID: 0}
    - target: {fileID: 5250982768442807330, guid: 4e88d209b9ebe8b42a4d4748bd9b7141,
        type: 3}
      propertyPath: m_Positions.Array.data[5].y
      value: 0
      objectReference: {fileID: 0}
    - target: {fileID: 5250982768442807330, guid: 4e88d209b9ebe8b42a4d4748bd9b7141,
        type: 3}
      propertyPath: m_Positions.Array.data[6].x
      value: 0
      objectReference: {fileID: 0}
    - target: {fileID: 5250982768442807330, guid: 4e88d209b9ebe8b42a4d4748bd9b7141,
        type: 3}
      propertyPath: m_Positions.Array.data[6].y
      value: 0
      objectReference: {fileID: 0}
    - target: {fileID: 5250982768442807330, guid: 4e88d209b9ebe8b42a4d4748bd9b7141,
        type: 3}
      propertyPath: m_Positions.Array.data[7].x
      value: 0
      objectReference: {fileID: 0}
    - target: {fileID: 5250982768442807330, guid: 4e88d209b9ebe8b42a4d4748bd9b7141,
        type: 3}
      propertyPath: m_Positions.Array.data[7].y
      value: 0
      objectReference: {fileID: 0}
    - target: {fileID: 102429094617329568, guid: 4e88d209b9ebe8b42a4d4748bd9b7141,
        type: 3}
      propertyPath: m_Text
      value: Fuel Tank
      objectReference: {fileID: 0}
    - target: {fileID: 4820497369803348, guid: 4e88d209b9ebe8b42a4d4748bd9b7141, type: 3}
      propertyPath: m_LocalRotation.x
      value: -0
      objectReference: {fileID: 0}
    - target: {fileID: 4820497369803348, guid: 4e88d209b9ebe8b42a4d4748bd9b7141, type: 3}
      propertyPath: m_LocalRotation.y
      value: -0
      objectReference: {fileID: 0}
    - target: {fileID: 4820497369803348, guid: 4e88d209b9ebe8b42a4d4748bd9b7141, type: 3}
      propertyPath: m_LocalRotation.z
      value: -0
      objectReference: {fileID: 0}
    m_RemovedComponents: []
  m_SourcePrefab: {fileID: 100100000, guid: 4e88d209b9ebe8b42a4d4748bd9b7141, type: 3}
--- !u!114 &576226218 stripped
MonoBehaviour:
  m_CorrespondingSourceObject: {fileID: 114158392181191990, guid: 4e88d209b9ebe8b42a4d4748bd9b7141,
    type: 3}
  m_PrefabInstance: {fileID: 576226217}
  m_PrefabAsset: {fileID: 0}
  m_GameObject: {fileID: 0}
  m_Enabled: 1
  m_EditorHideFlags: 0
  m_Script: {fileID: 11500000, guid: c6003f55e36d48db805fa570767ea1e5, type: 3}
  m_Name: 
  m_EditorClassIdentifier: 
--- !u!1 &651834225
GameObject:
  m_ObjectHideFlags: 0
  m_CorrespondingSourceObject: {fileID: 1537677706907048, guid: a900c08743a94c328074df8bbe3eb63c,
    type: 3}
  m_PrefabInstance: {fileID: 0}
  m_PrefabAsset: {fileID: 0}
  serializedVersion: 6
  m_Component:
  - component: {fileID: 651834226}
  - component: {fileID: 651834227}
  m_Layer: 0
  m_Name: MRTK_Logo
  m_TagString: Untagged
  m_Icon: {fileID: 0}
  m_NavMeshLayer: 0
  m_StaticEditorFlags: 0
  m_IsActive: 1
--- !u!4 &651834226
Transform:
  m_ObjectHideFlags: 0
  m_CorrespondingSourceObject: {fileID: 4821338419154824, guid: a900c08743a94c328074df8bbe3eb63c,
    type: 3}
  m_PrefabInstance: {fileID: 0}
  m_PrefabAsset: {fileID: 0}
  m_GameObject: {fileID: 651834225}
  m_LocalRotation: {x: -0, y: -0, z: -0, w: 1}
  m_LocalPosition: {x: -0.1519, y: 0.4273, z: -0.019582}
  m_LocalScale: {x: 0.026762437, y: 0.026762437, z: 0.026762437}
  m_Children: []
  m_Father: {fileID: 1626314868}
  m_RootOrder: 5
  m_LocalEulerAnglesHint: {x: 0, y: 90, z: 0}
--- !u!212 &651834227
SpriteRenderer:
  m_ObjectHideFlags: 0
  m_CorrespondingSourceObject: {fileID: 212217607194078942, guid: a900c08743a94c328074df8bbe3eb63c,
    type: 3}
  m_PrefabInstance: {fileID: 0}
  m_PrefabAsset: {fileID: 0}
  m_GameObject: {fileID: 651834225}
  m_Enabled: 1
  m_CastShadows: 0
  m_ReceiveShadows: 0
  m_DynamicOccludee: 1
  m_MotionVectors: 1
  m_LightProbeUsage: 1
  m_ReflectionProbeUsage: 1
  m_RenderingLayerMask: 4294967295
  m_RendererPriority: 0
  m_Materials:
  - {fileID: 10754, guid: 0000000000000000f000000000000000, type: 0}
  m_StaticBatchInfo:
    firstSubMesh: 0
    subMeshCount: 0
  m_StaticBatchRoot: {fileID: 0}
  m_ProbeAnchor: {fileID: 0}
  m_LightProbeVolumeOverride: {fileID: 0}
  m_ScaleInLightmap: 1
  m_PreserveUVs: 0
  m_IgnoreNormalsForChartDetection: 0
  m_ImportantGI: 0
  m_StitchLightmapSeams: 0
  m_SelectedEditorRenderState: 0
  m_MinimumChartSize: 4
  m_AutoUVMaxDistance: 0.5
  m_AutoUVMaxAngle: 89
  m_LightmapParameters: {fileID: 0}
  m_SortingLayerID: 0
  m_SortingLayer: 0
  m_SortingOrder: 10
  m_Sprite: {fileID: 21300000, guid: 84643a20fa6b4fa7969ef84ad2e40992, type: 3}
  m_Color: {r: 1, g: 1, b: 1, a: 1}
  m_FlipX: 0
  m_FlipY: 0
  m_DrawMode: 0
  m_Size: {x: 5.12, y: 2.24}
  m_AdaptiveModeThreshold: 0.5
  m_SpriteTileMode: 0
  m_WasSpriteAssigned: 1
  m_MaskInteraction: 0
  m_SpriteSortPoint: 0
--- !u!1001 &688873601
PrefabInstance:
  m_ObjectHideFlags: 0
  serializedVersion: 2
  m_Modification:
    m_TransformParent: {fileID: 532207851}
    m_Modifications:
    - target: {fileID: 1083549605185280, guid: afaef0108a478c44a9eac26658bc29bf, type: 3}
      propertyPath: m_Name
      value: Simple Line ToolTip (4)
      objectReference: {fileID: 0}
    - target: {fileID: 4510122080978026, guid: afaef0108a478c44a9eac26658bc29bf, type: 3}
      propertyPath: m_LocalPosition.x
      value: 0.13654363
      objectReference: {fileID: 0}
    - target: {fileID: 4510122080978026, guid: afaef0108a478c44a9eac26658bc29bf, type: 3}
      propertyPath: m_LocalPosition.y
      value: 0.06496531
      objectReference: {fileID: 0}
    - target: {fileID: 4510122080978026, guid: afaef0108a478c44a9eac26658bc29bf, type: 3}
      propertyPath: m_LocalPosition.z
      value: -0.2569098
      objectReference: {fileID: 0}
    - target: {fileID: 4510122080978026, guid: afaef0108a478c44a9eac26658bc29bf, type: 3}
      propertyPath: m_LocalRotation.x
      value: -0
      objectReference: {fileID: 0}
    - target: {fileID: 4510122080978026, guid: afaef0108a478c44a9eac26658bc29bf, type: 3}
      propertyPath: m_LocalRotation.y
      value: -0
      objectReference: {fileID: 0}
    - target: {fileID: 4510122080978026, guid: afaef0108a478c44a9eac26658bc29bf, type: 3}
      propertyPath: m_LocalRotation.z
      value: -0
      objectReference: {fileID: 0}
    - target: {fileID: 4510122080978026, guid: afaef0108a478c44a9eac26658bc29bf, type: 3}
      propertyPath: m_LocalRotation.w
      value: 1
      objectReference: {fileID: 0}
    - target: {fileID: 4510122080978026, guid: afaef0108a478c44a9eac26658bc29bf, type: 3}
      propertyPath: m_RootOrder
      value: 5
      objectReference: {fileID: 0}
    - target: {fileID: 4510122080978026, guid: afaef0108a478c44a9eac26658bc29bf, type: 3}
      propertyPath: m_LocalEulerAnglesHint.x
      value: 0
      objectReference: {fileID: 0}
    - target: {fileID: 4510122080978026, guid: afaef0108a478c44a9eac26658bc29bf, type: 3}
      propertyPath: m_LocalEulerAnglesHint.y
      value: 0
      objectReference: {fileID: 0}
    - target: {fileID: 4510122080978026, guid: afaef0108a478c44a9eac26658bc29bf, type: 3}
      propertyPath: m_LocalEulerAnglesHint.z
      value: 0
      objectReference: {fileID: 0}
    - target: {fileID: 114071207091359978, guid: afaef0108a478c44a9eac26658bc29bf,
        type: 3}
      propertyPath: toolTipText
      value: 'Spectrometer

        Drill / Brush'
      objectReference: {fileID: 0}
    - target: {fileID: 114071207091359978, guid: afaef0108a478c44a9eac26658bc29bf,
        type: 3}
      propertyPath: contentScale
      value: 1.5
      objectReference: {fileID: 0}
    - target: {fileID: 114254035704318198, guid: afaef0108a478c44a9eac26658bc29bf,
        type: 3}
      propertyPath: startPoint.position.x
      value: -0.053943634
      objectReference: {fileID: 0}
    - target: {fileID: 114254035704318198, guid: afaef0108a478c44a9eac26658bc29bf,
        type: 3}
      propertyPath: startPoint.position.y
      value: 0.084534645
      objectReference: {fileID: 0}
    - target: {fileID: 114254035704318198, guid: afaef0108a478c44a9eac26658bc29bf,
        type: 3}
      propertyPath: startPoint.position.z
      value: -0.4832902
      objectReference: {fileID: 0}
    - target: {fileID: 114254035704318198, guid: afaef0108a478c44a9eac26658bc29bf,
        type: 3}
      propertyPath: endPoint.position.x
      value: -0.25858766
      objectReference: {fileID: 0}
    - target: {fileID: 114254035704318198, guid: afaef0108a478c44a9eac26658bc29bf,
        type: 3}
      propertyPath: endPoint.position.y
      value: -0.04303789
      objectReference: {fileID: 0}
    - target: {fileID: 114254035704318198, guid: afaef0108a478c44a9eac26658bc29bf,
        type: 3}
      propertyPath: endPoint.position.z
      value: -0.51334167
      objectReference: {fileID: 0}
    - target: {fileID: 114254035704318198, guid: afaef0108a478c44a9eac26658bc29bf,
        type: 3}
      propertyPath: endPoint.rotation.x
      value: -0.007939303
      objectReference: {fileID: 0}
    - target: {fileID: 114254035704318198, guid: afaef0108a478c44a9eac26658bc29bf,
        type: 3}
      propertyPath: endPoint.rotation.y
      value: 0.014246597
      objectReference: {fileID: 0}
    - target: {fileID: 114254035704318198, guid: afaef0108a478c44a9eac26658bc29bf,
        type: 3}
      propertyPath: endPoint.rotation.z
      value: -0.03137987
      objectReference: {fileID: 0}
    - target: {fileID: 114254035704318198, guid: afaef0108a478c44a9eac26658bc29bf,
        type: 3}
      propertyPath: endPoint.rotation.w
      value: 0.99937445
      objectReference: {fileID: 0}
    - target: {fileID: 120256979407580908, guid: afaef0108a478c44a9eac26658bc29bf,
        type: 3}
      propertyPath: m_Enabled
      value: 1
      objectReference: {fileID: 0}
    - target: {fileID: 120256979407580908, guid: afaef0108a478c44a9eac26658bc29bf,
        type: 3}
      propertyPath: m_Positions.Array.data[0].x
      value: -0.1763041
      objectReference: {fileID: 0}
    - target: {fileID: 120256979407580908, guid: afaef0108a478c44a9eac26658bc29bf,
        type: 3}
      propertyPath: m_Positions.Array.data[0].y
      value: -0.54550004
      objectReference: {fileID: 0}
    - target: {fileID: 120256979407580908, guid: afaef0108a478c44a9eac26658bc29bf,
        type: 3}
      propertyPath: m_Positions.Array.data[0].z
      value: 0.6389451
      objectReference: {fileID: 0}
    - target: {fileID: 120256979407580908, guid: afaef0108a478c44a9eac26658bc29bf,
        type: 3}
      propertyPath: m_Positions.Array.data[1].x
      value: -0.35996333
      objectReference: {fileID: 0}
    - target: {fileID: 120256979407580908, guid: afaef0108a478c44a9eac26658bc29bf,
        type: 3}
      propertyPath: m_Positions.Array.data[1].y
      value: -0.6730726
      objectReference: {fileID: 0}
    - target: {fileID: 120256979407580908, guid: afaef0108a478c44a9eac26658bc29bf,
        type: 3}
      propertyPath: m_Positions.Array.data[1].z
      value: 0.7340851
      objectReference: {fileID: 0}
    - target: {fileID: 4983009381304104, guid: afaef0108a478c44a9eac26658bc29bf, type: 3}
      propertyPath: m_LocalPosition.x
      value: -0.053943604
      objectReference: {fileID: 0}
    - target: {fileID: 4983009381304104, guid: afaef0108a478c44a9eac26658bc29bf, type: 3}
      propertyPath: m_LocalPosition.y
      value: 0.084534585
      objectReference: {fileID: 0}
    - target: {fileID: 4983009381304104, guid: afaef0108a478c44a9eac26658bc29bf, type: 3}
      propertyPath: m_LocalPosition.z
      value: -0.48329026
      objectReference: {fileID: 0}
    - target: {fileID: 4599297741613436, guid: afaef0108a478c44a9eac26658bc29bf, type: 3}
      propertyPath: m_LocalPosition.x
      value: -0.3814255
      objectReference: {fileID: 0}
    - target: {fileID: 4599297741613436, guid: afaef0108a478c44a9eac26658bc29bf, type: 3}
      propertyPath: m_LocalPosition.y
      value: -0.08421832
      objectReference: {fileID: 0}
    - target: {fileID: 4599297741613436, guid: afaef0108a478c44a9eac26658bc29bf, type: 3}
      propertyPath: m_LocalPosition.z
      value: -0.5133417
      objectReference: {fileID: 0}
    - target: {fileID: 4892726138630008, guid: afaef0108a478c44a9eac26658bc29bf, type: 3}
      propertyPath: m_LocalScale.x
      value: 0.16378379
      objectReference: {fileID: 0}
    - target: {fileID: 4892726138630008, guid: afaef0108a478c44a9eac26658bc29bf, type: 3}
      propertyPath: m_LocalScale.y
      value: 0.0549071
      objectReference: {fileID: 0}
    - target: {fileID: 1486990241750050, guid: afaef0108a478c44a9eac26658bc29bf, type: 3}
      propertyPath: m_IsActive
      value: 1
      objectReference: {fileID: 0}
    - target: {fileID: 4411840848280898, guid: afaef0108a478c44a9eac26658bc29bf, type: 3}
      propertyPath: m_LocalScale.x
      value: 1.5
      objectReference: {fileID: 0}
    - target: {fileID: 4411840848280898, guid: afaef0108a478c44a9eac26658bc29bf, type: 3}
      propertyPath: m_LocalScale.y
      value: 1.5
      objectReference: {fileID: 0}
    - target: {fileID: 4411840848280898, guid: afaef0108a478c44a9eac26658bc29bf, type: 3}
      propertyPath: m_LocalScale.z
      value: 1.5
      objectReference: {fileID: 0}
    - target: {fileID: 114957968741241876, guid: afaef0108a478c44a9eac26658bc29bf,
        type: 3}
      propertyPath: target
      value: 
      objectReference: {fileID: 1494250749}
    - target: {fileID: 8935381897906158519, guid: afaef0108a478c44a9eac26658bc29bf,
        type: 3}
      propertyPath: m_Mesh
      value: 
      objectReference: {fileID: 0}
    - target: {fileID: 7446970764068212843, guid: afaef0108a478c44a9eac26658bc29bf,
        type: 3}
      propertyPath: m_text
      value: 'Spectrometer

        Drill / Brush'
      objectReference: {fileID: 0}
    - target: {fileID: 7446970764068212843, guid: afaef0108a478c44a9eac26658bc29bf,
        type: 3}
      propertyPath: m_textInfo.characterCount
      value: 26
      objectReference: {fileID: 0}
    - target: {fileID: 7446970764068212843, guid: afaef0108a478c44a9eac26658bc29bf,
        type: 3}
      propertyPath: m_textInfo.spaceCount
      value: 3
      objectReference: {fileID: 0}
    - target: {fileID: 7446970764068212843, guid: afaef0108a478c44a9eac26658bc29bf,
        type: 3}
      propertyPath: m_textInfo.wordCount
      value: 3
      objectReference: {fileID: 0}
    - target: {fileID: 7446970764068212843, guid: afaef0108a478c44a9eac26658bc29bf,
        type: 3}
      propertyPath: m_firstOverflowCharacterIndex
      value: 13
      objectReference: {fileID: 0}
    - target: {fileID: 7446970764068212843, guid: afaef0108a478c44a9eac26658bc29bf,
        type: 3}
      propertyPath: m_textInfo.lineCount
      value: 2
      objectReference: {fileID: 0}
    - target: {fileID: 7446970764068212843, guid: afaef0108a478c44a9eac26658bc29bf,
        type: 3}
      propertyPath: m_havePropertiesChanged
      value: 1
      objectReference: {fileID: 0}
    - target: {fileID: 7446970764068212843, guid: afaef0108a478c44a9eac26658bc29bf,
        type: 3}
      propertyPath: m_isInputParsingRequired
      value: 1
      objectReference: {fileID: 0}
    m_RemovedComponents: []
  m_SourcePrefab: {fileID: 100100000, guid: afaef0108a478c44a9eac26658bc29bf, type: 3}
--- !u!4 &688873602 stripped
Transform:
  m_CorrespondingSourceObject: {fileID: 4510122080978026, guid: afaef0108a478c44a9eac26658bc29bf,
    type: 3}
  m_PrefabInstance: {fileID: 688873601}
  m_PrefabAsset: {fileID: 0}
--- !u!1 &707337222
GameObject:
  m_ObjectHideFlags: 0
  m_CorrespondingSourceObject: {fileID: 0}
  m_PrefabInstance: {fileID: 0}
  m_PrefabAsset: {fileID: 0}
  serializedVersion: 6
  m_Component:
  - component: {fileID: 707337223}
  - component: {fileID: 707337224}
  m_Layer: 0
  m_Name: MixedRealityDiagnosticsSystem
  m_TagString: Untagged
  m_Icon: {fileID: 0}
  m_NavMeshLayer: 0
  m_StaticEditorFlags: 0
  m_IsActive: 1
--- !u!4 &707337223
Transform:
  m_ObjectHideFlags: 0
  m_CorrespondingSourceObject: {fileID: 0}
  m_PrefabInstance: {fileID: 0}
  m_PrefabAsset: {fileID: 0}
  m_GameObject: {fileID: 707337222}
  m_LocalRotation: {x: 0, y: 0, z: 0, w: 1}
  m_LocalPosition: {x: 0, y: 0, z: 0}
  m_LocalScale: {x: 1, y: 1, z: 1}
  m_Children: []
  m_Father: {fileID: 785226068}
  m_RootOrder: 3
  m_LocalEulerAnglesHint: {x: 0, y: 0, z: 0}
--- !u!114 &707337224
MonoBehaviour:
  m_ObjectHideFlags: 0
  m_CorrespondingSourceObject: {fileID: 0}
  m_PrefabInstance: {fileID: 0}
  m_PrefabAsset: {fileID: 0}
  m_GameObject: {fileID: 707337222}
  m_Enabled: 1
  m_EditorHideFlags: 0
  m_Script: {fileID: 11500000, guid: 09c04dafcb77c1e4195a36bd131cbdec, type: 3}
  m_Name: 
  m_EditorClassIdentifier: 
--- !u!1001 &775880683
PrefabInstance:
  m_ObjectHideFlags: 0
  serializedVersion: 2
  m_Modification:
    m_TransformParent: {fileID: 1595493452}
    m_Modifications:
    - target: {fileID: 100048, guid: 9b8d622e06b5ddc47bfd77b86d50527c, type: 3}
      propertyPath: m_Name
      value: LunarModule
      objectReference: {fileID: 0}
    - target: {fileID: 400032, guid: 9b8d622e06b5ddc47bfd77b86d50527c, type: 3}
      propertyPath: m_LocalRotation.w
      value: 1
      objectReference: {fileID: 0}
    - target: {fileID: 400032, guid: 9b8d622e06b5ddc47bfd77b86d50527c, type: 3}
      propertyPath: m_LocalScale.y
      value: 0.58
      objectReference: {fileID: 0}
    - target: {fileID: 400048, guid: 9b8d622e06b5ddc47bfd77b86d50527c, type: 3}
      propertyPath: m_LocalPosition.x
      value: -0.77
      objectReference: {fileID: 0}
    - target: {fileID: 400048, guid: 9b8d622e06b5ddc47bfd77b86d50527c, type: 3}
      propertyPath: m_LocalPosition.y
      value: 3.421
      objectReference: {fileID: 0}
    - target: {fileID: 400048, guid: 9b8d622e06b5ddc47bfd77b86d50527c, type: 3}
      propertyPath: m_LocalPosition.z
      value: 3.047
      objectReference: {fileID: 0}
    - target: {fileID: 400048, guid: 9b8d622e06b5ddc47bfd77b86d50527c, type: 3}
      propertyPath: m_LocalRotation.x
      value: -0
      objectReference: {fileID: 0}
    - target: {fileID: 400048, guid: 9b8d622e06b5ddc47bfd77b86d50527c, type: 3}
      propertyPath: m_LocalRotation.y
      value: -0.99362624
      objectReference: {fileID: 0}
    - target: {fileID: 400048, guid: 9b8d622e06b5ddc47bfd77b86d50527c, type: 3}
      propertyPath: m_LocalRotation.z
      value: -0
      objectReference: {fileID: 0}
    - target: {fileID: 400048, guid: 9b8d622e06b5ddc47bfd77b86d50527c, type: 3}
      propertyPath: m_LocalRotation.w
      value: 0.11272491
      objectReference: {fileID: 0}
    - target: {fileID: 400048, guid: 9b8d622e06b5ddc47bfd77b86d50527c, type: 3}
      propertyPath: m_RootOrder
      value: 9
      objectReference: {fileID: 0}
    - target: {fileID: 400048, guid: 9b8d622e06b5ddc47bfd77b86d50527c, type: 3}
      propertyPath: m_LocalEulerAnglesHint.x
      value: 0
      objectReference: {fileID: 0}
    - target: {fileID: 400048, guid: 9b8d622e06b5ddc47bfd77b86d50527c, type: 3}
      propertyPath: m_LocalEulerAnglesHint.y
      value: -167.05501
      objectReference: {fileID: 0}
    - target: {fileID: 400048, guid: 9b8d622e06b5ddc47bfd77b86d50527c, type: 3}
      propertyPath: m_LocalEulerAnglesHint.z
      value: 0
      objectReference: {fileID: 0}
    - target: {fileID: 400048, guid: 9b8d622e06b5ddc47bfd77b86d50527c, type: 3}
      propertyPath: m_LocalScale.x
      value: 0.048943225
      objectReference: {fileID: 0}
    - target: {fileID: 400048, guid: 9b8d622e06b5ddc47bfd77b86d50527c, type: 3}
      propertyPath: m_LocalScale.y
      value: 0.04894314
      objectReference: {fileID: 0}
    - target: {fileID: 400048, guid: 9b8d622e06b5ddc47bfd77b86d50527c, type: 3}
      propertyPath: m_LocalScale.z
      value: 0.048943225
      objectReference: {fileID: 0}
    - target: {fileID: 2300000, guid: 9b8d622e06b5ddc47bfd77b86d50527c, type: 3}
      propertyPath: m_Materials.Array.data[0]
      value: 
      objectReference: {fileID: 2100000, guid: d5334c45caee46be937b095a1e977dc6, type: 2}
    - target: {fileID: 2300002, guid: 9b8d622e06b5ddc47bfd77b86d50527c, type: 3}
      propertyPath: m_Materials.Array.data[0]
      value: 
      objectReference: {fileID: 2100000, guid: d808c628536649eaa61f2a2f2d16c6cc, type: 2}
    - target: {fileID: 2300034, guid: 9b8d622e06b5ddc47bfd77b86d50527c, type: 3}
      propertyPath: m_Materials.Array.data[0]
      value: 
      objectReference: {fileID: 2100000, guid: d5334c45caee46be937b095a1e977dc6, type: 2}
    - target: {fileID: 2300036, guid: 9b8d622e06b5ddc47bfd77b86d50527c, type: 3}
      propertyPath: m_Materials.Array.data[0]
      value: 
      objectReference: {fileID: 2100000, guid: 71d471797c0e430783230146721c3fcb, type: 2}
    - target: {fileID: 2300038, guid: 9b8d622e06b5ddc47bfd77b86d50527c, type: 3}
      propertyPath: m_Materials.Array.data[0]
      value: 
      objectReference: {fileID: 2100000, guid: b0fcdc3322e34d9ea83e8399bd9f4031, type: 2}
    - target: {fileID: 2300040, guid: 9b8d622e06b5ddc47bfd77b86d50527c, type: 3}
      propertyPath: m_Materials.Array.data[0]
      value: 
      objectReference: {fileID: 2100000, guid: 71d573ea4cb045cdadc98e56044f6d2c, type: 2}
    - target: {fileID: 2300042, guid: 9b8d622e06b5ddc47bfd77b86d50527c, type: 3}
      propertyPath: m_Materials.Array.data[0]
      value: 
      objectReference: {fileID: 2100000, guid: 53ea63593b32415faf734536616f5fb3, type: 2}
    - target: {fileID: 2300044, guid: 9b8d622e06b5ddc47bfd77b86d50527c, type: 3}
      propertyPath: m_Materials.Array.data[1]
      value: 
      objectReference: {fileID: 2100000, guid: 71d573ea4cb045cdadc98e56044f6d2c, type: 2}
    - target: {fileID: 2300046, guid: 9b8d622e06b5ddc47bfd77b86d50527c, type: 3}
      propertyPath: m_Materials.Array.data[0]
      value: 
      objectReference: {fileID: 2100000, guid: 71d471797c0e430783230146721c3fcb, type: 2}
    - target: {fileID: 2300048, guid: 9b8d622e06b5ddc47bfd77b86d50527c, type: 3}
      propertyPath: m_Materials.Array.data[0]
      value: 
      objectReference: {fileID: 2100000, guid: b0fcdc3322e34d9ea83e8399bd9f4031, type: 2}
    m_RemovedComponents: []
  m_SourcePrefab: {fileID: 100100000, guid: 9b8d622e06b5ddc47bfd77b86d50527c, type: 3}
--- !u!4 &775880684 stripped
Transform:
  m_CorrespondingSourceObject: {fileID: 400048, guid: 9b8d622e06b5ddc47bfd77b86d50527c,
    type: 3}
  m_PrefabInstance: {fileID: 775880683}
  m_PrefabAsset: {fileID: 0}
--- !u!1 &775880685 stripped
GameObject:
  m_CorrespondingSourceObject: {fileID: 100048, guid: 9b8d622e06b5ddc47bfd77b86d50527c,
    type: 3}
  m_PrefabInstance: {fileID: 775880683}
  m_PrefabAsset: {fileID: 0}
--- !u!65 &775880687
BoxCollider:
  m_ObjectHideFlags: 0
  m_CorrespondingSourceObject: {fileID: 0}
  m_PrefabInstance: {fileID: 0}
  m_PrefabAsset: {fileID: 0}
  m_GameObject: {fileID: 775880685}
  m_Material: {fileID: 0}
  m_IsTrigger: 0
  m_Enabled: 1
  serializedVersion: 2
  m_Size: {x: 4.2281165, y: 4.9780774, z: 4.2129908}
  m_Center: {x: 0.018851927, y: 2.454814, z: 0.08443639}
--- !u!82 &775880689
AudioSource:
  m_ObjectHideFlags: 0
  m_CorrespondingSourceObject: {fileID: 0}
  m_PrefabInstance: {fileID: 0}
  m_PrefabAsset: {fileID: 0}
  m_GameObject: {fileID: 775880685}
  m_Enabled: 1
  serializedVersion: 4
  OutputAudioMixerGroup: {fileID: 0}
  m_audioClip: {fileID: 0}
  m_PlayOnAwake: 1
  m_Volume: 1
  m_Pitch: 1
  Loop: 0
  Mute: 0
  Spatialize: 0
  SpatializePostEffects: 0
  Priority: 128
  DopplerLevel: 1
  MinDistance: 1
  MaxDistance: 500
  Pan2D: 0
  rolloffMode: 0
  BypassEffects: 0
  BypassListenerEffects: 0
  BypassReverbZones: 0
  rolloffCustomCurve:
    serializedVersion: 2
    m_Curve:
    - serializedVersion: 3
      time: 0
      value: 1
      inSlope: 0
      outSlope: 0
      tangentMode: 0
      weightedMode: 0
      inWeight: 0.33333334
      outWeight: 0.33333334
    - serializedVersion: 3
      time: 1
      value: 0
      inSlope: 0
      outSlope: 0
      tangentMode: 0
      weightedMode: 0
      inWeight: 0.33333334
      outWeight: 0.33333334
    m_PreInfinity: 2
    m_PostInfinity: 2
    m_RotationOrder: 4
  panLevelCustomCurve:
    serializedVersion: 2
    m_Curve:
    - serializedVersion: 3
      time: 0
      value: 0
      inSlope: 0
      outSlope: 0
      tangentMode: 0
      weightedMode: 0
      inWeight: 0.33333334
      outWeight: 0.33333334
    m_PreInfinity: 2
    m_PostInfinity: 2
    m_RotationOrder: 4
  spreadCustomCurve:
    serializedVersion: 2
    m_Curve:
    - serializedVersion: 3
      time: 0
      value: 0
      inSlope: 0
      outSlope: 0
      tangentMode: 0
      weightedMode: 0
      inWeight: 0.33333334
      outWeight: 0.33333334
    m_PreInfinity: 2
    m_PostInfinity: 2
    m_RotationOrder: 4
  reverbZoneMixCustomCurve:
    serializedVersion: 2
    m_Curve:
    - serializedVersion: 3
      time: 0
      value: 1
      inSlope: 0
      outSlope: 0
      tangentMode: 0
      weightedMode: 0
      inWeight: 0.33333334
      outWeight: 0.33333334
    m_PreInfinity: 2
    m_PostInfinity: 2
    m_RotationOrder: 4
--- !u!1 &775880690 stripped
GameObject:
  m_CorrespondingSourceObject: {fileID: 100042, guid: 9b8d622e06b5ddc47bfd77b86d50527c,
    type: 3}
  m_PrefabInstance: {fileID: 775880683}
  m_PrefabAsset: {fileID: 0}
--- !u!4 &775880691 stripped
Transform:
  m_CorrespondingSourceObject: {fileID: 400062, guid: 9b8d622e06b5ddc47bfd77b86d50527c,
    type: 3}
  m_PrefabInstance: {fileID: 775880683}
  m_PrefabAsset: {fileID: 0}
--- !u!1 &775880693 stripped
GameObject:
  m_CorrespondingSourceObject: {fileID: 100062, guid: 9b8d622e06b5ddc47bfd77b86d50527c,
    type: 3}
  m_PrefabInstance: {fileID: 775880683}
  m_PrefabAsset: {fileID: 0}
--- !u!1 &785226066
GameObject:
  m_ObjectHideFlags: 0
  m_CorrespondingSourceObject: {fileID: 0}
  m_PrefabInstance: {fileID: 0}
  m_PrefabAsset: {fileID: 0}
  serializedVersion: 6
  m_Component:
  - component: {fileID: 785226068}
  - component: {fileID: 785226067}
  m_Layer: 0
  m_Name: MixedRealityToolkit (Inactive)
  m_TagString: Untagged
  m_Icon: {fileID: 0}
  m_NavMeshLayer: 0
  m_StaticEditorFlags: 0
  m_IsActive: 1
--- !u!114 &785226067
MonoBehaviour:
  m_ObjectHideFlags: 0
  m_CorrespondingSourceObject: {fileID: 0}
  m_PrefabInstance: {fileID: 0}
  m_PrefabAsset: {fileID: 0}
  m_GameObject: {fileID: 785226066}
  m_Enabled: 1
  m_EditorHideFlags: 0
  m_Script: {fileID: 11500000, guid: 83d9acc7968244a8886f3af591305bcb, type: 3}
  m_Name: 
  m_EditorClassIdentifier: 
  activeProfile: {fileID: 0}
--- !u!4 &785226068
Transform:
  m_ObjectHideFlags: 0
  m_CorrespondingSourceObject: {fileID: 0}
  m_PrefabInstance: {fileID: 0}
  m_PrefabAsset: {fileID: 0}
  m_GameObject: {fileID: 785226066}
  m_LocalRotation: {x: 0, y: 0, z: 0, w: 1}
  m_LocalPosition: {x: 0, y: 0, z: 0}
  m_LocalScale: {x: 1, y: 1, z: 1}
  m_Children:
  - {fileID: 1403903713}
  - {fileID: 2025039529}
  - {fileID: 903237148}
  - {fileID: 707337223}
  - {fileID: 1963862013}
  m_Father: {fileID: 0}
  m_RootOrder: 0
  m_LocalEulerAnglesHint: {x: 0, y: 0, z: 0}
--- !u!1 &792227567
GameObject:
  m_ObjectHideFlags: 0
  m_CorrespondingSourceObject: {fileID: 1117458272272208, guid: a900c08743a94c328074df8bbe3eb63c,
    type: 3}
  m_PrefabInstance: {fileID: 0}
  m_PrefabAsset: {fileID: 0}
  serializedVersion: 6
  m_Component:
  - component: {fileID: 792227568}
  m_Layer: 0
  m_Name: Panel1
  m_TagString: Untagged
  m_Icon: {fileID: 0}
  m_NavMeshLayer: 0
  m_StaticEditorFlags: 0
  m_IsActive: 1
--- !u!4 &792227568
Transform:
  m_ObjectHideFlags: 0
  m_CorrespondingSourceObject: {fileID: 4866669652097362, guid: a900c08743a94c328074df8bbe3eb63c,
    type: 3}
  m_PrefabInstance: {fileID: 0}
  m_PrefabAsset: {fileID: 0}
  m_GameObject: {fileID: 792227567}
  m_LocalRotation: {x: 0, y: 0, z: 0, w: 1}
  m_LocalPosition: {x: 0, y: 0, z: 0}
  m_LocalScale: {x: 2, y: 2, z: 1}
  m_Children:
  - {fileID: 1626314868}
  - {fileID: 1635786678}
  m_Father: {fileID: 392948878}
  m_RootOrder: 0
  m_LocalEulerAnglesHint: {x: 0, y: 0, z: 0}
--- !u!1 &863205415
GameObject:
  m_ObjectHideFlags: 0
  m_CorrespondingSourceObject: {fileID: 1054075472835142, guid: a900c08743a94c328074df8bbe3eb63c,
    type: 3}
  m_PrefabInstance: {fileID: 0}
  m_PrefabAsset: {fileID: 0}
  serializedVersion: 6
  m_Component:
  - component: {fileID: 863205416}
  - component: {fileID: 863205418}
  - component: {fileID: 863205417}
  m_Layer: 5
  m_Name: Subtitle3
  m_TagString: Untagged
  m_Icon: {fileID: 0}
  m_NavMeshLayer: 0
  m_StaticEditorFlags: 0
  m_IsActive: 0
--- !u!224 &863205416
RectTransform:
  m_ObjectHideFlags: 0
  m_CorrespondingSourceObject: {fileID: 224963507392718102, guid: a900c08743a94c328074df8bbe3eb63c,
    type: 3}
  m_PrefabInstance: {fileID: 0}
  m_PrefabAsset: {fileID: 0}
  m_GameObject: {fileID: 863205415}
  m_LocalRotation: {x: -0, y: -0, z: -0, w: 1}
  m_LocalPosition: {x: 0, y: 0, z: -0.019088}
  m_LocalScale: {x: 0.00049999997, y: 0.00049999997, z: 0.00049999997}
  m_Children: []
  m_Father: {fileID: 1626314868}
  m_RootOrder: 6
  m_LocalEulerAnglesHint: {x: 0, y: 0, z: 0}
  m_AnchorMin: {x: 0.5, y: 0.5}
  m_AnchorMax: {x: 0.5, y: 0.5}
  m_AnchoredPosition: {x: -0.0001, y: -0.0769}
  m_SizeDelta: {x: 1107.8, y: 89.1924}
  m_Pivot: {x: 0.5, y: 0.5}
--- !u!114 &863205417
MonoBehaviour:
  m_ObjectHideFlags: 0
  m_CorrespondingSourceObject: {fileID: 114186135864427680, guid: a900c08743a94c328074df8bbe3eb63c,
    type: 3}
  m_PrefabInstance: {fileID: 0}
  m_PrefabAsset: {fileID: 0}
  m_GameObject: {fileID: 863205415}
  m_Enabled: 1
  m_EditorHideFlags: 0
  m_Script: {fileID: 708705254, guid: f70555f144d8491a825f0804e09c671c, type: 3}
  m_Name: 
  m_EditorClassIdentifier: 
  m_Material: {fileID: 0}
  m_Color: {r: 1, g: 1, b: 1, a: 1}
  m_RaycastTarget: 1
  m_OnCullStateChanged:
    m_PersistentCalls:
      m_Calls: []
    m_TypeName: UnityEngine.UI.MaskableGraphic+CullStateChangedEvent, UnityEngine.UI,
      Version=1.0.0.0, Culture=neutral, PublicKeyToken=null
  m_FontData:
    m_Font: {fileID: 12800000, guid: e869342c56e54acf989b2422b4b80dcc, type: 3}
    m_FontSize: 40
    m_FontStyle: 0
    m_BestFit: 0
    m_MinSize: 4
    m_MaxSize: 101
    m_Alignment: 0
    m_AlignByGeometry: 0
    m_RichText: 1
    m_HorizontalOverflow: 0
    m_VerticalOverflow: 0
    m_LineSpacing: 1
  m_Text: ClipPlane.cs
--- !u!222 &863205418
CanvasRenderer:
  m_ObjectHideFlags: 0
  m_CorrespondingSourceObject: {fileID: 222823303811744904, guid: a900c08743a94c328074df8bbe3eb63c,
    type: 3}
  m_PrefabInstance: {fileID: 0}
  m_PrefabAsset: {fileID: 0}
  m_GameObject: {fileID: 863205415}
  m_CullTransparentMesh: 0
--- !u!1 &870272560
GameObject:
  m_ObjectHideFlags: 0
  m_CorrespondingSourceObject: {fileID: 0}
  m_PrefabInstance: {fileID: 0}
  m_PrefabAsset: {fileID: 0}
  serializedVersion: 6
  m_Component:
  - component: {fileID: 870272561}
  - component: {fileID: 870272562}
  - component: {fileID: 870272565}
  - component: {fileID: 870272564}
  - component: {fileID: 870272563}
  m_Layer: 0
  m_Name: Label
  m_TagString: Untagged
  m_Icon: {fileID: 0}
  m_NavMeshLayer: 0
  m_StaticEditorFlags: 0
  m_IsActive: 1
--- !u!224 &870272561
RectTransform:
  m_ObjectHideFlags: 0
  m_CorrespondingSourceObject: {fileID: 0}
  m_PrefabInstance: {fileID: 0}
  m_PrefabAsset: {fileID: 0}
  m_GameObject: {fileID: 870272560}
  m_LocalRotation: {x: -0, y: 0.000000059604645, z: -0, w: 1}
  m_LocalPosition: {x: 0, y: 0, z: 2.9392002}
  m_LocalScale: {x: 0.004, y: 0.004, z: 0.004}
  m_Children: []
  m_Father: {fileID: 1595493452}
  m_RootOrder: 3
  m_LocalEulerAnglesHint: {x: 0, y: 90, z: 0}
  m_AnchorMin: {x: 0.5, y: 0.5}
  m_AnchorMax: {x: 0.5, y: 0.5}
  m_AnchoredPosition: {x: 0.18599999, y: 3.4138}
  m_SizeDelta: {x: 60, y: 5}
  m_Pivot: {x: 0.5, y: 0.5}
--- !u!23 &870272562
MeshRenderer:
  m_ObjectHideFlags: 0
  m_CorrespondingSourceObject: {fileID: 0}
  m_PrefabInstance: {fileID: 0}
  m_PrefabAsset: {fileID: 0}
  m_GameObject: {fileID: 870272560}
  m_Enabled: 1
  m_CastShadows: 0
  m_ReceiveShadows: 0
  m_DynamicOccludee: 1
  m_MotionVectors: 1
  m_LightProbeUsage: 1
  m_ReflectionProbeUsage: 1
  m_RenderingLayerMask: 4294967295
  m_RendererPriority: 0
  m_Materials:
  - {fileID: 21340371490990018, guid: afc8299d5d5bbd440a0616c8ecbc7217, type: 2}
  m_StaticBatchInfo:
    firstSubMesh: 0
    subMeshCount: 0
  m_StaticBatchRoot: {fileID: 0}
  m_ProbeAnchor: {fileID: 0}
  m_LightProbeVolumeOverride: {fileID: 0}
  m_ScaleInLightmap: 1
  m_PreserveUVs: 0
  m_IgnoreNormalsForChartDetection: 0
  m_ImportantGI: 0
  m_StitchLightmapSeams: 0
  m_SelectedEditorRenderState: 3
  m_MinimumChartSize: 4
  m_AutoUVMaxDistance: 0.5
  m_AutoUVMaxAngle: 89
  m_LightmapParameters: {fileID: 0}
  m_SortingLayerID: 0
  m_SortingLayer: 0
  m_SortingOrder: 0
--- !u!114 &870272563
MonoBehaviour:
  m_ObjectHideFlags: 0
  m_CorrespondingSourceObject: {fileID: 0}
  m_PrefabInstance: {fileID: 0}
  m_PrefabAsset: {fileID: 0}
  m_GameObject: {fileID: 870272560}
<<<<<<< HEAD
  m_LocalRotation: {x: -0, y: 0.000000059604645, z: -0, w: 1}
  m_LocalPosition: {x: 0.18599999, y: 3.4138, z: 2.9392002}
  m_LocalScale: {x: 0.001634559, y: 0.0016345546, z: 0.001634559}
  m_Children: []
  m_Father: {fileID: 1595493452}
  m_RootOrder: 3
  m_LocalEulerAnglesHint: {x: 0, y: 90, z: 0}
--- !u!1001 &914966059
PrefabInstance:
  m_ObjectHideFlags: 0
  serializedVersion: 2
  m_Modification:
    m_TransformParent: {fileID: 0}
    m_Modifications:
    - target: {fileID: 4943773361295851263, guid: c0931c4da6d91ea429abedb10290dd16,
        type: 3}
      propertyPath: m_Name
      value: ToggleFeaturesPanel
      objectReference: {fileID: 0}
    - target: {fileID: 8503270331930508642, guid: c0931c4da6d91ea429abedb10290dd16,
        type: 3}
      propertyPath: m_LocalPosition.x
      value: -0.0679
      objectReference: {fileID: 0}
    - target: {fileID: 8503270331930508642, guid: c0931c4da6d91ea429abedb10290dd16,
        type: 3}
      propertyPath: m_LocalPosition.y
      value: -0.3484
      objectReference: {fileID: 0}
    - target: {fileID: 8503270331930508642, guid: c0931c4da6d91ea429abedb10290dd16,
        type: 3}
      propertyPath: m_LocalPosition.z
      value: 0.6625
      objectReference: {fileID: 0}
    - target: {fileID: 8503270331930508642, guid: c0931c4da6d91ea429abedb10290dd16,
        type: 3}
      propertyPath: m_LocalRotation.x
      value: 0.38268343
      objectReference: {fileID: 0}
    - target: {fileID: 8503270331930508642, guid: c0931c4da6d91ea429abedb10290dd16,
        type: 3}
      propertyPath: m_LocalRotation.y
      value: 0
      objectReference: {fileID: 0}
    - target: {fileID: 8503270331930508642, guid: c0931c4da6d91ea429abedb10290dd16,
        type: 3}
      propertyPath: m_LocalRotation.z
      value: 0
      objectReference: {fileID: 0}
    - target: {fileID: 8503270331930508642, guid: c0931c4da6d91ea429abedb10290dd16,
        type: 3}
      propertyPath: m_LocalRotation.w
      value: 0.92387956
      objectReference: {fileID: 0}
    - target: {fileID: 8503270331930508642, guid: c0931c4da6d91ea429abedb10290dd16,
        type: 3}
      propertyPath: m_RootOrder
      value: 3
      objectReference: {fileID: 0}
    - target: {fileID: 8503270331930508642, guid: c0931c4da6d91ea429abedb10290dd16,
        type: 3}
      propertyPath: m_LocalEulerAnglesHint.x
      value: 45
      objectReference: {fileID: 0}
    - target: {fileID: 8503270331930508642, guid: c0931c4da6d91ea429abedb10290dd16,
        type: 3}
      propertyPath: m_LocalEulerAnglesHint.y
      value: 0
      objectReference: {fileID: 0}
    - target: {fileID: 8503270331930508642, guid: c0931c4da6d91ea429abedb10290dd16,
        type: 3}
      propertyPath: m_LocalEulerAnglesHint.z
      value: 0
      objectReference: {fileID: 0}
    - target: {fileID: 463960672768484199, guid: c0931c4da6d91ea429abedb10290dd16,
        type: 3}
      propertyPath: m_Mesh
      value: 
      objectReference: {fileID: 0}
    - target: {fileID: 5057653355905261972, guid: c0931c4da6d91ea429abedb10290dd16,
        type: 3}
      propertyPath: m_havePropertiesChanged
      value: 1
      objectReference: {fileID: 0}
    - target: {fileID: 5057653355905261972, guid: c0931c4da6d91ea429abedb10290dd16,
        type: 3}
      propertyPath: m_isInputParsingRequired
      value: 1
      objectReference: {fileID: 0}
    - target: {fileID: 2788573367235141971, guid: c0931c4da6d91ea429abedb10290dd16,
        type: 3}
      propertyPath: m_Mesh
      value: 
      objectReference: {fileID: 0}
    - target: {fileID: 2788573367235141933, guid: c0931c4da6d91ea429abedb10290dd16,
        type: 3}
      propertyPath: m_havePropertiesChanged
      value: 1
      objectReference: {fileID: 0}
    - target: {fileID: 2788573367235141933, guid: c0931c4da6d91ea429abedb10290dd16,
        type: 3}
      propertyPath: m_isInputParsingRequired
      value: 1
      objectReference: {fileID: 0}
    - target: {fileID: 3559032652844342688, guid: c0931c4da6d91ea429abedb10290dd16,
        type: 3}
      propertyPath: m_Mesh
      value: 
      objectReference: {fileID: 0}
    - target: {fileID: 3559032652844342750, guid: c0931c4da6d91ea429abedb10290dd16,
        type: 3}
      propertyPath: m_havePropertiesChanged
      value: 1
      objectReference: {fileID: 0}
    - target: {fileID: 3559032652844342750, guid: c0931c4da6d91ea429abedb10290dd16,
        type: 3}
      propertyPath: m_isInputParsingRequired
      value: 1
      objectReference: {fileID: 0}
    - target: {fileID: 6325538427078370090, guid: c0931c4da6d91ea429abedb10290dd16,
        type: 3}
      propertyPath: m_Mesh
      value: 
      objectReference: {fileID: 0}
    - target: {fileID: 6325538427078370132, guid: c0931c4da6d91ea429abedb10290dd16,
        type: 3}
      propertyPath: m_havePropertiesChanged
      value: 1
      objectReference: {fileID: 0}
    - target: {fileID: 6325538427078370132, guid: c0931c4da6d91ea429abedb10290dd16,
        type: 3}
      propertyPath: m_isInputParsingRequired
      value: 1
      objectReference: {fileID: 0}
    - target: {fileID: 4305907101023271952, guid: c0931c4da6d91ea429abedb10290dd16,
        type: 3}
      propertyPath: m_Mesh
      value: 
      objectReference: {fileID: 0}
    - target: {fileID: 4305907101023272046, guid: c0931c4da6d91ea429abedb10290dd16,
        type: 3}
      propertyPath: m_havePropertiesChanged
      value: 1
      objectReference: {fileID: 0}
    - target: {fileID: 4305907101023272046, guid: c0931c4da6d91ea429abedb10290dd16,
        type: 3}
      propertyPath: m_isInputParsingRequired
      value: 1
      objectReference: {fileID: 0}
    m_RemovedComponents:
    - {fileID: 1272738663672335838, guid: c0931c4da6d91ea429abedb10290dd16, type: 3}
  m_SourcePrefab: {fileID: 100100000, guid: c0931c4da6d91ea429abedb10290dd16, type: 3}
=======
  m_Enabled: 1
  m_EditorHideFlags: 0
  m_Script: {fileID: 11500000, guid: 9541d86e2fd84c1d9990edf0852d74ab, type: 3}
  m_Name: 
  m_EditorClassIdentifier: 
  m_Material: {fileID: 0}
  m_Color: {r: 1, g: 1, b: 1, a: 1}
  m_RaycastTarget: 1
  m_OnCullStateChanged:
    m_PersistentCalls:
      m_Calls: []
    m_TypeName: UnityEngine.UI.MaskableGraphic+CullStateChangedEvent, UnityEngine.UI,
      Version=1.0.0.0, Culture=neutral, PublicKeyToken=null
  m_text: Show on Focus
  m_isRightToLeft: 0
  m_fontAsset: {fileID: 11400000, guid: afc8299d5d5bbd440a0616c8ecbc7217, type: 2}
  m_sharedMaterial: {fileID: 21340371490990018, guid: afc8299d5d5bbd440a0616c8ecbc7217,
    type: 2}
  m_fontSharedMaterials: []
  m_fontMaterial: {fileID: 0}
  m_fontMaterials: []
  m_fontColor32:
    serializedVersion: 2
    rgba: 4294967295
  m_fontColor: {r: 1, g: 1, b: 1, a: 1}
  m_enableVertexGradient: 0
  m_colorMode: 3
  m_fontColorGradient:
    topLeft: {r: 1, g: 1, b: 1, a: 1}
    topRight: {r: 1, g: 1, b: 1, a: 1}
    bottomLeft: {r: 1, g: 1, b: 1, a: 1}
    bottomRight: {r: 1, g: 1, b: 1, a: 1}
  m_fontColorGradientPreset: {fileID: 0}
  m_spriteAsset: {fileID: 0}
  m_tintAllSprites: 0
  m_overrideHtmlColors: 0
  m_faceColor:
    serializedVersion: 2
    rgba: 4294967295
  m_outlineColor:
    serializedVersion: 2
    rgba: 4278190080
  m_fontSize: 70
  m_fontSizeBase: 70
  m_fontWeight: 400
  m_enableAutoSizing: 0
  m_fontSizeMin: 18
  m_fontSizeMax: 72
  m_fontStyle: 1
  m_textAlignment: 257
  m_isAlignmentEnumConverted: 1
  m_characterSpacing: 0
  m_wordSpacing: 0
  m_lineSpacing: 1
  m_lineSpacingMax: 0
  m_paragraphSpacing: 0
  m_charWidthMaxAdj: 0
  m_enableWordWrapping: 1
  m_wordWrappingRatios: 0.4
  m_overflowMode: 0
  m_firstOverflowCharacterIndex: 0
  m_linkedTextComponent: {fileID: 0}
  m_isLinkedTextComponent: 0
  m_isTextTruncated: 0
  m_enableKerning: 1
  m_enableExtraPadding: 0
  checkPaddingRequired: 0
  m_isRichText: 1
  m_parseCtrlCharacters: 1
  m_isOrthographic: 0
  m_isCullingEnabled: 0
  m_ignoreRectMaskCulling: 0
  m_ignoreCulling: 1
  m_horizontalMapping: 0
  m_verticalMapping: 0
  m_uvLineOffset: 0
  m_geometrySortingOrder: 0
  m_firstVisibleCharacter: 0
  m_useMaxVisibleDescender: 1
  m_pageToDisplay: 1
  m_margin: {x: 0, y: 0, z: 0, w: 0}
  m_textInfo:
    textComponent: {fileID: 870272563}
    characterCount: 13
    spriteCount: 0
    spaceCount: 2
    wordCount: 3
    linkCount: 0
    lineCount: 1
    pageCount: 1
    materialCount: 1
  m_havePropertiesChanged: 0
  m_isUsingLegacyAnimationComponent: 0
  m_isVolumetricText: 0
  m_spriteAnimator: {fileID: 0}
  m_isInputParsingRequired: 0
  m_inputSource: 0
  m_hasFontAssetChanged: 0
  m_renderer: {fileID: 870272562}
  m_subTextObjects:
  - {fileID: 0}
  - {fileID: 0}
  - {fileID: 0}
  - {fileID: 0}
  - {fileID: 0}
  - {fileID: 0}
  - {fileID: 0}
  - {fileID: 0}
  m_maskType: 0
--- !u!222 &870272564
CanvasRenderer:
  m_ObjectHideFlags: 2
  m_CorrespondingSourceObject: {fileID: 0}
  m_PrefabInstance: {fileID: 0}
  m_PrefabAsset: {fileID: 0}
  m_GameObject: {fileID: 870272560}
  m_CullTransparentMesh: 0
--- !u!33 &870272565
MeshFilter:
  m_ObjectHideFlags: 2
  m_CorrespondingSourceObject: {fileID: 0}
  m_PrefabInstance: {fileID: 0}
  m_PrefabAsset: {fileID: 0}
  m_GameObject: {fileID: 870272560}
  m_Mesh: {fileID: 0}
--- !u!1 &903237147
GameObject:
  m_ObjectHideFlags: 0
  m_CorrespondingSourceObject: {fileID: 0}
  m_PrefabInstance: {fileID: 0}
  m_PrefabAsset: {fileID: 0}
  serializedVersion: 6
  m_Component:
  - component: {fileID: 903237148}
  - component: {fileID: 903237149}
  m_Layer: 0
  m_Name: MixedRealityCameraSystem
  m_TagString: Untagged
  m_Icon: {fileID: 0}
  m_NavMeshLayer: 0
  m_StaticEditorFlags: 0
  m_IsActive: 1
--- !u!4 &903237148
Transform:
  m_ObjectHideFlags: 0
  m_CorrespondingSourceObject: {fileID: 0}
  m_PrefabInstance: {fileID: 0}
  m_PrefabAsset: {fileID: 0}
  m_GameObject: {fileID: 903237147}
  m_LocalRotation: {x: 0, y: 0, z: 0, w: 1}
  m_LocalPosition: {x: 0, y: 0, z: 0}
  m_LocalScale: {x: 1, y: 1, z: 1}
  m_Children: []
  m_Father: {fileID: 785226068}
  m_RootOrder: 2
  m_LocalEulerAnglesHint: {x: 0, y: 0, z: 0}
--- !u!114 &903237149
MonoBehaviour:
  m_ObjectHideFlags: 0
  m_CorrespondingSourceObject: {fileID: 0}
  m_PrefabInstance: {fileID: 0}
  m_PrefabAsset: {fileID: 0}
  m_GameObject: {fileID: 903237147}
  m_Enabled: 1
  m_EditorHideFlags: 0
  m_Script: {fileID: 11500000, guid: 09c04dafcb77c1e4195a36bd131cbdec, type: 3}
  m_Name: 
  m_EditorClassIdentifier: 
>>>>>>> 1b64b4bb
--- !u!1 &944840462
GameObject:
  m_ObjectHideFlags: 0
  m_CorrespondingSourceObject: {fileID: 1986327371563880, guid: a900c08743a94c328074df8bbe3eb63c,
    type: 3}
  m_PrefabInstance: {fileID: 0}
  m_PrefabAsset: {fileID: 0}
  serializedVersion: 6
  m_Component:
  - component: {fileID: 944840463}
  - component: {fileID: 944840465}
  - component: {fileID: 944840464}
  m_Layer: 5
  m_Name: WorksOn
  m_TagString: Untagged
  m_Icon: {fileID: 0}
  m_NavMeshLayer: 0
  m_StaticEditorFlags: 0
  m_IsActive: 1
--- !u!224 &944840463
RectTransform:
  m_ObjectHideFlags: 0
  m_CorrespondingSourceObject: {fileID: 224260724014175892, guid: a900c08743a94c328074df8bbe3eb63c,
    type: 3}
  m_PrefabInstance: {fileID: 0}
  m_PrefabAsset: {fileID: 0}
  m_GameObject: {fileID: 944840462}
  m_LocalRotation: {x: -0, y: -0, z: -0, w: 1}
  m_LocalPosition: {x: 0, y: 0, z: -0.019086}
  m_LocalScale: {x: 0.0005000003, y: 0.0005000001, z: 0.0005000003}
  m_Children: []
  m_Father: {fileID: 1626314868}
  m_RootOrder: 3
  m_LocalEulerAnglesHint: {x: 0, y: 0, z: 0}
  m_AnchorMin: {x: 0.5, y: 0.5}
  m_AnchorMax: {x: 0.5, y: 0.5}
  m_AnchoredPosition: {x: 0.1589, y: 0.4242}
  m_SizeDelta: {x: 471.4, y: 140.6}
  m_Pivot: {x: 0.5, y: 0.5}
--- !u!114 &944840464
MonoBehaviour:
  m_ObjectHideFlags: 0
  m_CorrespondingSourceObject: {fileID: 114891230840493084, guid: a900c08743a94c328074df8bbe3eb63c,
    type: 3}
  m_PrefabInstance: {fileID: 0}
  m_PrefabAsset: {fileID: 0}
  m_GameObject: {fileID: 944840462}
  m_Enabled: 1
  m_EditorHideFlags: 0
  m_Script: {fileID: 708705254, guid: f70555f144d8491a825f0804e09c671c, type: 3}
  m_Name: 
  m_EditorClassIdentifier: 
  m_Material: {fileID: 2100000, guid: 2a65a96aa29341b0a25ab4be7dff429a, type: 2}
  m_Color: {r: 1, g: 1, b: 1, a: 1}
  m_RaycastTarget: 1
  m_OnCullStateChanged:
    m_PersistentCalls:
      m_Calls: []
    m_TypeName: UnityEngine.UI.MaskableGraphic+CullStateChangedEvent, UnityEngine.UI,
      Version=1.0.0.0, Culture=neutral, PublicKeyToken=null
  m_FontData:
    m_Font: {fileID: 12800000, guid: a99e8b1ed1154eb58270cc6a18605657, type: 3}
    m_FontSize: 34
    m_FontStyle: 0
    m_BestFit: 0
    m_MinSize: 3
    m_MaxSize: 101
    m_Alignment: 2
    m_AlignByGeometry: 0
    m_RichText: 1
    m_HorizontalOverflow: 0
    m_VerticalOverflow: 0
    m_LineSpacing: 1
  m_Text: Works on
--- !u!222 &944840465
CanvasRenderer:
  m_ObjectHideFlags: 0
  m_CorrespondingSourceObject: {fileID: 222116909469381508, guid: a900c08743a94c328074df8bbe3eb63c,
    type: 3}
  m_PrefabInstance: {fileID: 0}
  m_PrefabAsset: {fileID: 0}
  m_GameObject: {fileID: 944840462}
  m_CullTransparentMesh: 0
--- !u!1001 &1003583354
PrefabInstance:
  m_ObjectHideFlags: 0
  serializedVersion: 2
  m_Modification:
    m_TransformParent: {fileID: 532207851}
    m_Modifications:
    - target: {fileID: 1083549605185280, guid: afaef0108a478c44a9eac26658bc29bf, type: 3}
      propertyPath: m_Name
      value: Simple Line ToolTip (2)
      objectReference: {fileID: 0}
    - target: {fileID: 4510122080978026, guid: afaef0108a478c44a9eac26658bc29bf, type: 3}
      propertyPath: m_LocalPosition.x
      value: 0.13654363
      objectReference: {fileID: 0}
    - target: {fileID: 4510122080978026, guid: afaef0108a478c44a9eac26658bc29bf, type: 3}
      propertyPath: m_LocalPosition.y
      value: 0.06496531
      objectReference: {fileID: 0}
    - target: {fileID: 4510122080978026, guid: afaef0108a478c44a9eac26658bc29bf, type: 3}
      propertyPath: m_LocalPosition.z
      value: -0.2569098
      objectReference: {fileID: 0}
    - target: {fileID: 4510122080978026, guid: afaef0108a478c44a9eac26658bc29bf, type: 3}
      propertyPath: m_LocalRotation.x
      value: -0
      objectReference: {fileID: 0}
    - target: {fileID: 4510122080978026, guid: afaef0108a478c44a9eac26658bc29bf, type: 3}
      propertyPath: m_LocalRotation.y
      value: -0
      objectReference: {fileID: 0}
    - target: {fileID: 4510122080978026, guid: afaef0108a478c44a9eac26658bc29bf, type: 3}
      propertyPath: m_LocalRotation.z
      value: -0
      objectReference: {fileID: 0}
    - target: {fileID: 4510122080978026, guid: afaef0108a478c44a9eac26658bc29bf, type: 3}
      propertyPath: m_LocalRotation.w
      value: 1
      objectReference: {fileID: 0}
    - target: {fileID: 4510122080978026, guid: afaef0108a478c44a9eac26658bc29bf, type: 3}
      propertyPath: m_RootOrder
      value: 3
      objectReference: {fileID: 0}
    - target: {fileID: 4510122080978026, guid: afaef0108a478c44a9eac26658bc29bf, type: 3}
      propertyPath: m_LocalEulerAnglesHint.x
      value: 0
      objectReference: {fileID: 0}
    - target: {fileID: 4510122080978026, guid: afaef0108a478c44a9eac26658bc29bf, type: 3}
      propertyPath: m_LocalEulerAnglesHint.y
      value: 0
      objectReference: {fileID: 0}
    - target: {fileID: 4510122080978026, guid: afaef0108a478c44a9eac26658bc29bf, type: 3}
      propertyPath: m_LocalEulerAnglesHint.z
      value: 0
      objectReference: {fileID: 0}
    - target: {fileID: 114071207091359978, guid: afaef0108a478c44a9eac26658bc29bf,
        type: 3}
      propertyPath: toolTipText
      value: RUHF Antenna
      objectReference: {fileID: 0}
    - target: {fileID: 114071207091359978, guid: afaef0108a478c44a9eac26658bc29bf,
        type: 3}
      propertyPath: contentScale
      value: 1.5
      objectReference: {fileID: 0}
    - target: {fileID: 114254035704318198, guid: afaef0108a478c44a9eac26658bc29bf,
        type: 3}
      propertyPath: startPoint.position.x
      value: -0.22854368
      objectReference: {fileID: 0}
    - target: {fileID: 114254035704318198, guid: afaef0108a478c44a9eac26658bc29bf,
        type: 3}
      propertyPath: startPoint.position.y
      value: 0.079034805
      objectReference: {fileID: 0}
    - target: {fileID: 114254035704318198, guid: afaef0108a478c44a9eac26658bc29bf,
        type: 3}
      propertyPath: startPoint.position.z
      value: 0.14890975
      objectReference: {fileID: 0}
    - target: {fileID: 114254035704318198, guid: afaef0108a478c44a9eac26658bc29bf,
        type: 3}
      propertyPath: endPoint.position.x
      value: -0.27160573
      objectReference: {fileID: 0}
    - target: {fileID: 114254035704318198, guid: afaef0108a478c44a9eac26658bc29bf,
        type: 3}
      propertyPath: endPoint.position.y
      value: 0.21346307
      objectReference: {fileID: 0}
    - target: {fileID: 114254035704318198, guid: afaef0108a478c44a9eac26658bc29bf,
        type: 3}
      propertyPath: endPoint.position.z
      value: 0.20942971
      objectReference: {fileID: 0}
    - target: {fileID: 114254035704318198, guid: afaef0108a478c44a9eac26658bc29bf,
        type: 3}
      propertyPath: endPoint.rotation.x
      value: -0.007939303
      objectReference: {fileID: 0}
    - target: {fileID: 114254035704318198, guid: afaef0108a478c44a9eac26658bc29bf,
        type: 3}
      propertyPath: endPoint.rotation.y
      value: 0.014246597
      objectReference: {fileID: 0}
    - target: {fileID: 114254035704318198, guid: afaef0108a478c44a9eac26658bc29bf,
        type: 3}
      propertyPath: endPoint.rotation.z
      value: -0.03137987
      objectReference: {fileID: 0}
    - target: {fileID: 114254035704318198, guid: afaef0108a478c44a9eac26658bc29bf,
        type: 3}
      propertyPath: endPoint.rotation.w
      value: 0.99937445
      objectReference: {fileID: 0}
    - target: {fileID: 120256979407580908, guid: afaef0108a478c44a9eac26658bc29bf,
        type: 3}
      propertyPath: m_Enabled
      value: 1
      objectReference: {fileID: 0}
    - target: {fileID: 120256979407580908, guid: afaef0108a478c44a9eac26658bc29bf,
        type: 3}
      propertyPath: m_Positions.Array.data[0].x
      value: 0.051242504
      objectReference: {fileID: 0}
    - target: {fileID: 120256979407580908, guid: afaef0108a478c44a9eac26658bc29bf,
        type: 3}
      propertyPath: m_Positions.Array.data[0].y
      value: -0.5509999
      objectReference: {fileID: 0}
    - target: {fileID: 120256979407580908, guid: afaef0108a478c44a9eac26658bc29bf,
        type: 3}
      propertyPath: m_Positions.Array.data[0].z
      value: 1.254075
      objectReference: {fileID: 0}
    - target: {fileID: 120256979407580908, guid: afaef0108a478c44a9eac26658bc29bf,
        type: 3}
      propertyPath: m_Positions.Array.data[1].x
      value: 0.051639326
      objectReference: {fileID: 0}
    - target: {fileID: 120256979407580908, guid: afaef0108a478c44a9eac26658bc29bf,
        type: 3}
      propertyPath: m_Positions.Array.data[1].y
      value: -0.41657162
      objectReference: {fileID: 0}
    - target: {fileID: 120256979407580908, guid: afaef0108a478c44a9eac26658bc29bf,
        type: 3}
      propertyPath: m_Positions.Array.data[1].z
      value: 1.3283505
      objectReference: {fileID: 0}
    - target: {fileID: 4983009381304104, guid: afaef0108a478c44a9eac26658bc29bf, type: 3}
      propertyPath: m_LocalPosition.x
      value: -0.22854364
      objectReference: {fileID: 0}
    - target: {fileID: 4983009381304104, guid: afaef0108a478c44a9eac26658bc29bf, type: 3}
      propertyPath: m_LocalPosition.y
      value: 0.079034746
      objectReference: {fileID: 0}
    - target: {fileID: 4983009381304104, guid: afaef0108a478c44a9eac26658bc29bf, type: 3}
      propertyPath: m_LocalPosition.z
      value: 0.14890978
      objectReference: {fileID: 0}
    - target: {fileID: 4599297741613436, guid: afaef0108a478c44a9eac26658bc29bf, type: 3}
      propertyPath: m_LocalPosition.x
      value: -0.39968842
      objectReference: {fileID: 0}
    - target: {fileID: 4599297741613436, guid: afaef0108a478c44a9eac26658bc29bf, type: 3}
      propertyPath: m_LocalPosition.y
      value: 0.23967808
      objectReference: {fileID: 0}
    - target: {fileID: 4599297741613436, guid: afaef0108a478c44a9eac26658bc29bf, type: 3}
      propertyPath: m_LocalPosition.z
      value: 0.20942968
      objectReference: {fileID: 0}
    - target: {fileID: 4892726138630008, guid: afaef0108a478c44a9eac26658bc29bf, type: 3}
      propertyPath: m_LocalScale.x
      value: 0.17077705
      objectReference: {fileID: 0}
    - target: {fileID: 1486990241750050, guid: afaef0108a478c44a9eac26658bc29bf, type: 3}
      propertyPath: m_IsActive
      value: 1
      objectReference: {fileID: 0}
    - target: {fileID: 4411840848280898, guid: afaef0108a478c44a9eac26658bc29bf, type: 3}
      propertyPath: m_LocalScale.x
      value: 1.5
      objectReference: {fileID: 0}
    - target: {fileID: 4411840848280898, guid: afaef0108a478c44a9eac26658bc29bf, type: 3}
      propertyPath: m_LocalScale.y
      value: 1.5
      objectReference: {fileID: 0}
    - target: {fileID: 4411840848280898, guid: afaef0108a478c44a9eac26658bc29bf, type: 3}
      propertyPath: m_LocalScale.z
      value: 1.5
      objectReference: {fileID: 0}
    - target: {fileID: 114957968741241876, guid: afaef0108a478c44a9eac26658bc29bf,
        type: 3}
      propertyPath: target
      value: 
      objectReference: {fileID: 104267335}
    - target: {fileID: 8935381897906158519, guid: afaef0108a478c44a9eac26658bc29bf,
        type: 3}
      propertyPath: m_Mesh
      value: 
      objectReference: {fileID: 0}
    - target: {fileID: 7446970764068212843, guid: afaef0108a478c44a9eac26658bc29bf,
        type: 3}
      propertyPath: m_text
      value: RUHF Antenna
      objectReference: {fileID: 0}
    - target: {fileID: 7446970764068212843, guid: afaef0108a478c44a9eac26658bc29bf,
        type: 3}
      propertyPath: m_textInfo.characterCount
      value: 12
      objectReference: {fileID: 0}
    - target: {fileID: 7446970764068212843, guid: afaef0108a478c44a9eac26658bc29bf,
        type: 3}
      propertyPath: m_textInfo.spaceCount
      value: 1
      objectReference: {fileID: 0}
    - target: {fileID: 7446970764068212843, guid: afaef0108a478c44a9eac26658bc29bf,
        type: 3}
      propertyPath: m_textInfo.wordCount
      value: 2
      objectReference: {fileID: 0}
    - target: {fileID: 7446970764068212843, guid: afaef0108a478c44a9eac26658bc29bf,
        type: 3}
      propertyPath: m_havePropertiesChanged
      value: 1
      objectReference: {fileID: 0}
    - target: {fileID: 7446970764068212843, guid: afaef0108a478c44a9eac26658bc29bf,
        type: 3}
      propertyPath: m_isInputParsingRequired
      value: 1
      objectReference: {fileID: 0}
    m_RemovedComponents: []
  m_SourcePrefab: {fileID: 100100000, guid: afaef0108a478c44a9eac26658bc29bf, type: 3}
--- !u!4 &1003583355 stripped
Transform:
  m_CorrespondingSourceObject: {fileID: 4510122080978026, guid: afaef0108a478c44a9eac26658bc29bf,
    type: 3}
  m_PrefabInstance: {fileID: 1003583354}
  m_PrefabAsset: {fileID: 0}
--- !u!1 &1192552200
GameObject:
  m_ObjectHideFlags: 0
  m_CorrespondingSourceObject: {fileID: 0}
  m_PrefabInstance: {fileID: 0}
  m_PrefabAsset: {fileID: 0}
  serializedVersion: 6
  m_Component:
  - component: {fileID: 1192552202}
  - component: {fileID: 1192552201}
  m_Layer: 0
  m_Name: Directional Light
  m_TagString: Untagged
  m_Icon: {fileID: 0}
  m_NavMeshLayer: 0
  m_StaticEditorFlags: 0
  m_IsActive: 1
--- !u!108 &1192552201
Light:
  m_ObjectHideFlags: 0
  m_CorrespondingSourceObject: {fileID: 0}
  m_PrefabInstance: {fileID: 0}
  m_PrefabAsset: {fileID: 0}
  m_GameObject: {fileID: 1192552200}
  m_Enabled: 1
  serializedVersion: 8
  m_Type: 1
  m_Color: {r: 1, g: 0.95686275, b: 0.8392157, a: 1}
  m_Intensity: 1
  m_Range: 10
  m_SpotAngle: 30
  m_CookieSize: 10
  m_Shadows:
    m_Type: 2
    m_Resolution: -1
    m_CustomResolution: -1
    m_Strength: 1
    m_Bias: 0.05
    m_NormalBias: 0.4
    m_NearPlane: 0.2
  m_Cookie: {fileID: 0}
  m_DrawHalo: 0
  m_Flare: {fileID: 0}
  m_RenderMode: 0
  m_CullingMask:
    serializedVersion: 2
    m_Bits: 4294967295
  m_Lightmapping: 4
  m_LightShadowCasterMode: 0
  m_AreaSize: {x: 1, y: 1}
  m_BounceIntensity: 1
  m_ColorTemperature: 6570
  m_UseColorTemperature: 0
  m_ShadowRadius: 0
  m_ShadowAngle: 0
--- !u!4 &1192552202
Transform:
  m_ObjectHideFlags: 0
  m_CorrespondingSourceObject: {fileID: 0}
  m_PrefabInstance: {fileID: 0}
  m_PrefabAsset: {fileID: 0}
  m_GameObject: {fileID: 1192552200}
  m_LocalRotation: {x: 0.40821788, y: -0.23456968, z: 0.10938163, w: 0.8754261}
  m_LocalPosition: {x: 0, y: 3, z: 0}
  m_LocalScale: {x: 1, y: 1, z: 1}
  m_Children: []
  m_Father: {fileID: 0}
  m_RootOrder: 1
  m_LocalEulerAnglesHint: {x: 50, y: -30, z: 0}
--- !u!1 &1220608070
GameObject:
  m_ObjectHideFlags: 0
  m_CorrespondingSourceObject: {fileID: 0}
  m_PrefabInstance: {fileID: 0}
  m_PrefabAsset: {fileID: 0}
  serializedVersion: 6
  m_Component:
  - component: {fileID: 1220608071}
  - component: {fileID: 1220608072}
  - component: {fileID: 1220608073}
  m_Layer: 0
  m_Name: Object_ToolTipOnInput
  m_TagString: Untagged
  m_Icon: {fileID: 0}
  m_NavMeshLayer: 0
  m_StaticEditorFlags: 0
  m_IsActive: 1
--- !u!4 &1220608071
Transform:
  m_ObjectHideFlags: 0
  m_CorrespondingSourceObject: {fileID: 0}
  m_PrefabInstance: {fileID: 0}
  m_PrefabAsset: {fileID: 0}
  m_GameObject: {fileID: 1220608070}
  m_LocalRotation: {x: -0, y: -0, z: -0, w: 1}
  m_LocalPosition: {x: -0.12899995, y: 3.5299997, z: 3.0350008}
  m_LocalScale: {x: 1, y: 1, z: 1}
  m_Children:
  - {fileID: 1606036650}
  m_Father: {fileID: 1595493452}
  m_RootOrder: 4
  m_LocalEulerAnglesHint: {x: 0, y: 0, z: 0}
--- !u!114 &1220608072
MonoBehaviour:
  m_ObjectHideFlags: 0
  m_CorrespondingSourceObject: {fileID: 0}
  m_PrefabInstance: {fileID: 0}
  m_PrefabAsset: {fileID: 0}
  m_GameObject: {fileID: 1220608070}
  m_Enabled: 1
  m_EditorHideFlags: 0
  m_Script: {fileID: 11500000, guid: 193c362eb02741c43b31788b51c83d73, type: 3}
  m_Name: 
  m_EditorClassIdentifier: 
  focusEnabled: 1
  toolTipPrefab: {fileID: 1083549605185280, guid: afaef0108a478c44a9eac26658bc29bf,
    type: 3}
  tooltipToggleAction:
    id: 1
    description: Select
    axisConstraint: 2
  appearType: 1
  vanishType: 1
  remainType: 1
  appearDelay: 0
  vanishDelay: 5
  lifetime: 10
  settingsMode: 1
  showBackground: 1
  showOutline: 0
  showConnector: 1
  followType: 2
  pivotMode: 1
  pivotDirection: 2
  pivotDirectionOrient: 1
  manualPivotDirection: {x: 0, y: 1, z: 0}
  manualPivotLocalPosition: {x: 0, y: 0.55, z: 0}
  pivotDistance: 0.35
  toolTipText: New Tooltip
  anchor: {fileID: 0}
--- !u!135 &1220608073
SphereCollider:
  m_ObjectHideFlags: 0
  m_CorrespondingSourceObject: {fileID: 0}
  m_PrefabInstance: {fileID: 0}
  m_PrefabAsset: {fileID: 0}
  m_GameObject: {fileID: 1220608070}
  m_Material: {fileID: 0}
  m_IsTrigger: 0
  m_Enabled: 1
  serializedVersion: 2
  m_Radius: 0.1
  m_Center: {x: 0, y: 0, z: 0}
--- !u!1 &1286762432
GameObject:
  m_ObjectHideFlags: 0
  m_CorrespondingSourceObject: {fileID: 100002, guid: bb88669a3463b36438d9225a3ecd3a35,
    type: 3}
  m_PrefabInstance: {fileID: 0}
  m_PrefabAsset: {fileID: 0}
  serializedVersion: 6
  m_Component:
  - component: {fileID: 1286762433}
  - component: {fileID: 1286762434}
  - component: {fileID: 1286762435}
  m_Layer: 0
  m_Name: Object_ShowToolTipOnFocus
  m_TagString: Untagged
  m_Icon: {fileID: 0}
  m_NavMeshLayer: 0
  m_StaticEditorFlags: 0
  m_IsActive: 1
--- !u!4 &1286762433
Transform:
  m_ObjectHideFlags: 0
  m_CorrespondingSourceObject: {fileID: 400002, guid: bb88669a3463b36438d9225a3ecd3a35,
    type: 3}
  m_PrefabInstance: {fileID: 0}
  m_PrefabAsset: {fileID: 0}
  m_GameObject: {fileID: 1286762432}
  m_LocalRotation: {x: -0, y: -0, z: -0, w: 1}
  m_LocalPosition: {x: 0.19099998, y: 3.5299997, z: 3.04}
  m_LocalScale: {x: 0.1, y: 0.1, z: 0.1}
  m_Children:
  - {fileID: 365752474}
  m_Father: {fileID: 1595493452}
  m_RootOrder: 5
  m_LocalEulerAnglesHint: {x: 0, y: 0, z: 0}
--- !u!114 &1286762434
MonoBehaviour:
  m_ObjectHideFlags: 0
  m_CorrespondingSourceObject: {fileID: 0}
  m_PrefabInstance: {fileID: 0}
  m_PrefabAsset: {fileID: 0}
  m_GameObject: {fileID: 1286762432}
  m_Enabled: 1
  m_EditorHideFlags: 0
  m_Script: {fileID: 11500000, guid: 193c362eb02741c43b31788b51c83d73, type: 3}
  m_Name: 
  m_EditorClassIdentifier: 
  focusEnabled: 1
  toolTipPrefab: {fileID: 1379707608131922, guid: 44ac04f8e1e21474991e4b59809859f4,
    type: 3}
  tooltipToggleAction:
    id: 1
    description: None
    axisConstraint: 0
  appearType: 0
  vanishType: 0
  remainType: 1
  appearDelay: 0
  vanishDelay: 1
  lifetime: 2.5
  settingsMode: 1
  showBackground: 1
  showOutline: 0
  showConnector: 1
  followType: 2
  pivotMode: 1
  pivotDirection: 2
  pivotDirectionOrient: 1
  manualPivotDirection: {x: 0, y: 1, z: 0}
  manualPivotLocalPosition: {x: -1.2, y: -2.2, z: 0.43}
  pivotDistance: 0.35
  toolTipText: New Tooltip
  anchor: {fileID: 0}
--- !u!135 &1286762435
SphereCollider:
  m_ObjectHideFlags: 0
  m_CorrespondingSourceObject: {fileID: 0}
  m_PrefabInstance: {fileID: 0}
  m_PrefabAsset: {fileID: 0}
  m_GameObject: {fileID: 1286762432}
  m_Material: {fileID: 0}
  m_IsTrigger: 0
  m_Enabled: 1
  serializedVersion: 2
  m_Radius: 1
  m_Center: {x: 0, y: 0, z: 0}
--- !u!1001 &1349317002
PrefabInstance:
  m_ObjectHideFlags: 0
  serializedVersion: 2
  m_Modification:
    m_TransformParent: {fileID: 1595493452}
    m_Modifications:
    - target: {fileID: 100000, guid: c72691f7b364d264abdb41ef2f01c706, type: 3}
      propertyPath: m_Name
      value: EarthCore
      objectReference: {fileID: 0}
    - target: {fileID: 400000, guid: c72691f7b364d264abdb41ef2f01c706, type: 3}
      propertyPath: m_LocalPosition.x
      value: -0.534
      objectReference: {fileID: 0}
    - target: {fileID: 400000, guid: c72691f7b364d264abdb41ef2f01c706, type: 3}
      propertyPath: m_LocalPosition.y
      value: 3.521
      objectReference: {fileID: 0}
    - target: {fileID: 400000, guid: c72691f7b364d264abdb41ef2f01c706, type: 3}
      propertyPath: m_LocalPosition.z
      value: 3.093
      objectReference: {fileID: 0}
    - target: {fileID: 400000, guid: c72691f7b364d264abdb41ef2f01c706, type: 3}
      propertyPath: m_LocalRotation.x
      value: 0
      objectReference: {fileID: 0}
    - target: {fileID: 400000, guid: c72691f7b364d264abdb41ef2f01c706, type: 3}
      propertyPath: m_LocalRotation.y
      value: 0.92387956
      objectReference: {fileID: 0}
    - target: {fileID: 400000, guid: c72691f7b364d264abdb41ef2f01c706, type: 3}
      propertyPath: m_LocalRotation.z
      value: 0
      objectReference: {fileID: 0}
    - target: {fileID: 400000, guid: c72691f7b364d264abdb41ef2f01c706, type: 3}
      propertyPath: m_LocalRotation.w
      value: 0.38268343
      objectReference: {fileID: 0}
    - target: {fileID: 400000, guid: c72691f7b364d264abdb41ef2f01c706, type: 3}
      propertyPath: m_RootOrder
      value: 10
      objectReference: {fileID: 0}
    - target: {fileID: 400000, guid: c72691f7b364d264abdb41ef2f01c706, type: 3}
      propertyPath: m_LocalEulerAnglesHint.x
      value: 0
      objectReference: {fileID: 0}
    - target: {fileID: 400000, guid: c72691f7b364d264abdb41ef2f01c706, type: 3}
      propertyPath: m_LocalEulerAnglesHint.y
      value: 135
      objectReference: {fileID: 0}
    - target: {fileID: 400000, guid: c72691f7b364d264abdb41ef2f01c706, type: 3}
      propertyPath: m_LocalEulerAnglesHint.z
      value: 0
      objectReference: {fileID: 0}
    - target: {fileID: 400000, guid: c72691f7b364d264abdb41ef2f01c706, type: 3}
      propertyPath: m_LocalScale.x
      value: 32.496536
      objectReference: {fileID: 0}
    - target: {fileID: 400000, guid: c72691f7b364d264abdb41ef2f01c706, type: 3}
      propertyPath: m_LocalScale.y
      value: 32.49647
      objectReference: {fileID: 0}
    - target: {fileID: 400000, guid: c72691f7b364d264abdb41ef2f01c706, type: 3}
      propertyPath: m_LocalScale.z
      value: 32.496536
      objectReference: {fileID: 0}
    - target: {fileID: 2300000, guid: c72691f7b364d264abdb41ef2f01c706, type: 3}
      propertyPath: m_Materials.Array.data[0]
      value: 
      objectReference: {fileID: 2100000, guid: a817fa37f27ca3a4fa16203c8043be4a, type: 2}
    m_RemovedComponents: []
  m_SourcePrefab: {fileID: 100100000, guid: c72691f7b364d264abdb41ef2f01c706, type: 3}
--- !u!4 &1349317003 stripped
Transform:
  m_CorrespondingSourceObject: {fileID: 400000, guid: c72691f7b364d264abdb41ef2f01c706,
    type: 3}
  m_PrefabInstance: {fileID: 1349317002}
  m_PrefabAsset: {fileID: 0}
--- !u!4 &1349317004 stripped
Transform:
  m_CorrespondingSourceObject: {fileID: 400002, guid: c72691f7b364d264abdb41ef2f01c706,
    type: 3}
  m_PrefabInstance: {fileID: 1349317002}
  m_PrefabAsset: {fileID: 0}
--- !u!1 &1349317005 stripped
GameObject:
  m_CorrespondingSourceObject: {fileID: 100002, guid: c72691f7b364d264abdb41ef2f01c706,
    type: 3}
  m_PrefabInstance: {fileID: 1349317002}
  m_PrefabAsset: {fileID: 0}
--- !u!114 &1349317006
MonoBehaviour:
  m_ObjectHideFlags: 0
  m_CorrespondingSourceObject: {fileID: 0}
  m_PrefabInstance: {fileID: 0}
  m_PrefabAsset: {fileID: 0}
  m_GameObject: {fileID: 1349317005}
  m_Enabled: 1
  m_EditorHideFlags: 0
  m_Script: {fileID: 11500000, guid: 5afd5316c63705643b3daba5a6e923bd, type: 3}
  m_Name: 
  m_EditorClassIdentifier: 
  ShowTetherWhenManipulating: 0
--- !u!114 &1349317007
MonoBehaviour:
  m_ObjectHideFlags: 0
  m_CorrespondingSourceObject: {fileID: 0}
  m_PrefabInstance: {fileID: 0}
  m_PrefabAsset: {fileID: 0}
  m_GameObject: {fileID: 1349317005}
  m_Enabled: 1
  m_EditorHideFlags: 0
  m_Script: {fileID: 11500000, guid: 03daa81ea5f685f4ebf6e32038d058ca, type: 3}
  m_Name: 
  m_EditorClassIdentifier: 
  hostTransform: {fileID: 0}
  manipulationType: 2
  twoHandedManipulationType: 5
  allowFarManipulation: 1
  oneHandRotationModeNear: 6
  oneHandRotationModeFar: 6
  releaseBehavior: 3
  constraintOnRotation: 0
  constraintOnMovement: 0
  smoothingActive: 1
  smoothingAmountOneHandManip: 0.001
  OnManipulationStarted:
    m_PersistentCalls:
      m_Calls:
      - m_Target: {fileID: 1349317009}
        m_MethodName: PlayOneShot
        m_Mode: 2
        m_Arguments:
          m_ObjectArgument: {fileID: 8300000, guid: ec33d8a6027c1574390812966f8aef94,
            type: 3}
          m_ObjectArgumentAssemblyTypeName: UnityEngine.AudioClip, UnityEngine
          m_IntArgument: 0
          m_FloatArgument: 0
          m_StringArgument: 
          m_BoolArgument: 0
        m_CallState: 2
      - m_Target: {fileID: 343206305}
        m_MethodName: SetActive
        m_Mode: 6
        m_Arguments:
          m_ObjectArgument: {fileID: 0}
          m_ObjectArgumentAssemblyTypeName: UnityEngine.Object, UnityEngine
          m_IntArgument: 0
          m_FloatArgument: 0
          m_StringArgument: 
          m_BoolArgument: 1
        m_CallState: 2
      - m_Target: {fileID: 1833938187}
        m_MethodName: SetActive
        m_Mode: 6
        m_Arguments:
          m_ObjectArgument: {fileID: 0}
          m_ObjectArgumentAssemblyTypeName: UnityEngine.Object, UnityEngine
          m_IntArgument: 0
          m_FloatArgument: 0
          m_StringArgument: 
          m_BoolArgument: 1
        m_CallState: 2
      - m_Target: {fileID: 1369110350}
        m_MethodName: SetActive
        m_Mode: 6
        m_Arguments:
          m_ObjectArgument: {fileID: 0}
          m_ObjectArgumentAssemblyTypeName: UnityEngine.Object, UnityEngine
          m_IntArgument: 0
          m_FloatArgument: 0
          m_StringArgument: 
          m_BoolArgument: 1
        m_CallState: 2
      - m_Target: {fileID: 1542015562}
        m_MethodName: SetActive
        m_Mode: 6
        m_Arguments:
          m_ObjectArgument: {fileID: 0}
          m_ObjectArgumentAssemblyTypeName: UnityEngine.Object, UnityEngine
          m_IntArgument: 0
          m_FloatArgument: 0
          m_StringArgument: 
          m_BoolArgument: 1
        m_CallState: 2
    m_TypeName: Microsoft.MixedReality.Toolkit.UI.ManipulationEvent, Microsoft.MixedReality.Toolkit.SDK,
      Version=0.0.0.0, Culture=neutral, PublicKeyToken=null
  OnManipulationEnded:
    m_PersistentCalls:
      m_Calls:
      - m_Target: {fileID: 1349317009}
        m_MethodName: PlayOneShot
        m_Mode: 2
        m_Arguments:
          m_ObjectArgument: {fileID: 8300000, guid: 72d90092d0f1a734eb1cfcf71b8fa2e4,
            type: 3}
          m_ObjectArgumentAssemblyTypeName: UnityEngine.AudioClip, UnityEngine
          m_IntArgument: 0
          m_FloatArgument: 0
          m_StringArgument: 
          m_BoolArgument: 0
        m_CallState: 2
      - m_Target: {fileID: 343206305}
        m_MethodName: SetActive
        m_Mode: 6
        m_Arguments:
          m_ObjectArgument: {fileID: 0}
          m_ObjectArgumentAssemblyTypeName: UnityEngine.Object, UnityEngine
          m_IntArgument: 0
          m_FloatArgument: 0
          m_StringArgument: 
          m_BoolArgument: 0
        m_CallState: 2
      - m_Target: {fileID: 1833938187}
        m_MethodName: SetActive
        m_Mode: 6
        m_Arguments:
          m_ObjectArgument: {fileID: 0}
          m_ObjectArgumentAssemblyTypeName: UnityEngine.Object, UnityEngine
          m_IntArgument: 0
          m_FloatArgument: 0
          m_StringArgument: 
          m_BoolArgument: 0
        m_CallState: 2
      - m_Target: {fileID: 1369110350}
        m_MethodName: SetActive
        m_Mode: 6
        m_Arguments:
          m_ObjectArgument: {fileID: 0}
          m_ObjectArgumentAssemblyTypeName: UnityEngine.Object, UnityEngine
          m_IntArgument: 0
          m_FloatArgument: 0
          m_StringArgument: 
          m_BoolArgument: 0
        m_CallState: 2
      - m_Target: {fileID: 1542015562}
        m_MethodName: SetActive
        m_Mode: 6
        m_Arguments:
          m_ObjectArgument: {fileID: 0}
          m_ObjectArgumentAssemblyTypeName: UnityEngine.Object, UnityEngine
          m_IntArgument: 0
          m_FloatArgument: 0
          m_StringArgument: 
          m_BoolArgument: 0
        m_CallState: 2
    m_TypeName: Microsoft.MixedReality.Toolkit.UI.ManipulationEvent, Microsoft.MixedReality.Toolkit.SDK,
      Version=0.0.0.0, Culture=neutral, PublicKeyToken=null
  OnHoverEntered:
    m_PersistentCalls:
      m_Calls: []
    m_TypeName: Microsoft.MixedReality.Toolkit.UI.ManipulationEvent, Microsoft.MixedReality.Toolkit.SDK,
      Version=0.0.0.0, Culture=neutral, PublicKeyToken=null
  OnHoverExited:
    m_PersistentCalls:
      m_Calls: []
    m_TypeName: Microsoft.MixedReality.Toolkit.UI.ManipulationEvent, Microsoft.MixedReality.Toolkit.SDK,
      Version=0.0.0.0, Culture=neutral, PublicKeyToken=null
--- !u!65 &1349317008
BoxCollider:
  m_ObjectHideFlags: 0
  m_CorrespondingSourceObject: {fileID: 0}
  m_PrefabInstance: {fileID: 0}
  m_PrefabAsset: {fileID: 0}
  m_GameObject: {fileID: 1349317005}
  m_Material: {fileID: 0}
  m_IsTrigger: 0
  m_Enabled: 1
  serializedVersion: 2
  m_Size: {x: 0.19999845, y: 0.19999754, z: 0.19999848}
  m_Center: {x: -0.0000009238723, y: 0.0999988, z: -0.0000007301572}
--- !u!82 &1349317009
AudioSource:
  m_ObjectHideFlags: 0
  m_CorrespondingSourceObject: {fileID: 0}
  m_PrefabInstance: {fileID: 0}
  m_PrefabAsset: {fileID: 0}
  m_GameObject: {fileID: 1349317005}
  m_Enabled: 1
  serializedVersion: 4
  OutputAudioMixerGroup: {fileID: 0}
  m_audioClip: {fileID: 0}
  m_PlayOnAwake: 1
  m_Volume: 1
  m_Pitch: 1
  Loop: 0
  Mute: 0
  Spatialize: 0
  SpatializePostEffects: 0
  Priority: 128
  DopplerLevel: 1
  MinDistance: 1
  MaxDistance: 500
  Pan2D: 0
  rolloffMode: 0
  BypassEffects: 0
  BypassListenerEffects: 0
  BypassReverbZones: 0
  rolloffCustomCurve:
    serializedVersion: 2
    m_Curve:
    - serializedVersion: 3
      time: 0
      value: 1
      inSlope: 0
      outSlope: 0
      tangentMode: 0
      weightedMode: 0
      inWeight: 0.33333334
      outWeight: 0.33333334
    - serializedVersion: 3
      time: 1
      value: 0
      inSlope: 0
      outSlope: 0
      tangentMode: 0
      weightedMode: 0
      inWeight: 0.33333334
      outWeight: 0.33333334
    m_PreInfinity: 2
    m_PostInfinity: 2
    m_RotationOrder: 4
  panLevelCustomCurve:
    serializedVersion: 2
    m_Curve:
    - serializedVersion: 3
      time: 0
      value: 0
      inSlope: 0
      outSlope: 0
      tangentMode: 0
      weightedMode: 0
      inWeight: 0.33333334
      outWeight: 0.33333334
    m_PreInfinity: 2
    m_PostInfinity: 2
    m_RotationOrder: 4
  spreadCustomCurve:
    serializedVersion: 2
    m_Curve:
    - serializedVersion: 3
      time: 0
      value: 0
      inSlope: 0
      outSlope: 0
      tangentMode: 0
      weightedMode: 0
      inWeight: 0.33333334
      outWeight: 0.33333334
    m_PreInfinity: 2
    m_PostInfinity: 2
    m_RotationOrder: 4
  reverbZoneMixCustomCurve:
    serializedVersion: 2
    m_Curve:
    - serializedVersion: 3
      time: 0
      value: 1
      inSlope: 0
      outSlope: 0
      tangentMode: 0
      weightedMode: 0
      inWeight: 0.33333334
      outWeight: 0.33333334
    m_PreInfinity: 2
    m_PostInfinity: 2
    m_RotationOrder: 4
--- !u!1 &1349932060
GameObject:
  m_ObjectHideFlags: 0
  m_CorrespondingSourceObject: {fileID: 1112110465771732, guid: a900c08743a94c328074df8bbe3eb63c,
    type: 3}
  m_PrefabInstance: {fileID: 0}
  m_PrefabAsset: {fileID: 0}
  serializedVersion: 6
  m_Component:
  - component: {fileID: 1349932061}
  - component: {fileID: 1349932063}
  - component: {fileID: 1349932062}
  m_Layer: 5
  m_Name: Title
  m_TagString: Untagged
  m_Icon: {fileID: 0}
  m_NavMeshLayer: 0
  m_StaticEditorFlags: 0
  m_IsActive: 1
--- !u!224 &1349932061
RectTransform:
  m_ObjectHideFlags: 0
  m_CorrespondingSourceObject: {fileID: 224560615509562862, guid: a900c08743a94c328074df8bbe3eb63c,
    type: 3}
  m_PrefabInstance: {fileID: 0}
  m_PrefabAsset: {fileID: 0}
  m_GameObject: {fileID: 1349932060}
  m_LocalRotation: {x: -0, y: -0, z: -0, w: 1}
  m_LocalPosition: {x: 0, y: 0, z: -0.019088}
  m_LocalScale: {x: 0.0005000003, y: 0.0005000001, z: 0.0005000003}
  m_Children: []
  m_Father: {fileID: 1626314868}
  m_RootOrder: 0
  m_LocalEulerAnglesHint: {x: 0, y: 0, z: 0}
  m_AnchorMin: {x: 0.5, y: 0.5}
  m_AnchorMax: {x: 0.5, y: 0.5}
  m_AnchoredPosition: {x: -0.0001, y: 0.2973}
  m_SizeDelta: {x: 1107.8, y: 244.2}
  m_Pivot: {x: 0.5, y: 0.5}
--- !u!114 &1349932062
MonoBehaviour:
  m_ObjectHideFlags: 0
  m_CorrespondingSourceObject: {fileID: 114107642412081004, guid: a900c08743a94c328074df8bbe3eb63c,
    type: 3}
  m_PrefabInstance: {fileID: 0}
  m_PrefabAsset: {fileID: 0}
  m_GameObject: {fileID: 1349932060}
  m_Enabled: 1
  m_EditorHideFlags: 0
  m_Script: {fileID: 708705254, guid: f70555f144d8491a825f0804e09c671c, type: 3}
  m_Name: 
  m_EditorClassIdentifier: 
  m_Material: {fileID: 2100000, guid: 2a65a96aa29341b0a25ab4be7dff429a, type: 2}
  m_Color: {r: 1, g: 1, b: 1, a: 1}
  m_RaycastTarget: 1
  m_OnCullStateChanged:
    m_PersistentCalls:
      m_Calls: []
    m_TypeName: UnityEngine.UI.MaskableGraphic+CullStateChangedEvent, UnityEngine.UI,
      Version=1.0.0.0, Culture=neutral, PublicKeyToken=null
  m_FontData:
    m_Font: {fileID: 12800000, guid: e48b920555144c6da3ee2ab03f0fda88, type: 3}
    m_FontSize: 78
    m_FontStyle: 0
    m_BestFit: 0
    m_MinSize: 10
    m_MaxSize: 101
    m_Alignment: 0
    m_AlignByGeometry: 0
    m_RichText: 1
    m_HorizontalOverflow: 0
    m_VerticalOverflow: 0
    m_LineSpacing: 1
  m_Text: Tooltip
--- !u!222 &1349932063
CanvasRenderer:
  m_ObjectHideFlags: 0
  m_CorrespondingSourceObject: {fileID: 222403877709759760, guid: a900c08743a94c328074df8bbe3eb63c,
    type: 3}
  m_PrefabInstance: {fileID: 0}
  m_PrefabAsset: {fileID: 0}
  m_GameObject: {fileID: 1349932060}
  m_CullTransparentMesh: 0
--- !u!1001 &1369110348
PrefabInstance:
  m_ObjectHideFlags: 0
  serializedVersion: 2
  m_Modification:
    m_TransformParent: {fileID: 1349317004}
    m_Modifications:
    - target: {fileID: 1083549605185280, guid: afaef0108a478c44a9eac26658bc29bf, type: 3}
      propertyPath: m_Name
      value: Simple Line ToolTip (2)
      objectReference: {fileID: 0}
    - target: {fileID: 1083549605185280, guid: afaef0108a478c44a9eac26658bc29bf, type: 3}
      propertyPath: m_IsActive
      value: 0
      objectReference: {fileID: 0}
    - target: {fileID: 4510122080978026, guid: afaef0108a478c44a9eac26658bc29bf, type: 3}
      propertyPath: m_LocalPosition.x
      value: 0
      objectReference: {fileID: 0}
    - target: {fileID: 4510122080978026, guid: afaef0108a478c44a9eac26658bc29bf, type: 3}
      propertyPath: m_LocalPosition.y
      value: 0
      objectReference: {fileID: 0}
    - target: {fileID: 4510122080978026, guid: afaef0108a478c44a9eac26658bc29bf, type: 3}
      propertyPath: m_LocalPosition.z
      value: 0
      objectReference: {fileID: 0}
    - target: {fileID: 4510122080978026, guid: afaef0108a478c44a9eac26658bc29bf, type: 3}
      propertyPath: m_LocalRotation.x
      value: 0
      objectReference: {fileID: 0}
    - target: {fileID: 4510122080978026, guid: afaef0108a478c44a9eac26658bc29bf, type: 3}
      propertyPath: m_LocalRotation.y
      value: -0.7071068
      objectReference: {fileID: 0}
    - target: {fileID: 4510122080978026, guid: afaef0108a478c44a9eac26658bc29bf, type: 3}
      propertyPath: m_LocalRotation.z
      value: 0
      objectReference: {fileID: 0}
    - target: {fileID: 4510122080978026, guid: afaef0108a478c44a9eac26658bc29bf, type: 3}
      propertyPath: m_LocalRotation.w
      value: 0.7071068
      objectReference: {fileID: 0}
    - target: {fileID: 4510122080978026, guid: afaef0108a478c44a9eac26658bc29bf, type: 3}
      propertyPath: m_RootOrder
      value: 2
      objectReference: {fileID: 0}
    - target: {fileID: 4510122080978026, guid: afaef0108a478c44a9eac26658bc29bf, type: 3}
      propertyPath: m_LocalEulerAnglesHint.x
      value: 0
      objectReference: {fileID: 0}
    - target: {fileID: 4510122080978026, guid: afaef0108a478c44a9eac26658bc29bf, type: 3}
      propertyPath: m_LocalEulerAnglesHint.y
      value: -90
      objectReference: {fileID: 0}
    - target: {fileID: 4510122080978026, guid: afaef0108a478c44a9eac26658bc29bf, type: 3}
      propertyPath: m_LocalEulerAnglesHint.z
      value: 0
      objectReference: {fileID: 0}
    - target: {fileID: 114071207091359978, guid: afaef0108a478c44a9eac26658bc29bf,
        type: 3}
      propertyPath: contentScale
      value: 1
      objectReference: {fileID: 0}
    - target: {fileID: 114071207091359978, guid: afaef0108a478c44a9eac26658bc29bf,
        type: 3}
      propertyPath: toolTipText
      value: Mantle
      objectReference: {fileID: 0}
    - target: {fileID: 114071207091359978, guid: afaef0108a478c44a9eac26658bc29bf,
        type: 3}
      propertyPath: backgroundPadding.x
      value: 0.025
      objectReference: {fileID: 0}
    - target: {fileID: 114254035704318198, guid: afaef0108a478c44a9eac26658bc29bf,
        type: 3}
      propertyPath: startPoint.position.x
      value: 7.1054274e-15
      objectReference: {fileID: 0}
    - target: {fileID: 114254035704318198, guid: afaef0108a478c44a9eac26658bc29bf,
        type: 3}
      propertyPath: startPoint.position.y
      value: -0.00000005456924
      objectReference: {fileID: 0}
    - target: {fileID: 114254035704318198, guid: afaef0108a478c44a9eac26658bc29bf,
        type: 3}
      propertyPath: startPoint.position.z
      value: 0.00000006877312
      objectReference: {fileID: 0}
    - target: {fileID: 114254035704318198, guid: afaef0108a478c44a9eac26658bc29bf,
        type: 3}
      propertyPath: lineStartClamp
      value: 0.0001
      objectReference: {fileID: 0}
    - target: {fileID: 114254035704318198, guid: afaef0108a478c44a9eac26658bc29bf,
        type: 3}
      propertyPath: lineEndClamp
      value: 0.9999
      objectReference: {fileID: 0}
    - target: {fileID: 114254035704318198, guid: afaef0108a478c44a9eac26658bc29bf,
        type: 3}
      propertyPath: endPoint.position.x
      value: 0.1125
      objectReference: {fileID: 0}
    - target: {fileID: 114254035704318198, guid: afaef0108a478c44a9eac26658bc29bf,
        type: 3}
      propertyPath: endPoint.position.y
      value: 0.016501501
      objectReference: {fileID: 0}
    - target: {fileID: 114254035704318198, guid: afaef0108a478c44a9eac26658bc29bf,
        type: 3}
      propertyPath: endPoint.position.z
      value: -0.05000018
      objectReference: {fileID: 0}
    - target: {fileID: 114570207066485496, guid: afaef0108a478c44a9eac26658bc29bf,
        type: 3}
      propertyPath: widthMultiplier
      value: 0.01
      objectReference: {fileID: 0}
    - target: {fileID: 114570207066485496, guid: afaef0108a478c44a9eac26658bc29bf,
        type: 3}
      propertyPath: lineWidth.m_Curve.Array.data[0].value
      value: 0.09970856
      objectReference: {fileID: 0}
    - target: {fileID: 114570207066485496, guid: afaef0108a478c44a9eac26658bc29bf,
        type: 3}
      propertyPath: lineWidth.m_Curve.Array.data[1].value
      value: 0.09970856
      objectReference: {fileID: 0}
    - target: {fileID: 120256979407580908, guid: afaef0108a478c44a9eac26658bc29bf,
        type: 3}
      propertyPath: m_Enabled
      value: 0
      objectReference: {fileID: 0}
    - target: {fileID: 120256979407580908, guid: afaef0108a478c44a9eac26658bc29bf,
        type: 3}
      propertyPath: m_Positions.Array.data[0].x
      value: 0.87687516
      objectReference: {fileID: 0}
    - target: {fileID: 120256979407580908, guid: afaef0108a478c44a9eac26658bc29bf,
        type: 3}
      propertyPath: m_Positions.Array.data[0].y
      value: -0.073812544
      objectReference: {fileID: 0}
    - target: {fileID: 120256979407580908, guid: afaef0108a478c44a9eac26658bc29bf,
        type: 3}
      propertyPath: m_Positions.Array.data[0].z
      value: 0.819323
      objectReference: {fileID: 0}
    - target: {fileID: 120256979407580908, guid: afaef0108a478c44a9eac26658bc29bf,
        type: 3}
      propertyPath: m_Positions.Array.data[1].x
      value: 0.87736523
      objectReference: {fileID: 0}
    - target: {fileID: 120256979407580908, guid: afaef0108a478c44a9eac26658bc29bf,
        type: 3}
      propertyPath: m_Positions.Array.data[1].y
      value: -0.0751155
      objectReference: {fileID: 0}
    - target: {fileID: 120256979407580908, guid: afaef0108a478c44a9eac26658bc29bf,
        type: 3}
      propertyPath: m_Positions.Array.data[1].z
      value: 0.81491196
      objectReference: {fileID: 0}
    - target: {fileID: 120256979407580908, guid: afaef0108a478c44a9eac26658bc29bf,
        type: 3}
      propertyPath: m_Positions.Array.data[2].x
      value: 0.8778553
      objectReference: {fileID: 0}
    - target: {fileID: 120256979407580908, guid: afaef0108a478c44a9eac26658bc29bf,
        type: 3}
      propertyPath: m_Positions.Array.data[2].y
      value: -0.07641852
      objectReference: {fileID: 0}
    - target: {fileID: 120256979407580908, guid: afaef0108a478c44a9eac26658bc29bf,
        type: 3}
      propertyPath: m_Positions.Array.data[2].z
      value: 0.8105009
      objectReference: {fileID: 0}
    - target: {fileID: 120256979407580908, guid: afaef0108a478c44a9eac26658bc29bf,
        type: 3}
      propertyPath: m_Positions.Array.data[3].x
      value: 0.8783455
      objectReference: {fileID: 0}
    - target: {fileID: 120256979407580908, guid: afaef0108a478c44a9eac26658bc29bf,
        type: 3}
      propertyPath: m_Positions.Array.data[3].y
      value: -0.077721536
      objectReference: {fileID: 0}
    - target: {fileID: 120256979407580908, guid: afaef0108a478c44a9eac26658bc29bf,
        type: 3}
      propertyPath: m_Positions.Array.data[3].z
      value: 0.8060899
      objectReference: {fileID: 0}
    - target: {fileID: 120256979407580908, guid: afaef0108a478c44a9eac26658bc29bf,
        type: 3}
      propertyPath: m_Positions.Array.data[4].x
      value: 0.87883556
      objectReference: {fileID: 0}
    - target: {fileID: 120256979407580908, guid: afaef0108a478c44a9eac26658bc29bf,
        type: 3}
      propertyPath: m_Positions.Array.data[4].y
      value: -0.07902449
      objectReference: {fileID: 0}
    - target: {fileID: 120256979407580908, guid: afaef0108a478c44a9eac26658bc29bf,
        type: 3}
      propertyPath: m_Positions.Array.data[4].z
      value: 0.8016789
      objectReference: {fileID: 0}
    - target: {fileID: 120256979407580908, guid: afaef0108a478c44a9eac26658bc29bf,
        type: 3}
      propertyPath: m_Positions.Array.data[5].x
      value: 0.8793256
      objectReference: {fileID: 0}
    - target: {fileID: 120256979407580908, guid: afaef0108a478c44a9eac26658bc29bf,
        type: 3}
      propertyPath: m_Positions.Array.data[5].y
      value: -0.08032751
      objectReference: {fileID: 0}
    - target: {fileID: 120256979407580908, guid: afaef0108a478c44a9eac26658bc29bf,
        type: 3}
      propertyPath: m_Positions.Array.data[5].z
      value: 0.79726785
      objectReference: {fileID: 0}
    - target: {fileID: 120256979407580908, guid: afaef0108a478c44a9eac26658bc29bf,
        type: 3}
      propertyPath: m_Positions.Array.data[6].x
      value: 0.8798158
      objectReference: {fileID: 0}
    - target: {fileID: 120256979407580908, guid: afaef0108a478c44a9eac26658bc29bf,
        type: 3}
      propertyPath: m_Positions.Array.data[6].y
      value: -0.08163047
      objectReference: {fileID: 0}
    - target: {fileID: 120256979407580908, guid: afaef0108a478c44a9eac26658bc29bf,
        type: 3}
      propertyPath: m_Positions.Array.data[6].z
      value: 0.7928568
      objectReference: {fileID: 0}
    - target: {fileID: 120256979407580908, guid: afaef0108a478c44a9eac26658bc29bf,
        type: 3}
      propertyPath: m_Positions.Array.data[7].x
      value: 0.8803059
      objectReference: {fileID: 0}
    - target: {fileID: 120256979407580908, guid: afaef0108a478c44a9eac26658bc29bf,
        type: 3}
      propertyPath: m_Positions.Array.data[7].y
      value: -0.082933486
      objectReference: {fileID: 0}
    - target: {fileID: 120256979407580908, guid: afaef0108a478c44a9eac26658bc29bf,
        type: 3}
      propertyPath: m_Positions.Array.data[7].z
      value: 0.78844583
      objectReference: {fileID: 0}
    - target: {fileID: 120256979407580908, guid: afaef0108a478c44a9eac26658bc29bf,
        type: 3}
      propertyPath: m_Positions.Array.data[8].x
      value: 0.88079596
      objectReference: {fileID: 0}
    - target: {fileID: 120256979407580908, guid: afaef0108a478c44a9eac26658bc29bf,
        type: 3}
      propertyPath: m_Positions.Array.data[8].y
      value: -0.08423644
      objectReference: {fileID: 0}
    - target: {fileID: 120256979407580908, guid: afaef0108a478c44a9eac26658bc29bf,
        type: 3}
      propertyPath: m_Positions.Array.data[8].z
      value: 0.7840348
      objectReference: {fileID: 0}
    - target: {fileID: 120256979407580908, guid: afaef0108a478c44a9eac26658bc29bf,
        type: 3}
      propertyPath: m_Positions.Array.data[9].x
      value: 0.88128614
      objectReference: {fileID: 0}
    - target: {fileID: 120256979407580908, guid: afaef0108a478c44a9eac26658bc29bf,
        type: 3}
      propertyPath: m_Positions.Array.data[9].y
      value: -0.08553946
      objectReference: {fileID: 0}
    - target: {fileID: 120256979407580908, guid: afaef0108a478c44a9eac26658bc29bf,
        type: 3}
      propertyPath: m_Positions.Array.data[9].z
      value: 0.77962375
      objectReference: {fileID: 0}
    - target: {fileID: 120256979407580908, guid: afaef0108a478c44a9eac26658bc29bf,
        type: 3}
      propertyPath: m_Positions.Array.data[10].x
      value: 0.8817762
      objectReference: {fileID: 0}
    - target: {fileID: 120256979407580908, guid: afaef0108a478c44a9eac26658bc29bf,
        type: 3}
      propertyPath: m_Positions.Array.data[10].y
      value: -0.08684242
      objectReference: {fileID: 0}
    - target: {fileID: 120256979407580908, guid: afaef0108a478c44a9eac26658bc29bf,
        type: 3}
      propertyPath: m_Positions.Array.data[10].z
      value: 0.77521276
      objectReference: {fileID: 0}
    - target: {fileID: 120256979407580908, guid: afaef0108a478c44a9eac26658bc29bf,
        type: 3}
      propertyPath: m_Positions.Array.data[11].x
      value: 0.8822664
      objectReference: {fileID: 0}
    - target: {fileID: 120256979407580908, guid: afaef0108a478c44a9eac26658bc29bf,
        type: 3}
      propertyPath: m_Positions.Array.data[11].y
      value: -0.088145435
      objectReference: {fileID: 0}
    - target: {fileID: 120256979407580908, guid: afaef0108a478c44a9eac26658bc29bf,
        type: 3}
      propertyPath: m_Positions.Array.data[11].z
      value: 0.77080166
      objectReference: {fileID: 0}
    - target: {fileID: 120256979407580908, guid: afaef0108a478c44a9eac26658bc29bf,
        type: 3}
      propertyPath: m_Positions.Array.data[12].x
      value: 0.8827565
      objectReference: {fileID: 0}
    - target: {fileID: 120256979407580908, guid: afaef0108a478c44a9eac26658bc29bf,
        type: 3}
      propertyPath: m_Positions.Array.data[12].y
      value: -0.08944839
      objectReference: {fileID: 0}
    - target: {fileID: 120256979407580908, guid: afaef0108a478c44a9eac26658bc29bf,
        type: 3}
      propertyPath: m_Positions.Array.data[12].z
      value: 0.7663906
      objectReference: {fileID: 0}
    - target: {fileID: 120256979407580908, guid: afaef0108a478c44a9eac26658bc29bf,
        type: 3}
      propertyPath: m_Positions.Array.data[13].x
      value: 0.88324654
      objectReference: {fileID: 0}
    - target: {fileID: 120256979407580908, guid: afaef0108a478c44a9eac26658bc29bf,
        type: 3}
      propertyPath: m_Positions.Array.data[13].y
      value: -0.09075141
      objectReference: {fileID: 0}
    - target: {fileID: 120256979407580908, guid: afaef0108a478c44a9eac26658bc29bf,
        type: 3}
      propertyPath: m_Positions.Array.data[13].z
      value: 0.7619796
      objectReference: {fileID: 0}
    - target: {fileID: 120256979407580908, guid: afaef0108a478c44a9eac26658bc29bf,
        type: 3}
      propertyPath: m_Positions.Array.data[14].x
      value: 0.8837367
      objectReference: {fileID: 0}
    - target: {fileID: 120256979407580908, guid: afaef0108a478c44a9eac26658bc29bf,
        type: 3}
      propertyPath: m_Positions.Array.data[14].y
      value: -0.09205443
      objectReference: {fileID: 0}
    - target: {fileID: 120256979407580908, guid: afaef0108a478c44a9eac26658bc29bf,
        type: 3}
      propertyPath: m_Positions.Array.data[14].z
      value: 0.7575686
      objectReference: {fileID: 0}
    - target: {fileID: 120256979407580908, guid: afaef0108a478c44a9eac26658bc29bf,
        type: 3}
      propertyPath: m_Positions.Array.data[15].x
      value: 0.8842268
      objectReference: {fileID: 0}
    - target: {fileID: 120256979407580908, guid: afaef0108a478c44a9eac26658bc29bf,
        type: 3}
      propertyPath: m_Positions.Array.data[15].y
      value: -0.093357384
      objectReference: {fileID: 0}
    - target: {fileID: 120256979407580908, guid: afaef0108a478c44a9eac26658bc29bf,
        type: 3}
      propertyPath: m_Positions.Array.data[15].z
      value: 0.7531575
      objectReference: {fileID: 0}
    - target: {fileID: 120256979407580908, guid: afaef0108a478c44a9eac26658bc29bf,
        type: 3}
      propertyPath: m_Parameters.widthMultiplier
      value: 0.01
      objectReference: {fileID: 0}
    - target: {fileID: 120256979407580908, guid: afaef0108a478c44a9eac26658bc29bf,
        type: 3}
      propertyPath: m_Parameters.widthCurve.m_Curve.Array.data[0].value
      value: 0.09970856
      objectReference: {fileID: 0}
    - target: {fileID: 120256979407580908, guid: afaef0108a478c44a9eac26658bc29bf,
        type: 3}
      propertyPath: m_Parameters.widthCurve.m_Curve.Array.data[1].value
      value: 0.09970856
      objectReference: {fileID: 0}
    - target: {fileID: 4983009381304104, guid: afaef0108a478c44a9eac26658bc29bf, type: 3}
      propertyPath: m_LocalPosition.y
      value: 0.04
      objectReference: {fileID: 0}
    - target: {fileID: 4983009381304104, guid: afaef0108a478c44a9eac26658bc29bf, type: 3}
      propertyPath: m_LocalPosition.x
      value: 0.05
      objectReference: {fileID: 0}
    - target: {fileID: 4983009381304104, guid: afaef0108a478c44a9eac26658bc29bf, type: 3}
      propertyPath: m_LocalPosition.z
      value: 0
      objectReference: {fileID: 0}
    - target: {fileID: 4599297741613436, guid: afaef0108a478c44a9eac26658bc29bf, type: 3}
      propertyPath: m_LocalPosition.x
      value: 0.15
      objectReference: {fileID: 0}
    - target: {fileID: 4599297741613436, guid: afaef0108a478c44a9eac26658bc29bf, type: 3}
      propertyPath: m_LocalPosition.z
      value: -0.05
      objectReference: {fileID: 0}
    - target: {fileID: 4599297741613436, guid: afaef0108a478c44a9eac26658bc29bf, type: 3}
      propertyPath: m_LocalPosition.y
      value: 0
      objectReference: {fileID: 0}
    - target: {fileID: 4892726138630008, guid: afaef0108a478c44a9eac26658bc29bf, type: 3}
      propertyPath: m_LocalScale.x
      value: 0.075
      objectReference: {fileID: 0}
    - target: {fileID: 1486990241750050, guid: afaef0108a478c44a9eac26658bc29bf, type: 3}
      propertyPath: m_IsActive
      value: 1
      objectReference: {fileID: 0}
    - target: {fileID: 4363393872217298, guid: afaef0108a478c44a9eac26658bc29bf, type: 3}
      propertyPath: m_LocalRotation.w
      value: 1
      objectReference: {fileID: 0}
    - target: {fileID: 102171020286568432, guid: afaef0108a478c44a9eac26658bc29bf,
        type: 3}
      propertyPath: m_Text
      value: Mantle
      objectReference: {fileID: 0}
    - target: {fileID: 4411840848280898, guid: afaef0108a478c44a9eac26658bc29bf, type: 3}
      propertyPath: m_LocalScale.x
      value: 1
      objectReference: {fileID: 0}
    - target: {fileID: 4411840848280898, guid: afaef0108a478c44a9eac26658bc29bf, type: 3}
      propertyPath: m_LocalScale.y
      value: 1
      objectReference: {fileID: 0}
    - target: {fileID: 4411840848280898, guid: afaef0108a478c44a9eac26658bc29bf, type: 3}
      propertyPath: m_LocalScale.z
      value: 1
      objectReference: {fileID: 0}
    m_RemovedComponents: []
  m_SourcePrefab: {fileID: 100100000, guid: afaef0108a478c44a9eac26658bc29bf, type: 3}
--- !u!1 &1369110349 stripped
GameObject:
  m_CorrespondingSourceObject: {fileID: 1486990241750050, guid: afaef0108a478c44a9eac26658bc29bf,
    type: 3}
  m_PrefabInstance: {fileID: 1369110348}
  m_PrefabAsset: {fileID: 0}
--- !u!1 &1369110350 stripped
GameObject:
  m_CorrespondingSourceObject: {fileID: 1083549605185280, guid: afaef0108a478c44a9eac26658bc29bf,
    type: 3}
  m_PrefabInstance: {fileID: 1369110348}
  m_PrefabAsset: {fileID: 0}
--- !u!114 &1369110351
MonoBehaviour:
  m_ObjectHideFlags: 0
  m_CorrespondingSourceObject: {fileID: 0}
  m_PrefabInstance: {fileID: 0}
  m_PrefabAsset: {fileID: 0}
  m_GameObject: {fileID: 1369110349}
  m_Enabled: 1
  m_EditorHideFlags: 0
  m_Script: {fileID: 11500000, guid: 2547b4dd088644d6aaf64f45df657c79, type: 3}
  m_Name: 
  m_EditorClassIdentifier: 
  pivotAxis: 6
  targetTransform: {fileID: 0}
--- !u!1 &1403903712
GameObject:
  m_ObjectHideFlags: 0
  m_CorrespondingSourceObject: {fileID: 0}
  m_PrefabInstance: {fileID: 0}
  m_PrefabAsset: {fileID: 0}
  serializedVersion: 6
  m_Component:
  - component: {fileID: 1403903713}
  - component: {fileID: 1403903714}
  m_Layer: 0
  m_Name: DefaultRaycastProvider
  m_TagString: Untagged
  m_Icon: {fileID: 0}
  m_NavMeshLayer: 0
  m_StaticEditorFlags: 0
  m_IsActive: 1
--- !u!4 &1403903713
Transform:
  m_ObjectHideFlags: 0
  m_CorrespondingSourceObject: {fileID: 0}
  m_PrefabInstance: {fileID: 0}
  m_PrefabAsset: {fileID: 0}
  m_GameObject: {fileID: 1403903712}
  m_LocalRotation: {x: 0, y: 0, z: 0, w: 1}
  m_LocalPosition: {x: 0, y: 0, z: 0}
  m_LocalScale: {x: 1, y: 1, z: 1}
  m_Children: []
  m_Father: {fileID: 785226068}
  m_RootOrder: 0
  m_LocalEulerAnglesHint: {x: 0, y: 0, z: 0}
--- !u!114 &1403903714
MonoBehaviour:
  m_ObjectHideFlags: 0
  m_CorrespondingSourceObject: {fileID: 0}
  m_PrefabInstance: {fileID: 0}
  m_PrefabAsset: {fileID: 0}
  m_GameObject: {fileID: 1403903712}
  m_Enabled: 1
  m_EditorHideFlags: 0
  m_Script: {fileID: 11500000, guid: 09c04dafcb77c1e4195a36bd131cbdec, type: 3}
  m_Name: 
  m_EditorClassIdentifier: 
--- !u!1 &1494250749
GameObject:
  m_ObjectHideFlags: 0
  m_CorrespondingSourceObject: {fileID: 0}
  m_PrefabInstance: {fileID: 0}
  m_PrefabAsset: {fileID: 0}
  serializedVersion: 6
  m_Component:
  - component: {fileID: 1494250753}
  - component: {fileID: 1494250752}
  - component: {fileID: 1494250751}
  - component: {fileID: 1494250750}
  m_Layer: 0
  m_Name: POI-Spectrometer
  m_TagString: Untagged
  m_Icon: {fileID: 0}
  m_NavMeshLayer: 0
  m_StaticEditorFlags: 0
  m_IsActive: 1
--- !u!135 &1494250750
SphereCollider:
  m_ObjectHideFlags: 0
  m_CorrespondingSourceObject: {fileID: 0}
  m_PrefabInstance: {fileID: 0}
  m_PrefabAsset: {fileID: 0}
  m_GameObject: {fileID: 1494250749}
  m_Material: {fileID: 0}
  m_IsTrigger: 0
  m_Enabled: 1
  serializedVersion: 2
  m_Radius: 0.5
  m_Center: {x: 0, y: 0, z: 0}
--- !u!23 &1494250751
MeshRenderer:
  m_ObjectHideFlags: 0
  m_CorrespondingSourceObject: {fileID: 0}
  m_PrefabInstance: {fileID: 0}
  m_PrefabAsset: {fileID: 0}
  m_GameObject: {fileID: 1494250749}
  m_Enabled: 1
  m_CastShadows: 1
  m_ReceiveShadows: 1
  m_DynamicOccludee: 1
  m_MotionVectors: 1
  m_LightProbeUsage: 1
  m_ReflectionProbeUsage: 1
  m_RenderingLayerMask: 1
  m_RendererPriority: 0
  m_Materials:
  - {fileID: 2100000, guid: a50237e3265fe9149a16e889fd8d8b4c, type: 2}
  m_StaticBatchInfo:
    firstSubMesh: 0
    subMeshCount: 0
  m_StaticBatchRoot: {fileID: 0}
  m_ProbeAnchor: {fileID: 0}
  m_LightProbeVolumeOverride: {fileID: 0}
  m_ScaleInLightmap: 1
  m_PreserveUVs: 0
  m_IgnoreNormalsForChartDetection: 0
  m_ImportantGI: 0
  m_StitchLightmapSeams: 0
  m_SelectedEditorRenderState: 3
  m_MinimumChartSize: 4
  m_AutoUVMaxDistance: 0.5
  m_AutoUVMaxAngle: 89
  m_LightmapParameters: {fileID: 0}
  m_SortingLayerID: 0
  m_SortingLayer: 0
  m_SortingOrder: 0
--- !u!33 &1494250752
MeshFilter:
  m_ObjectHideFlags: 0
  m_CorrespondingSourceObject: {fileID: 0}
  m_PrefabInstance: {fileID: 0}
  m_PrefabAsset: {fileID: 0}
  m_GameObject: {fileID: 1494250749}
  m_Mesh: {fileID: 10207, guid: 0000000000000000e000000000000000, type: 0}
--- !u!4 &1494250753
Transform:
  m_ObjectHideFlags: 0
  m_CorrespondingSourceObject: {fileID: 0}
  m_PrefabInstance: {fileID: 0}
  m_PrefabAsset: {fileID: 0}
  m_GameObject: {fileID: 1494250749}
  m_LocalRotation: {x: -0.000000006514282, y: 0.936183, z: -0.000000020008214, w: 0.35151315}
  m_LocalPosition: {x: -0.0826, y: 0.1495, z: 0.7402}
  m_LocalScale: {x: 0.012321502, y: 0.0123215, z: 0.012321502}
  m_Children: []
  m_Father: {fileID: 92468370}
  m_RootOrder: 4
  m_LocalEulerAnglesHint: {x: 0, y: 0, z: 0}
--- !u!1 &1506663989
GameObject:
  m_ObjectHideFlags: 0
  m_CorrespondingSourceObject: {fileID: 1868906257914926, guid: a900c08743a94c328074df8bbe3eb63c,
    type: 3}
  m_PrefabInstance: {fileID: 0}
  m_PrefabAsset: {fileID: 0}
  serializedVersion: 6
  m_Component:
  - component: {fileID: 1506663990}
  - component: {fileID: 1506663992}
  - component: {fileID: 1506663991}
  m_Layer: 5
  m_Name: DeviceTypes
  m_TagString: Untagged
  m_Icon: {fileID: 0}
  m_NavMeshLayer: 0
  m_StaticEditorFlags: 0
  m_IsActive: 1
--- !u!224 &1506663990
RectTransform:
  m_ObjectHideFlags: 0
  m_CorrespondingSourceObject: {fileID: 224748019550390170, guid: a900c08743a94c328074df8bbe3eb63c,
    type: 3}
  m_PrefabInstance: {fileID: 0}
  m_PrefabAsset: {fileID: 0}
  m_GameObject: {fileID: 1506663989}
  m_LocalRotation: {x: -0, y: -0, z: -0, w: 1}
  m_LocalPosition: {x: 0, y: 0, z: -0.019088}
  m_LocalScale: {x: 0.00050000026, y: 0.0005, z: 0.00050000026}
  m_Children: []
  m_Father: {fileID: 1626314868}
  m_RootOrder: 4
  m_LocalEulerAnglesHint: {x: 0, y: 0, z: 0}
  m_AnchorMin: {x: 0.5, y: 0.5}
  m_AnchorMax: {x: 0.5, y: 0.5}
  m_AnchoredPosition: {x: 0.1589, y: 0.4021}
  m_SizeDelta: {x: 471.4, y: 140.6}
  m_Pivot: {x: 0.5, y: 0.5}
--- !u!114 &1506663991
MonoBehaviour:
  m_ObjectHideFlags: 0
  m_CorrespondingSourceObject: {fileID: 114713125240876806, guid: a900c08743a94c328074df8bbe3eb63c,
    type: 3}
  m_PrefabInstance: {fileID: 0}
  m_PrefabAsset: {fileID: 0}
  m_GameObject: {fileID: 1506663989}
  m_Enabled: 1
  m_EditorHideFlags: 0
  m_Script: {fileID: 708705254, guid: f70555f144d8491a825f0804e09c671c, type: 3}
  m_Name: 
  m_EditorClassIdentifier: 
  m_Material: {fileID: 2100000, guid: 2a65a96aa29341b0a25ab4be7dff429a, type: 2}
  m_Color: {r: 1, g: 1, b: 1, a: 1}
  m_RaycastTarget: 1
  m_OnCullStateChanged:
    m_PersistentCalls:
      m_Calls: []
    m_TypeName: UnityEngine.UI.MaskableGraphic+CullStateChangedEvent, UnityEngine.UI,
      Version=1.0.0.0, Culture=neutral, PublicKeyToken=null
  m_FontData:
    m_Font: {fileID: 12800000, guid: e48b920555144c6da3ee2ab03f0fda88, type: 3}
    m_FontSize: 28
    m_FontStyle: 0
    m_BestFit: 0
    m_MinSize: 3
    m_MaxSize: 101
    m_Alignment: 2
    m_AlignByGeometry: 0
    m_RichText: 1
    m_HorizontalOverflow: 0
    m_VerticalOverflow: 0
    m_LineSpacing: 1
  m_Text: 'HoloLens

    Immersive headset'
--- !u!222 &1506663992
CanvasRenderer:
  m_ObjectHideFlags: 0
  m_CorrespondingSourceObject: {fileID: 222111402002760994, guid: a900c08743a94c328074df8bbe3eb63c,
    type: 3}
  m_PrefabInstance: {fileID: 0}
  m_PrefabAsset: {fileID: 0}
  m_GameObject: {fileID: 1506663989}
  m_CullTransparentMesh: 0
--- !u!1 &1524062329
GameObject:
  m_ObjectHideFlags: 0
  m_CorrespondingSourceObject: {fileID: 0}
  m_PrefabInstance: {fileID: 0}
  m_PrefabAsset: {fileID: 0}
  serializedVersion: 6
  m_Component:
  - component: {fileID: 1524062333}
  - component: {fileID: 1524062332}
  - component: {fileID: 1524062331}
  - component: {fileID: 1524062330}
  - component: {fileID: 1524062337}
  - component: {fileID: 1524062335}
  - component: {fileID: 1524062334}
  m_Layer: 0
  m_Name: Main Camera
  m_TagString: MainCamera
  m_Icon: {fileID: 0}
  m_NavMeshLayer: 0
  m_StaticEditorFlags: 0
  m_IsActive: 1
--- !u!81 &1524062330
AudioListener:
  m_ObjectHideFlags: 0
  m_CorrespondingSourceObject: {fileID: 0}
  m_PrefabInstance: {fileID: 0}
  m_PrefabAsset: {fileID: 0}
  m_GameObject: {fileID: 1524062329}
  m_Enabled: 1
--- !u!124 &1524062331
Behaviour:
  m_ObjectHideFlags: 0
  m_CorrespondingSourceObject: {fileID: 0}
  m_PrefabInstance: {fileID: 0}
  m_PrefabAsset: {fileID: 0}
  m_GameObject: {fileID: 1524062329}
  m_Enabled: 1
--- !u!20 &1524062332
Camera:
  m_ObjectHideFlags: 0
  m_CorrespondingSourceObject: {fileID: 0}
  m_PrefabInstance: {fileID: 0}
  m_PrefabAsset: {fileID: 0}
  m_GameObject: {fileID: 1524062329}
  m_Enabled: 1
  serializedVersion: 2
  m_ClearFlags: 2
  m_BackGroundColor: {r: 0, g: 0, b: 0, a: 1}
  m_projectionMatrixMode: 1
  m_SensorSize: {x: 36, y: 24}
  m_LensShift: {x: 0, y: 0}
  m_GateFitMode: 2
  m_FocalLength: 50
  m_NormalizedViewPortRect:
    serializedVersion: 2
    x: 0
    y: 0
    width: 1
    height: 1
  near clip plane: 0.1
  far clip plane: 1000
  field of view: 60
  orthographic: 0
  orthographic size: 5
  m_Depth: 0
  m_CullingMask:
    serializedVersion: 2
    m_Bits: 4294967295
  m_RenderingPath: -1
  m_TargetTexture: {fileID: 0}
  m_TargetDisplay: 0
  m_TargetEye: 3
  m_HDR: 1
  m_AllowMSAA: 1
  m_AllowDynamicResolution: 0
  m_ForceIntoRT: 0
  m_OcclusionCulling: 1
  m_StereoConvergence: 10
  m_StereoSeparation: 0.022
--- !u!4 &1524062333
Transform:
  m_ObjectHideFlags: 0
  m_CorrespondingSourceObject: {fileID: 0}
  m_PrefabInstance: {fileID: 0}
  m_PrefabAsset: {fileID: 0}
  m_GameObject: {fileID: 1524062329}
  m_LocalRotation: {x: -0, y: -0, z: -0, w: 1}
  m_LocalPosition: {x: 0, y: 0, z: 0}
  m_LocalScale: {x: 1, y: 1, z: 1}
  m_Children: []
  m_Father: {fileID: 123346580}
  m_RootOrder: 0
  m_LocalEulerAnglesHint: {x: 0, y: 0, z: 0}
--- !u!114 &1524062334
MonoBehaviour:
  m_ObjectHideFlags: 0
  m_CorrespondingSourceObject: {fileID: 0}
  m_PrefabInstance: {fileID: 0}
  m_PrefabAsset: {fileID: 0}
  m_GameObject: {fileID: 1524062329}
  m_Enabled: 1
  m_EditorHideFlags: 0
  m_Script: {fileID: 11500000, guid: bf98dd1206224111a38765365e98e207, type: 3}
  m_Name: 
  m_EditorClassIdentifier: 
  setCursorInvisibleWhenFocusLocked: 0
  maxGazeCollisionDistance: 10
  raycastLayerMasks:
  - serializedVersion: 2
    m_Bits: 4294967291
  stabilizer:
    storedStabilitySamples: 60
  gazeTransform: {fileID: 0}
  minHeadVelocityThreshold: 0.5
  maxHeadVelocityThreshold: 2
  useEyeTracking: 1
--- !u!114 &1524062335
MonoBehaviour:
  m_ObjectHideFlags: 0
  m_CorrespondingSourceObject: {fileID: 0}
  m_PrefabInstance: {fileID: 0}
  m_PrefabAsset: {fileID: 0}
  m_GameObject: {fileID: 1524062329}
  m_Enabled: 1
  m_EditorHideFlags: 0
  m_Script: {fileID: 11500000, guid: 7a21b486d0bb44444b1418aaa38b44de, type: 3}
  m_Name: 
  m_EditorClassIdentifier: 
  m_HorizontalAxis: Horizontal
  m_VerticalAxis: Vertical
  m_SubmitButton: Submit
  m_CancelButton: Cancel
  m_InputActionsPerSecond: 10
  m_RepeatDelay: 0.5
  m_ForceModuleActive: 0
--- !u!114 &1524062337
MonoBehaviour:
  m_ObjectHideFlags: 0
  m_CorrespondingSourceObject: {fileID: 0}
  m_PrefabInstance: {fileID: 0}
  m_PrefabAsset: {fileID: 0}
  m_GameObject: {fileID: 1524062329}
  m_Enabled: 1
  m_EditorHideFlags: 0
  m_Script: {fileID: -619905303, guid: f70555f144d8491a825f0804e09c671c, type: 3}
  m_Name: 
  m_EditorClassIdentifier: 
  m_FirstSelected: {fileID: 0}
  m_sendNavigationEvents: 1
  m_DragThreshold: 10
--- !u!1001 &1542015560
PrefabInstance:
  m_ObjectHideFlags: 0
  serializedVersion: 2
  m_Modification:
    m_TransformParent: {fileID: 1349317004}
    m_Modifications:
    - target: {fileID: 1083549605185280, guid: afaef0108a478c44a9eac26658bc29bf, type: 3}
      propertyPath: m_Name
      value: Simple Line ToolTip (3)
      objectReference: {fileID: 0}
    - target: {fileID: 1083549605185280, guid: afaef0108a478c44a9eac26658bc29bf, type: 3}
      propertyPath: m_IsActive
      value: 0
      objectReference: {fileID: 0}
    - target: {fileID: 4510122080978026, guid: afaef0108a478c44a9eac26658bc29bf, type: 3}
      propertyPath: m_LocalPosition.x
      value: 0
      objectReference: {fileID: 0}
    - target: {fileID: 4510122080978026, guid: afaef0108a478c44a9eac26658bc29bf, type: 3}
      propertyPath: m_LocalPosition.y
      value: 0
      objectReference: {fileID: 0}
    - target: {fileID: 4510122080978026, guid: afaef0108a478c44a9eac26658bc29bf, type: 3}
      propertyPath: m_LocalPosition.z
      value: 0
      objectReference: {fileID: 0}
    - target: {fileID: 4510122080978026, guid: afaef0108a478c44a9eac26658bc29bf, type: 3}
      propertyPath: m_LocalRotation.x
      value: 0
      objectReference: {fileID: 0}
    - target: {fileID: 4510122080978026, guid: afaef0108a478c44a9eac26658bc29bf, type: 3}
      propertyPath: m_LocalRotation.y
      value: -0.7071068
      objectReference: {fileID: 0}
    - target: {fileID: 4510122080978026, guid: afaef0108a478c44a9eac26658bc29bf, type: 3}
      propertyPath: m_LocalRotation.z
      value: 0
      objectReference: {fileID: 0}
    - target: {fileID: 4510122080978026, guid: afaef0108a478c44a9eac26658bc29bf, type: 3}
      propertyPath: m_LocalRotation.w
      value: 0.7071068
      objectReference: {fileID: 0}
    - target: {fileID: 4510122080978026, guid: afaef0108a478c44a9eac26658bc29bf, type: 3}
      propertyPath: m_RootOrder
      value: 3
      objectReference: {fileID: 0}
    - target: {fileID: 4510122080978026, guid: afaef0108a478c44a9eac26658bc29bf, type: 3}
      propertyPath: m_LocalEulerAnglesHint.x
      value: 0
      objectReference: {fileID: 0}
    - target: {fileID: 4510122080978026, guid: afaef0108a478c44a9eac26658bc29bf, type: 3}
      propertyPath: m_LocalEulerAnglesHint.y
      value: -90
      objectReference: {fileID: 0}
    - target: {fileID: 4510122080978026, guid: afaef0108a478c44a9eac26658bc29bf, type: 3}
      propertyPath: m_LocalEulerAnglesHint.z
      value: 0
      objectReference: {fileID: 0}
    - target: {fileID: 114071207091359978, guid: afaef0108a478c44a9eac26658bc29bf,
        type: 3}
      propertyPath: contentScale
      value: 1
      objectReference: {fileID: 0}
    - target: {fileID: 114071207091359978, guid: afaef0108a478c44a9eac26658bc29bf,
        type: 3}
      propertyPath: toolTipText
      value: Crust
      objectReference: {fileID: 0}
    - target: {fileID: 114071207091359978, guid: afaef0108a478c44a9eac26658bc29bf,
        type: 3}
      propertyPath: backgroundPadding.x
      value: 0.025
      objectReference: {fileID: 0}
    - target: {fileID: 114254035704318198, guid: afaef0108a478c44a9eac26658bc29bf,
        type: 3}
      propertyPath: startPoint.position.x
      value: 7.1054274e-15
      objectReference: {fileID: 0}
    - target: {fileID: 114254035704318198, guid: afaef0108a478c44a9eac26658bc29bf,
        type: 3}
      propertyPath: startPoint.position.y
      value: -0.00000005456924
      objectReference: {fileID: 0}
    - target: {fileID: 114254035704318198, guid: afaef0108a478c44a9eac26658bc29bf,
        type: 3}
      propertyPath: startPoint.position.z
      value: 0.00000006877312
      objectReference: {fileID: 0}
    - target: {fileID: 114254035704318198, guid: afaef0108a478c44a9eac26658bc29bf,
        type: 3}
      propertyPath: lineStartClamp
      value: 0.0001
      objectReference: {fileID: 0}
    - target: {fileID: 114254035704318198, guid: afaef0108a478c44a9eac26658bc29bf,
        type: 3}
      propertyPath: lineEndClamp
      value: 0.9999
      objectReference: {fileID: 0}
    - target: {fileID: 114254035704318198, guid: afaef0108a478c44a9eac26658bc29bf,
        type: 3}
      propertyPath: endPoint.position.x
      value: 0.06899995
      objectReference: {fileID: 0}
    - target: {fileID: 114254035704318198, guid: afaef0108a478c44a9eac26658bc29bf,
        type: 3}
      propertyPath: endPoint.position.y
      value: -0.033498567
      objectReference: {fileID: 0}
    - target: {fileID: 114254035704318198, guid: afaef0108a478c44a9eac26658bc29bf,
        type: 3}
      propertyPath: endPoint.position.z
      value: -0.05000005
      objectReference: {fileID: 0}
    - target: {fileID: 114570207066485496, guid: afaef0108a478c44a9eac26658bc29bf,
        type: 3}
      propertyPath: widthMultiplier
      value: 0.01
      objectReference: {fileID: 0}
    - target: {fileID: 114570207066485496, guid: afaef0108a478c44a9eac26658bc29bf,
        type: 3}
      propertyPath: lineWidth.m_Curve.Array.data[0].value
      value: 0.09970856
      objectReference: {fileID: 0}
    - target: {fileID: 114570207066485496, guid: afaef0108a478c44a9eac26658bc29bf,
        type: 3}
      propertyPath: lineWidth.m_Curve.Array.data[1].value
      value: 0.09970856
      objectReference: {fileID: 0}
    - target: {fileID: 120256979407580908, guid: afaef0108a478c44a9eac26658bc29bf,
        type: 3}
      propertyPath: m_Enabled
      value: 0
      objectReference: {fileID: 0}
    - target: {fileID: 120256979407580908, guid: afaef0108a478c44a9eac26658bc29bf,
        type: 3}
      propertyPath: m_Positions.Array.data[0].x
      value: 0.8651086
      objectReference: {fileID: 0}
    - target: {fileID: 120256979407580908, guid: afaef0108a478c44a9eac26658bc29bf,
        type: 3}
      propertyPath: m_Positions.Array.data[0].y
      value: -0.10709
      objectReference: {fileID: 0}
    - target: {fileID: 120256979407580908, guid: afaef0108a478c44a9eac26658bc29bf,
        type: 3}
      propertyPath: m_Positions.Array.data[0].z
      value: 0.83108944
      objectReference: {fileID: 0}
    - target: {fileID: 120256979407580908, guid: afaef0108a478c44a9eac26658bc29bf,
        type: 3}
      propertyPath: m_Positions.Array.data[1].x
      value: 0.8646773
      objectReference: {fileID: 0}
    - target: {fileID: 120256979407580908, guid: afaef0108a478c44a9eac26658bc29bf,
        type: 3}
      propertyPath: m_Positions.Array.data[1].y
      value: -0.108947456
      objectReference: {fileID: 0}
    - target: {fileID: 120256979407580908, guid: afaef0108a478c44a9eac26658bc29bf,
        type: 3}
      propertyPath: m_Positions.Array.data[1].z
      value: 0.82759976
      objectReference: {fileID: 0}
    - target: {fileID: 120256979407580908, guid: afaef0108a478c44a9eac26658bc29bf,
        type: 3}
      propertyPath: m_Positions.Array.data[2].x
      value: 0.864246
      objectReference: {fileID: 0}
    - target: {fileID: 120256979407580908, guid: afaef0108a478c44a9eac26658bc29bf,
        type: 3}
      propertyPath: m_Positions.Array.data[2].y
      value: -0.110804975
      objectReference: {fileID: 0}
    - target: {fileID: 120256979407580908, guid: afaef0108a478c44a9eac26658bc29bf,
        type: 3}
      propertyPath: m_Positions.Array.data[2].z
      value: 0.8241102
      objectReference: {fileID: 0}
    - target: {fileID: 120256979407580908, guid: afaef0108a478c44a9eac26658bc29bf,
        type: 3}
      propertyPath: m_Positions.Array.data[3].x
      value: 0.86381483
      objectReference: {fileID: 0}
    - target: {fileID: 120256979407580908, guid: afaef0108a478c44a9eac26658bc29bf,
        type: 3}
      propertyPath: m_Positions.Array.data[3].y
      value: -0.112662494
      objectReference: {fileID: 0}
    - target: {fileID: 120256979407580908, guid: afaef0108a478c44a9eac26658bc29bf,
        type: 3}
      propertyPath: m_Positions.Array.data[3].z
      value: 0.82062066
      objectReference: {fileID: 0}
    - target: {fileID: 120256979407580908, guid: afaef0108a478c44a9eac26658bc29bf,
        type: 3}
      propertyPath: m_Positions.Array.data[4].x
      value: 0.8633834
      objectReference: {fileID: 0}
    - target: {fileID: 120256979407580908, guid: afaef0108a478c44a9eac26658bc29bf,
        type: 3}
      propertyPath: m_Positions.Array.data[4].y
      value: -0.114519954
      objectReference: {fileID: 0}
    - target: {fileID: 120256979407580908, guid: afaef0108a478c44a9eac26658bc29bf,
        type: 3}
      propertyPath: m_Positions.Array.data[4].z
      value: 0.817131
      objectReference: {fileID: 0}
    - target: {fileID: 120256979407580908, guid: afaef0108a478c44a9eac26658bc29bf,
        type: 3}
      propertyPath: m_Positions.Array.data[5].x
      value: 0.8629521
      objectReference: {fileID: 0}
    - target: {fileID: 120256979407580908, guid: afaef0108a478c44a9eac26658bc29bf,
        type: 3}
      propertyPath: m_Positions.Array.data[5].y
      value: -0.11637747
      objectReference: {fileID: 0}
    - target: {fileID: 120256979407580908, guid: afaef0108a478c44a9eac26658bc29bf,
        type: 3}
      propertyPath: m_Positions.Array.data[5].z
      value: 0.8136414
      objectReference: {fileID: 0}
    - target: {fileID: 120256979407580908, guid: afaef0108a478c44a9eac26658bc29bf,
        type: 3}
      propertyPath: m_Positions.Array.data[6].x
      value: 0.8625208
      objectReference: {fileID: 0}
    - target: {fileID: 120256979407580908, guid: afaef0108a478c44a9eac26658bc29bf,
        type: 3}
      propertyPath: m_Positions.Array.data[6].y
      value: -0.11823493
      objectReference: {fileID: 0}
    - target: {fileID: 120256979407580908, guid: afaef0108a478c44a9eac26658bc29bf,
        type: 3}
      propertyPath: m_Positions.Array.data[6].z
      value: 0.81015176
      objectReference: {fileID: 0}
    - target: {fileID: 120256979407580908, guid: afaef0108a478c44a9eac26658bc29bf,
        type: 3}
      propertyPath: m_Positions.Array.data[7].x
      value: 0.8620895
      objectReference: {fileID: 0}
    - target: {fileID: 120256979407580908, guid: afaef0108a478c44a9eac26658bc29bf,
        type: 3}
      propertyPath: m_Positions.Array.data[7].y
      value: -0.12009245
      objectReference: {fileID: 0}
    - target: {fileID: 120256979407580908, guid: afaef0108a478c44a9eac26658bc29bf,
        type: 3}
      propertyPath: m_Positions.Array.data[7].z
      value: 0.8066622
      objectReference: {fileID: 0}
    - target: {fileID: 120256979407580908, guid: afaef0108a478c44a9eac26658bc29bf,
        type: 3}
      propertyPath: m_Positions.Array.data[8].x
      value: 0.8616582
      objectReference: {fileID: 0}
    - target: {fileID: 120256979407580908, guid: afaef0108a478c44a9eac26658bc29bf,
        type: 3}
      propertyPath: m_Positions.Array.data[8].y
      value: -0.12194997
      objectReference: {fileID: 0}
    - target: {fileID: 120256979407580908, guid: afaef0108a478c44a9eac26658bc29bf,
        type: 3}
      propertyPath: m_Positions.Array.data[8].z
      value: 0.8031726
      objectReference: {fileID: 0}
    - target: {fileID: 120256979407580908, guid: afaef0108a478c44a9eac26658bc29bf,
        type: 3}
      propertyPath: m_Positions.Array.data[9].x
      value: 0.8612269
      objectReference: {fileID: 0}
    - target: {fileID: 120256979407580908, guid: afaef0108a478c44a9eac26658bc29bf,
        type: 3}
      propertyPath: m_Positions.Array.data[9].y
      value: -0.12380749
      objectReference: {fileID: 0}
    - target: {fileID: 120256979407580908, guid: afaef0108a478c44a9eac26658bc29bf,
        type: 3}
      propertyPath: m_Positions.Array.data[9].z
      value: 0.799683
      objectReference: {fileID: 0}
    - target: {fileID: 120256979407580908, guid: afaef0108a478c44a9eac26658bc29bf,
        type: 3}
      propertyPath: m_Positions.Array.data[10].x
      value: 0.8607956
      objectReference: {fileID: 0}
    - target: {fileID: 120256979407580908, guid: afaef0108a478c44a9eac26658bc29bf,
        type: 3}
      propertyPath: m_Positions.Array.data[10].y
      value: -0.12566495
      objectReference: {fileID: 0}
    - target: {fileID: 120256979407580908, guid: afaef0108a478c44a9eac26658bc29bf,
        type: 3}
      propertyPath: m_Positions.Array.data[10].z
      value: 0.79619336
      objectReference: {fileID: 0}
    - target: {fileID: 120256979407580908, guid: afaef0108a478c44a9eac26658bc29bf,
        type: 3}
      propertyPath: m_Positions.Array.data[11].x
      value: 0.86036444
      objectReference: {fileID: 0}
    - target: {fileID: 120256979407580908, guid: afaef0108a478c44a9eac26658bc29bf,
        type: 3}
      propertyPath: m_Positions.Array.data[11].y
      value: -0.12752247
      objectReference: {fileID: 0}
    - target: {fileID: 120256979407580908, guid: afaef0108a478c44a9eac26658bc29bf,
        type: 3}
      propertyPath: m_Positions.Array.data[11].z
      value: 0.79270375
      objectReference: {fileID: 0}
    - target: {fileID: 120256979407580908, guid: afaef0108a478c44a9eac26658bc29bf,
        type: 3}
      propertyPath: m_Positions.Array.data[12].x
      value: 0.859933
      objectReference: {fileID: 0}
    - target: {fileID: 120256979407580908, guid: afaef0108a478c44a9eac26658bc29bf,
        type: 3}
      propertyPath: m_Positions.Array.data[12].y
      value: -0.12937993
      objectReference: {fileID: 0}
    - target: {fileID: 120256979407580908, guid: afaef0108a478c44a9eac26658bc29bf,
        type: 3}
      propertyPath: m_Positions.Array.data[12].z
      value: 0.78921413
      objectReference: {fileID: 0}
    - target: {fileID: 120256979407580908, guid: afaef0108a478c44a9eac26658bc29bf,
        type: 3}
      propertyPath: m_Positions.Array.data[13].x
      value: 0.8595017
      objectReference: {fileID: 0}
    - target: {fileID: 120256979407580908, guid: afaef0108a478c44a9eac26658bc29bf,
        type: 3}
      propertyPath: m_Positions.Array.data[13].y
      value: -0.13123745
      objectReference: {fileID: 0}
    - target: {fileID: 120256979407580908, guid: afaef0108a478c44a9eac26658bc29bf,
        type: 3}
      propertyPath: m_Positions.Array.data[13].z
      value: 0.7857245
      objectReference: {fileID: 0}
    - target: {fileID: 120256979407580908, guid: afaef0108a478c44a9eac26658bc29bf,
        type: 3}
      propertyPath: m_Positions.Array.data[14].x
      value: 0.8590704
      objectReference: {fileID: 0}
    - target: {fileID: 120256979407580908, guid: afaef0108a478c44a9eac26658bc29bf,
        type: 3}
      propertyPath: m_Positions.Array.data[14].y
      value: -0.13309497
      objectReference: {fileID: 0}
    - target: {fileID: 120256979407580908, guid: afaef0108a478c44a9eac26658bc29bf,
        type: 3}
      propertyPath: m_Positions.Array.data[14].z
      value: 0.78223497
      objectReference: {fileID: 0}
    - target: {fileID: 120256979407580908, guid: afaef0108a478c44a9eac26658bc29bf,
        type: 3}
      propertyPath: m_Positions.Array.data[15].x
      value: 0.8586391
      objectReference: {fileID: 0}
    - target: {fileID: 120256979407580908, guid: afaef0108a478c44a9eac26658bc29bf,
        type: 3}
      propertyPath: m_Positions.Array.data[15].y
      value: -0.13495243
      objectReference: {fileID: 0}
    - target: {fileID: 120256979407580908, guid: afaef0108a478c44a9eac26658bc29bf,
        type: 3}
      propertyPath: m_Positions.Array.data[15].z
      value: 0.77874535
      objectReference: {fileID: 0}
    - target: {fileID: 120256979407580908, guid: afaef0108a478c44a9eac26658bc29bf,
        type: 3}
      propertyPath: m_Parameters.widthMultiplier
      value: 0.01
      objectReference: {fileID: 0}
    - target: {fileID: 120256979407580908, guid: afaef0108a478c44a9eac26658bc29bf,
        type: 3}
      propertyPath: m_Parameters.widthCurve.m_Curve.Array.data[0].value
      value: 0.09970856
      objectReference: {fileID: 0}
    - target: {fileID: 120256979407580908, guid: afaef0108a478c44a9eac26658bc29bf,
        type: 3}
      propertyPath: m_Parameters.widthCurve.m_Curve.Array.data[1].value
      value: 0.09970856
      objectReference: {fileID: 0}
    - target: {fileID: 4983009381304104, guid: afaef0108a478c44a9eac26658bc29bf, type: 3}
      propertyPath: m_LocalPosition.y
      value: 0
      objectReference: {fileID: 0}
    - target: {fileID: 4983009381304104, guid: afaef0108a478c44a9eac26658bc29bf, type: 3}
      propertyPath: m_LocalPosition.x
      value: 0.03
      objectReference: {fileID: 0}
    - target: {fileID: 4983009381304104, guid: afaef0108a478c44a9eac26658bc29bf, type: 3}
      propertyPath: m_LocalPosition.z
      value: 0
      objectReference: {fileID: 0}
    - target: {fileID: 4599297741613436, guid: afaef0108a478c44a9eac26658bc29bf, type: 3}
      propertyPath: m_LocalPosition.x
      value: 0.1
      objectReference: {fileID: 0}
    - target: {fileID: 4599297741613436, guid: afaef0108a478c44a9eac26658bc29bf, type: 3}
      propertyPath: m_LocalPosition.z
      value: -0.05
      objectReference: {fileID: 0}
    - target: {fileID: 4599297741613436, guid: afaef0108a478c44a9eac26658bc29bf, type: 3}
      propertyPath: m_LocalPosition.y
      value: -0.05
      objectReference: {fileID: 0}
    - target: {fileID: 4892726138630008, guid: afaef0108a478c44a9eac26658bc29bf, type: 3}
      propertyPath: m_LocalScale.x
      value: 0.062
      objectReference: {fileID: 0}
    - target: {fileID: 1486990241750050, guid: afaef0108a478c44a9eac26658bc29bf, type: 3}
      propertyPath: m_IsActive
      value: 1
      objectReference: {fileID: 0}
    - target: {fileID: 4363393872217298, guid: afaef0108a478c44a9eac26658bc29bf, type: 3}
      propertyPath: m_LocalRotation.w
      value: 1
      objectReference: {fileID: 0}
    - target: {fileID: 102171020286568432, guid: afaef0108a478c44a9eac26658bc29bf,
        type: 3}
      propertyPath: m_Text
      value: Crust
      objectReference: {fileID: 0}
    - target: {fileID: 4411840848280898, guid: afaef0108a478c44a9eac26658bc29bf, type: 3}
      propertyPath: m_LocalScale.x
      value: 1
      objectReference: {fileID: 0}
    - target: {fileID: 4411840848280898, guid: afaef0108a478c44a9eac26658bc29bf, type: 3}
      propertyPath: m_LocalScale.y
      value: 1
      objectReference: {fileID: 0}
    - target: {fileID: 4411840848280898, guid: afaef0108a478c44a9eac26658bc29bf, type: 3}
      propertyPath: m_LocalScale.z
      value: 1
      objectReference: {fileID: 0}
    m_RemovedComponents: []
  m_SourcePrefab: {fileID: 100100000, guid: afaef0108a478c44a9eac26658bc29bf, type: 3}
--- !u!1 &1542015561 stripped
GameObject:
  m_CorrespondingSourceObject: {fileID: 1486990241750050, guid: afaef0108a478c44a9eac26658bc29bf,
    type: 3}
  m_PrefabInstance: {fileID: 1542015560}
  m_PrefabAsset: {fileID: 0}
--- !u!1 &1542015562 stripped
GameObject:
  m_CorrespondingSourceObject: {fileID: 1083549605185280, guid: afaef0108a478c44a9eac26658bc29bf,
    type: 3}
  m_PrefabInstance: {fileID: 1542015560}
  m_PrefabAsset: {fileID: 0}
--- !u!114 &1542015563
MonoBehaviour:
  m_ObjectHideFlags: 0
  m_CorrespondingSourceObject: {fileID: 0}
  m_PrefabInstance: {fileID: 0}
  m_PrefabAsset: {fileID: 0}
  m_GameObject: {fileID: 1542015561}
  m_Enabled: 1
  m_EditorHideFlags: 0
  m_Script: {fileID: 11500000, guid: 2547b4dd088644d6aaf64f45df657c79, type: 3}
  m_Name: 
  m_EditorClassIdentifier: 
  pivotAxis: 6
  targetTransform: {fileID: 0}
--- !u!1001 &1548110825
PrefabInstance:
  m_ObjectHideFlags: 0
  serializedVersion: 2
  m_Modification:
    m_TransformParent: {fileID: 1595493452}
    m_Modifications:
    - target: {fileID: 4505063462395242, guid: 44ac04f8e1e21474991e4b59809859f4, type: 3}
      propertyPath: m_LocalPosition.x
      value: -1.051
      objectReference: {fileID: 0}
    - target: {fileID: 4505063462395242, guid: 44ac04f8e1e21474991e4b59809859f4, type: 3}
      propertyPath: m_LocalPosition.y
      value: 3.639
      objectReference: {fileID: 0}
    - target: {fileID: 4505063462395242, guid: 44ac04f8e1e21474991e4b59809859f4, type: 3}
      propertyPath: m_LocalPosition.z
      value: 2.9073658
      objectReference: {fileID: 0}
    - target: {fileID: 4505063462395242, guid: 44ac04f8e1e21474991e4b59809859f4, type: 3}
      propertyPath: m_LocalRotation.x
      value: -0
      objectReference: {fileID: 0}
    - target: {fileID: 4505063462395242, guid: 44ac04f8e1e21474991e4b59809859f4, type: 3}
      propertyPath: m_LocalRotation.y
      value: -0
      objectReference: {fileID: 0}
    - target: {fileID: 4505063462395242, guid: 44ac04f8e1e21474991e4b59809859f4, type: 3}
      propertyPath: m_LocalRotation.z
      value: -0
      objectReference: {fileID: 0}
    - target: {fileID: 4505063462395242, guid: 44ac04f8e1e21474991e4b59809859f4, type: 3}
      propertyPath: m_LocalRotation.w
      value: 1
      objectReference: {fileID: 0}
    - target: {fileID: 4505063462395242, guid: 44ac04f8e1e21474991e4b59809859f4, type: 3}
      propertyPath: m_RootOrder
      value: 7
      objectReference: {fileID: 0}
    - target: {fileID: 4505063462395242, guid: 44ac04f8e1e21474991e4b59809859f4, type: 3}
      propertyPath: m_LocalScale.x
      value: 1
      objectReference: {fileID: 0}
    - target: {fileID: 4505063462395242, guid: 44ac04f8e1e21474991e4b59809859f4, type: 3}
      propertyPath: m_LocalScale.y
      value: 1
      objectReference: {fileID: 0}
    - target: {fileID: 4505063462395242, guid: 44ac04f8e1e21474991e4b59809859f4, type: 3}
      propertyPath: m_LocalScale.z
      value: 1
      objectReference: {fileID: 0}
    - target: {fileID: 114494227601126774, guid: 44ac04f8e1e21474991e4b59809859f4,
        type: 3}
      propertyPath: toolTipText
      value: Spline Tooltip
      objectReference: {fileID: 0}
    - target: {fileID: 114494227601126774, guid: 44ac04f8e1e21474991e4b59809859f4,
        type: 3}
      propertyPath: attachPointType
      value: 0
      objectReference: {fileID: 0}
    - target: {fileID: 114494227601126774, guid: 44ac04f8e1e21474991e4b59809859f4,
        type: 3}
      propertyPath: contentScale
      value: 1
      objectReference: {fileID: 0}
    - target: {fileID: 114494227601126774, guid: 44ac04f8e1e21474991e4b59809859f4,
        type: 3}
      propertyPath: fontSize
      value: 25
      objectReference: {fileID: 0}
    - target: {fileID: 114791554859771234, guid: 44ac04f8e1e21474991e4b59809859f4,
        type: 3}
      propertyPath: target
      value: 
      objectReference: {fileID: 775880690}
    - target: {fileID: 114469678959493348, guid: 44ac04f8e1e21474991e4b59809859f4,
        type: 3}
      propertyPath: controlPoints.Array.data[0].position.x
      value: 0.33470678
      objectReference: {fileID: 0}
    - target: {fileID: 114469678959493348, guid: 44ac04f8e1e21474991e4b59809859f4,
        type: 3}
      propertyPath: controlPoints.Array.data[0].position.y
      value: -0.002664566
      objectReference: {fileID: 0}
    - target: {fileID: 114469678959493348, guid: 44ac04f8e1e21474991e4b59809859f4,
        type: 3}
      propertyPath: controlPoints.Array.data[0].position.z
      value: 0.13939428
      objectReference: {fileID: 0}
    - target: {fileID: 114469678959493348, guid: 44ac04f8e1e21474991e4b59809859f4,
        type: 3}
      propertyPath: controlPoints.Array.data[1].position.x
      value: 0.33870926
      objectReference: {fileID: 0}
    - target: {fileID: 114469678959493348, guid: 44ac04f8e1e21474991e4b59809859f4,
        type: 3}
      propertyPath: controlPoints.Array.data[1].position.z
      value: 0.14525646
      objectReference: {fileID: 0}
    - target: {fileID: 114469678959493348, guid: 44ac04f8e1e21474991e4b59809859f4,
        type: 3}
      propertyPath: controlPoints.Array.data[2].position.x
      value: 0.12916034
      objectReference: {fileID: 0}
    - target: {fileID: 114469678959493348, guid: 44ac04f8e1e21474991e4b59809859f4,
        type: 3}
      propertyPath: controlPoints.Array.data[2].position.z
      value: 0.1988535
      objectReference: {fileID: 0}
    - target: {fileID: 114469678959493348, guid: 44ac04f8e1e21474991e4b59809859f4,
        type: 3}
      propertyPath: controlPoints.Array.data[3].position.x
      value: 0.19916034
      objectReference: {fileID: 0}
    - target: {fileID: 114469678959493348, guid: 44ac04f8e1e21474991e4b59809859f4,
        type: 3}
      propertyPath: controlPoints.Array.data[3].position.z
      value: 0.1988535
      objectReference: {fileID: 0}
    - target: {fileID: 114469678959493348, guid: 44ac04f8e1e21474991e4b59809859f4,
        type: 3}
      propertyPath: m_Enabled
      value: 1
      objectReference: {fileID: 0}
    - target: {fileID: 114469678959493348, guid: 44ac04f8e1e21474991e4b59809859f4,
        type: 3}
      propertyPath: controlPoints.Array.data[1].position.y
      value: 0.0046642423
      objectReference: {fileID: 0}
    - target: {fileID: 114469678959493348, guid: 44ac04f8e1e21474991e4b59809859f4,
        type: 3}
      propertyPath: controlPoints.Array.data[2].position.y
      value: 0.2266922
      objectReference: {fileID: 0}
    - target: {fileID: 114469678959493348, guid: 44ac04f8e1e21474991e4b59809859f4,
        type: 3}
      propertyPath: controlPoints.Array.data[3].position.y
      value: 0.2266922
      objectReference: {fileID: 0}
    - target: {fileID: 114469678959493348, guid: 44ac04f8e1e21474991e4b59809859f4,
        type: 3}
      propertyPath: distortionStrength.m_Curve.Array.data[0].value
      value: 0.500473
      objectReference: {fileID: 0}
    - target: {fileID: 114469678959493348, guid: 44ac04f8e1e21474991e4b59809859f4,
        type: 3}
      propertyPath: distortionStrength.m_Curve.Array.data[1].value
      value: 0.500473
      objectReference: {fileID: 0}
    - target: {fileID: 114469678959493348, guid: 44ac04f8e1e21474991e4b59809859f4,
        type: 3}
      propertyPath: uniformDistortionStrength
      value: 1
      objectReference: {fileID: 0}
    - target: {fileID: 114815262729593704, guid: 44ac04f8e1e21474991e4b59809859f4,
        type: 3}
      propertyPath: lineColor.key0.r
      value: 0
      objectReference: {fileID: 0}
    - target: {fileID: 114815262729593704, guid: 44ac04f8e1e21474991e4b59809859f4,
        type: 3}
      propertyPath: lineColor.key0.g
      value: 0.7005143
      objectReference: {fileID: 0}
    - target: {fileID: 114815262729593704, guid: 44ac04f8e1e21474991e4b59809859f4,
        type: 3}
      propertyPath: lineColor.key0.b
      value: 1
      objectReference: {fileID: 0}
    - target: {fileID: 114815262729593704, guid: 44ac04f8e1e21474991e4b59809859f4,
        type: 3}
      propertyPath: lineMaterial
      value: 
      objectReference: {fileID: 10306, guid: 0000000000000000f000000000000000, type: 0}
    - target: {fileID: 114815262729593704, guid: 44ac04f8e1e21474991e4b59809859f4,
        type: 3}
      propertyPath: lineColor.key1.r
      value: 0
      objectReference: {fileID: 0}
    - target: {fileID: 114815262729593704, guid: 44ac04f8e1e21474991e4b59809859f4,
        type: 3}
      propertyPath: lineColor.key1.g
      value: 1
      objectReference: {fileID: 0}
    - target: {fileID: 114815262729593704, guid: 44ac04f8e1e21474991e4b59809859f4,
        type: 3}
      propertyPath: lineColor.key1.b
      value: 0.09169221
      objectReference: {fileID: 0}
    - target: {fileID: 114815262729593704, guid: 44ac04f8e1e21474991e4b59809859f4,
        type: 3}
      propertyPath: lineColor.atime1
      value: 5783
      objectReference: {fileID: 0}
    - target: {fileID: 114815262729593704, guid: 44ac04f8e1e21474991e4b59809859f4,
        type: 3}
      propertyPath: lineColor.key2.a
      value: 1
      objectReference: {fileID: 0}
    - target: {fileID: 114815262729593704, guid: 44ac04f8e1e21474991e4b59809859f4,
        type: 3}
      propertyPath: lineColor.atime2
      value: 59367
      objectReference: {fileID: 0}
    - target: {fileID: 114815262729593704, guid: 44ac04f8e1e21474991e4b59809859f4,
        type: 3}
      propertyPath: lineColor.m_NumAlphaKeys
      value: 4
      objectReference: {fileID: 0}
    - target: {fileID: 114815262729593704, guid: 44ac04f8e1e21474991e4b59809859f4,
        type: 3}
      propertyPath: lineColor.atime3
      value: 65535
      objectReference: {fileID: 0}
    - target: {fileID: 114815262729593704, guid: 44ac04f8e1e21474991e4b59809859f4,
        type: 3}
      propertyPath: lineColor.key0.a
      value: 0
      objectReference: {fileID: 0}
    - target: {fileID: 114815262729593704, guid: 44ac04f8e1e21474991e4b59809859f4,
        type: 3}
      propertyPath: widthMultiplier
      value: 0.01
      objectReference: {fileID: 0}
    - target: {fileID: 114815262729593704, guid: 44ac04f8e1e21474991e4b59809859f4,
        type: 3}
      propertyPath: lineWidth.m_Curve.Array.data[0].value
      value: 0.5676012
      objectReference: {fileID: 0}
    - target: {fileID: 114815262729593704, guid: 44ac04f8e1e21474991e4b59809859f4,
        type: 3}
      propertyPath: lineWidth.m_Curve.Array.data[1].value
      value: 0.57154083
      objectReference: {fileID: 0}
    - target: {fileID: 114815262729593704, guid: 44ac04f8e1e21474991e4b59809859f4,
        type: 3}
      propertyPath: lineWidth.m_Curve.Array.data[0].time
      value: 0.081219845
      objectReference: {fileID: 0}
    - target: {fileID: 120134443969394850, guid: 44ac04f8e1e21474991e4b59809859f4,
        type: 3}
      propertyPath: m_Positions.Array.data[0].x
      value: -0.44329202
      objectReference: {fileID: 0}
    - target: {fileID: 120134443969394850, guid: 44ac04f8e1e21474991e4b59809859f4,
        type: 3}
      propertyPath: m_Positions.Array.data[0].y
      value: 0.046337664
      objectReference: {fileID: 0}
    - target: {fileID: 120134443969394850, guid: 44ac04f8e1e21474991e4b59809859f4,
        type: 3}
      propertyPath: m_Positions.Array.data[0].z
      value: 1.3777618
      objectReference: {fileID: 0}
    - target: {fileID: 120134443969394850, guid: 44ac04f8e1e21474991e4b59809859f4,
        type: 3}
      propertyPath: m_Positions.Array.data[1].x
      value: -0.44519976
      objectReference: {fileID: 0}
    - target: {fileID: 120134443969394850, guid: 44ac04f8e1e21474991e4b59809859f4,
        type: 3}
      propertyPath: m_Positions.Array.data[1].y
      value: 0.050543323
      objectReference: {fileID: 0}
    - target: {fileID: 120134443969394850, guid: 44ac04f8e1e21474991e4b59809859f4,
        type: 3}
      propertyPath: m_Positions.Array.data[1].z
      value: 1.379542
      objectReference: {fileID: 0}
    - target: {fileID: 120134443969394850, guid: 44ac04f8e1e21474991e4b59809859f4,
        type: 3}
      propertyPath: m_Positions.Array.data[2].x
      value: -0.4519225
      objectReference: {fileID: 0}
    - target: {fileID: 120134443969394850, guid: 44ac04f8e1e21474991e4b59809859f4,
        type: 3}
      propertyPath: m_Positions.Array.data[2].y
      value: 0.0596949
      objectReference: {fileID: 0}
    - target: {fileID: 120134443969394850, guid: 44ac04f8e1e21474991e4b59809859f4,
        type: 3}
      propertyPath: m_Positions.Array.data[2].z
      value: 1.3824143
      objectReference: {fileID: 0}
    - target: {fileID: 120134443969394850, guid: 44ac04f8e1e21474991e4b59809859f4,
        type: 3}
      propertyPath: m_Positions.Array.data[3].x
      value: -0.46258423
      objectReference: {fileID: 0}
    - target: {fileID: 120134443969394850, guid: 44ac04f8e1e21474991e4b59809859f4,
        type: 3}
      propertyPath: m_Positions.Array.data[3].y
      value: 0.07301646
      objectReference: {fileID: 0}
    - target: {fileID: 120134443969394850, guid: 44ac04f8e1e21474991e4b59809859f4,
        type: 3}
      propertyPath: m_Positions.Array.data[3].z
      value: 1.3861986
      objectReference: {fileID: 0}
    - target: {fileID: 120134443969394850, guid: 44ac04f8e1e21474991e4b59809859f4,
        type: 3}
      propertyPath: m_Positions.Array.data[4].x
      value: -0.47630873
      objectReference: {fileID: 0}
    - target: {fileID: 120134443969394850, guid: 44ac04f8e1e21474991e4b59809859f4,
        type: 3}
      propertyPath: m_Positions.Array.data[4].y
      value: 0.089732066
      objectReference: {fileID: 0}
    - target: {fileID: 120134443969394850, guid: 44ac04f8e1e21474991e4b59809859f4,
        type: 3}
      propertyPath: m_Positions.Array.data[4].z
      value: 1.390715
      objectReference: {fileID: 0}
    - target: {fileID: 120134443969394850, guid: 44ac04f8e1e21474991e4b59809859f4,
        type: 3}
      propertyPath: m_Positions.Array.data[5].x
      value: -0.4922199
      objectReference: {fileID: 0}
    - target: {fileID: 120134443969394850, guid: 44ac04f8e1e21474991e4b59809859f4,
        type: 3}
      propertyPath: m_Positions.Array.data[5].y
      value: 0.10906576
      objectReference: {fileID: 0}
    - target: {fileID: 120134443969394850, guid: 44ac04f8e1e21474991e4b59809859f4,
        type: 3}
      propertyPath: m_Positions.Array.data[5].z
      value: 1.3957834
      objectReference: {fileID: 0}
    - target: {fileID: 120134443969394850, guid: 44ac04f8e1e21474991e4b59809859f4,
        type: 3}
      propertyPath: m_Positions.Array.data[6].x
      value: -0.50944173
      objectReference: {fileID: 0}
    - target: {fileID: 120134443969394850, guid: 44ac04f8e1e21474991e4b59809859f4,
        type: 3}
      propertyPath: m_Positions.Array.data[6].y
      value: 0.13024163
      objectReference: {fileID: 0}
    - target: {fileID: 120134443969394850, guid: 44ac04f8e1e21474991e4b59809859f4,
        type: 3}
      propertyPath: m_Positions.Array.data[6].z
      value: 1.4012238
      objectReference: {fileID: 0}
    - target: {fileID: 120134443969394850, guid: 44ac04f8e1e21474991e4b59809859f4,
        type: 3}
      propertyPath: m_Positions.Array.data[7].x
      value: -0.5270981
      objectReference: {fileID: 0}
    - target: {fileID: 120134443969394850, guid: 44ac04f8e1e21474991e4b59809859f4,
        type: 3}
      propertyPath: m_Positions.Array.data[7].y
      value: 0.15248373
      objectReference: {fileID: 0}
    - target: {fileID: 120134443969394850, guid: 44ac04f8e1e21474991e4b59809859f4,
        type: 3}
      propertyPath: m_Positions.Array.data[7].z
      value: 1.4068561
      objectReference: {fileID: 0}
    - target: {fileID: 120134443969394850, guid: 44ac04f8e1e21474991e4b59809859f4,
        type: 3}
      propertyPath: m_Positions.Array.data[8].x
      value: -0.54431295
      objectReference: {fileID: 0}
    - target: {fileID: 120134443969394850, guid: 44ac04f8e1e21474991e4b59809859f4,
        type: 3}
      propertyPath: m_Positions.Array.data[8].y
      value: 0.17501615
      objectReference: {fileID: 0}
    - target: {fileID: 120134443969394850, guid: 44ac04f8e1e21474991e4b59809859f4,
        type: 3}
      propertyPath: m_Positions.Array.data[8].z
      value: 1.4125003
      objectReference: {fileID: 0}
    - target: {fileID: 120134443969394850, guid: 44ac04f8e1e21474991e4b59809859f4,
        type: 3}
      propertyPath: m_Positions.Array.data[9].x
      value: -0.5602101
      objectReference: {fileID: 0}
    - target: {fileID: 120134443969394850, guid: 44ac04f8e1e21474991e4b59809859f4,
        type: 3}
      propertyPath: m_Positions.Array.data[9].y
      value: 0.19706288
      objectReference: {fileID: 0}
    - target: {fileID: 120134443969394850, guid: 44ac04f8e1e21474991e4b59809859f4,
        type: 3}
      propertyPath: m_Positions.Array.data[9].z
      value: 1.4179764
      objectReference: {fileID: 0}
    - target: {fileID: 120134443969394850, guid: 44ac04f8e1e21474991e4b59809859f4,
        type: 3}
      propertyPath: m_Positions.Array.data[10].x
      value: -0.5739135
      objectReference: {fileID: 0}
    - target: {fileID: 120134443969394850, guid: 44ac04f8e1e21474991e4b59809859f4,
        type: 3}
      propertyPath: m_Positions.Array.data[10].y
      value: 0.21784805
      objectReference: {fileID: 0}
    - target: {fileID: 120134443969394850, guid: 44ac04f8e1e21474991e4b59809859f4,
        type: 3}
      propertyPath: m_Positions.Array.data[10].z
      value: 1.4231042
      objectReference: {fileID: 0}
    - target: {fileID: 120134443969394850, guid: 44ac04f8e1e21474991e4b59809859f4,
        type: 3}
      propertyPath: m_Positions.Array.data[11].x
      value: -0.58454704
      objectReference: {fileID: 0}
    - target: {fileID: 120134443969394850, guid: 44ac04f8e1e21474991e4b59809859f4,
        type: 3}
      propertyPath: m_Positions.Array.data[11].y
      value: 0.23659568
      objectReference: {fileID: 0}
    - target: {fileID: 120134443969394850, guid: 44ac04f8e1e21474991e4b59809859f4,
        type: 3}
      propertyPath: m_Positions.Array.data[11].z
      value: 1.4277039
      objectReference: {fileID: 0}
    - target: {fileID: 120134443969394850, guid: 44ac04f8e1e21474991e4b59809859f4,
        type: 3}
      propertyPath: m_Positions.Array.data[12].x
      value: -0.59123456
      objectReference: {fileID: 0}
    - target: {fileID: 120134443969394850, guid: 44ac04f8e1e21474991e4b59809859f4,
        type: 3}
      propertyPath: m_Positions.Array.data[12].y
      value: 0.25252983
      objectReference: {fileID: 0}
    - target: {fileID: 120134443969394850, guid: 44ac04f8e1e21474991e4b59809859f4,
        type: 3}
      propertyPath: m_Positions.Array.data[12].z
      value: 1.4315951
      objectReference: {fileID: 0}
    - target: {fileID: 120134443969394850, guid: 44ac04f8e1e21474991e4b59809859f4,
        type: 3}
      propertyPath: m_Positions.Array.data[13].x
      value: -0.59310013
      objectReference: {fileID: 0}
    - target: {fileID: 120134443969394850, guid: 44ac04f8e1e21474991e4b59809859f4,
        type: 3}
      propertyPath: m_Positions.Array.data[13].y
      value: 0.2648746
      objectReference: {fileID: 0}
    - target: {fileID: 120134443969394850, guid: 44ac04f8e1e21474991e4b59809859f4,
        type: 3}
      propertyPath: m_Positions.Array.data[13].z
      value: 1.4345982
      objectReference: {fileID: 0}
    - target: {fileID: 120134443969394850, guid: 44ac04f8e1e21474991e4b59809859f4,
        type: 3}
      propertyPath: m_Positions.Array.data[14].x
      value: -0.5892675
      objectReference: {fileID: 0}
    - target: {fileID: 120134443969394850, guid: 44ac04f8e1e21474991e4b59809859f4,
        type: 3}
      propertyPath: m_Positions.Array.data[14].y
      value: 0.27285406
      objectReference: {fileID: 0}
    - target: {fileID: 120134443969394850, guid: 44ac04f8e1e21474991e4b59809859f4,
        type: 3}
      propertyPath: m_Positions.Array.data[14].z
      value: 1.436533
      objectReference: {fileID: 0}
    - target: {fileID: 120134443969394850, guid: 44ac04f8e1e21474991e4b59809859f4,
        type: 3}
      propertyPath: m_Positions.Array.data[15].x
      value: -0.57886064
      objectReference: {fileID: 0}
    - target: {fileID: 120134443969394850, guid: 44ac04f8e1e21474991e4b59809859f4,
        type: 3}
      propertyPath: m_Positions.Array.data[15].y
      value: 0.27569222
      objectReference: {fileID: 0}
    - target: {fileID: 120134443969394850, guid: 44ac04f8e1e21474991e4b59809859f4,
        type: 3}
      propertyPath: m_Positions.Array.data[15].z
      value: 1.4372193
      objectReference: {fileID: 0}
    - target: {fileID: 120134443969394850, guid: 44ac04f8e1e21474991e4b59809859f4,
        type: 3}
      propertyPath: m_Parameters.colorGradient.key0.r
      value: 0
      objectReference: {fileID: 0}
    - target: {fileID: 120134443969394850, guid: 44ac04f8e1e21474991e4b59809859f4,
        type: 3}
      propertyPath: m_Parameters.colorGradient.key0.g
      value: 0.7005143
      objectReference: {fileID: 0}
    - target: {fileID: 120134443969394850, guid: 44ac04f8e1e21474991e4b59809859f4,
        type: 3}
      propertyPath: m_Parameters.colorGradient.key0.b
      value: 1
      objectReference: {fileID: 0}
    - target: {fileID: 120134443969394850, guid: 44ac04f8e1e21474991e4b59809859f4,
        type: 3}
      propertyPath: m_Materials.Array.data[0]
      value: 
      objectReference: {fileID: 10306, guid: 0000000000000000f000000000000000, type: 0}
    - target: {fileID: 120134443969394850, guid: 44ac04f8e1e21474991e4b59809859f4,
        type: 3}
      propertyPath: m_Parameters.colorGradient.key1.r
      value: 0
      objectReference: {fileID: 0}
    - target: {fileID: 120134443969394850, guid: 44ac04f8e1e21474991e4b59809859f4,
        type: 3}
      propertyPath: m_Parameters.colorGradient.key1.g
      value: 1
      objectReference: {fileID: 0}
    - target: {fileID: 120134443969394850, guid: 44ac04f8e1e21474991e4b59809859f4,
        type: 3}
      propertyPath: m_Parameters.colorGradient.key1.b
      value: 0.09169221
      objectReference: {fileID: 0}
    - target: {fileID: 120134443969394850, guid: 44ac04f8e1e21474991e4b59809859f4,
        type: 3}
      propertyPath: m_Enabled
      value: 1
      objectReference: {fileID: 0}
    - target: {fileID: 120134443969394850, guid: 44ac04f8e1e21474991e4b59809859f4,
        type: 3}
      propertyPath: m_Parameters.colorGradient.atime1
      value: 5783
      objectReference: {fileID: 0}
    - target: {fileID: 120134443969394850, guid: 44ac04f8e1e21474991e4b59809859f4,
        type: 3}
      propertyPath: m_Parameters.colorGradient.key2.a
      value: 1
      objectReference: {fileID: 0}
    - target: {fileID: 120134443969394850, guid: 44ac04f8e1e21474991e4b59809859f4,
        type: 3}
      propertyPath: m_Parameters.colorGradient.atime2
      value: 59367
      objectReference: {fileID: 0}
    - target: {fileID: 120134443969394850, guid: 44ac04f8e1e21474991e4b59809859f4,
        type: 3}
      propertyPath: m_Parameters.colorGradient.m_NumAlphaKeys
      value: 4
      objectReference: {fileID: 0}
    - target: {fileID: 120134443969394850, guid: 44ac04f8e1e21474991e4b59809859f4,
        type: 3}
      propertyPath: m_Parameters.colorGradient.atime3
      value: 65535
      objectReference: {fileID: 0}
    - target: {fileID: 120134443969394850, guid: 44ac04f8e1e21474991e4b59809859f4,
        type: 3}
      propertyPath: m_Parameters.colorGradient.key0.a
      value: 0
      objectReference: {fileID: 0}
    - target: {fileID: 120134443969394850, guid: 44ac04f8e1e21474991e4b59809859f4,
        type: 3}
      propertyPath: m_Parameters.widthMultiplier
      value: 0.01
      objectReference: {fileID: 0}
    - target: {fileID: 120134443969394850, guid: 44ac04f8e1e21474991e4b59809859f4,
        type: 3}
      propertyPath: m_Parameters.widthCurve.m_Curve.Array.data[0].value
      value: 0.5676012
      objectReference: {fileID: 0}
    - target: {fileID: 120134443969394850, guid: 44ac04f8e1e21474991e4b59809859f4,
        type: 3}
      propertyPath: m_Parameters.widthCurve.m_Curve.Array.data[1].value
      value: 0.57154083
      objectReference: {fileID: 0}
    - target: {fileID: 120134443969394850, guid: 44ac04f8e1e21474991e4b59809859f4,
        type: 3}
      propertyPath: m_Parameters.widthCurve.m_Curve.Array.data[1].time
      value: 1
      objectReference: {fileID: 0}
    - target: {fileID: 120134443969394850, guid: 44ac04f8e1e21474991e4b59809859f4,
        type: 3}
      propertyPath: m_Parameters.widthCurve.m_Curve.Array.data[0].time
      value: 0.081219845
      objectReference: {fileID: 0}
    - target: {fileID: 4582846533839986, guid: 44ac04f8e1e21474991e4b59809859f4, type: 3}
      propertyPath: m_LocalPosition.y
      value: -0.002664566
      objectReference: {fileID: 0}
    - target: {fileID: 4582846533839986, guid: 44ac04f8e1e21474991e4b59809859f4, type: 3}
      propertyPath: m_LocalPosition.x
      value: 0.33470678
      objectReference: {fileID: 0}
    - target: {fileID: 4582846533839986, guid: 44ac04f8e1e21474991e4b59809859f4, type: 3}
      propertyPath: m_LocalPosition.z
      value: 0.13939428
      objectReference: {fileID: 0}
    - target: {fileID: 4829571204916076, guid: 44ac04f8e1e21474991e4b59809859f4, type: 3}
      propertyPath: m_LocalPosition.x
      value: 0.19916034
      objectReference: {fileID: 0}
    - target: {fileID: 4829571204916076, guid: 44ac04f8e1e21474991e4b59809859f4, type: 3}
      propertyPath: m_LocalPosition.y
      value: 0.24250615
      objectReference: {fileID: 0}
    - target: {fileID: 4829571204916076, guid: 44ac04f8e1e21474991e4b59809859f4, type: 3}
      propertyPath: m_LocalPosition.z
      value: 0.1988535
      objectReference: {fileID: 0}
    - target: {fileID: 4357967319665148, guid: 44ac04f8e1e21474991e4b59809859f4, type: 3}
      propertyPath: m_LocalScale.x
      value: 0.15027452
      objectReference: {fileID: 0}
    - target: {fileID: 4357967319665148, guid: 44ac04f8e1e21474991e4b59809859f4, type: 3}
      propertyPath: m_LocalScale.y
      value: 0.031627957
      objectReference: {fileID: 0}
    - target: {fileID: 1582682964526084, guid: 44ac04f8e1e21474991e4b59809859f4, type: 3}
      propertyPath: m_IsActive
      value: 1
      objectReference: {fileID: 0}
    - target: {fileID: 3890974333494065211, guid: 44ac04f8e1e21474991e4b59809859f4,
        type: 3}
      propertyPath: m_Mesh
      value: 
      objectReference: {fileID: 0}
    - target: {fileID: 2397092349882615929, guid: 44ac04f8e1e21474991e4b59809859f4,
        type: 3}
      propertyPath: m_havePropertiesChanged
      value: 1
      objectReference: {fileID: 0}
    - target: {fileID: 2397092349882615929, guid: 44ac04f8e1e21474991e4b59809859f4,
        type: 3}
      propertyPath: m_isInputParsingRequired
      value: 1
      objectReference: {fileID: 0}
    - target: {fileID: 4961073448204456, guid: 44ac04f8e1e21474991e4b59809859f4, type: 3}
      propertyPath: m_LocalScale.x
      value: 1
      objectReference: {fileID: 0}
    - target: {fileID: 4961073448204456, guid: 44ac04f8e1e21474991e4b59809859f4, type: 3}
      propertyPath: m_LocalScale.y
      value: 1
      objectReference: {fileID: 0}
    - target: {fileID: 4961073448204456, guid: 44ac04f8e1e21474991e4b59809859f4, type: 3}
      propertyPath: m_LocalScale.z
      value: 1
      objectReference: {fileID: 0}
    - target: {fileID: 114806759146544950, guid: 44ac04f8e1e21474991e4b59809859f4,
        type: 3}
      propertyPath: m_Enabled
      value: 0
      objectReference: {fileID: 0}
    - target: {fileID: 102543753078190256, guid: 44ac04f8e1e21474991e4b59809859f4,
        type: 3}
      propertyPath: m_Text
      value: Light
      objectReference: {fileID: 0}
    - target: {fileID: 102543753078190256, guid: 44ac04f8e1e21474991e4b59809859f4,
        type: 3}
      propertyPath: m_FontSize
      value: 30
      objectReference: {fileID: 0}
    - target: {fileID: 4716276006897694, guid: 44ac04f8e1e21474991e4b59809859f4, type: 3}
      propertyPath: m_LocalRotation.x
      value: -0
      objectReference: {fileID: 0}
    - target: {fileID: 4716276006897694, guid: 44ac04f8e1e21474991e4b59809859f4, type: 3}
      propertyPath: m_LocalRotation.y
      value: -0
      objectReference: {fileID: 0}
    - target: {fileID: 4716276006897694, guid: 44ac04f8e1e21474991e4b59809859f4, type: 3}
      propertyPath: m_LocalRotation.z
      value: -0
      objectReference: {fileID: 0}
    m_RemovedComponents: []
  m_SourcePrefab: {fileID: 100100000, guid: 44ac04f8e1e21474991e4b59809859f4, type: 3}
--- !u!1 &1595493450
GameObject:
  m_ObjectHideFlags: 0
  m_CorrespondingSourceObject: {fileID: 0}
  m_PrefabInstance: {fileID: 0}
  m_PrefabAsset: {fileID: 0}
  serializedVersion: 6
  m_Component:
  - component: {fileID: 1595493452}
  m_Layer: 2
  m_Name: SceneContents
  m_TagString: Untagged
  m_Icon: {fileID: 0}
  m_NavMeshLayer: 0
  m_StaticEditorFlags: 0
  m_IsActive: 1
--- !u!4 &1595493452
Transform:
  m_ObjectHideFlags: 0
  m_CorrespondingSourceObject: {fileID: 0}
  m_PrefabInstance: {fileID: 0}
  m_PrefabAsset: {fileID: 0}
  m_GameObject: {fileID: 1595493450}
  m_LocalRotation: {x: -0, y: -0, z: -0, w: 1}
  m_LocalPosition: {x: 0.273, y: -3.59, z: -1.669}
  m_LocalScale: {x: 1, y: 1, z: 1}
  m_Children:
  - {fileID: 392948878}
  - {fileID: 120013084}
  - {fileID: 1849891555}
  - {fileID: 870272561}
  - {fileID: 1220608071}
  - {fileID: 1286762433}
  - {fileID: 532207851}
  - {fileID: 2071898284}
  - {fileID: 38932431}
  - {fileID: 775880684}
  - {fileID: 1349317003}
  m_Father: {fileID: 0}
  m_RootOrder: 2
  m_LocalEulerAnglesHint: {x: 0, y: 0, z: 0}
--- !u!1 &1606036649
GameObject:
  m_ObjectHideFlags: 0
  m_CorrespondingSourceObject: {fileID: 0}
  m_PrefabInstance: {fileID: 0}
  m_PrefabAsset: {fileID: 0}
  serializedVersion: 6
  m_Component:
  - component: {fileID: 1606036650}
  - component: {fileID: 1606036652}
  - component: {fileID: 1606036651}
  m_Layer: 0
  m_Name: Platonic
  m_TagString: Untagged
  m_Icon: {fileID: 0}
  m_NavMeshLayer: 0
  m_StaticEditorFlags: 0
  m_IsActive: 1
--- !u!4 &1606036650
Transform:
  m_ObjectHideFlags: 0
  m_CorrespondingSourceObject: {fileID: 0}
  m_PrefabInstance: {fileID: 0}
  m_PrefabAsset: {fileID: 0}
  m_GameObject: {fileID: 1606036649}
  m_LocalRotation: {x: -0, y: -0, z: -0, w: 1}
  m_LocalPosition: {x: 0, y: 0, z: 0}
  m_LocalScale: {x: 0.1, y: 0.1, z: 0.1}
  m_Children: []
  m_Father: {fileID: 1220608071}
  m_RootOrder: 0
  m_LocalEulerAnglesHint: {x: 0, y: 0, z: 0}
--- !u!23 &1606036651
MeshRenderer:
  m_ObjectHideFlags: 0
  m_CorrespondingSourceObject: {fileID: 0}
  m_PrefabInstance: {fileID: 0}
  m_PrefabAsset: {fileID: 0}
  m_GameObject: {fileID: 1606036649}
  m_Enabled: 1
  m_CastShadows: 1
  m_ReceiveShadows: 1
  m_DynamicOccludee: 1
  m_MotionVectors: 1
  m_LightProbeUsage: 1
  m_ReflectionProbeUsage: 1
  m_RenderingLayerMask: 4294967295
  m_RendererPriority: 0
  m_Materials:
  - {fileID: 2100000, guid: b0fcdc3322e34d9ea83e8399bd9f4031, type: 2}
  m_StaticBatchInfo:
    firstSubMesh: 0
    subMeshCount: 0
  m_StaticBatchRoot: {fileID: 0}
  m_ProbeAnchor: {fileID: 0}
  m_LightProbeVolumeOverride: {fileID: 0}
  m_ScaleInLightmap: 1
  m_PreserveUVs: 0
  m_IgnoreNormalsForChartDetection: 0
  m_ImportantGI: 0
  m_StitchLightmapSeams: 0
  m_SelectedEditorRenderState: 3
  m_MinimumChartSize: 4
  m_AutoUVMaxDistance: 0.5
  m_AutoUVMaxAngle: 89
  m_LightmapParameters: {fileID: 0}
  m_SortingLayerID: 0
  m_SortingLayer: 0
  m_SortingOrder: 0
--- !u!33 &1606036652
MeshFilter:
  m_ObjectHideFlags: 0
  m_CorrespondingSourceObject: {fileID: 0}
  m_PrefabInstance: {fileID: 0}
  m_PrefabAsset: {fileID: 0}
  m_GameObject: {fileID: 1606036649}
  m_Mesh: {fileID: 4300000, guid: 40bb9772594a93140a43a9a4f5cf9356, type: 3}
--- !u!1 &1626314867
GameObject:
  m_ObjectHideFlags: 0
  m_CorrespondingSourceObject: {fileID: 1592014444585556, guid: a900c08743a94c328074df8bbe3eb63c,
    type: 3}
  m_PrefabInstance: {fileID: 0}
  m_PrefabAsset: {fileID: 0}
  serializedVersion: 6
  m_Component:
  - component: {fileID: 1626314868}
  - component: {fileID: 1626314871}
  - component: {fileID: 1626314870}
  - component: {fileID: 1626314869}
  - component: {fileID: 1626314872}
  m_Layer: 0
  m_Name: TextContent
  m_TagString: Untagged
  m_Icon: {fileID: 0}
  m_NavMeshLayer: 0
  m_StaticEditorFlags: 0
  m_IsActive: 1
--- !u!224 &1626314868
RectTransform:
  m_ObjectHideFlags: 0
  m_CorrespondingSourceObject: {fileID: 224158120979208096, guid: a900c08743a94c328074df8bbe3eb63c,
    type: 3}
  m_PrefabInstance: {fileID: 0}
  m_PrefabAsset: {fileID: 0}
  m_GameObject: {fileID: 1626314867}
  m_LocalRotation: {x: -0, y: -0, z: -0, w: 1}
  m_LocalPosition: {x: 0, y: 0, z: 0}
  m_LocalScale: {x: 1, y: 1, z: 1}
  m_Children:
  - {fileID: 1349932061}
  - {fileID: 1736250033}
  - {fileID: 281803364}
  - {fileID: 944840463}
  - {fileID: 1506663990}
  - {fileID: 651834226}
  - {fileID: 863205416}
  m_Father: {fileID: 792227568}
  m_RootOrder: 0
  m_LocalEulerAnglesHint: {x: 0, y: 0, z: 0}
  m_AnchorMin: {x: 0, y: 0}
  m_AnchorMax: {x: 0, y: 0}
  m_AnchoredPosition: {x: 0, y: 0}
  m_SizeDelta: {x: 1, y: 1}
  m_Pivot: {x: 0.5, y: 0.5}
--- !u!114 &1626314869
MonoBehaviour:
  m_ObjectHideFlags: 0
  m_CorrespondingSourceObject: {fileID: 114357532906082780, guid: a900c08743a94c328074df8bbe3eb63c,
    type: 3}
  m_PrefabInstance: {fileID: 0}
  m_PrefabAsset: {fileID: 0}
  m_GameObject: {fileID: 1626314867}
  m_Enabled: 1
  m_EditorHideFlags: 0
  m_Script: {fileID: 1301386320, guid: f70555f144d8491a825f0804e09c671c, type: 3}
  m_Name: 
  m_EditorClassIdentifier: 
  m_IgnoreReversedGraphics: 1
  m_BlockingObjects: 0
  m_BlockingMask:
    serializedVersion: 2
    m_Bits: 4294967295
--- !u!114 &1626314870
MonoBehaviour:
  m_ObjectHideFlags: 0
  m_CorrespondingSourceObject: {fileID: 114536515707475070, guid: a900c08743a94c328074df8bbe3eb63c,
    type: 3}
  m_PrefabInstance: {fileID: 0}
  m_PrefabAsset: {fileID: 0}
  m_GameObject: {fileID: 1626314867}
  m_Enabled: 1
  m_EditorHideFlags: 0
  m_Script: {fileID: 1980459831, guid: f70555f144d8491a825f0804e09c671c, type: 3}
  m_Name: 
  m_EditorClassIdentifier: 
  m_UiScaleMode: 0
  m_ReferencePixelsPerUnit: 100
  m_ScaleFactor: 1
  m_ReferenceResolution: {x: 800, y: 600}
  m_ScreenMatchMode: 0
  m_MatchWidthOrHeight: 0
  m_PhysicalUnit: 3
  m_FallbackScreenDPI: 96
  m_DefaultSpriteDPI: 96
  m_DynamicPixelsPerUnit: 1
--- !u!223 &1626314871
Canvas:
  m_ObjectHideFlags: 0
  m_CorrespondingSourceObject: {fileID: 223739930357392652, guid: a900c08743a94c328074df8bbe3eb63c,
    type: 3}
  m_PrefabInstance: {fileID: 0}
  m_PrefabAsset: {fileID: 0}
  m_GameObject: {fileID: 1626314867}
  m_Enabled: 1
  serializedVersion: 3
  m_RenderMode: 2
  m_Camera: {fileID: 0}
  m_PlaneDistance: 100
  m_PixelPerfect: 0
  m_ReceivesEvents: 1
  m_OverrideSorting: 0
  m_OverridePixelPerfect: 0
  m_SortingBucketNormalizedSize: 0
  m_AdditionalShaderChannelsFlag: 0
  m_SortingLayerID: 0
  m_SortingOrder: 0
  m_TargetDisplay: 0
--- !u!114 &1626314872
MonoBehaviour:
  m_ObjectHideFlags: 0
  m_CorrespondingSourceObject: {fileID: 0}
  m_PrefabInstance: {fileID: 0}
  m_PrefabAsset: {fileID: 0}
  m_GameObject: {fileID: 1626314867}
  m_Enabled: 1
  m_EditorHideFlags: 0
  m_Script: {fileID: 11500000, guid: ff4e3b9019304b5aaec5664de0778d21, type: 3}
  m_Name: 
  m_EditorClassIdentifier: 
--- !u!1 &1635786677
GameObject:
  m_ObjectHideFlags: 0
  m_CorrespondingSourceObject: {fileID: 1834654755453802, guid: a900c08743a94c328074df8bbe3eb63c,
    type: 3}
  m_PrefabInstance: {fileID: 0}
  m_PrefabAsset: {fileID: 0}
  serializedVersion: 6
  m_Component:
  - component: {fileID: 1635786678}
  - component: {fileID: 1635786682}
  - component: {fileID: 1635786681}
  - component: {fileID: 1635786680}
  - component: {fileID: 1635786679}
  m_Layer: 0
  m_Name: Backpanel
  m_TagString: Untagged
  m_Icon: {fileID: 0}
  m_NavMeshLayer: 0
  m_StaticEditorFlags: 0
  m_IsActive: 1
--- !u!4 &1635786678
Transform:
  m_ObjectHideFlags: 0
  m_CorrespondingSourceObject: {fileID: 4774059059315698, guid: a900c08743a94c328074df8bbe3eb63c,
    type: 3}
  m_PrefabInstance: {fileID: 0}
  m_PrefabAsset: {fileID: 0}
  m_GameObject: {fileID: 1635786677}
  m_LocalRotation: {x: -0, y: 0.7071068, z: -0, w: 0.7071068}
  m_LocalPosition: {x: 0, y: 0.2571, z: -0.004582405}
  m_LocalScale: {x: 0.013220016, y: 0.4703426, z: 0.61351055}
  m_Children: []
  m_Father: {fileID: 792227568}
  m_RootOrder: 1
  m_LocalEulerAnglesHint: {x: 0, y: 180, z: 0}
--- !u!54 &1635786679
Rigidbody:
  m_ObjectHideFlags: 0
  m_CorrespondingSourceObject: {fileID: 54096681509170594, guid: a900c08743a94c328074df8bbe3eb63c,
    type: 3}
  m_PrefabInstance: {fileID: 0}
  m_PrefabAsset: {fileID: 0}
  m_GameObject: {fileID: 1635786677}
  serializedVersion: 2
  m_Mass: 100
  m_Drag: 0
  m_AngularDrag: 0.05
  m_UseGravity: 0
  m_IsKinematic: 1
  m_Interpolate: 0
  m_Constraints: 126
  m_CollisionDetection: 0
--- !u!23 &1635786680
MeshRenderer:
  m_ObjectHideFlags: 0
  m_CorrespondingSourceObject: {fileID: 23231535970581566, guid: a900c08743a94c328074df8bbe3eb63c,
    type: 3}
  m_PrefabInstance: {fileID: 0}
  m_PrefabAsset: {fileID: 0}
  m_GameObject: {fileID: 1635786677}
  m_Enabled: 1
  m_CastShadows: 1
  m_ReceiveShadows: 1
  m_DynamicOccludee: 1
  m_MotionVectors: 1
  m_LightProbeUsage: 1
  m_ReflectionProbeUsage: 1
  m_RenderingLayerMask: 4294967295
  m_RendererPriority: 0
  m_Materials:
  - {fileID: 2100000, guid: a8de2758c4b4460cae694f0d50d94fbb, type: 2}
  m_StaticBatchInfo:
    firstSubMesh: 0
    subMeshCount: 0
  m_StaticBatchRoot: {fileID: 0}
  m_ProbeAnchor: {fileID: 0}
  m_LightProbeVolumeOverride: {fileID: 0}
  m_ScaleInLightmap: 1
  m_PreserveUVs: 1
  m_IgnoreNormalsForChartDetection: 0
  m_ImportantGI: 0
  m_StitchLightmapSeams: 0
  m_SelectedEditorRenderState: 3
  m_MinimumChartSize: 4
  m_AutoUVMaxDistance: 0.5
  m_AutoUVMaxAngle: 89
  m_LightmapParameters: {fileID: 0}
  m_SortingLayerID: 0
  m_SortingLayer: 0
  m_SortingOrder: 0
--- !u!65 &1635786681
BoxCollider:
  m_ObjectHideFlags: 0
  m_CorrespondingSourceObject: {fileID: 65558302673774340, guid: a900c08743a94c328074df8bbe3eb63c,
    type: 3}
  m_PrefabInstance: {fileID: 0}
  m_PrefabAsset: {fileID: 0}
  m_GameObject: {fileID: 1635786677}
  m_Material: {fileID: 0}
  m_IsTrigger: 0
  m_Enabled: 1
  serializedVersion: 2
  m_Size: {x: 1, y: 1, z: 1}
  m_Center: {x: 0, y: 0, z: 0}
--- !u!33 &1635786682
MeshFilter:
  m_ObjectHideFlags: 0
  m_CorrespondingSourceObject: {fileID: 33596316461071866, guid: a900c08743a94c328074df8bbe3eb63c,
    type: 3}
  m_PrefabInstance: {fileID: 0}
  m_PrefabAsset: {fileID: 0}
  m_GameObject: {fileID: 1635786677}
  m_Mesh: {fileID: 10202, guid: 0000000000000000e000000000000000, type: 0}
--- !u!1 &1736250032
GameObject:
  m_ObjectHideFlags: 0
  m_CorrespondingSourceObject: {fileID: 1845854001926388, guid: a900c08743a94c328074df8bbe3eb63c,
    type: 3}
  m_PrefabInstance: {fileID: 0}
  m_PrefabAsset: {fileID: 0}
  serializedVersion: 6
  m_Component:
  - component: {fileID: 1736250033}
  - component: {fileID: 1736250035}
  - component: {fileID: 1736250034}
  m_Layer: 5
  m_Name: Description
  m_TagString: Untagged
  m_Icon: {fileID: 0}
  m_NavMeshLayer: 0
  m_StaticEditorFlags: 0
  m_IsActive: 1
--- !u!224 &1736250033
RectTransform:
  m_ObjectHideFlags: 0
  m_CorrespondingSourceObject: {fileID: 224802402503016246, guid: a900c08743a94c328074df8bbe3eb63c,
    type: 3}
  m_PrefabInstance: {fileID: 0}
  m_PrefabAsset: {fileID: 0}
  m_GameObject: {fileID: 1736250032}
  m_LocalRotation: {x: -0, y: -0, z: -0, w: 1}
  m_LocalPosition: {x: 0, y: 0, z: -0.019086}
  m_LocalScale: {x: 0.00050000026, y: 0.0005, z: 0.00050000026}
  m_Children: []
  m_Father: {fileID: 1626314868}
  m_RootOrder: 1
  m_LocalEulerAnglesHint: {x: 0, y: 0, z: 0}
  m_AnchorMin: {x: 0.5, y: 0.5}
  m_AnchorMax: {x: 0.5, y: 0.5}
  m_AnchoredPosition: {x: 0, y: 0.1736}
  m_SizeDelta: {x: 1107.8, y: 498.1254}
  m_Pivot: {x: 0.5, y: 0.5}
--- !u!114 &1736250034
MonoBehaviour:
  m_ObjectHideFlags: 0
  m_CorrespondingSourceObject: {fileID: 114995780653097258, guid: a900c08743a94c328074df8bbe3eb63c,
    type: 3}
  m_PrefabInstance: {fileID: 0}
  m_PrefabAsset: {fileID: 0}
  m_GameObject: {fileID: 1736250032}
  m_Enabled: 1
  m_EditorHideFlags: 0
  m_Script: {fileID: 708705254, guid: f70555f144d8491a825f0804e09c671c, type: 3}
  m_Name: 
  m_EditorClassIdentifier: 
  m_Material: {fileID: 2100000, guid: 2a65a96aa29341b0a25ab4be7dff429a, type: 2}
  m_Color: {r: 1, g: 1, b: 1, a: 1}
  m_RaycastTarget: 1
  m_OnCullStateChanged:
    m_PersistentCalls:
      m_Calls: []
    m_TypeName: UnityEngine.UI.MaskableGraphic+CullStateChangedEvent, UnityEngine.UI,
      Version=1.0.0.0, Culture=neutral, PublicKeyToken=null
  m_FontData:
    m_Font: {fileID: 12800000, guid: e48b920555144c6da3ee2ab03f0fda88, type: 3}
    m_FontSize: 34
    m_FontStyle: 0
    m_BestFit: 0
    m_MinSize: 3
    m_MaxSize: 101
    m_Alignment: 0
    m_AlignByGeometry: 0
    m_RichText: 1
    m_HorizontalOverflow: 0
    m_VerticalOverflow: 0
    m_LineSpacing: 1
  m_Text: 'This example scene demonstrates an implementation of the Tooltip user interface
    element. Tooltips are usually used to convey a hint or extra information upon
    closer inspection of an object. Tooltip can be used to annotate objects in the
    physical environment.


    Tooltips utilize the LineDataProvider concept allowing for straight lines, parabola
    lines and spline lines. You can utilize a variety of colors for lines.


    Please refer to the MRTK documentation for the technical details.

    http://aka.ms/mrtkdocs'
--- !u!222 &1736250035
CanvasRenderer:
  m_ObjectHideFlags: 0
  m_CorrespondingSourceObject: {fileID: 222673219472482608, guid: a900c08743a94c328074df8bbe3eb63c,
    type: 3}
  m_PrefabInstance: {fileID: 0}
  m_PrefabAsset: {fileID: 0}
  m_GameObject: {fileID: 1736250032}
  m_CullTransparentMesh: 0
--- !u!1001 &1782835024
PrefabInstance:
  m_ObjectHideFlags: 0
  serializedVersion: 2
  m_Modification:
    m_TransformParent: {fileID: 0}
    m_Modifications:
    - target: {fileID: 100000, guid: 902b4366116e1184aaee744612f65d77, type: 3}
      propertyPath: m_Name
      value: MarsCuriosityRover
      objectReference: {fileID: 0}
    - target: {fileID: 400000, guid: 902b4366116e1184aaee744612f65d77, type: 3}
      propertyPath: m_LocalPosition.x
      value: -0
      objectReference: {fileID: 0}
    - target: {fileID: 400000, guid: 902b4366116e1184aaee744612f65d77, type: 3}
      propertyPath: m_LocalPosition.y
      value: 0
      objectReference: {fileID: 0}
    - target: {fileID: 400000, guid: 902b4366116e1184aaee744612f65d77, type: 3}
      propertyPath: m_LocalPosition.z
      value: 0
      objectReference: {fileID: 0}
    - target: {fileID: 400000, guid: 902b4366116e1184aaee744612f65d77, type: 3}
      propertyPath: m_LocalRotation.x
      value: 0.000000021855696
      objectReference: {fileID: 0}
    - target: {fileID: 400000, guid: 902b4366116e1184aaee744612f65d77, type: 3}
      propertyPath: m_LocalRotation.y
      value: 0
      objectReference: {fileID: 0}
    - target: {fileID: 400000, guid: 902b4366116e1184aaee744612f65d77, type: 3}
      propertyPath: m_LocalRotation.z
      value: -0
      objectReference: {fileID: 0}
    - target: {fileID: 400000, guid: 902b4366116e1184aaee744612f65d77, type: 3}
      propertyPath: m_LocalRotation.w
      value: 1
      objectReference: {fileID: 0}
    - target: {fileID: 400000, guid: 902b4366116e1184aaee744612f65d77, type: 3}
      propertyPath: m_RootOrder
      value: 4
      objectReference: {fileID: 0}
    - target: {fileID: 400000, guid: 902b4366116e1184aaee744612f65d77, type: 3}
      propertyPath: m_LocalEulerAnglesHint.x
      value: 0
      objectReference: {fileID: 0}
    - target: {fileID: 400000, guid: 902b4366116e1184aaee744612f65d77, type: 3}
      propertyPath: m_LocalEulerAnglesHint.y
      value: 0
      objectReference: {fileID: 0}
    - target: {fileID: 400000, guid: 902b4366116e1184aaee744612f65d77, type: 3}
      propertyPath: m_LocalEulerAnglesHint.z
      value: 0
      objectReference: {fileID: 0}
    - target: {fileID: 2300002, guid: 902b4366116e1184aaee744612f65d77, type: 3}
      propertyPath: m_Materials.Array.data[0]
      value: 
      objectReference: {fileID: 2100000, guid: bfc246c5506b90144bf15735519c217c, type: 2}
    - target: {fileID: 2300004, guid: 902b4366116e1184aaee744612f65d77, type: 3}
      propertyPath: m_Materials.Array.data[0]
      value: 
      objectReference: {fileID: 2100000, guid: 0393ac2b971eddd4785463e9f09c243c, type: 2}
    - target: {fileID: 2300006, guid: 902b4366116e1184aaee744612f65d77, type: 3}
      propertyPath: m_Materials.Array.data[0]
      value: 
      objectReference: {fileID: 2100000, guid: bc50df427b3cb4b48931176cb316d8ab, type: 2}
    - target: {fileID: 2300008, guid: 902b4366116e1184aaee744612f65d77, type: 3}
      propertyPath: m_Materials.Array.data[0]
      value: 
      objectReference: {fileID: 2100000, guid: 0b03c720042dbe146afee09a803c4c9b, type: 2}
    - target: {fileID: 2300010, guid: 902b4366116e1184aaee744612f65d77, type: 3}
      propertyPath: m_Materials.Array.data[0]
      value: 
      objectReference: {fileID: 2100000, guid: 1c8a9561fb418d140bd508ccf24fe2a5, type: 2}
    - target: {fileID: 2300012, guid: 902b4366116e1184aaee744612f65d77, type: 3}
      propertyPath: m_Materials.Array.data[0]
      value: 
      objectReference: {fileID: 2100000, guid: 1c8a9561fb418d140bd508ccf24fe2a5, type: 2}
    - target: {fileID: 2300014, guid: 902b4366116e1184aaee744612f65d77, type: 3}
      propertyPath: m_Materials.Array.data[0]
      value: 
      objectReference: {fileID: 2100000, guid: 1c8a9561fb418d140bd508ccf24fe2a5, type: 2}
    - target: {fileID: 2300016, guid: 902b4366116e1184aaee744612f65d77, type: 3}
      propertyPath: m_Materials.Array.data[0]
      value: 
      objectReference: {fileID: 2100000, guid: 1c8a9561fb418d140bd508ccf24fe2a5, type: 2}
    - target: {fileID: 2300018, guid: 902b4366116e1184aaee744612f65d77, type: 3}
      propertyPath: m_Materials.Array.data[0]
      value: 
      objectReference: {fileID: 2100000, guid: 1c8a9561fb418d140bd508ccf24fe2a5, type: 2}
    m_RemovedComponents: []
  m_SourcePrefab: {fileID: 100100000, guid: 902b4366116e1184aaee744612f65d77, type: 3}
--- !u!1001 &1808134389
PrefabInstance:
  m_ObjectHideFlags: 0
  serializedVersion: 2
  m_Modification:
    m_TransformParent: {fileID: 532207851}
    m_Modifications:
    - target: {fileID: 1083549605185280, guid: afaef0108a478c44a9eac26658bc29bf, type: 3}
      propertyPath: m_Name
      value: Simple Line ToolTip (1)
      objectReference: {fileID: 0}
    - target: {fileID: 4510122080978026, guid: afaef0108a478c44a9eac26658bc29bf, type: 3}
      propertyPath: m_LocalPosition.x
      value: 0.13654363
      objectReference: {fileID: 0}
    - target: {fileID: 4510122080978026, guid: afaef0108a478c44a9eac26658bc29bf, type: 3}
      propertyPath: m_LocalPosition.y
      value: 0.06496531
      objectReference: {fileID: 0}
    - target: {fileID: 4510122080978026, guid: afaef0108a478c44a9eac26658bc29bf, type: 3}
      propertyPath: m_LocalPosition.z
      value: -0.2569098
      objectReference: {fileID: 0}
    - target: {fileID: 4510122080978026, guid: afaef0108a478c44a9eac26658bc29bf, type: 3}
      propertyPath: m_LocalRotation.x
      value: -0
      objectReference: {fileID: 0}
    - target: {fileID: 4510122080978026, guid: afaef0108a478c44a9eac26658bc29bf, type: 3}
      propertyPath: m_LocalRotation.y
      value: -0
      objectReference: {fileID: 0}
    - target: {fileID: 4510122080978026, guid: afaef0108a478c44a9eac26658bc29bf, type: 3}
      propertyPath: m_LocalRotation.z
      value: -0
      objectReference: {fileID: 0}
    - target: {fileID: 4510122080978026, guid: afaef0108a478c44a9eac26658bc29bf, type: 3}
      propertyPath: m_LocalRotation.w
      value: 1
      objectReference: {fileID: 0}
    - target: {fileID: 4510122080978026, guid: afaef0108a478c44a9eac26658bc29bf, type: 3}
      propertyPath: m_RootOrder
      value: 2
      objectReference: {fileID: 0}
    - target: {fileID: 4510122080978026, guid: afaef0108a478c44a9eac26658bc29bf, type: 3}
      propertyPath: m_LocalEulerAnglesHint.x
      value: 0
      objectReference: {fileID: 0}
    - target: {fileID: 4510122080978026, guid: afaef0108a478c44a9eac26658bc29bf, type: 3}
      propertyPath: m_LocalEulerAnglesHint.y
      value: 0
      objectReference: {fileID: 0}
    - target: {fileID: 4510122080978026, guid: afaef0108a478c44a9eac26658bc29bf, type: 3}
      propertyPath: m_LocalEulerAnglesHint.z
      value: 0
      objectReference: {fileID: 0}
    - target: {fileID: 114071207091359978, guid: afaef0108a478c44a9eac26658bc29bf,
        type: 3}
      propertyPath: toolTipText
      value: Wheels
      objectReference: {fileID: 0}
    - target: {fileID: 114071207091359978, guid: afaef0108a478c44a9eac26658bc29bf,
        type: 3}
      propertyPath: contentScale
      value: 1.5
      objectReference: {fileID: 0}
    - target: {fileID: 114254035704318198, guid: afaef0108a478c44a9eac26658bc29bf,
        type: 3}
      propertyPath: startPoint.position.x
      value: 0.11845641
      objectReference: {fileID: 0}
    - target: {fileID: 114254035704318198, guid: afaef0108a478c44a9eac26658bc29bf,
        type: 3}
      propertyPath: startPoint.position.y
      value: -0.22496533
      objectReference: {fileID: 0}
    - target: {fileID: 114254035704318198, guid: afaef0108a478c44a9eac26658bc29bf,
        type: 3}
      propertyPath: endPoint.position.x
      value: 0.29732135
      objectReference: {fileID: 0}
    - target: {fileID: 114254035704318198, guid: afaef0108a478c44a9eac26658bc29bf,
        type: 3}
      propertyPath: endPoint.position.y
      value: -0.01277709
      objectReference: {fileID: 0}
    - target: {fileID: 114254035704318198, guid: afaef0108a478c44a9eac26658bc29bf,
        type: 3}
      propertyPath: startPoint.position.z
      value: -0.042090263
      objectReference: {fileID: 0}
    - target: {fileID: 114254035704318198, guid: afaef0108a478c44a9eac26658bc29bf,
        type: 3}
      propertyPath: endPoint.position.z
      value: -0.0291157
      objectReference: {fileID: 0}
    - target: {fileID: 114254035704318198, guid: afaef0108a478c44a9eac26658bc29bf,
        type: 3}
      propertyPath: endPoint.rotation.x
      value: 0.36593047
      objectReference: {fileID: 0}
    - target: {fileID: 114254035704318198, guid: afaef0108a478c44a9eac26658bc29bf,
        type: 3}
      propertyPath: endPoint.rotation.y
      value: -0.4629579
      objectReference: {fileID: 0}
    - target: {fileID: 114254035704318198, guid: afaef0108a478c44a9eac26658bc29bf,
        type: 3}
      propertyPath: endPoint.rotation.z
      value: -0.20031464
      objectReference: {fileID: 0}
    - target: {fileID: 114254035704318198, guid: afaef0108a478c44a9eac26658bc29bf,
        type: 3}
      propertyPath: endPoint.rotation.w
      value: 0.78207344
      objectReference: {fileID: 0}
    - target: {fileID: 120256979407580908, guid: afaef0108a478c44a9eac26658bc29bf,
        type: 3}
      propertyPath: m_Enabled
      value: 1
      objectReference: {fileID: 0}
    - target: {fileID: 120256979407580908, guid: afaef0108a478c44a9eac26658bc29bf,
        type: 3}
      propertyPath: m_Positions.Array.data[0].x
      value: 0.22133406
      objectReference: {fileID: 0}
    - target: {fileID: 120256979407580908, guid: afaef0108a478c44a9eac26658bc29bf,
        type: 3}
      propertyPath: m_Positions.Array.data[0].y
      value: -0.855
      objectReference: {fileID: 0}
    - target: {fileID: 120256979407580908, guid: afaef0108a478c44a9eac26658bc29bf,
        type: 3}
      propertyPath: m_Positions.Array.data[1].x
      value: 0.37418675
      objectReference: {fileID: 0}
    - target: {fileID: 120256979407580908, guid: afaef0108a478c44a9eac26658bc29bf,
        type: 3}
      propertyPath: m_Positions.Array.data[1].y
      value: -0.6428118
      objectReference: {fileID: 0}
    - target: {fileID: 120256979407580908, guid: afaef0108a478c44a9eac26658bc29bf,
        type: 3}
      propertyPath: m_Positions.Array.data[0].z
      value: 0.8963616
      objectReference: {fileID: 0}
    - target: {fileID: 120256979407580908, guid: afaef0108a478c44a9eac26658bc29bf,
        type: 3}
      propertyPath: m_Positions.Array.data[1].z
      value: 0.80235195
      objectReference: {fileID: 0}
    - target: {fileID: 4983009381304104, guid: afaef0108a478c44a9eac26658bc29bf, type: 3}
      propertyPath: m_LocalPosition.x
      value: 0.11845639
      objectReference: {fileID: 0}
    - target: {fileID: 4983009381304104, guid: afaef0108a478c44a9eac26658bc29bf, type: 3}
      propertyPath: m_LocalPosition.y
      value: -0.2249654
      objectReference: {fileID: 0}
    - target: {fileID: 4983009381304104, guid: afaef0108a478c44a9eac26658bc29bf, type: 3}
      propertyPath: m_LocalPosition.z
      value: -0.042090237
      objectReference: {fileID: 0}
    - target: {fileID: 4599297741613436, guid: afaef0108a478c44a9eac26658bc29bf, type: 3}
      propertyPath: m_LocalPosition.y
      value: 0.013437927
      objectReference: {fileID: 0}
    - target: {fileID: 4599297741613436, guid: afaef0108a478c44a9eac26658bc29bf, type: 3}
      propertyPath: m_LocalPosition.x
      value: 0.3897537
      objectReference: {fileID: 0}
    - target: {fileID: 4599297741613436, guid: afaef0108a478c44a9eac26658bc29bf, type: 3}
      propertyPath: m_LocalPosition.z
      value: -0.029115498
      objectReference: {fileID: 0}
    - target: {fileID: 4892726138630008, guid: afaef0108a478c44a9eac26658bc29bf, type: 3}
      propertyPath: m_LocalScale.x
      value: 0.12309123
      objectReference: {fileID: 0}
    - target: {fileID: 1486990241750050, guid: afaef0108a478c44a9eac26658bc29bf, type: 3}
      propertyPath: m_IsActive
      value: 1
      objectReference: {fileID: 0}
    - target: {fileID: 4411840848280898, guid: afaef0108a478c44a9eac26658bc29bf, type: 3}
      propertyPath: m_LocalScale.x
      value: 1.5
      objectReference: {fileID: 0}
    - target: {fileID: 4411840848280898, guid: afaef0108a478c44a9eac26658bc29bf, type: 3}
      propertyPath: m_LocalScale.y
      value: 1.5
      objectReference: {fileID: 0}
    - target: {fileID: 4411840848280898, guid: afaef0108a478c44a9eac26658bc29bf, type: 3}
      propertyPath: m_LocalScale.z
      value: 1.5
      objectReference: {fileID: 0}
    - target: {fileID: 114957968741241876, guid: afaef0108a478c44a9eac26658bc29bf,
        type: 3}
      propertyPath: target
      value: 
      objectReference: {fileID: 2075292254}
    - target: {fileID: 8935381897906158519, guid: afaef0108a478c44a9eac26658bc29bf,
        type: 3}
      propertyPath: m_Mesh
      value: 
      objectReference: {fileID: 0}
    - target: {fileID: 7446970764068212843, guid: afaef0108a478c44a9eac26658bc29bf,
        type: 3}
      propertyPath: m_text
      value: Wheels
      objectReference: {fileID: 0}
    - target: {fileID: 7446970764068212843, guid: afaef0108a478c44a9eac26658bc29bf,
        type: 3}
      propertyPath: m_textInfo.characterCount
      value: 6
      objectReference: {fileID: 0}
    - target: {fileID: 7446970764068212843, guid: afaef0108a478c44a9eac26658bc29bf,
        type: 3}
      propertyPath: m_textInfo.spaceCount
      value: 0
      objectReference: {fileID: 0}
    - target: {fileID: 7446970764068212843, guid: afaef0108a478c44a9eac26658bc29bf,
        type: 3}
      propertyPath: m_textInfo.wordCount
      value: 1
      objectReference: {fileID: 0}
    - target: {fileID: 7446970764068212843, guid: afaef0108a478c44a9eac26658bc29bf,
        type: 3}
      propertyPath: m_havePropertiesChanged
      value: 1
      objectReference: {fileID: 0}
    - target: {fileID: 7446970764068212843, guid: afaef0108a478c44a9eac26658bc29bf,
        type: 3}
      propertyPath: m_isInputParsingRequired
      value: 1
      objectReference: {fileID: 0}
    m_RemovedComponents: []
  m_SourcePrefab: {fileID: 100100000, guid: afaef0108a478c44a9eac26658bc29bf, type: 3}
--- !u!4 &1808134390 stripped
Transform:
  m_CorrespondingSourceObject: {fileID: 4510122080978026, guid: afaef0108a478c44a9eac26658bc29bf,
    type: 3}
  m_PrefabInstance: {fileID: 1808134389}
  m_PrefabAsset: {fileID: 0}
--- !u!1001 &1833938185
PrefabInstance:
  m_ObjectHideFlags: 0
  serializedVersion: 2
  m_Modification:
    m_TransformParent: {fileID: 1349317004}
    m_Modifications:
    - target: {fileID: 1083549605185280, guid: afaef0108a478c44a9eac26658bc29bf, type: 3}
      propertyPath: m_Name
      value: Simple Line ToolTip (1)
      objectReference: {fileID: 0}
    - target: {fileID: 1083549605185280, guid: afaef0108a478c44a9eac26658bc29bf, type: 3}
      propertyPath: m_IsActive
      value: 0
      objectReference: {fileID: 0}
    - target: {fileID: 4510122080978026, guid: afaef0108a478c44a9eac26658bc29bf, type: 3}
      propertyPath: m_LocalPosition.x
      value: 0
      objectReference: {fileID: 0}
    - target: {fileID: 4510122080978026, guid: afaef0108a478c44a9eac26658bc29bf, type: 3}
      propertyPath: m_LocalPosition.y
      value: 0
      objectReference: {fileID: 0}
    - target: {fileID: 4510122080978026, guid: afaef0108a478c44a9eac26658bc29bf, type: 3}
      propertyPath: m_LocalPosition.z
      value: 0
      objectReference: {fileID: 0}
    - target: {fileID: 4510122080978026, guid: afaef0108a478c44a9eac26658bc29bf, type: 3}
      propertyPath: m_LocalRotation.x
      value: 0
      objectReference: {fileID: 0}
    - target: {fileID: 4510122080978026, guid: afaef0108a478c44a9eac26658bc29bf, type: 3}
      propertyPath: m_LocalRotation.y
      value: -0.7071068
      objectReference: {fileID: 0}
    - target: {fileID: 4510122080978026, guid: afaef0108a478c44a9eac26658bc29bf, type: 3}
      propertyPath: m_LocalRotation.z
      value: 0
      objectReference: {fileID: 0}
    - target: {fileID: 4510122080978026, guid: afaef0108a478c44a9eac26658bc29bf, type: 3}
      propertyPath: m_LocalRotation.w
      value: 0.7071068
      objectReference: {fileID: 0}
    - target: {fileID: 4510122080978026, guid: afaef0108a478c44a9eac26658bc29bf, type: 3}
      propertyPath: m_RootOrder
      value: 1
      objectReference: {fileID: 0}
    - target: {fileID: 4510122080978026, guid: afaef0108a478c44a9eac26658bc29bf, type: 3}
      propertyPath: m_LocalEulerAnglesHint.x
      value: 0
      objectReference: {fileID: 0}
    - target: {fileID: 4510122080978026, guid: afaef0108a478c44a9eac26658bc29bf, type: 3}
      propertyPath: m_LocalEulerAnglesHint.y
      value: -90
      objectReference: {fileID: 0}
    - target: {fileID: 4510122080978026, guid: afaef0108a478c44a9eac26658bc29bf, type: 3}
      propertyPath: m_LocalEulerAnglesHint.z
      value: 0
      objectReference: {fileID: 0}
    - target: {fileID: 114071207091359978, guid: afaef0108a478c44a9eac26658bc29bf,
        type: 3}
      propertyPath: contentScale
      value: 1
      objectReference: {fileID: 0}
    - target: {fileID: 114071207091359978, guid: afaef0108a478c44a9eac26658bc29bf,
        type: 3}
      propertyPath: toolTipText
      value: Outer Core
      objectReference: {fileID: 0}
    - target: {fileID: 114071207091359978, guid: afaef0108a478c44a9eac26658bc29bf,
        type: 3}
      propertyPath: backgroundPadding.x
      value: 0.025
      objectReference: {fileID: 0}
    - target: {fileID: 114254035704318198, guid: afaef0108a478c44a9eac26658bc29bf,
        type: 3}
      propertyPath: startPoint.position.x
      value: 7.1054274e-15
      objectReference: {fileID: 0}
    - target: {fileID: 114254035704318198, guid: afaef0108a478c44a9eac26658bc29bf,
        type: 3}
      propertyPath: startPoint.position.y
      value: -0.00000005456924
      objectReference: {fileID: 0}
    - target: {fileID: 114254035704318198, guid: afaef0108a478c44a9eac26658bc29bf,
        type: 3}
      propertyPath: startPoint.position.z
      value: 0.00000006877312
      objectReference: {fileID: 0}
    - target: {fileID: 114254035704318198, guid: afaef0108a478c44a9eac26658bc29bf,
        type: 3}
      propertyPath: lineStartClamp
      value: 0.0001
      objectReference: {fileID: 0}
    - target: {fileID: 114254035704318198, guid: afaef0108a478c44a9eac26658bc29bf,
        type: 3}
      propertyPath: lineEndClamp
      value: 0.9999
      objectReference: {fileID: 0}
    - target: {fileID: 114254035704318198, guid: afaef0108a478c44a9eac26658bc29bf,
        type: 3}
      propertyPath: endPoint.position.x
      value: 0.16900003
      objectReference: {fileID: 0}
    - target: {fileID: 114254035704318198, guid: afaef0108a478c44a9eac26658bc29bf,
        type: 3}
      propertyPath: endPoint.position.y
      value: 0.17349853
      objectReference: {fileID: 0}
    - target: {fileID: 114254035704318198, guid: afaef0108a478c44a9eac26658bc29bf,
        type: 3}
      propertyPath: endPoint.position.z
      value: -0.10000009
      objectReference: {fileID: 0}
    - target: {fileID: 114570207066485496, guid: afaef0108a478c44a9eac26658bc29bf,
        type: 3}
      propertyPath: widthMultiplier
      value: 0.01
      objectReference: {fileID: 0}
    - target: {fileID: 114570207066485496, guid: afaef0108a478c44a9eac26658bc29bf,
        type: 3}
      propertyPath: lineWidth.m_Curve.Array.data[0].value
      value: 0.09970856
      objectReference: {fileID: 0}
    - target: {fileID: 114570207066485496, guid: afaef0108a478c44a9eac26658bc29bf,
        type: 3}
      propertyPath: lineWidth.m_Curve.Array.data[1].value
      value: 0.09970856
      objectReference: {fileID: 0}
    - target: {fileID: 120256979407580908, guid: afaef0108a478c44a9eac26658bc29bf,
        type: 3}
      propertyPath: m_Enabled
      value: 0
      objectReference: {fileID: 0}
    - target: {fileID: 120256979407580908, guid: afaef0108a478c44a9eac26658bc29bf,
        type: 3}
      propertyPath: m_Positions.Array.data[0].x
      value: 0.8651116
      objectReference: {fileID: 0}
    - target: {fileID: 120256979407580908, guid: afaef0108a478c44a9eac26658bc29bf,
        type: 3}
      propertyPath: m_Positions.Array.data[0].y
      value: -0.04052612
      objectReference: {fileID: 0}
    - target: {fileID: 120256979407580908, guid: afaef0108a478c44a9eac26658bc29bf,
        type: 3}
      propertyPath: m_Positions.Array.data[0].z
      value: 0.8546084
      objectReference: {fileID: 0}
    - target: {fileID: 120256979407580908, guid: afaef0108a478c44a9eac26658bc29bf,
        type: 3}
      propertyPath: m_Positions.Array.data[1].x
      value: 0.8666407
      objectReference: {fileID: 0}
    - target: {fileID: 120256979407580908, guid: afaef0108a478c44a9eac26658bc29bf,
        type: 3}
      propertyPath: m_Positions.Array.data[1].y
      value: -0.03534162
      objectReference: {fileID: 0}
    - target: {fileID: 120256979407580908, guid: afaef0108a478c44a9eac26658bc29bf,
        type: 3}
      propertyPath: m_Positions.Array.data[1].z
      value: 0.8436691
      objectReference: {fileID: 0}
    - target: {fileID: 120256979407580908, guid: afaef0108a478c44a9eac26658bc29bf,
        type: 3}
      propertyPath: m_Positions.Array.data[2].x
      value: 0.8681699
      objectReference: {fileID: 0}
    - target: {fileID: 120256979407580908, guid: afaef0108a478c44a9eac26658bc29bf,
        type: 3}
      propertyPath: m_Positions.Array.data[2].y
      value: -0.030157119
      objectReference: {fileID: 0}
    - target: {fileID: 120256979407580908, guid: afaef0108a478c44a9eac26658bc29bf,
        type: 3}
      propertyPath: m_Positions.Array.data[2].z
      value: 0.8327297
      objectReference: {fileID: 0}
    - target: {fileID: 120256979407580908, guid: afaef0108a478c44a9eac26658bc29bf,
        type: 3}
      propertyPath: m_Positions.Array.data[3].x
      value: 0.869699
      objectReference: {fileID: 0}
    - target: {fileID: 120256979407580908, guid: afaef0108a478c44a9eac26658bc29bf,
        type: 3}
      propertyPath: m_Positions.Array.data[3].y
      value: -0.024972647
      objectReference: {fileID: 0}
    - target: {fileID: 120256979407580908, guid: afaef0108a478c44a9eac26658bc29bf,
        type: 3}
      propertyPath: m_Positions.Array.data[3].z
      value: 0.8217904
      objectReference: {fileID: 0}
    - target: {fileID: 120256979407580908, guid: afaef0108a478c44a9eac26658bc29bf,
        type: 3}
      propertyPath: m_Positions.Array.data[4].x
      value: 0.8712282
      objectReference: {fileID: 0}
    - target: {fileID: 120256979407580908, guid: afaef0108a478c44a9eac26658bc29bf,
        type: 3}
      propertyPath: m_Positions.Array.data[4].y
      value: -0.019788146
      objectReference: {fileID: 0}
    - target: {fileID: 120256979407580908, guid: afaef0108a478c44a9eac26658bc29bf,
        type: 3}
      propertyPath: m_Positions.Array.data[4].z
      value: 0.8108511
      objectReference: {fileID: 0}
    - target: {fileID: 120256979407580908, guid: afaef0108a478c44a9eac26658bc29bf,
        type: 3}
      propertyPath: m_Positions.Array.data[5].x
      value: 0.8727573
      objectReference: {fileID: 0}
    - target: {fileID: 120256979407580908, guid: afaef0108a478c44a9eac26658bc29bf,
        type: 3}
      propertyPath: m_Positions.Array.data[5].y
      value: -0.014603645
      objectReference: {fileID: 0}
    - target: {fileID: 120256979407580908, guid: afaef0108a478c44a9eac26658bc29bf,
        type: 3}
      propertyPath: m_Positions.Array.data[5].z
      value: 0.79991174
      objectReference: {fileID: 0}
    - target: {fileID: 120256979407580908, guid: afaef0108a478c44a9eac26658bc29bf,
        type: 3}
      propertyPath: m_Positions.Array.data[6].x
      value: 0.8742864
      objectReference: {fileID: 0}
    - target: {fileID: 120256979407580908, guid: afaef0108a478c44a9eac26658bc29bf,
        type: 3}
      propertyPath: m_Positions.Array.data[6].y
      value: -0.009419173
      objectReference: {fileID: 0}
    - target: {fileID: 120256979407580908, guid: afaef0108a478c44a9eac26658bc29bf,
        type: 3}
      propertyPath: m_Positions.Array.data[6].z
      value: 0.7889724
      objectReference: {fileID: 0}
    - target: {fileID: 120256979407580908, guid: afaef0108a478c44a9eac26658bc29bf,
        type: 3}
      propertyPath: m_Positions.Array.data[7].x
      value: 0.87581563
      objectReference: {fileID: 0}
    - target: {fileID: 120256979407580908, guid: afaef0108a478c44a9eac26658bc29bf,
        type: 3}
      propertyPath: m_Positions.Array.data[7].y
      value: -0.0042346716
      objectReference: {fileID: 0}
    - target: {fileID: 120256979407580908, guid: afaef0108a478c44a9eac26658bc29bf,
        type: 3}
      propertyPath: m_Positions.Array.data[7].z
      value: 0.778033
      objectReference: {fileID: 0}
    - target: {fileID: 120256979407580908, guid: afaef0108a478c44a9eac26658bc29bf,
        type: 3}
      propertyPath: m_Positions.Array.data[8].x
      value: 0.87734485
      objectReference: {fileID: 0}
    - target: {fileID: 120256979407580908, guid: afaef0108a478c44a9eac26658bc29bf,
        type: 3}
      propertyPath: m_Positions.Array.data[8].y
      value: 0.0009498298
      objectReference: {fileID: 0}
    - target: {fileID: 120256979407580908, guid: afaef0108a478c44a9eac26658bc29bf,
        type: 3}
      propertyPath: m_Positions.Array.data[8].z
      value: 0.76709366
      objectReference: {fileID: 0}
    - target: {fileID: 120256979407580908, guid: afaef0108a478c44a9eac26658bc29bf,
        type: 3}
      propertyPath: m_Positions.Array.data[9].x
      value: 0.87887394
      objectReference: {fileID: 0}
    - target: {fileID: 120256979407580908, guid: afaef0108a478c44a9eac26658bc29bf,
        type: 3}
      propertyPath: m_Positions.Array.data[9].y
      value: 0.006134331
      objectReference: {fileID: 0}
    - target: {fileID: 120256979407580908, guid: afaef0108a478c44a9eac26658bc29bf,
        type: 3}
      propertyPath: m_Positions.Array.data[9].z
      value: 0.75615436
      objectReference: {fileID: 0}
    - target: {fileID: 120256979407580908, guid: afaef0108a478c44a9eac26658bc29bf,
        type: 3}
      propertyPath: m_Positions.Array.data[10].x
      value: 0.88040316
      objectReference: {fileID: 0}
    - target: {fileID: 120256979407580908, guid: afaef0108a478c44a9eac26658bc29bf,
        type: 3}
      propertyPath: m_Positions.Array.data[10].y
      value: 0.011318803
      objectReference: {fileID: 0}
    - target: {fileID: 120256979407580908, guid: afaef0108a478c44a9eac26658bc29bf,
        type: 3}
      propertyPath: m_Positions.Array.data[10].z
      value: 0.74521506
      objectReference: {fileID: 0}
    - target: {fileID: 120256979407580908, guid: afaef0108a478c44a9eac26658bc29bf,
        type: 3}
      propertyPath: m_Positions.Array.data[11].x
      value: 0.88193226
      objectReference: {fileID: 0}
    - target: {fileID: 120256979407580908, guid: afaef0108a478c44a9eac26658bc29bf,
        type: 3}
      propertyPath: m_Positions.Array.data[11].y
      value: 0.016503304
      objectReference: {fileID: 0}
    - target: {fileID: 120256979407580908, guid: afaef0108a478c44a9eac26658bc29bf,
        type: 3}
      propertyPath: m_Positions.Array.data[11].z
      value: 0.7342757
      objectReference: {fileID: 0}
    - target: {fileID: 120256979407580908, guid: afaef0108a478c44a9eac26658bc29bf,
        type: 3}
      propertyPath: m_Positions.Array.data[12].x
      value: 0.8834615
      objectReference: {fileID: 0}
    - target: {fileID: 120256979407580908, guid: afaef0108a478c44a9eac26658bc29bf,
        type: 3}
      propertyPath: m_Positions.Array.data[12].y
      value: 0.021687806
      objectReference: {fileID: 0}
    - target: {fileID: 120256979407580908, guid: afaef0108a478c44a9eac26658bc29bf,
        type: 3}
      propertyPath: m_Positions.Array.data[12].z
      value: 0.72333634
      objectReference: {fileID: 0}
    - target: {fileID: 120256979407580908, guid: afaef0108a478c44a9eac26658bc29bf,
        type: 3}
      propertyPath: m_Positions.Array.data[13].x
      value: 0.8849906
      objectReference: {fileID: 0}
    - target: {fileID: 120256979407580908, guid: afaef0108a478c44a9eac26658bc29bf,
        type: 3}
      propertyPath: m_Positions.Array.data[13].y
      value: 0.026872307
      objectReference: {fileID: 0}
    - target: {fileID: 120256979407580908, guid: afaef0108a478c44a9eac26658bc29bf,
        type: 3}
      propertyPath: m_Positions.Array.data[13].z
      value: 0.712397
      objectReference: {fileID: 0}
    - target: {fileID: 120256979407580908, guid: afaef0108a478c44a9eac26658bc29bf,
        type: 3}
      propertyPath: m_Positions.Array.data[14].x
      value: 0.8865198
      objectReference: {fileID: 0}
    - target: {fileID: 120256979407580908, guid: afaef0108a478c44a9eac26658bc29bf,
        type: 3}
      propertyPath: m_Positions.Array.data[14].y
      value: 0.03205678
      objectReference: {fileID: 0}
    - target: {fileID: 120256979407580908, guid: afaef0108a478c44a9eac26658bc29bf,
        type: 3}
      propertyPath: m_Positions.Array.data[14].z
      value: 0.7014576
      objectReference: {fileID: 0}
    - target: {fileID: 120256979407580908, guid: afaef0108a478c44a9eac26658bc29bf,
        type: 3}
      propertyPath: m_Positions.Array.data[15].x
      value: 0.8880489
      objectReference: {fileID: 0}
    - target: {fileID: 120256979407580908, guid: afaef0108a478c44a9eac26658bc29bf,
        type: 3}
      propertyPath: m_Positions.Array.data[15].y
      value: 0.03724128
      objectReference: {fileID: 0}
    - target: {fileID: 120256979407580908, guid: afaef0108a478c44a9eac26658bc29bf,
        type: 3}
      propertyPath: m_Positions.Array.data[15].z
      value: 0.6905183
      objectReference: {fileID: 0}
    - target: {fileID: 120256979407580908, guid: afaef0108a478c44a9eac26658bc29bf,
        type: 3}
      propertyPath: m_Parameters.widthMultiplier
      value: 0.01
      objectReference: {fileID: 0}
    - target: {fileID: 120256979407580908, guid: afaef0108a478c44a9eac26658bc29bf,
        type: 3}
      propertyPath: m_Parameters.widthCurve.m_Curve.Array.data[0].value
      value: 0.09970856
      objectReference: {fileID: 0}
    - target: {fileID: 120256979407580908, guid: afaef0108a478c44a9eac26658bc29bf,
        type: 3}
      propertyPath: m_Parameters.widthCurve.m_Curve.Array.data[1].value
      value: 0.09970856
      objectReference: {fileID: 0}
    - target: {fileID: 4983009381304104, guid: afaef0108a478c44a9eac26658bc29bf, type: 3}
      propertyPath: m_LocalPosition.y
      value: 0.08
      objectReference: {fileID: 0}
    - target: {fileID: 4983009381304104, guid: afaef0108a478c44a9eac26658bc29bf, type: 3}
      propertyPath: m_LocalPosition.x
      value: 0.01
      objectReference: {fileID: 0}
    - target: {fileID: 4983009381304104, guid: afaef0108a478c44a9eac26658bc29bf, type: 3}
      propertyPath: m_LocalPosition.z
      value: 0.02
      objectReference: {fileID: 0}
    - target: {fileID: 4599297741613436, guid: afaef0108a478c44a9eac26658bc29bf, type: 3}
      propertyPath: m_LocalPosition.x
      value: 0.22
      objectReference: {fileID: 0}
    - target: {fileID: 4599297741613436, guid: afaef0108a478c44a9eac26658bc29bf, type: 3}
      propertyPath: m_LocalPosition.z
      value: -0.1
      objectReference: {fileID: 0}
    - target: {fileID: 4599297741613436, guid: afaef0108a478c44a9eac26658bc29bf, type: 3}
      propertyPath: m_LocalPosition.y
      value: 0.19
      objectReference: {fileID: 0}
    - target: {fileID: 4892726138630008, guid: afaef0108a478c44a9eac26658bc29bf, type: 3}
      propertyPath: m_LocalScale.x
      value: 0.102
      objectReference: {fileID: 0}
    - target: {fileID: 1486990241750050, guid: afaef0108a478c44a9eac26658bc29bf, type: 3}
      propertyPath: m_IsActive
      value: 1
      objectReference: {fileID: 0}
    - target: {fileID: 4363393872217298, guid: afaef0108a478c44a9eac26658bc29bf, type: 3}
      propertyPath: m_LocalRotation.w
      value: 1
      objectReference: {fileID: 0}
    - target: {fileID: 102171020286568432, guid: afaef0108a478c44a9eac26658bc29bf,
        type: 3}
      propertyPath: m_Text
      value: Outer Core
      objectReference: {fileID: 0}
    - target: {fileID: 4411840848280898, guid: afaef0108a478c44a9eac26658bc29bf, type: 3}
      propertyPath: m_LocalScale.x
      value: 1
      objectReference: {fileID: 0}
    - target: {fileID: 4411840848280898, guid: afaef0108a478c44a9eac26658bc29bf, type: 3}
      propertyPath: m_LocalScale.y
      value: 1
      objectReference: {fileID: 0}
    - target: {fileID: 4411840848280898, guid: afaef0108a478c44a9eac26658bc29bf, type: 3}
      propertyPath: m_LocalScale.z
      value: 1
      objectReference: {fileID: 0}
    m_RemovedComponents: []
  m_SourcePrefab: {fileID: 100100000, guid: afaef0108a478c44a9eac26658bc29bf, type: 3}
--- !u!1 &1833938186 stripped
GameObject:
  m_CorrespondingSourceObject: {fileID: 1486990241750050, guid: afaef0108a478c44a9eac26658bc29bf,
    type: 3}
  m_PrefabInstance: {fileID: 1833938185}
  m_PrefabAsset: {fileID: 0}
--- !u!1 &1833938187 stripped
GameObject:
  m_CorrespondingSourceObject: {fileID: 1083549605185280, guid: afaef0108a478c44a9eac26658bc29bf,
    type: 3}
  m_PrefabInstance: {fileID: 1833938185}
  m_PrefabAsset: {fileID: 0}
--- !u!114 &1833938188
MonoBehaviour:
  m_ObjectHideFlags: 0
  m_CorrespondingSourceObject: {fileID: 0}
  m_PrefabInstance: {fileID: 0}
  m_PrefabAsset: {fileID: 0}
  m_GameObject: {fileID: 1833938186}
  m_Enabled: 1
  m_EditorHideFlags: 0
  m_Script: {fileID: 11500000, guid: 2547b4dd088644d6aaf64f45df657c79, type: 3}
  m_Name: 
  m_EditorClassIdentifier: 
  pivotAxis: 6
  targetTransform: {fileID: 0}
--- !u!1 &1849891554
GameObject:
  m_ObjectHideFlags: 0
  m_CorrespondingSourceObject: {fileID: 0}
  m_PrefabInstance: {fileID: 0}
  m_PrefabAsset: {fileID: 0}
  serializedVersion: 6
  m_Component:
  - component: {fileID: 1849891555}
  - component: {fileID: 1849891556}
  - component: {fileID: 1849891559}
  - component: {fileID: 1849891558}
  - component: {fileID: 1849891557}
  m_Layer: 0
  m_Name: Label
  m_TagString: Untagged
  m_Icon: {fileID: 0}
  m_NavMeshLayer: 0
  m_StaticEditorFlags: 0
  m_IsActive: 1
--- !u!224 &1849891555
RectTransform:
  m_ObjectHideFlags: 0
  m_CorrespondingSourceObject: {fileID: 0}
  m_PrefabInstance: {fileID: 0}
  m_PrefabAsset: {fileID: 0}
  m_GameObject: {fileID: 1849891554}
  m_LocalRotation: {x: -0, y: 0.000000059604645, z: -0, w: 1}
  m_LocalPosition: {x: 0, y: 0, z: 2.9392002}
  m_LocalScale: {x: 0.004, y: 0.004, z: 0.004}
  m_Children: []
  m_Father: {fileID: 1595493452}
  m_RootOrder: 2
  m_LocalEulerAnglesHint: {x: 0, y: 90, z: 0}
  m_AnchorMin: {x: 0.5, y: 0.5}
  m_AnchorMax: {x: 0.5, y: 0.5}
  m_AnchoredPosition: {x: -0.12893, y: 3.4138}
  m_SizeDelta: {x: 60, y: 5}
  m_Pivot: {x: 0.5, y: 0.5}
--- !u!23 &1849891556
MeshRenderer:
  m_ObjectHideFlags: 0
  m_CorrespondingSourceObject: {fileID: 0}
  m_PrefabInstance: {fileID: 0}
  m_PrefabAsset: {fileID: 0}
  m_GameObject: {fileID: 1849891554}
  m_Enabled: 1
  m_CastShadows: 0
  m_ReceiveShadows: 0
  m_DynamicOccludee: 1
  m_MotionVectors: 1
  m_LightProbeUsage: 1
  m_ReflectionProbeUsage: 1
  m_RenderingLayerMask: 4294967295
  m_RendererPriority: 0
  m_Materials:
  - {fileID: 21340371490990018, guid: afc8299d5d5bbd440a0616c8ecbc7217, type: 2}
  m_StaticBatchInfo:
    firstSubMesh: 0
    subMeshCount: 0
  m_StaticBatchRoot: {fileID: 0}
  m_ProbeAnchor: {fileID: 0}
  m_LightProbeVolumeOverride: {fileID: 0}
  m_ScaleInLightmap: 1
  m_PreserveUVs: 0
  m_IgnoreNormalsForChartDetection: 0
  m_ImportantGI: 0
  m_StitchLightmapSeams: 0
  m_SelectedEditorRenderState: 3
  m_MinimumChartSize: 4
  m_AutoUVMaxDistance: 0.5
  m_AutoUVMaxAngle: 89
  m_LightmapParameters: {fileID: 0}
  m_SortingLayerID: 0
  m_SortingLayer: 0
  m_SortingOrder: 0
--- !u!114 &1849891557
MonoBehaviour:
  m_ObjectHideFlags: 0
  m_CorrespondingSourceObject: {fileID: 0}
  m_PrefabInstance: {fileID: 0}
  m_PrefabAsset: {fileID: 0}
  m_GameObject: {fileID: 1849891554}
  m_Enabled: 1
  m_EditorHideFlags: 0
  m_Script: {fileID: 11500000, guid: 9541d86e2fd84c1d9990edf0852d74ab, type: 3}
  m_Name: 
  m_EditorClassIdentifier: 
  m_Material: {fileID: 0}
  m_Color: {r: 1, g: 1, b: 1, a: 1}
  m_RaycastTarget: 1
  m_OnCullStateChanged:
    m_PersistentCalls:
      m_Calls: []
    m_TypeName: UnityEngine.UI.MaskableGraphic+CullStateChangedEvent, UnityEngine.UI,
      Version=1.0.0.0, Culture=neutral, PublicKeyToken=null
  m_text: Show on Press
  m_isRightToLeft: 0
  m_fontAsset: {fileID: 11400000, guid: afc8299d5d5bbd440a0616c8ecbc7217, type: 2}
  m_sharedMaterial: {fileID: 21340371490990018, guid: afc8299d5d5bbd440a0616c8ecbc7217,
    type: 2}
  m_fontSharedMaterials: []
  m_fontMaterial: {fileID: 0}
  m_fontMaterials: []
  m_fontColor32:
    serializedVersion: 2
    rgba: 4294967295
  m_fontColor: {r: 1, g: 1, b: 1, a: 1}
  m_enableVertexGradient: 0
  m_colorMode: 3
  m_fontColorGradient:
    topLeft: {r: 1, g: 1, b: 1, a: 1}
    topRight: {r: 1, g: 1, b: 1, a: 1}
    bottomLeft: {r: 1, g: 1, b: 1, a: 1}
    bottomRight: {r: 1, g: 1, b: 1, a: 1}
  m_fontColorGradientPreset: {fileID: 0}
  m_spriteAsset: {fileID: 0}
  m_tintAllSprites: 0
  m_overrideHtmlColors: 0
  m_faceColor:
    serializedVersion: 2
    rgba: 4294967295
  m_outlineColor:
    serializedVersion: 2
    rgba: 4278190080
  m_fontSize: 70
  m_fontSizeBase: 70
  m_fontWeight: 400
  m_enableAutoSizing: 0
  m_fontSizeMin: 18
  m_fontSizeMax: 72
  m_fontStyle: 1
  m_textAlignment: 257
  m_isAlignmentEnumConverted: 1
  m_characterSpacing: 0
  m_wordSpacing: 0
  m_lineSpacing: 1
  m_lineSpacingMax: 0
  m_paragraphSpacing: 0
  m_charWidthMaxAdj: 0
  m_enableWordWrapping: 1
  m_wordWrappingRatios: 0.4
  m_overflowMode: 0
  m_firstOverflowCharacterIndex: 0
  m_linkedTextComponent: {fileID: 0}
  m_isLinkedTextComponent: 0
  m_isTextTruncated: 0
  m_enableKerning: 1
  m_enableExtraPadding: 0
  checkPaddingRequired: 0
  m_isRichText: 1
  m_parseCtrlCharacters: 1
  m_isOrthographic: 0
  m_isCullingEnabled: 0
  m_ignoreRectMaskCulling: 0
  m_ignoreCulling: 1
  m_horizontalMapping: 0
  m_verticalMapping: 0
  m_uvLineOffset: 0
  m_geometrySortingOrder: 0
  m_firstVisibleCharacter: 0
  m_useMaxVisibleDescender: 1
  m_pageToDisplay: 1
  m_margin: {x: 0, y: 0, z: 0, w: 0}
  m_textInfo:
    textComponent: {fileID: 1849891557}
    characterCount: 13
    spriteCount: 0
    spaceCount: 2
    wordCount: 3
    linkCount: 0
    lineCount: 1
    pageCount: 1
    materialCount: 1
  m_havePropertiesChanged: 0
  m_isUsingLegacyAnimationComponent: 0
  m_isVolumetricText: 0
  m_spriteAnimator: {fileID: 0}
  m_isInputParsingRequired: 0
  m_inputSource: 0
  m_hasFontAssetChanged: 0
  m_renderer: {fileID: 1849891556}
  m_subTextObjects:
  - {fileID: 0}
  - {fileID: 0}
  - {fileID: 0}
  - {fileID: 0}
  - {fileID: 0}
  - {fileID: 0}
  - {fileID: 0}
  - {fileID: 0}
  m_maskType: 0
--- !u!222 &1849891558
CanvasRenderer:
  m_ObjectHideFlags: 2
  m_CorrespondingSourceObject: {fileID: 0}
  m_PrefabInstance: {fileID: 0}
  m_PrefabAsset: {fileID: 0}
  m_GameObject: {fileID: 1849891554}
  m_CullTransparentMesh: 0
--- !u!33 &1849891559
MeshFilter:
  m_ObjectHideFlags: 2
  m_CorrespondingSourceObject: {fileID: 0}
  m_PrefabInstance: {fileID: 0}
  m_PrefabAsset: {fileID: 0}
  m_GameObject: {fileID: 1849891554}
  m_Mesh: {fileID: 0}
--- !u!1 &1963862012
GameObject:
  m_ObjectHideFlags: 0
  m_CorrespondingSourceObject: {fileID: 0}
  m_PrefabInstance: {fileID: 0}
  m_PrefabAsset: {fileID: 0}
  serializedVersion: 6
  m_Component:
  - component: {fileID: 1963862013}
  - component: {fileID: 1963862014}
  m_Layer: 0
  m_Name: MixedRealityInputSystem
  m_TagString: Untagged
  m_Icon: {fileID: 0}
  m_NavMeshLayer: 0
  m_StaticEditorFlags: 0
  m_IsActive: 1
--- !u!4 &1963862013
Transform:
  m_ObjectHideFlags: 0
  m_CorrespondingSourceObject: {fileID: 0}
  m_PrefabInstance: {fileID: 0}
  m_PrefabAsset: {fileID: 0}
  m_GameObject: {fileID: 1963862012}
  m_LocalRotation: {x: 0, y: 0, z: 0, w: 1}
  m_LocalPosition: {x: 0, y: 0, z: 0}
  m_LocalScale: {x: 1, y: 1, z: 1}
  m_Children: []
  m_Father: {fileID: 785226068}
  m_RootOrder: 4
  m_LocalEulerAnglesHint: {x: 0, y: 0, z: 0}
--- !u!114 &1963862014
MonoBehaviour:
  m_ObjectHideFlags: 0
  m_CorrespondingSourceObject: {fileID: 0}
  m_PrefabInstance: {fileID: 0}
  m_PrefabAsset: {fileID: 0}
  m_GameObject: {fileID: 1963862012}
  m_Enabled: 1
  m_EditorHideFlags: 0
  m_Script: {fileID: 11500000, guid: 09c04dafcb77c1e4195a36bd131cbdec, type: 3}
  m_Name: 
  m_EditorClassIdentifier: 
--- !u!1 &2025039528
GameObject:
  m_ObjectHideFlags: 0
  m_CorrespondingSourceObject: {fileID: 0}
  m_PrefabInstance: {fileID: 0}
  m_PrefabAsset: {fileID: 0}
  serializedVersion: 6
  m_Component:
  - component: {fileID: 2025039529}
  - component: {fileID: 2025039530}
  m_Layer: 0
  m_Name: FocusProvider
  m_TagString: Untagged
  m_Icon: {fileID: 0}
  m_NavMeshLayer: 0
  m_StaticEditorFlags: 0
  m_IsActive: 1
--- !u!4 &2025039529
Transform:
  m_ObjectHideFlags: 0
  m_CorrespondingSourceObject: {fileID: 0}
  m_PrefabInstance: {fileID: 0}
  m_PrefabAsset: {fileID: 0}
  m_GameObject: {fileID: 2025039528}
  m_LocalRotation: {x: 0, y: 0, z: 0, w: 1}
  m_LocalPosition: {x: 0, y: 0, z: 0}
  m_LocalScale: {x: 1, y: 1, z: 1}
  m_Children: []
  m_Father: {fileID: 785226068}
  m_RootOrder: 1
  m_LocalEulerAnglesHint: {x: 0, y: 0, z: 0}
--- !u!114 &2025039530
MonoBehaviour:
  m_ObjectHideFlags: 0
  m_CorrespondingSourceObject: {fileID: 0}
  m_PrefabInstance: {fileID: 0}
  m_PrefabAsset: {fileID: 0}
  m_GameObject: {fileID: 2025039528}
  m_Enabled: 1
  m_EditorHideFlags: 0
  m_Script: {fileID: 11500000, guid: 09c04dafcb77c1e4195a36bd131cbdec, type: 3}
  m_Name: 
  m_EditorClassIdentifier: 
--- !u!4 &2071898284 stripped
Transform:
  m_CorrespondingSourceObject: {fileID: 4505063462395242, guid: 44ac04f8e1e21474991e4b59809859f4,
    type: 3}
  m_PrefabInstance: {fileID: 1548110825}
  m_PrefabAsset: {fileID: 0}
--- !u!1 &2075292254
GameObject:
  m_ObjectHideFlags: 0
  m_CorrespondingSourceObject: {fileID: 0}
  m_PrefabInstance: {fileID: 0}
  m_PrefabAsset: {fileID: 0}
  serializedVersion: 6
  m_Component:
  - component: {fileID: 2075292258}
  - component: {fileID: 2075292257}
  - component: {fileID: 2075292256}
  - component: {fileID: 2075292255}
  m_Layer: 0
  m_Name: POI-Wheels
  m_TagString: Untagged
  m_Icon: {fileID: 0}
  m_NavMeshLayer: 0
  m_StaticEditorFlags: 0
  m_IsActive: 1
--- !u!135 &2075292255
SphereCollider:
  m_ObjectHideFlags: 0
  m_CorrespondingSourceObject: {fileID: 0}
  m_PrefabInstance: {fileID: 0}
  m_PrefabAsset: {fileID: 0}
  m_GameObject: {fileID: 2075292254}
  m_Material: {fileID: 0}
  m_IsTrigger: 0
  m_Enabled: 1
  serializedVersion: 2
  m_Radius: 0.5
  m_Center: {x: 0, y: 0, z: 0}
--- !u!23 &2075292256
MeshRenderer:
  m_ObjectHideFlags: 0
  m_CorrespondingSourceObject: {fileID: 0}
  m_PrefabInstance: {fileID: 0}
  m_PrefabAsset: {fileID: 0}
  m_GameObject: {fileID: 2075292254}
  m_Enabled: 1
  m_CastShadows: 1
  m_ReceiveShadows: 1
  m_DynamicOccludee: 1
  m_MotionVectors: 1
  m_LightProbeUsage: 1
  m_ReflectionProbeUsage: 1
  m_RenderingLayerMask: 1
  m_RendererPriority: 0
  m_Materials:
  - {fileID: 2100000, guid: a50237e3265fe9149a16e889fd8d8b4c, type: 2}
  m_StaticBatchInfo:
    firstSubMesh: 0
    subMeshCount: 0
  m_StaticBatchRoot: {fileID: 0}
  m_ProbeAnchor: {fileID: 0}
  m_LightProbeVolumeOverride: {fileID: 0}
  m_ScaleInLightmap: 1
  m_PreserveUVs: 0
  m_IgnoreNormalsForChartDetection: 0
  m_ImportantGI: 0
  m_StitchLightmapSeams: 0
  m_SelectedEditorRenderState: 3
  m_MinimumChartSize: 4
  m_AutoUVMaxDistance: 0.5
  m_AutoUVMaxAngle: 89
  m_LightmapParameters: {fileID: 0}
  m_SortingLayerID: 0
  m_SortingLayer: 0
  m_SortingOrder: 0
--- !u!33 &2075292257
MeshFilter:
  m_ObjectHideFlags: 0
  m_CorrespondingSourceObject: {fileID: 0}
  m_PrefabInstance: {fileID: 0}
  m_PrefabAsset: {fileID: 0}
  m_GameObject: {fileID: 2075292254}
  m_Mesh: {fileID: 10207, guid: 0000000000000000e000000000000000, type: 0}
--- !u!4 &2075292258
Transform:
  m_ObjectHideFlags: 0
  m_CorrespondingSourceObject: {fileID: 0}
  m_PrefabInstance: {fileID: 0}
  m_PrefabAsset: {fileID: 0}
  m_GameObject: {fileID: 2075292254}
  m_LocalRotation: {x: -0.000000006514282, y: 0.936183, z: -0.000000020008214, w: 0.35151315}
  m_LocalPosition: {x: -0.255, y: -0.16, z: 0.299}
  m_LocalScale: {x: 0.012321502, y: 0.0123215, z: 0.012321502}
  m_Children: []
  m_Father: {fileID: 92468370}
  m_RootOrder: 2
  m_LocalEulerAnglesHint: {x: 0, y: 0, z: 0}<|MERGE_RESOLUTION|>--- conflicted
+++ resolved
@@ -557,7 +557,7 @@
   m_Icon: {fileID: 0}
   m_NavMeshLayer: 0
   m_StaticEditorFlags: 0
-  m_IsActive: 0
+  m_IsActive: 1
 --- !u!4 &123346580
 Transform:
   m_ObjectHideFlags: 0
@@ -571,7 +571,7 @@
   m_Children:
   - {fileID: 1524062333}
   m_Father: {fileID: 0}
-  m_RootOrder: 4
+  m_RootOrder: 3
   m_LocalEulerAnglesHint: {x: 0, y: 0, z: 0}
 --- !u!114 &125058000 stripped
 MonoBehaviour:
@@ -3797,7 +3797,7 @@
   - component: {fileID: 785226068}
   - component: {fileID: 785226067}
   m_Layer: 0
-  m_Name: MixedRealityToolkit (Inactive)
+  m_Name: MixedRealityToolkit
   m_TagString: Untagged
   m_Icon: {fileID: 0}
   m_NavMeshLayer: 0
@@ -4035,160 +4035,6 @@
   m_PrefabInstance: {fileID: 0}
   m_PrefabAsset: {fileID: 0}
   m_GameObject: {fileID: 870272560}
-<<<<<<< HEAD
-  m_LocalRotation: {x: -0, y: 0.000000059604645, z: -0, w: 1}
-  m_LocalPosition: {x: 0.18599999, y: 3.4138, z: 2.9392002}
-  m_LocalScale: {x: 0.001634559, y: 0.0016345546, z: 0.001634559}
-  m_Children: []
-  m_Father: {fileID: 1595493452}
-  m_RootOrder: 3
-  m_LocalEulerAnglesHint: {x: 0, y: 90, z: 0}
---- !u!1001 &914966059
-PrefabInstance:
-  m_ObjectHideFlags: 0
-  serializedVersion: 2
-  m_Modification:
-    m_TransformParent: {fileID: 0}
-    m_Modifications:
-    - target: {fileID: 4943773361295851263, guid: c0931c4da6d91ea429abedb10290dd16,
-        type: 3}
-      propertyPath: m_Name
-      value: ToggleFeaturesPanel
-      objectReference: {fileID: 0}
-    - target: {fileID: 8503270331930508642, guid: c0931c4da6d91ea429abedb10290dd16,
-        type: 3}
-      propertyPath: m_LocalPosition.x
-      value: -0.0679
-      objectReference: {fileID: 0}
-    - target: {fileID: 8503270331930508642, guid: c0931c4da6d91ea429abedb10290dd16,
-        type: 3}
-      propertyPath: m_LocalPosition.y
-      value: -0.3484
-      objectReference: {fileID: 0}
-    - target: {fileID: 8503270331930508642, guid: c0931c4da6d91ea429abedb10290dd16,
-        type: 3}
-      propertyPath: m_LocalPosition.z
-      value: 0.6625
-      objectReference: {fileID: 0}
-    - target: {fileID: 8503270331930508642, guid: c0931c4da6d91ea429abedb10290dd16,
-        type: 3}
-      propertyPath: m_LocalRotation.x
-      value: 0.38268343
-      objectReference: {fileID: 0}
-    - target: {fileID: 8503270331930508642, guid: c0931c4da6d91ea429abedb10290dd16,
-        type: 3}
-      propertyPath: m_LocalRotation.y
-      value: 0
-      objectReference: {fileID: 0}
-    - target: {fileID: 8503270331930508642, guid: c0931c4da6d91ea429abedb10290dd16,
-        type: 3}
-      propertyPath: m_LocalRotation.z
-      value: 0
-      objectReference: {fileID: 0}
-    - target: {fileID: 8503270331930508642, guid: c0931c4da6d91ea429abedb10290dd16,
-        type: 3}
-      propertyPath: m_LocalRotation.w
-      value: 0.92387956
-      objectReference: {fileID: 0}
-    - target: {fileID: 8503270331930508642, guid: c0931c4da6d91ea429abedb10290dd16,
-        type: 3}
-      propertyPath: m_RootOrder
-      value: 3
-      objectReference: {fileID: 0}
-    - target: {fileID: 8503270331930508642, guid: c0931c4da6d91ea429abedb10290dd16,
-        type: 3}
-      propertyPath: m_LocalEulerAnglesHint.x
-      value: 45
-      objectReference: {fileID: 0}
-    - target: {fileID: 8503270331930508642, guid: c0931c4da6d91ea429abedb10290dd16,
-        type: 3}
-      propertyPath: m_LocalEulerAnglesHint.y
-      value: 0
-      objectReference: {fileID: 0}
-    - target: {fileID: 8503270331930508642, guid: c0931c4da6d91ea429abedb10290dd16,
-        type: 3}
-      propertyPath: m_LocalEulerAnglesHint.z
-      value: 0
-      objectReference: {fileID: 0}
-    - target: {fileID: 463960672768484199, guid: c0931c4da6d91ea429abedb10290dd16,
-        type: 3}
-      propertyPath: m_Mesh
-      value: 
-      objectReference: {fileID: 0}
-    - target: {fileID: 5057653355905261972, guid: c0931c4da6d91ea429abedb10290dd16,
-        type: 3}
-      propertyPath: m_havePropertiesChanged
-      value: 1
-      objectReference: {fileID: 0}
-    - target: {fileID: 5057653355905261972, guid: c0931c4da6d91ea429abedb10290dd16,
-        type: 3}
-      propertyPath: m_isInputParsingRequired
-      value: 1
-      objectReference: {fileID: 0}
-    - target: {fileID: 2788573367235141971, guid: c0931c4da6d91ea429abedb10290dd16,
-        type: 3}
-      propertyPath: m_Mesh
-      value: 
-      objectReference: {fileID: 0}
-    - target: {fileID: 2788573367235141933, guid: c0931c4da6d91ea429abedb10290dd16,
-        type: 3}
-      propertyPath: m_havePropertiesChanged
-      value: 1
-      objectReference: {fileID: 0}
-    - target: {fileID: 2788573367235141933, guid: c0931c4da6d91ea429abedb10290dd16,
-        type: 3}
-      propertyPath: m_isInputParsingRequired
-      value: 1
-      objectReference: {fileID: 0}
-    - target: {fileID: 3559032652844342688, guid: c0931c4da6d91ea429abedb10290dd16,
-        type: 3}
-      propertyPath: m_Mesh
-      value: 
-      objectReference: {fileID: 0}
-    - target: {fileID: 3559032652844342750, guid: c0931c4da6d91ea429abedb10290dd16,
-        type: 3}
-      propertyPath: m_havePropertiesChanged
-      value: 1
-      objectReference: {fileID: 0}
-    - target: {fileID: 3559032652844342750, guid: c0931c4da6d91ea429abedb10290dd16,
-        type: 3}
-      propertyPath: m_isInputParsingRequired
-      value: 1
-      objectReference: {fileID: 0}
-    - target: {fileID: 6325538427078370090, guid: c0931c4da6d91ea429abedb10290dd16,
-        type: 3}
-      propertyPath: m_Mesh
-      value: 
-      objectReference: {fileID: 0}
-    - target: {fileID: 6325538427078370132, guid: c0931c4da6d91ea429abedb10290dd16,
-        type: 3}
-      propertyPath: m_havePropertiesChanged
-      value: 1
-      objectReference: {fileID: 0}
-    - target: {fileID: 6325538427078370132, guid: c0931c4da6d91ea429abedb10290dd16,
-        type: 3}
-      propertyPath: m_isInputParsingRequired
-      value: 1
-      objectReference: {fileID: 0}
-    - target: {fileID: 4305907101023271952, guid: c0931c4da6d91ea429abedb10290dd16,
-        type: 3}
-      propertyPath: m_Mesh
-      value: 
-      objectReference: {fileID: 0}
-    - target: {fileID: 4305907101023272046, guid: c0931c4da6d91ea429abedb10290dd16,
-        type: 3}
-      propertyPath: m_havePropertiesChanged
-      value: 1
-      objectReference: {fileID: 0}
-    - target: {fileID: 4305907101023272046, guid: c0931c4da6d91ea429abedb10290dd16,
-        type: 3}
-      propertyPath: m_isInputParsingRequired
-      value: 1
-      objectReference: {fileID: 0}
-    m_RemovedComponents:
-    - {fileID: 1272738663672335838, guid: c0931c4da6d91ea429abedb10290dd16, type: 3}
-  m_SourcePrefab: {fileID: 100100000, guid: c0931c4da6d91ea429abedb10290dd16, type: 3}
-=======
   m_Enabled: 1
   m_EditorHideFlags: 0
   m_Script: {fileID: 11500000, guid: 9541d86e2fd84c1d9990edf0852d74ab, type: 3}
@@ -4357,7 +4203,6 @@
   m_Script: {fileID: 11500000, guid: 09c04dafcb77c1e4195a36bd131cbdec, type: 3}
   m_Name: 
   m_EditorClassIdentifier: 
->>>>>>> 1b64b4bb
 --- !u!1 &944840462
 GameObject:
   m_ObjectHideFlags: 0
