﻿// Copyright (c) Microsoft Corporation.
// Licensed under the MIT License.

using Microsoft.MixedReality.Toolkit.Physics;
using System;
using UnityEngine;
using UnityEngine.Events;
using UnityEngine.Serialization;

namespace Microsoft.MixedReality.Toolkit.Input
{
    /// <summary>
    /// A game object with the "EyeTrackingTarget" script attached reacts to being looked at independent of other available inputs.
    /// </summary>
    [AddComponentMenu("Scripts/MRTK/SDK/EyeTrackingTarget")]
    public class EyeTrackingTarget : InputSystemGlobalHandlerListener, IMixedRealityPointerHandler, IMixedRealitySpeechHandler
    {
        [Tooltip("Select action that are specific to when the target is looked at.")]
        [SerializeField]
        private MixedRealityInputAction selectAction = MixedRealityInputAction.None;

        [Tooltip("List of voice commands to trigger selecting this target only if it is looked at.")]
        [SerializeField]
        [FormerlySerializedAs("voice_select")]
        private MixedRealityInputAction[] voiceSelect = null;

        [Tooltip("Duration in seconds that the user needs to keep looking at the target to select it via dwell activation.")]
        [Range(0, 10)]
        [SerializeField]
        private float dwellTimeInSec = 0.8f;

        [SerializeField]
        [Tooltip("Event is triggered when the user starts to look at the target.")]
        [FormerlySerializedAs("OnLookAtStart")]
        private UnityEvent onLookAtStart = null;

        /// <summary>
        /// Event is triggered when the user starts to look at the target.
        /// </summary>
        public UnityEvent OnLookAtStart
        {
            get { return onLookAtStart; }
            set { onLookAtStart = value; }
        }

        [SerializeField]
        [Tooltip("Event is triggered when the user continues to look at the target.")]
        [FormerlySerializedAs("WhileLookingAtTarget")]
        private UnityEvent whileLookingAtTarget = null;

        /// <summary>
        /// Event is triggered when the user continues to look at the target.
        /// </summary>
        public UnityEvent WhileLookingAtTarget
        {
            get { return whileLookingAtTarget; }
            set { whileLookingAtTarget = value; }
        }

        [SerializeField]
        [Tooltip("Event to be triggered when the user is looking away from the target.")]
        [FormerlySerializedAs("OnLookAway")]
        private UnityEvent onLookAway = null;

        /// <summary>
        /// Event to be triggered when the user is looking away from the target.
        /// </summary>
        public UnityEvent OnLookAway
        {
            get { return onLookAway; }
            set { onLookAway = value; }
        }

        [SerializeField]
        [Tooltip("Event is triggered when the target has been looked at for a given predefined duration (dwellTimeInSec).")]
        [FormerlySerializedAs("OnDwell")]
        private UnityEvent onDwell = null;

        /// <summary>
        /// Event is triggered when the target has been looked at for a given predefined duration (dwellTimeInSec).
        /// </summary>
        public UnityEvent OnDwell
        {
            get { return onDwell; }
            set { onDwell = value; }
        }

        [SerializeField]
        [Tooltip("Event is triggered when the looked at target is selected.")]
        [FormerlySerializedAs("OnSelected")]
        private UnityEvent onSelected = null;

        /// <summary>
        /// Event is triggered when the looked at target is selected.
        /// </summary>
        public UnityEvent OnSelected
        {
            get { return onSelected; }
            set { onSelected = value; }
        }

        [SerializeField]
        private UnityEvent onTapDown = new UnityEvent();

        /// <summary>
        /// Event is triggered when the RaiseEventManually_TapDown is called.
        /// </summary>
        public UnityEvent OnTapDown
        {
            get { return onTapDown; }
            set { onTapDown = value; }
        }

        [SerializeField]
        private UnityEvent onTapUp = new UnityEvent();

        /// <summary>
        /// Event is triggered when the RaiseEventManually_TapUp is called.
        /// </summary>
        public UnityEvent OnTapUp
        {
            get { return onTapUp; }
            set { onTapUp = value; }
        }

        [SerializeField]
        [Tooltip("If true, the eye cursor (if enabled) will snap to the center of this object.")]
        private bool eyeCursorSnapToTargetCenter = false;

        /// <summary>
        /// If true, the eye cursor (if enabled) will snap to the center of this object.
        /// </summary>
        public bool EyeCursorSnapToTargetCenter
        {
            get { return eyeCursorSnapToTargetCenter; }
            set { eyeCursorSnapToTargetCenter = value; }
        }

        /// <summary>
        /// Returns true if the user looks at the target or more specifically when the eye gaze ray intersects 
        /// with the target's bounding box.
        /// </summary>
        public bool IsLookedAt { get; private set; }

        /// <summary>
        /// Returns true if the user has been looking at the target for a certain amount of time specified by dwellTimeInSec.
        /// </summary>
        public bool IsDwelledOn { get; private set; } = false;

        private DateTime lookAtStartTime;

        /// <summary>
        /// Duration in milliseconds to indicate that if more time than this passes without new eye tracking data, then timeout. 
        /// </summary>
        private float EyeTrackingTimeoutInMilliseconds = 200;

        /// <summary>
        /// The time stamp received from the eye tracker to indicate when the eye tracking signal was last updated.
        /// </summary>
        private static DateTime lastEyeSignalUpdateTimeFromET = DateTime.MinValue;

        /// <summary>
        /// The time stamp from the eye tracker has its own time frame, which makes it difficult to compare to local times. 
        /// </summary>
        private static DateTime lastEyeSignalUpdateTimeLocal = DateTime.MinValue;

        private DateTime lastTimeClicked;
        private float minTimeoutBetweenClicksInMs = 20f;

        /// <summary>
        /// GameObject eye gaze is currently targeting, updated once per frame.
        /// null if no object with collider is currently being looked at.
        /// </summary>
<<<<<<< HEAD
        public static GameObject LookedAtTarget =>
            (CoreServices.InputSystem != null &&
            CoreServices.InputSystem.EyeGazeProvider != null &&
            CoreServices.InputSystem.EyeGazeProvider.IsEyeTrackingEnabledAndValid) ? CoreServices.InputSystem.EyeGazeProvider.GazeTarget : null;
=======
        public static GameObject LookedAtTarget => 
            (CoreServices.InputSystem != null && 
            CoreServices.InputSystem.EyeGazeProvider != null && 
            CoreServices.InputSystem.EyeGazeProvider.IsEyeTrackingEnabledAndValid) ? CoreServices.InputSystem.EyeGazeProvider.GazeTarget : null;

        /// <summary>
        /// The point in space where the eye gaze hit. 
        /// set to the origin if the EyeGazeProvider is not currently enabled
        /// </summary>
        public static Vector3 LookedAtPoint =>
            (CoreServices.InputSystem != null &&
            CoreServices.InputSystem.EyeGazeProvider != null &&
            CoreServices.InputSystem.EyeGazeProvider.IsEyeTrackingEnabledAndValid) ? CoreServices.InputSystem.EyeGazeProvider.HitPosition : Vector3.zero;

>>>>>>> 797702a7
        /// <summary>
        /// EyeTrackingTarget eye gaze is currently looking at.
        /// null if currently gazed at object has no EyeTrackingTarget, or if
        /// no object with collider is being looked at.
        /// </summary>
        public static EyeTrackingTarget LookedAtEyeTarget { get; private set; }
<<<<<<< HEAD
        public static Vector3 LookedAtPoint =>
            (CoreServices.InputSystem != null &&
            CoreServices.InputSystem.EyeGazeProvider != null &&
            CoreServices.InputSystem.EyeGazeProvider.IsEyeTrackingEnabledAndValid) ? CoreServices.InputSystem.EyeGazeProvider.HitPosition : Vector3.zero;
=======
>>>>>>> 797702a7

        /// <summary>
        /// Most recently selected target, selected either using pointer
        /// or voice.
        /// </summary>
        public static GameObject SelectedTarget { get; set; }

        #region Focus handling
        protected override void Start()
        {
            base.Start();
            IsLookedAt = false;
<<<<<<< HEAD
            //LookedAtTarget = null;
=======
>>>>>>> 797702a7
            LookedAtEyeTarget = null;
        }

        private void Update()
        {
            // Try to manually poll the eye tracking data
            if ((CoreServices.InputSystem != null) && (CoreServices.InputSystem.EyeGazeProvider != null) &&
                CoreServices.InputSystem.EyeGazeProvider.IsEyeTrackingEnabled &&
                CoreServices.InputSystem.EyeGazeProvider.IsEyeTrackingDataValid)
            {
                UpdateHitTarget();

                bool isLookedAtNow = (LookedAtTarget == this.gameObject);

                if (IsLookedAt && (!isLookedAtNow))
                {
                    // Stopped looking at the target
                    OnEyeFocusStop();
                }
                else if ((!IsLookedAt) && (isLookedAtNow))
                {
                    // Started looking at the target
                    OnEyeFocusStart();
                }
                else if (IsLookedAt && (isLookedAtNow))
                {
                    // Keep looking at the target
                    OnEyeFocusStay();
                }
            }
        }

        protected override void OnDisable()
        {
            base.OnDisable();
            OnEyeFocusStop();
        }

        /// <inheritdoc/>
        protected override void RegisterHandlers()
        {
            CoreServices.InputSystem?.RegisterHandler<IMixedRealityPointerHandler>(this);
            CoreServices.InputSystem?.RegisterHandler<IMixedRealitySpeechHandler>(this);
        }
        /// <inheritdoc/>
        protected override void UnregisterHandlers()
        {
            CoreServices.InputSystem?.UnregisterHandler<IMixedRealityPointerHandler>(this);
            CoreServices.InputSystem?.UnregisterHandler<IMixedRealitySpeechHandler>(this);
        }

        private void UpdateHitTarget()
        {
            if (lastEyeSignalUpdateTimeFromET != CoreServices.InputSystem?.EyeGazeProvider?.Timestamp)
            {
                if ((CoreServices.InputSystem != null) && (CoreServices.InputSystem.EyeGazeProvider != null))
                {
                    lastEyeSignalUpdateTimeFromET = (CoreServices.InputSystem?.EyeGazeProvider?.Timestamp).Value;
                    lastEyeSignalUpdateTimeLocal = DateTime.UtcNow;

<<<<<<< HEAD
                    if (LookedAtEyeTarget != null)
=======
                    if(LookedAtTarget != null)
>>>>>>> 797702a7
                    {
                        LookedAtEyeTarget = LookedAtTarget.GetComponent<EyeTrackingTarget>();
                    }

                }
            }
            else if ((DateTime.UtcNow - lastEyeSignalUpdateTimeLocal).TotalMilliseconds > EyeTrackingTimeoutInMilliseconds)
            {
<<<<<<< HEAD
                //LookedAtTarget = null;
=======
>>>>>>> 797702a7
                LookedAtEyeTarget = null;
            }
        }

        protected void OnEyeFocusStart()
        {
            lookAtStartTime = DateTime.UtcNow;
            IsLookedAt = true;
            OnLookAtStart?.Invoke();
        }

        protected void OnEyeFocusStay()
        {
            WhileLookingAtTarget?.Invoke();

            if ((!IsDwelledOn) && (DateTime.UtcNow - lookAtStartTime).TotalSeconds > dwellTimeInSec)
            {
                OnEyeFocusDwell();
            }
        }

        protected void OnEyeFocusDwell()
        {
            IsDwelledOn = true;
            OnDwell?.Invoke();
        }

        protected void OnEyeFocusStop()
        {
            IsDwelledOn = false;
            IsLookedAt = false;
            OnLookAway?.Invoke();
        }

        #endregion 

        #region IMixedRealityPointerHandler
        void IMixedRealityPointerHandler.OnPointerUp(MixedRealityPointerEventData eventData) { }

        void IMixedRealityPointerHandler.OnPointerDown(MixedRealityPointerEventData eventData) { }

        void IMixedRealityPointerHandler.OnPointerDragged(MixedRealityPointerEventData eventData) { }

        void IMixedRealityPointerHandler.OnPointerClicked(MixedRealityPointerEventData eventData)
        {
            if ((eventData.MixedRealityInputAction == selectAction) && IsLookedAt && ((DateTime.UtcNow - lastTimeClicked).TotalMilliseconds > minTimeoutBetweenClicksInMs))
            {
                lastTimeClicked = DateTime.UtcNow;
                EyeTrackingTarget.SelectedTarget = this.gameObject;
                OnSelected.Invoke();
            }
        }

        void IMixedRealitySpeechHandler.OnSpeechKeywordRecognized(SpeechEventData eventData)
        {
            if ((IsLookedAt) && (this.gameObject == LookedAtTarget))
            {
                if (voiceSelect != null)
                {
                    for (int i = 0; i < voiceSelect.Length; i++)
                    {
                        if (eventData.MixedRealityInputAction == voiceSelect[i])
                        {
                            EyeTrackingTarget.SelectedTarget = this.gameObject;
                            OnSelected.Invoke();
                        }
                    }
                }
            }
        }
        #endregion

        #region Methods to Invoke Events Manually
        public void RaiseSelectEventManually()
        {
            EyeTrackingTarget.SelectedTarget = this.gameObject;
            OnSelected.Invoke();
        }
        #endregion
    }
}<|MERGE_RESOLUTION|>--- conflicted
+++ resolved
@@ -171,12 +171,6 @@
         /// GameObject eye gaze is currently targeting, updated once per frame.
         /// null if no object with collider is currently being looked at.
         /// </summary>
-<<<<<<< HEAD
-        public static GameObject LookedAtTarget =>
-            (CoreServices.InputSystem != null &&
-            CoreServices.InputSystem.EyeGazeProvider != null &&
-            CoreServices.InputSystem.EyeGazeProvider.IsEyeTrackingEnabledAndValid) ? CoreServices.InputSystem.EyeGazeProvider.GazeTarget : null;
-=======
         public static GameObject LookedAtTarget => 
             (CoreServices.InputSystem != null && 
             CoreServices.InputSystem.EyeGazeProvider != null && 
@@ -191,20 +185,12 @@
             CoreServices.InputSystem.EyeGazeProvider != null &&
             CoreServices.InputSystem.EyeGazeProvider.IsEyeTrackingEnabledAndValid) ? CoreServices.InputSystem.EyeGazeProvider.HitPosition : Vector3.zero;
 
->>>>>>> 797702a7
         /// <summary>
         /// EyeTrackingTarget eye gaze is currently looking at.
         /// null if currently gazed at object has no EyeTrackingTarget, or if
         /// no object with collider is being looked at.
         /// </summary>
         public static EyeTrackingTarget LookedAtEyeTarget { get; private set; }
-<<<<<<< HEAD
-        public static Vector3 LookedAtPoint =>
-            (CoreServices.InputSystem != null &&
-            CoreServices.InputSystem.EyeGazeProvider != null &&
-            CoreServices.InputSystem.EyeGazeProvider.IsEyeTrackingEnabledAndValid) ? CoreServices.InputSystem.EyeGazeProvider.HitPosition : Vector3.zero;
-=======
->>>>>>> 797702a7
 
         /// <summary>
         /// Most recently selected target, selected either using pointer
@@ -217,10 +203,6 @@
         {
             base.Start();
             IsLookedAt = false;
-<<<<<<< HEAD
-            //LookedAtTarget = null;
-=======
->>>>>>> 797702a7
             LookedAtEyeTarget = null;
         }
 
@@ -281,11 +263,7 @@
                     lastEyeSignalUpdateTimeFromET = (CoreServices.InputSystem?.EyeGazeProvider?.Timestamp).Value;
                     lastEyeSignalUpdateTimeLocal = DateTime.UtcNow;
 
-<<<<<<< HEAD
-                    if (LookedAtEyeTarget != null)
-=======
                     if(LookedAtTarget != null)
->>>>>>> 797702a7
                     {
                         LookedAtEyeTarget = LookedAtTarget.GetComponent<EyeTrackingTarget>();
                     }
@@ -294,10 +272,6 @@
             }
             else if ((DateTime.UtcNow - lastEyeSignalUpdateTimeLocal).TotalMilliseconds > EyeTrackingTimeoutInMilliseconds)
             {
-<<<<<<< HEAD
-                //LookedAtTarget = null;
-=======
->>>>>>> 797702a7
                 LookedAtEyeTarget = null;
             }
         }
