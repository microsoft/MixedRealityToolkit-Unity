﻿// Copyright (c) Microsoft Corporation.
// Licensed under the MIT License.

using System;
using UnityEngine;
using UnityEngine.Events;
using UnityEngine.Serialization;

namespace Microsoft.MixedReality.Toolkit.Input
{
    /// <summary>
    /// A game object with the "EyeTrackingTarget" script attached reacts to being looked at independent of other available inputs.
    /// </summary>
    [AddComponentMenu("Scripts/MRTK/SDK/EyeTrackingTarget")]
    public class EyeTrackingTarget : InputSystemGlobalHandlerListener, IMixedRealityPointerHandler, IMixedRealitySpeechHandler
    {
        [Tooltip("Select action that are specific to when the target is looked at.")]
        [SerializeField]
        private MixedRealityInputAction selectAction = MixedRealityInputAction.None;

        [Tooltip("List of voice commands to trigger selecting this target only if it is looked at.")]
        [SerializeField]
        [FormerlySerializedAs("voice_select")]
        private MixedRealityInputAction[] voiceSelect = null;

        [Tooltip("Duration in seconds that the user needs to keep looking at the target to select it via dwell activation.")]
        [Range(0, 10)]
        [SerializeField]
        private float dwellTimeInSec = 0.8f;

        [SerializeField]
        [Tooltip("Event is triggered when the user starts to look at the target.")]
        [FormerlySerializedAs("OnLookAtStart")]
        private UnityEvent onLookAtStart = null;

        /// <summary>
        /// Event is triggered when the user starts to look at the target.
        /// </summary>
        public UnityEvent OnLookAtStart
        {
            get { return onLookAtStart; }
            set { onLookAtStart = value; }
        }

        [SerializeField]
        [Tooltip("Event is triggered when the user continues to look at the target.")]
        [FormerlySerializedAs("WhileLookingAtTarget")]
        private UnityEvent whileLookingAtTarget = null;

        /// <summary>
        /// Event is triggered when the user continues to look at the target.
        /// </summary>
        public UnityEvent WhileLookingAtTarget
        {
            get { return whileLookingAtTarget; }
            set { whileLookingAtTarget = value; }
        }

        [SerializeField]
        [Tooltip("Event to be triggered when the user is looking away from the target.")]
        [FormerlySerializedAs("OnLookAway")]
        private UnityEvent onLookAway = null;

        /// <summary>
        /// Event to be triggered when the user is looking away from the target.
        /// </summary>
        public UnityEvent OnLookAway
        {
            get { return onLookAway; }
            set { onLookAway = value; }
        }

        [SerializeField]
        [Tooltip("Event is triggered when the target has been looked at for a given predefined duration (dwellTimeInSec).")]
        [FormerlySerializedAs("OnDwell")]
        private UnityEvent onDwell = null;

        /// <summary>
        /// Event is triggered when the target has been looked at for a given predefined duration (dwellTimeInSec).
        /// </summary>
        public UnityEvent OnDwell
        {
            get { return onDwell; }
            set { onDwell = value; }
        }

        [SerializeField]
        [Tooltip("Event is triggered when the looked at target is selected.")]
        [FormerlySerializedAs("OnSelected")]
        private UnityEvent onSelected = null;

        /// <summary>
        /// Event is triggered when the looked at target is selected.
        /// </summary>
        public UnityEvent OnSelected
        {
            get { return onSelected; }
            set { onSelected = value; }
        }

        [SerializeField]
        private UnityEvent onTapDown = new UnityEvent();

        /// <summary>
        /// Event is triggered when the RaiseEventManually_TapDown is called.
        /// </summary>
        public UnityEvent OnTapDown
        {
            get { return onTapDown; }
            set { onTapDown = value; }
        }

        [SerializeField]
        private UnityEvent onTapUp = new UnityEvent();

        /// <summary>
        /// Event is triggered when the RaiseEventManually_TapUp is called.
        /// </summary>
        public UnityEvent OnTapUp
        {
            get { return onTapUp; }
            set { onTapUp = value; }
        }

        [SerializeField]
        [Tooltip("If true, the eye cursor (if enabled) will snap to the center of this object.")]
        private bool eyeCursorSnapToTargetCenter = false;

        /// <summary>
        /// If true, the eye cursor (if enabled) will snap to the center of this object.
        /// </summary>
        public bool EyeCursorSnapToTargetCenter
        {
            get { return eyeCursorSnapToTargetCenter; }
            set { eyeCursorSnapToTargetCenter = value; }
        }

        /// <summary>
        /// Returns true if the user looks at the target or more specifically when the eye gaze ray intersects 
        /// with the target's bounding box.
        /// </summary>
        public bool IsLookedAt { get; private set; }

        /// <summary>
        /// Returns true if the user has been looking at the target for a certain amount of time specified by dwellTimeInSec.
        /// </summary>
        public bool IsDwelledOn { get; private set; } = false;

        private DateTime lookAtStartTime;

        /// <summary>
        /// Duration in milliseconds to indicate that if more time than this passes without new eye tracking data, then timeout. 
        /// </summary>
        private float EyeTrackingTimeoutInMilliseconds = 200;

        /// <summary>
        /// The time stamp received from the eye tracker to indicate when the eye tracking signal was last updated.
        /// </summary>
        private static DateTime lastEyeSignalUpdateTimeFromET = DateTime.MinValue;

        /// <summary>
        /// The time stamp from the eye tracker has its own time frame, which makes it difficult to compare to local times. 
        /// </summary>
        private static DateTime lastEyeSignalUpdateTimeLocal = DateTime.MinValue;

        private DateTime lastTimeClicked;
        private float minTimeoutBetweenClicksInMs = 20f;

        /// <summary>
        /// GameObject eye gaze is currently targeting, updated once per frame.
        /// null if no object with collider is currently being looked at.
        /// </summary>
        public static GameObject LookedAtTarget => ((CoreServices.InputSystem != null) && (CoreServices.InputSystem.EyeGazeProvider != null)) ? CoreServices.InputSystem.EyeGazeProvider.GazeTarget : null; //{ get; private set; }

        /// <summary>
        /// EyeTrackingTarget eye gaze is currently looking at.
        /// null if currently gazed at object has no EyeTrackingTarget, or if
        /// no object with collider is being looked at.
        /// </summary>
        public static EyeTrackingTarget LookedAtEyeTarget { get; private set; }
        public static Vector3 LookedAtPoint { get; private set; }

        /// <summary>
        /// Most recently selected target, selected either using pointer
        /// or voice.
        /// </summary>
        public static GameObject SelectedTarget { get; set; }

        #region Focus handling
        protected override void Start()
        {
            base.Start();
            IsLookedAt = false;
            //LookedAtTarget = null;
            LookedAtEyeTarget = null;
        }

        private void Update()
        {
            // Try to manually poll the eye tracking data
            if ((CoreServices.InputSystem != null) && (CoreServices.InputSystem.EyeGazeProvider != null) &&
                CoreServices.InputSystem.EyeGazeProvider.IsEyeTrackingEnabled &&
                CoreServices.InputSystem.EyeGazeProvider.IsEyeTrackingDataValid)
            {
                UpdateHitTarget();

                bool isLookedAtNow = (LookedAtTarget == this.gameObject);

                if (IsLookedAt && (!isLookedAtNow))
                {
                    // Stopped looking at the target
                    OnEyeFocusStop();
                }
                else if ((!IsLookedAt) && (isLookedAtNow))
                {
                    // Started looking at the target
                    OnEyeFocusStart();
                }
                else if (IsLookedAt && (isLookedAtNow))
                {
                    // Keep looking at the target
                    OnEyeFocusStay();
                }
            }
        }

        protected override void OnDisable()
        {
            base.OnDisable();
            OnEyeFocusStop();
        }

        /// <inheritdoc/>
        protected override void RegisterHandlers()
        {
            CoreServices.InputSystem?.RegisterHandler<IMixedRealityPointerHandler>(this);
            CoreServices.InputSystem?.RegisterHandler<IMixedRealitySpeechHandler>(this);
        }
        /// <inheritdoc/>
        protected override void UnregisterHandlers()
        {
            CoreServices.InputSystem?.UnregisterHandler<IMixedRealityPointerHandler>(this);
            CoreServices.InputSystem?.UnregisterHandler<IMixedRealitySpeechHandler>(this);
        }

        private void UpdateHitTarget()
        {
            if (lastEyeSignalUpdateTimeFromET != CoreServices.InputSystem?.EyeGazeProvider?.Timestamp)
            {
                if ((CoreServices.InputSystem != null) && (CoreServices.InputSystem.EyeGazeProvider != null))
                {
                    lastEyeSignalUpdateTimeFromET = (CoreServices.InputSystem?.EyeGazeProvider?.Timestamp).Value;
                    lastEyeSignalUpdateTimeLocal = DateTime.UtcNow;

                    // ToDo: Handle raycasting layers
                    var lookRay = new Ray(
                        CoreServices.InputSystem.EyeGazeProvider.GazeOrigin,
                        CoreServices.InputSystem.EyeGazeProvider.GazeDirection.normalized);
                    bool isHit = UnityEngine.Physics.Raycast(lookRay, out RaycastHit hitInfo);

                    if (isHit)
                    {
                        LookedAtEyeTarget = hitInfo.collider.transform.GetComponent<EyeTrackingTarget>();
<<<<<<< HEAD
                        if(LookedAtEyeTarget != null)
                        {
                            //LookedAtTarget = LookedAtEyeTarget.gameObject;
                        }
=======
                        LookedAtTarget = hitInfo.collider.transform.gameObject;
>>>>>>> 35bab7a2
                        LookedAtPoint = hitInfo.point;
                    }
                    else
                    {
                        //LookedAtTarget = null;
                        LookedAtEyeTarget = null;
                    }
                }
            }
            else if ((DateTime.UtcNow - lastEyeSignalUpdateTimeLocal).TotalMilliseconds > EyeTrackingTimeoutInMilliseconds)
            {
                //LookedAtTarget = null;
                LookedAtEyeTarget = null;
            }
        }

        protected void OnEyeFocusStart()
        {
            lookAtStartTime = DateTime.UtcNow;
            IsLookedAt = true;
            OnLookAtStart?.Invoke();
        }

        protected void OnEyeFocusStay()
        {
            WhileLookingAtTarget?.Invoke();

            if ((!IsDwelledOn) && (DateTime.UtcNow - lookAtStartTime).TotalSeconds > dwellTimeInSec)
            {
                OnEyeFocusDwell();
            }
        }

        protected void OnEyeFocusDwell()
        {
            IsDwelledOn = true;
            OnDwell.Invoke();
        }

        protected void OnEyeFocusStop()
        {
            IsDwelledOn = false;
            IsLookedAt = false;
            OnLookAway?.Invoke();
        }

        #endregion 

        #region IMixedRealityPointerHandler
        void IMixedRealityPointerHandler.OnPointerUp(MixedRealityPointerEventData eventData) { }

        void IMixedRealityPointerHandler.OnPointerDown(MixedRealityPointerEventData eventData) { }

        void IMixedRealityPointerHandler.OnPointerDragged(MixedRealityPointerEventData eventData) { }

        void IMixedRealityPointerHandler.OnPointerClicked(MixedRealityPointerEventData eventData)
        {
            if ((eventData.MixedRealityInputAction == selectAction) && IsLookedAt && ((DateTime.UtcNow - lastTimeClicked).TotalMilliseconds > minTimeoutBetweenClicksInMs))
            {
                lastTimeClicked = DateTime.UtcNow;
                EyeTrackingTarget.SelectedTarget = this.gameObject;
                OnSelected.Invoke();
            }
        }

        void IMixedRealitySpeechHandler.OnSpeechKeywordRecognized(SpeechEventData eventData)
        {
            if ((IsLookedAt) && (this.gameObject == LookedAtTarget))
            {
                if (voiceSelect != null)
                {
                    for (int i = 0; i < voiceSelect.Length; i++)
                    {
                        if (eventData.MixedRealityInputAction == voiceSelect[i])
                        {
                            EyeTrackingTarget.SelectedTarget = this.gameObject;
                            OnSelected.Invoke();
                        }
                    }
                }
            }
        }
        #endregion

        #region Methods to Invoke Events Manually
        public void RaiseSelectEventManually()
        {
            EyeTrackingTarget.SelectedTarget = this.gameObject;
            OnSelected.Invoke();
        }
        #endregion
    }
}<|MERGE_RESOLUTION|>--- conflicted
+++ resolved
@@ -261,14 +261,10 @@
                     if (isHit)
                     {
                         LookedAtEyeTarget = hitInfo.collider.transform.GetComponent<EyeTrackingTarget>();
-<<<<<<< HEAD
                         if(LookedAtEyeTarget != null)
                         {
-                            //LookedAtTarget = LookedAtEyeTarget.gameObject;
+                            LookedAtTarget = hitInfo.collider.transform.gameObject;
                         }
-=======
-                        LookedAtTarget = hitInfo.collider.transform.gameObject;
->>>>>>> 35bab7a2
                         LookedAtPoint = hitInfo.point;
                     }
                     else
