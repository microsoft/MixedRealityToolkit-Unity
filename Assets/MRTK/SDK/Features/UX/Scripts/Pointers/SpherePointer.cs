--- conflicted
+++ resolved
@@ -584,7 +584,6 @@
             public bool IsColliderValidGrabbable(Collider collider, bool ignoreCollidersNotInFOV, out NearInteractionGrabbable currentGrabbable, LRUCache<int, NearInteractionGrabbable> componentCache)
             {
                 // Check if the collider has a grabbable component which is valid
-<<<<<<< HEAD
                 int instanceId = collider.gameObject.GetInstanceID();
                 if (!componentCache.TryGetValue(instanceId, out currentGrabbable))
                 {
@@ -595,11 +594,7 @@
                     }
                 }
 
-                bool isValidGrabbable =  (currentGrabbable != null) && !(ignoreBoundsHandlesForQuery && currentGrabbable.IsBoundsHandles);
-=======
-                currentGrabbable = collider.GetComponent<NearInteractionGrabbable>();
                 bool isValidGrabbable = (currentGrabbable != null) && !(ignoreBoundsHandlesForQuery && currentGrabbable.IsBoundsHandles);
->>>>>>> 92009fc2
                 if (!isValidGrabbable)
                 {
                     return false;
