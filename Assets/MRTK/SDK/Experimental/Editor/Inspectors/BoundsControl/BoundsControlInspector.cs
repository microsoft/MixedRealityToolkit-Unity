﻿//
// Copyright (c) Microsoft Corporation.
// Licensed under the MIT License.
//

using Microsoft.MixedReality.Toolkit.Input;
using Microsoft.MixedReality.Toolkit.Experimental.UI.BoundsControl;
using Microsoft.MixedReality.Toolkit.Utilities.Editor;
using UnityEditor;
using UnityEngine;
<<<<<<< HEAD
using Microsoft.MixedReality.Toolkit.Utilities;
using Microsoft.MixedReality.Toolkit.Experimental.Physics;
using System;
=======
>>>>>>> cc2f8624
using Microsoft.MixedReality.Toolkit.Experimental.UI.BoundsControlTypes;

namespace Microsoft.MixedReality.Toolkit.Experimental.Inspectors
{
    [CustomEditor(typeof(BoundsControl), true)]
    [CanEditMultipleObjects]
    public class BoundsControlInspector : UnityEditor.Editor
    {
        private SerializedProperty targetObject;
        private SerializedProperty boundsOverride;
        private SerializedProperty boundsCalculationMethod;
        private SerializedProperty activationType;
        private SerializedProperty controlPadding;
        private SerializedProperty flattenAxis;
        private SerializedProperty enabledHandles;

        private SerializedProperty smoothingActive;
        private SerializedProperty rotateLerpTime;
        private SerializedProperty scaleLerpTime;
        private SerializedProperty translateLerpTime;

        // Elastics
        private SerializedProperty elasticTypes;
        private SerializedProperty translationElasticConfigurationObject;
        private SerializedProperty rotationElasticConfigurationObject;
        private SerializedProperty scaleElasticConfigurationObject;
        private SerializedProperty translationElasticExtent;
        private SerializedProperty rotationElasticExtent;
        private SerializedProperty scaleElasticExtent;
        

        // Configs
        private SerializedProperty boxDisplayConfiguration;
        private SerializedProperty linksConfiguration;
        private SerializedProperty scaleHandlesConfiguration;
        private SerializedProperty rotationHandlesConfiguration;
        private SerializedProperty translationHandlesConfiguration;
        private SerializedProperty proximityEffectConfiguration;

        // Debug
        private SerializedProperty hideElementsInHierarchyEditor;

        // Events
        private SerializedProperty rotateStartedEvent;
        private SerializedProperty rotateStoppedEvent;
        private SerializedProperty scaleStartedEvent;
        private SerializedProperty scaleStoppedEvent;
        private SerializedProperty translateStartedEvent;
        private SerializedProperty translateStoppedEvent;

        private BoundsControl boundsControl;

        private static bool showBoxConfiguration = false;
        private static bool showScaleHandlesConfiguration = false;
        private static bool showRotationHandlesConfiguration = false;
        private static bool showTranslationHandlesConfiguration = false;
        private static bool showLinksConfiguration = false;
        private static bool showProximityConfiguration = false;

        private static bool elasticsFoldout = true;
        private static bool translationElasticFoldout = false;
        private static bool rotationElasticFoldout = false;
        private static bool scaleElasticFoldout = false;

        private static HandlePrecisionLevel rotationType = HandlePrecisionLevel.Basic;
        private static HandlePrecisionLevel translationType = HandlePrecisionLevel.Basic;

        // Used to manage user input for basic/precision
        // ScriptableObject management.
        // Hardcoded values for GUILayout.Toolbar.
        private enum HandlePrecisionLevel
        {
            Basic = 0, Precision = 1
        }

        private void OnEnable()
        {
            boundsControl = (BoundsControl)target;

            targetObject = serializedObject.FindProperty("targetObject");
            activationType = serializedObject.FindProperty("activation");
            boundsOverride = serializedObject.FindProperty("boundsOverride");
            boundsCalculationMethod = serializedObject.FindProperty("boundsCalculationMethod");
            flattenAxis = serializedObject.FindProperty("flattenAxis");
            controlPadding = serializedObject.FindProperty("boxPadding");
            enabledHandles = serializedObject.FindProperty("enabledHandles");

            smoothingActive = serializedObject.FindProperty("smoothingActive");
            rotateLerpTime = serializedObject.FindProperty("rotateLerpTime");
            scaleLerpTime = serializedObject.FindProperty("scaleLerpTime");
            translateLerpTime = serializedObject.FindProperty("translateLerpTime");

            boxDisplayConfiguration = serializedObject.FindProperty("boxDisplayConfiguration");
            linksConfiguration = serializedObject.FindProperty("linksConfiguration");
            scaleHandlesConfiguration = serializedObject.FindProperty("scaleHandlesConfiguration");
            rotationHandlesConfiguration = serializedObject.FindProperty("rotationHandlesConfiguration");
            translationHandlesConfiguration = serializedObject.FindProperty("translationHandlesConfiguration");
            proximityEffectConfiguration = serializedObject.FindProperty("handleProximityEffectConfiguration");

            hideElementsInHierarchyEditor = serializedObject.FindProperty("hideElementsInInspector");

            rotateStartedEvent = serializedObject.FindProperty("rotateStarted");
            rotateStoppedEvent = serializedObject.FindProperty("rotateStopped");
            scaleStartedEvent = serializedObject.FindProperty("scaleStarted");
            scaleStoppedEvent = serializedObject.FindProperty("scaleStopped");
<<<<<<< HEAD

            // Elastic configuration (ScriptableObject)
            translationElasticConfigurationObject = serializedObject.FindProperty("translationElasticConfigurationObject");
            rotationElasticConfigurationObject = serializedObject.FindProperty("rotationElasticConfigurationObject");
            scaleElasticConfigurationObject = serializedObject.FindProperty("scaleElasticConfigurationObject");
            translationElasticExtent = serializedObject.FindProperty("translationElasticExtent");
            rotationElasticExtent = serializedObject.FindProperty("rotationElasticExtent");
            scaleElasticExtent = serializedObject.FindProperty("scaleElasticExtent");
            elasticTypes = serializedObject.FindProperty("elasticTypes");
=======
            translateStartedEvent = serializedObject.FindProperty("translateStarted");
            translateStoppedEvent = serializedObject.FindProperty("translateStopped");
>>>>>>> cc2f8624
        }

        public override void OnInspectorGUI()
        {
            if (target != null)
            {
                // Notification section - first thing to show in bounds control component
                DrawRigidBodyWarning();

                // Help url
                InspectorUIUtility.RenderHelpURL(target.GetType());

                // Data section
                {
                    EditorGUI.BeginChangeCheck();

                    EditorGUILayout.PropertyField(targetObject);

                    EditorGUILayout.Space();
                    EditorGUILayout.LabelField(new GUIContent("Behavior"), EditorStyles.boldLabel);
                    EditorGUILayout.PropertyField(activationType);
                    EditorGUILayout.PropertyField(boundsOverride);
                    EditorGUILayout.PropertyField(boundsCalculationMethod);
                    EditorGUILayout.PropertyField(controlPadding);

                    EditorGUILayout.Space();
                    EditorGUILayout.LabelField(new GUIContent("Smoothing"), EditorStyles.boldLabel);
                    EditorGUILayout.PropertyField(smoothingActive);
                    EditorGUILayout.PropertyField(scaleLerpTime);
                    EditorGUILayout.PropertyField(rotateLerpTime);
                    EditorGUILayout.PropertyField(translateLerpTime);

                    EditorGUILayout.Space();
                    EditorGUILayout.LabelField(new GUIContent("Visuals", "Bounds Control Visual Configurations"), EditorStyles.boldLabel, GUILayout.ExpandWidth(true));
                    using (new EditorGUI.IndentLevelScope())
                    {
<<<<<<< HEAD
                        EditorGUILayout.PropertyField(flattenAxis);
                        enabledHandles.intValue = (int)(HandleFlags)EditorGUILayout.EnumFlagsField("Enabled Handles ", (HandleFlags)enabledHandles.intValue);

=======
>>>>>>> cc2f8624
                        showBoxConfiguration = InspectorUIUtility.DrawScriptableFoldout<BoxDisplayConfiguration>(boxDisplayConfiguration, 
                                                                                                                 "Box Configuration", 
                                                                                                                 showBoxConfiguration);

                        showScaleHandlesConfiguration = InspectorUIUtility.DrawScriptableFoldout<ScaleHandlesConfiguration>(scaleHandlesConfiguration,
                                                                                                                            "Scale Handles Configuration",
                                                                                                                            showScaleHandlesConfiguration);
<<<<<<< HEAD
                        if (((HandleFlags)enabledHandles.intValue).HasFlag(HandleFlags.Rotation))
                        {
                            showRotationHandlesConfiguration = DrawMultiTypeConfigSlot<RotationHandlesConfiguration, PrecisionRotationHandlesConfiguration>(
                                "Rotation Handles Configuration",
                                "Basic Rotation",
                                "Precision Rotation",
                                rotationHandlesConfiguration,
                                ref rotationType,
                                showRotationHandlesConfiguration);
                        }

                        if (((HandleFlags)enabledHandles.intValue).HasFlag(HandleFlags.Translation))
                        {
                            showTranslationHandlesConfiguration = DrawMultiTypeConfigSlot<TranslationHandlesConfiguration, PrecisionTranslationHandlesConfiguration>(
                                "Translation Handles Configuration",
                                "Basic Translation",
                                "Precision Translation",
                                translationHandlesConfiguration,
                                ref translationType,
                                showTranslationHandlesConfiguration);
                        }   
=======

                        showRotationHandlesConfiguration = InspectorUIUtility.DrawScriptableFoldout<RotationHandlesConfiguration>(rotationHandlesConfiguration,
                                                                                                                                  "Rotation Handles Configuration",
                                                                                                                                  showRotationHandlesConfiguration);

                        showTranslationHandlesConfiguration = InspectorUIUtility.DrawScriptableFoldout<TranslationHandlesConfiguration>(translationHandlesConfiguration,
                                                                                                                                        "Translation Handles Configuration",
                                                                                                                                        showTranslationHandlesConfiguration);
>>>>>>> cc2f8624

                        showLinksConfiguration = InspectorUIUtility.DrawScriptableFoldout<LinksConfiguration>(linksConfiguration, 
                                                                                                              "Links Configuration", 
                                                                                                              showLinksConfiguration);

                        showProximityConfiguration = InspectorUIUtility.DrawScriptableFoldout<ProximityEffectConfiguration>(proximityEffectConfiguration, 
                                                                                                                            "Proximity Configuration", 
                                                                                                                            showProximityConfiguration);
                    }
                    EditorGUILayout.Space();
                    elasticsFoldout = EditorGUILayout.Foldout(elasticsFoldout, "Elastics", true);

                    if (elasticsFoldout)
                    {
                        // This two-way enum cast is required because EnumFlagsField does not play nicely with
                        // SerializedProperties and custom enum flags.
                        var newElasticTypesValue = EditorGUILayout.EnumFlagsField("Manipulation types using elastic feedback: ", (TransformFlags)elasticTypes.intValue);
                        elasticTypes.intValue = (int)(TransformFlags)newElasticTypesValue;

                        // If the particular elastic type is requested, we offer the user the ability
                        // to configure the elastic system.
                        TransformFlags currentFlags = (TransformFlags)elasticTypes.intValue;

                        translationElasticFoldout = DrawElasticConfiguration<ElasticConfiguration>(
                            "Translation Elastic",
                            translationElasticFoldout,
                            translationElasticConfigurationObject,
                            translationElasticExtent,
                            TransformFlags.Move,
                            currentFlags);

                        rotationElasticFoldout = DrawElasticConfiguration<ElasticConfiguration>(
                            "Rotation Elastic",
                            rotationElasticFoldout,
                            rotationElasticConfigurationObject,
                            rotationElasticExtent,
                            TransformFlags.Rotate,
                            currentFlags);

                        scaleElasticFoldout = DrawElasticConfiguration<ElasticConfiguration>(
                            "Scale Elastic",
                            scaleElasticFoldout,
                            scaleElasticConfigurationObject,
                            scaleElasticExtent,
                            TransformFlags.Scale,
                            currentFlags);
                    }

                    EditorGUILayout.Space();
                    EditorGUILayout.LabelField(new GUIContent("Events", "Bounds Control Events"), EditorStyles.boldLabel, GUILayout.ExpandWidth(true));
                    {
                        EditorGUILayout.PropertyField(rotateStartedEvent);
                        EditorGUILayout.PropertyField(rotateStoppedEvent);
                        EditorGUILayout.PropertyField(scaleStartedEvent);
                        EditorGUILayout.PropertyField(scaleStoppedEvent);
                        EditorGUILayout.PropertyField(translateStartedEvent);
                        EditorGUILayout.PropertyField(translateStoppedEvent);
                    }

                    EditorGUILayout.Space();
                    EditorGUILayout.LabelField(new GUIContent("Debug", "Bounds Control Debug Section"), EditorStyles.boldLabel, GUILayout.ExpandWidth(true));
                    {
                        EditorGUILayout.PropertyField(hideElementsInHierarchyEditor);
                    }

                    if (EditorGUI.EndChangeCheck())
                    {
                        serializedObject.ApplyModifiedProperties();
                    }
                }
            }
        }

        /// <summary>
        /// Draws a multi-type selection box that will draw one of two
        /// ScriptableObjectFoldouts, depending on whether the user has selected
        /// the basic or precision variant of the handle config.
        /// </summary>
        /// <typeparam name="BasicType">The HandlesBaseConfiguration representing the "basic" option.</typeparam>
        /// <typeparam name="PrecisionType">The HandlesBaseConfiguration representing the "precision" option.</typeparam>
        /// <param name="basicString">Description string for the basic option</param>
        /// <param name="precisionString">Description string for the precision option</param>
        /// <param name="property">SerializedProperty holding the configuration reference to be modified</param>
        /// <param name="toolbarSelection">Result of the user's selection (Basic or Precision) from the toolbar</param>
        /// <param name="showFoldout">Result of the ScriptableObject foldout itself.</param>
        /// <returns>Result of the ScriptableObject foldout.</returns>
        private bool DrawMultiTypeConfigSlot<BasicType,PrecisionType>(
            string foldoutString,
            string basicString,
            string precisionString,
            SerializedProperty property,
            ref HandlePrecisionLevel toolbarSelection,
            bool showFoldout) where BasicType : HandlesBaseConfiguration
                              where PrecisionType : HandlesBaseConfiguration
        {
            showFoldout = EditorGUILayout.Foldout(showFoldout, foldoutString, true, MixedRealityStylesUtility.BoldFoldoutStyle);

            if (showFoldout)
            {
                // Allow the user to pick whether the ScriptableObject slot will specify a basic or precision affordance/handle config.
                EditorGUILayout.BeginHorizontal();
                EditorGUILayout.PrefixLabel("Handle Type: ");
                toolbarSelection = (HandlePrecisionLevel)GUILayout.Toolbar((int)toolbarSelection, new string[] { basicString, precisionString });
                EditorGUILayout.EndHorizontal();

                // Determine what type of ScriptableObject is desired, based on the toolbar input.
                Type selectedType = toolbarSelection == HandlePrecisionLevel.Basic ? typeof(BasicType) : typeof(PrecisionType);

                // If the user has dragged in a configuration asset whose type *does not* match the toolbar selection...
                if (property.objectReferenceValue != null &&
                    AssetDatabase.Contains(property.objectReferenceValue) &&
                    property.objectReferenceValue.GetType() != selectedType)
                {
                    // Override the toolbar selection to whatever the type of the dragged-in config asset is.
                    toolbarSelection = property.objectReferenceValue.GetType() == typeof(BasicType) ? HandlePrecisionLevel.Basic : HandlePrecisionLevel.Precision;
                }

                // If the user currently has a non-asset-backed manipulation config assigned
                // that does not match the type specified in the toolbar, we create a fresh config of whatever
                // type is specified in the toolbar.
                if (property.objectReferenceValue == null || (!AssetDatabase.Contains(property.objectReferenceValue) && property.objectReferenceValue.GetType() != selectedType))
                {
                    // This generic could be called with the runtime type (selectedType)
                    // but would require reflection.
                    if (toolbarSelection == HandlePrecisionLevel.Basic)
                    {
                        property.objectReferenceValue = CreateInstance<BasicType>();
                    }
                    if (toolbarSelection == HandlePrecisionLevel.Precision)
                    {
                        property.objectReferenceValue = CreateInstance<PrecisionType>();
                    }
                }

                if (toolbarSelection == HandlePrecisionLevel.Basic)
                {
                    InspectorUIUtility.DrawScriptable<BasicType>(
                        property);
                }
                else if (toolbarSelection == HandlePrecisionLevel.Precision)
                {
                    InspectorUIUtility.DrawScriptable<PrecisionType>(
                        property);
                }
            }

            return showFoldout;
        }

        private void DrawRigidBodyWarning()
        {
            // Check if rigidbody is attached - if so show warning in case input profile is not configured for individual collider raycast
            Rigidbody rigidBody = boundsControl.GetComponent<Rigidbody>();

            if (rigidBody != null)
            {
                MixedRealityInputSystemProfile profile = Microsoft.MixedReality.Toolkit.CoreServices.InputSystem?.InputSystemProfile;
                if (profile != null && profile.FocusIndividualCompoundCollider == false)
                {
                    EditorGUILayout.Space();
                    // Show warning and button to reconfigure profile
                    EditorGUILayout.HelpBox($"When using Bounds Control in combination with Rigidbody 'Focus Individual Compound Collider' must be enabled in Input Profile.", UnityEditor.MessageType.Warning);
                    if (GUILayout.Button($"Enable 'Focus Individual Compound Collider' in Input Profile"))
                    {
                        profile.FocusIndividualCompoundCollider = true;
                    }

                    EditorGUILayout.Space();
                }
            }
        }
        private bool DrawElasticConfiguration<T>(
            string name,
            bool expanded,
            SerializedProperty elasticProperty,
            SerializedProperty extentProperty,
            TransformFlags requiredFlag,
            TransformFlags providedFlags) where T : ElasticConfiguration
        {
            if (providedFlags.HasFlag(requiredFlag))
            {
                bool result = false;
                using (new EditorGUI.IndentLevelScope())
                {
                    result = InspectorUIUtility.DrawScriptableFoldout<T>(
                        elasticProperty,
                        name,
                        expanded);
                    EditorGUILayout.PropertyField(extentProperty, includeChildren: true);
                }
                return result;
            }
            else
            {
                return false;
            }
        }

    }
}<|MERGE_RESOLUTION|>--- conflicted
+++ resolved
@@ -8,12 +8,9 @@
 using Microsoft.MixedReality.Toolkit.Utilities.Editor;
 using UnityEditor;
 using UnityEngine;
-<<<<<<< HEAD
 using Microsoft.MixedReality.Toolkit.Utilities;
 using Microsoft.MixedReality.Toolkit.Experimental.Physics;
 using System;
-=======
->>>>>>> cc2f8624
 using Microsoft.MixedReality.Toolkit.Experimental.UI.BoundsControlTypes;
 
 namespace Microsoft.MixedReality.Toolkit.Experimental.Inspectors
@@ -28,7 +25,6 @@
         private SerializedProperty activationType;
         private SerializedProperty controlPadding;
         private SerializedProperty flattenAxis;
-        private SerializedProperty enabledHandles;
 
         private SerializedProperty smoothingActive;
         private SerializedProperty rotateLerpTime;
@@ -99,7 +95,6 @@
             boundsCalculationMethod = serializedObject.FindProperty("boundsCalculationMethod");
             flattenAxis = serializedObject.FindProperty("flattenAxis");
             controlPadding = serializedObject.FindProperty("boxPadding");
-            enabledHandles = serializedObject.FindProperty("enabledHandles");
 
             smoothingActive = serializedObject.FindProperty("smoothingActive");
             rotateLerpTime = serializedObject.FindProperty("rotateLerpTime");
@@ -119,7 +114,8 @@
             rotateStoppedEvent = serializedObject.FindProperty("rotateStopped");
             scaleStartedEvent = serializedObject.FindProperty("scaleStarted");
             scaleStoppedEvent = serializedObject.FindProperty("scaleStopped");
-<<<<<<< HEAD
+            translateStartedEvent = serializedObject.FindProperty("translateStarted");
+            translateStoppedEvent = serializedObject.FindProperty("translateStopped");
 
             // Elastic configuration (ScriptableObject)
             translationElasticConfigurationObject = serializedObject.FindProperty("translationElasticConfigurationObject");
@@ -129,10 +125,6 @@
             rotationElasticExtent = serializedObject.FindProperty("rotationElasticExtent");
             scaleElasticExtent = serializedObject.FindProperty("scaleElasticExtent");
             elasticTypes = serializedObject.FindProperty("elasticTypes");
-=======
-            translateStartedEvent = serializedObject.FindProperty("translateStarted");
-            translateStoppedEvent = serializedObject.FindProperty("translateStopped");
->>>>>>> cc2f8624
         }
 
         public override void OnInspectorGUI()
@@ -169,12 +161,8 @@
                     EditorGUILayout.LabelField(new GUIContent("Visuals", "Bounds Control Visual Configurations"), EditorStyles.boldLabel, GUILayout.ExpandWidth(true));
                     using (new EditorGUI.IndentLevelScope())
                     {
-<<<<<<< HEAD
                         EditorGUILayout.PropertyField(flattenAxis);
-                        enabledHandles.intValue = (int)(HandleFlags)EditorGUILayout.EnumFlagsField("Enabled Handles ", (HandleFlags)enabledHandles.intValue);
-
-=======
->>>>>>> cc2f8624
+
                         showBoxConfiguration = InspectorUIUtility.DrawScriptableFoldout<BoxDisplayConfiguration>(boxDisplayConfiguration, 
                                                                                                                  "Box Configuration", 
                                                                                                                  showBoxConfiguration);
@@ -182,38 +170,22 @@
                         showScaleHandlesConfiguration = InspectorUIUtility.DrawScriptableFoldout<ScaleHandlesConfiguration>(scaleHandlesConfiguration,
                                                                                                                             "Scale Handles Configuration",
                                                                                                                             showScaleHandlesConfiguration);
-<<<<<<< HEAD
-                        if (((HandleFlags)enabledHandles.intValue).HasFlag(HandleFlags.Rotation))
-                        {
-                            showRotationHandlesConfiguration = DrawMultiTypeConfigSlot<RotationHandlesConfiguration, PrecisionRotationHandlesConfiguration>(
+
+                        showRotationHandlesConfiguration = DrawMultiTypeConfigSlot<RotationHandlesConfiguration, PrecisionRotationHandlesConfiguration>(
                                 "Rotation Handles Configuration",
                                 "Basic Rotation",
                                 "Precision Rotation",
                                 rotationHandlesConfiguration,
                                 ref rotationType,
                                 showRotationHandlesConfiguration);
-                        }
-
-                        if (((HandleFlags)enabledHandles.intValue).HasFlag(HandleFlags.Translation))
-                        {
-                            showTranslationHandlesConfiguration = DrawMultiTypeConfigSlot<TranslationHandlesConfiguration, PrecisionTranslationHandlesConfiguration>(
+
+                        showTranslationHandlesConfiguration = DrawMultiTypeConfigSlot<TranslationHandlesConfiguration, PrecisionTranslationHandlesConfiguration>(
                                 "Translation Handles Configuration",
                                 "Basic Translation",
                                 "Precision Translation",
                                 translationHandlesConfiguration,
                                 ref translationType,
                                 showTranslationHandlesConfiguration);
-                        }   
-=======
-
-                        showRotationHandlesConfiguration = InspectorUIUtility.DrawScriptableFoldout<RotationHandlesConfiguration>(rotationHandlesConfiguration,
-                                                                                                                                  "Rotation Handles Configuration",
-                                                                                                                                  showRotationHandlesConfiguration);
-
-                        showTranslationHandlesConfiguration = InspectorUIUtility.DrawScriptableFoldout<TranslationHandlesConfiguration>(translationHandlesConfiguration,
-                                                                                                                                        "Translation Handles Configuration",
-                                                                                                                                        showTranslationHandlesConfiguration);
->>>>>>> cc2f8624
 
                         showLinksConfiguration = InspectorUIUtility.DrawScriptableFoldout<LinksConfiguration>(linksConfiguration, 
                                                                                                               "Links Configuration", 
