--- conflicted
+++ resolved
@@ -450,17 +450,11 @@
                 // Raise Focus Events on the old and new focused objects.
                 if (focusEventData.OldFocusedObject != null)
                 {
-<<<<<<< HEAD
-                    // When shutting down a game, we can sometimes get old references to game objects that have been cleaned up.
-                    // We'll ignore when this happens.
-                    ExecuteEvents.ExecuteHierarchy(focusEventData.Pointer.BaseCursor.GameObjectReference, focusEventData, eventHandler);
-=======
                     using (ExecuteHierarchyPerfMarker.Auto())
                     {
                         ExecuteEvents.ExecuteHierarchy(focusEventData.OldFocusedObject, focusEventData, eventHandler);
                     }
                 }
->>>>>>> 3256c6fa
 
                 if (focusEventData.NewFocusedObject != null)
                 {
