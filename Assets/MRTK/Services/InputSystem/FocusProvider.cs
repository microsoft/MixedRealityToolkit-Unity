﻿// Copyright (c) Microsoft Corporation. All rights reserved.
// Licensed under the MIT License. See LICENSE in the project root for license information.

using Microsoft.MixedReality.Toolkit.Physics;
using Microsoft.MixedReality.Toolkit.Utilities;
using System;
using System.Collections.Generic;
using Unity.Profiling;
using UnityEngine;
using UnityEngine.EventSystems;
using UnityPhysics = UnityEngine.Physics;

namespace Microsoft.MixedReality.Toolkit.Input
{
    /// <summary>
    /// The focus provider handles the focused objects per input source.
    /// </summary>
    /// <remarks>There are convenience properties for getting only Gaze Pointer if needed.</remarks>
    [HelpURL("https://microsoft.github.io/MixedRealityToolkit-Unity/Documentation/Input/Overview.html")]
    public class FocusProvider : BaseCoreSystem, 
        IMixedRealityFocusProvider, 
        IPointerPreferences
    {
        /// <summary>
        /// Constructor.
        /// </summary>
        /// <param name="registrar">The <see cref="IMixedRealityServiceRegistrar"/> instance that loaded the service.</param>
        /// <param name="profile">The configuration profile for the service.</param>
        [Obsolete("This constructor is obsolete (registrar parameter is no longer required) and will be removed in a future version of the Microsoft Mixed Reality Toolkit.")]
        public FocusProvider(
            IMixedRealityServiceRegistrar registrar,
            MixedRealityInputSystemProfile profile) : this(profile)
        {
            Registrar = registrar;
        }

        /// <summary>
        /// Constructor.
        /// </summary>
        /// <param name="profile">The configuration profile for the service.</param>
        public FocusProvider(
            MixedRealityInputSystemProfile profile) : base(profile)
        {
            maxQuerySceneResults = profile.FocusQueryBufferSize;
            focusIndividualCompoundCollider = profile.FocusIndividualCompoundCollider;
        }

        private readonly Dictionary<uint, PointerData> pointers = new Dictionary<uint, PointerData>();
        private readonly HashSet<GameObject> pendingOverallFocusEnterSet = new HashSet<GameObject>();
        private readonly Dictionary<GameObject, int> pendingOverallFocusExitSet = new Dictionary<GameObject, int>();
        private readonly List<PointerData> pendingPointerSpecificFocusChange = new List<PointerData>();
        private readonly Dictionary<uint, IMixedRealityPointerMediator> pointerMediators = new Dictionary<uint, IMixedRealityPointerMediator>();
        private readonly PointerHitResult hitResult3d = new PointerHitResult();
        private readonly PointerHitResult hitResultUi = new PointerHitResult();

        private readonly int maxQuerySceneResults = 128;
        private bool focusIndividualCompoundCollider = false;

        public IReadOnlyDictionary<uint, IMixedRealityPointerMediator> PointerMediators => pointerMediators;

        /// <summary>
        /// Number of IMixedRealityNearPointers that are active (IsInteractionEnabled == true).
        /// </summary>
        public int NumNearPointersActive { get; private set; }

        /// <summary>
        /// The number of pointers that support far interaction (like motion controller rays, hand rays) that 
        /// are active (IsInteractionEnabled == true), excluding the gaze cursor
        /// </summary>
        public int NumFarPointersActive { get; private set; }

        private IMixedRealityPointer primaryPointer;

        public IMixedRealityPointer PrimaryPointer
        {
            get => primaryPointer;
            private set
            {
                if (value != PrimaryPointer)
                {
                    IMixedRealityPointer oldPointer = primaryPointer;
                    primaryPointer = value;
                    PrimaryPointerChanged?.Invoke(oldPointer, primaryPointer);
                }
            }
        }

        #region IFocusProvider Properties

        /// <inheritdoc/>
        public override string Name { get; protected set; } = "Focus Provider";

        /// <inheritdoc />
        public override uint Priority => 2;

        /// <inheritdoc />
        float IMixedRealityFocusProvider.GlobalPointingExtent
        {
            get
            {
                MixedRealityInputSystemProfile profile = ConfigurationProfile as MixedRealityInputSystemProfile;

                if (profile != null && profile.PointerProfile != null)
                {
                    return profile.PointerProfile.PointingExtent;
                }

                return 10f;
            }
        }

        private LayerMask[] focusLayerMasks = null;

        /// <inheritdoc />
        public LayerMask[] FocusLayerMasks
        {
            get
            {
                if (focusLayerMasks == null)
                {
                    MixedRealityInputSystemProfile profile = ConfigurationProfile as MixedRealityInputSystemProfile;

                    if (profile != null && profile.PointerProfile != null)
                    {
                        return focusLayerMasks = profile.PointerProfile.PointingRaycastLayerMasks;
                    }

                    return focusLayerMasks = new LayerMask[] { UnityPhysics.DefaultRaycastLayers };
                }

                return focusLayerMasks;
            }
        }

        private RenderTexture uiRaycastCameraTargetTexture = null;
        private Camera uiRaycastCamera = null;

        /// <inheritdoc />
        public Camera UIRaycastCamera => uiRaycastCamera;

        #endregion IFocusProvider Properties

        /// <summary>
        /// Checks if the <see cref="MixedRealityToolkit"/> is setup correctly to start this service.
        /// </summary>
        private bool IsSetupValid
        {
            get
            {
                if (CoreServices.InputSystem == null)
                {
                    Debug.LogError($"Unable to start {Name}. An Input System is required for this feature.");
                    return false;
                }

                MixedRealityInputSystemProfile profile = ConfigurationProfile as MixedRealityInputSystemProfile;

                if (profile == null)
                {
                    Debug.LogError($"Unable to start {Name}. An Input System Profile is required for this feature.");
                    return false;
                }

                if (profile.PointerProfile == null)
                {
                    Debug.LogError($"Unable to start {Name}. An Pointer Profile is required for this feature.");
                    return false;
                }

                return true;
            }
        }

        /// <summary>
        /// GazeProvider is a little special, so we keep track of it even if it's not a registered pointer. For the sake
        /// of StabilizationPlaneModifier and potentially other components that care where the user's looking, we need
        /// to do a gaze raycast even if gaze isn't used for focus.
        /// </summary>
        private PointerData gazeProviderPointingData;
        private PointerHitResult gazeHitResult;

        /// <summary>
        /// Cached <see href="https://docs.unity3d.com/ScriptReference/Vector3.html">Vector3</see> reference to the new raycast position.
        /// </summary>
        /// <remarks>Only used to update UI raycast results.</remarks>
        private Vector3 newUiRaycastPosition = Vector3.zero;

        /// <summary>
        /// Helper class for storing intermediate hit results. Should be applied to the PointerData once all
        /// possible hits of a pointer have been processed.
        /// </summary>
        private class PointerHitResult
        {
            public MixedRealityRaycastHit raycastHit;
            public RaycastResult graphicsRaycastResult;

            public GameObject hitObject;
            public Vector3 hitPointOnObject = Vector3.zero;
            public Vector3 hitNormalOnObject = Vector3.zero;

            public RayStep ray;
            public int rayStepIndex = -1;
            public float rayDistance;

            public void Clear()
            {
                raycastHit = default(MixedRealityRaycastHit);
                graphicsRaycastResult = default(RaycastResult);

                hitObject = null;
                hitPointOnObject = Vector3.zero;
                hitNormalOnObject = Vector3.zero;

                ray = default(RayStep);
                rayStepIndex = -1;
                rayDistance = 0.0f;
            }

            /// <summary>
            /// Set hit focus information from a closest-colliders-to pointer check.
            /// </summary>
            public void Set(GameObject hitObject, Vector3 hitPointOnObject, Vector4 hitNormalOnObject, RayStep ray, int rayStepIndex, float rayDistance)
            {
                raycastHit = default(MixedRealityRaycastHit);
                graphicsRaycastResult = default(RaycastResult);

                this.hitObject = hitObject;
                this.hitPointOnObject = hitPointOnObject;
                this.hitNormalOnObject = hitNormalOnObject;

                this.ray = ray;
                this.rayStepIndex = rayStepIndex;
                this.rayDistance = rayDistance;
            }

            /// <summary>
            /// Set hit focus information from a physics raycast.
            /// </summary>
            public void Set(MixedRealityRaycastHit hit, RayStep ray, int rayStepIndex, float rayDistance, bool focusIndividualCompoundCollider)
            {
                raycastHit = hit;
                graphicsRaycastResult = default(RaycastResult);

                hitObject = focusIndividualCompoundCollider? hit.collider.gameObject : hit.transform.gameObject;
                hitPointOnObject = hit.point;
                hitNormalOnObject = hit.normal;

                this.ray = ray;
                this.rayStepIndex = rayStepIndex;
                this.rayDistance = rayDistance;
            }

            /// <summary>
            /// Set hit information from a canvas raycast.
            /// </summary>
            public void Set(RaycastResult result, Vector3 hitPointOnObject, Vector4 hitNormalOnObject, RayStep ray, int rayStepIndex, float rayDistance)
            {
                raycastHit = default(MixedRealityRaycastHit);
                raycastHit.point = hitPointOnObject;
                raycastHit.normal = hitNormalOnObject;
                raycastHit.distance = rayDistance;
                raycastHit.transform = result.gameObject.transform;
                raycastHit.raycastValid = true;

                graphicsRaycastResult = result;

                this.hitObject = result.gameObject;
                this.hitPointOnObject = hitPointOnObject;
                this.hitNormalOnObject = hitNormalOnObject;

                this.ray = ray;
                this.rayStepIndex = rayStepIndex;
                this.rayDistance = rayDistance;
            }
        }

        [Serializable]
        private class PointerData : IPointerResult, IEquatable<PointerData>
        {
            public readonly IMixedRealityPointer Pointer;

            /// <inheritdoc />
            public Vector3 StartPoint { get; private set; }

            /// <inheritdoc />
            public FocusDetails Details
            {
                get
                {
                    return focusDetails;
                }
                set
                {
                    focusDetails = value;
                }
            }

            /// <inheritdoc />
            public GameObject CurrentPointerTarget => focusDetails.Object;

            /// <inheritdoc />
            public GameObject PreviousPointerTarget { get; private set; }

            /// <inheritdoc />
            public int RayStepIndex { get; private set; }

            /// <summary>
            /// The graphic input event data used for raycasting uGUI elements.
            /// </summary>
            public PointerEventData GraphicEventData
            {
                get
                {
                    if (graphicData == null)
                    {
                        graphicData = new PointerEventData(EventSystem.current);
                    }

                    Debug.Assert(graphicData != null);

                    return graphicData;
                }
            }
            private PointerEventData graphicData;

            /// <summary>
            /// Returns true if the current pointer target has been disabled or destroyed
            /// </summary>
            public bool IsCurrentPointerTargetInvalid => ((CurrentPointerTarget != null && !CurrentPointerTarget.activeInHierarchy)) ||
                (CurrentPointerTarget == null && !ReferenceEquals(CurrentPointerTarget, null));

            private FocusDetails focusDetails = new FocusDetails();

            public PointerData(IMixedRealityPointer pointer)
            {
                Pointer = pointer;
            }

            private static readonly ProfilerMarker UpdateHitPerfMarker = new ProfilerMarker("[MRTK] PointerData.UpdateHit");

            public void UpdateHit(PointerHitResult hitResult)
            {
                using (UpdateHitPerfMarker.Auto())
                {
                    if (hitResult.hitObject != CurrentPointerTarget)
                    {
                        Pointer.OnPreCurrentPointerTargetChange();
                    }

                    PreviousPointerTarget = CurrentPointerTarget;

                    focusDetails.Object = hitResult.hitObject;
                    focusDetails.LastRaycastHit = hitResult.raycastHit;
                    focusDetails.LastGraphicsRaycastResult = hitResult.graphicsRaycastResult;

                    if (hitResult.rayStepIndex >= 0)
                    {
                        RayStepIndex = hitResult.rayStepIndex;
                        StartPoint = hitResult.ray.Origin;

                        focusDetails.RayDistance = hitResult.rayDistance;
                        focusDetails.Point = hitResult.hitPointOnObject;
                        focusDetails.Normal = hitResult.hitNormalOnObject;
                    }
                    else
                    {
                        // If we don't have a valid ray cast, use the whole pointer ray.
                        RayStep firstStep = Pointer.Rays[0];
                        RayStep finalStep = Pointer.Rays[Pointer.Rays.Length - 1];
                        RayStepIndex = 0;

                        StartPoint = firstStep.Origin;

                        float rayDist = 0.0f;
                        for (int i = 0; i < Pointer.Rays.Length; i++)
                        {
                            rayDist += Pointer.Rays[i].Length;
                        }

                        focusDetails.RayDistance = rayDist;
                        focusDetails.Point = finalStep.Terminus;
                        focusDetails.Normal = -finalStep.Direction;
                    }

                    if (hitResult.hitObject != null)
                    {
                        focusDetails.PointLocalSpace = hitResult.hitObject.transform.InverseTransformPoint(focusDetails.Point);
                        focusDetails.NormalLocalSpace = hitResult.hitObject.transform.InverseTransformDirection(focusDetails.Normal);
                    }
                    else
                    {
                        focusDetails.PointLocalSpace = Vector3.zero;
                        focusDetails.NormalLocalSpace = Vector3.zero;
                    }
                }
            }

            private static readonly ProfilerMarker UpdateFocusLockedHitPerfMarker = new ProfilerMarker("[MRTK] PointerData.UpdateFocusLockedHit");

            /// <summary>
            /// Update focus information while focus is locked. If the object is moving,
            /// this updates the hit point to its new world transform.
            /// </summary>
            public void UpdateFocusLockedHit()
            {
                using (UpdateFocusLockedHitPerfMarker.Auto())
                {
                    PreviousPointerTarget = focusDetails.Object;

                    if (focusDetails.Object != null && focusDetails.Object.transform != null)
                    {
                        // In case the focused object is moving, we need to update the focus point based on the object's new transform.
                        focusDetails.Point = focusDetails.Object.transform.TransformPoint(focusDetails.PointLocalSpace);
                        focusDetails.Normal = focusDetails.Object.transform.TransformDirection(focusDetails.NormalLocalSpace);
                        focusDetails.PointLocalSpace = focusDetails.Object.transform.InverseTransformPoint(focusDetails.Point);
                        focusDetails.NormalLocalSpace = focusDetails.Object.transform.InverseTransformDirection(focusDetails.Normal);
                    }

                    StartPoint = Pointer.Rays[0].Origin;

                    for (int i = 0; i < Pointer.Rays.Length; i++)
                    {
                        // TODO: figure out how reliable this is. Should focusDetails.RayDistance be updated?
                        if (Pointer.Rays[i].Contains(focusDetails.Point))
                        {
                            RayStepIndex = i;
                            break;
                        }
                    }
                }
            }

            private static readonly ProfilerMarker ResetFocusedObjectPerfMarker = new ProfilerMarker("[MRTK] PointerData.ResetFocusedObject");

            public void ResetFocusedObjects(bool clearPreviousObject = true)
            {
                using (ResetFocusedObjectPerfMarker.Auto())
                {
                    if (CurrentPointerTarget != null)
                    {
                        Pointer.OnPreCurrentPointerTargetChange();
                    }

                    PreviousPointerTarget = clearPreviousObject ? null : CurrentPointerTarget;

                    focusDetails.Point = Details.Point;
                    focusDetails.Normal = Details.Normal;
                    focusDetails.NormalLocalSpace = Details.NormalLocalSpace;
                    focusDetails.PointLocalSpace = Details.PointLocalSpace;
                    focusDetails.Object = null;
                }
            }

            /// <inheritdoc />
            public bool Equals(PointerData other)
            {
                if (ReferenceEquals(null, other))
                {
                    return false;
                }

                if (ReferenceEquals(this, other))
                {
                    return true;
                }

                return Pointer.PointerId == other.Pointer.PointerId;
            }

            /// <inheritdoc />
            public override bool Equals(object obj)
            {
                if (ReferenceEquals(null, obj))
                {
                    return false;
                }

                if (ReferenceEquals(this, obj))
                {
                    return true;
                }

                if (obj.GetType() != GetType())
                {
                    return false;
                }

                return Equals((PointerData)obj);
            }

            /// <inheritdoc />
            public override int GetHashCode()
            {
                return Pointer != null ? Pointer.GetHashCode() : 0;
            }
        }

        private readonly GazePointerVisibilityStateMachine gazePointerStateMachine = new GazePointerVisibilityStateMachine();

        /// <summary>
        /// Interface used for selecting the primary pointer.
        /// </summary>
        private IMixedRealityPrimaryPointerSelector primaryPointerSelector;

        /// <summary>
        /// Event raised on primary pointer changes.
        /// </summary>
        private event PrimaryPointerChangedHandler PrimaryPointerChanged;

        #region IMixedRealityService Implementation

        /// <inheritdoc />
        public override void Initialize()
        {
            if (!IsSetupValid) { return; }

            if (Application.isPlaying)
            {
                Debug.Assert(uiRaycastCamera == null);
                FindOrCreateUiRaycastCamera();
            }

            var primaryPointerSelectorType = CoreServices.InputSystem?.InputSystemProfile.PointerProfile.PrimaryPointerSelector.Type;
            if (primaryPointerSelectorType != null)
            {
                primaryPointerSelector = Activator.CreateInstance(primaryPointerSelectorType) as IMixedRealityPrimaryPointerSelector;
                primaryPointerSelector.Initialize();
            }

            foreach (var inputSource in CoreServices.InputSystem.DetectedInputSources)
            {
                RegisterPointers(inputSource);
            }
        }

        /// <inheritdoc />
        public override void Destroy()
        {
            if (primaryPointerSelector != null)
            {
                primaryPointerSelector.Destroy();
            }

            CleanUpUiRaycastCamera();
            base.Destroy();
        }

        private static readonly ProfilerMarker UpdatePerfMarker = new ProfilerMarker("[MRTK] FocusProvider.Update");

        /// <inheritdoc />
        public override void Update()
        {
            using (UpdatePerfMarker.Auto())
            {
                if (!IsSetupValid) { return; }

                UpdatePointers();
                UpdateGazeProvider();
                UpdateFocusedObjects();

                PrimaryPointer = primaryPointerSelector?.Update();
            }
        }

        private static readonly ProfilerMarker UpdateGazeProviderPerfMarker = new ProfilerMarker("[MRTK] FocusProvider.UpdateGazeProvider");

        /// <summary>
        /// Updates the gaze raycast provider even in scenarios where gaze isn't used for focus
        /// </summary>
        private void UpdateGazeProvider()
        {
            using (UpdateGazeProviderPerfMarker.Auto())
            {
                // The gaze hit result may be populated from previous raycasts this frame, only recompute
                // another raycast if it's not populated
                if (gazeHitResult == null)
                {
                    if (gazeProviderPointingData?.Pointer != null)
                    {
                        // get 3d hit
                        hitResult3d.Clear();
                        var raycastProvider = CoreServices.InputSystem.RaycastProvider;
                        LayerMask[] prioritizedLayerMasks = (gazeProviderPointingData.Pointer.PrioritizedLayerMasksOverride ?? FocusLayerMasks);
                        QueryScene(gazeProviderPointingData.Pointer, raycastProvider, prioritizedLayerMasks,
                            hitResult3d, maxQuerySceneResults, focusIndividualCompoundCollider);

                        // get ui hit
                        hitResultUi.Clear();
                        RaycastGraphics(gazeProviderPointingData.Pointer, gazeProviderPointingData.GraphicEventData, prioritizedLayerMasks, hitResultUi);

                        // set gaze hit according to distance and prioritization layer mask
                        gazeHitResult = GetPrioritizedHitResult(hitResult3d, hitResultUi, prioritizedLayerMasks);
                    }
                    else
                    {
                        return;
                    }
                }

                CoreServices.InputSystem.GazeProvider.UpdateGazeInfoFromHit(gazeHitResult.raycastHit);

                // Zero out value after every use to ensure the hit result is updated every frame.
                gazeHitResult = null;
            }
        }

        #endregion IMixedRealityService Implementation

        #region Focus Details by IMixedRealityPointer

        private static readonly ProfilerMarker GetFocusedObjectPerfMarker = new ProfilerMarker("[MRTK] FocusProvider.GetFocusedObject");

        /// <inheritdoc />
        public GameObject GetFocusedObject(IMixedRealityPointer pointingSource)
        {
            using (GetFocusedObjectPerfMarker.Auto())
            {
                if (pointingSource == null)
                {
                    Debug.LogError("No Pointer passed to get focused object");
                    return null;
                }

                FocusDetails focusDetails;
                if (!TryGetFocusDetails(pointingSource, out focusDetails)) { return null; }

                return focusDetails.Object;
            }
        }

        private static readonly ProfilerMarker TryGetFocusDetailsPerfMarker = new ProfilerMarker("[MRTK] FocusProvider.TryGetFocusDetails");

        /// <inheritdoc />
        public bool TryGetFocusDetails(IMixedRealityPointer pointer, out FocusDetails focusDetails)
        {
            using (TryGetFocusDetailsPerfMarker.Auto())
            {
                PointerData pointerData;
                if (TryGetPointerData(pointer, out pointerData))
                {
                    focusDetails = pointerData.Details;
                    return true;
                }

                focusDetails = default(FocusDetails);
                return false;
            }
        }

        private static readonly ProfilerMarker TryOverrideFocusDetailsPerfMarker = new ProfilerMarker("[MRTK] FocusProvider.TryOverrideFocusDetails");

        /// <inheritdoc />
        public bool TryOverrideFocusDetails(IMixedRealityPointer pointer, FocusDetails focusDetails)
        {
            using (TryOverrideFocusDetailsPerfMarker.Auto())
            {
                if (TryGetPointerData(pointer, out PointerData pointerData))
                {
                    pointerData.Details = focusDetails;
                    return true;
                }

                return false;
            }
        }

        #endregion Focus Details by IMixedRealityPointer

        #region Utilities

        private static readonly ProfilerMarker GenerateNewPointerIdPerfMarker = new ProfilerMarker("[MRTK] FocusProvider.GetNewPointerId");

        /// <inheritdoc />
        public uint GenerateNewPointerId()
        {
            using (GenerateNewPointerIdPerfMarker.Auto())
            {
                var newId = (uint)UnityEngine.Random.Range(1, int.MaxValue);

                if (pointers.ContainsKey(newId))
                {
                    return GenerateNewPointerId();
                }

                return newId;
            }
        }

        /// <summary>
        /// Utility for creating the UIRaycastCamera.
        /// </summary>
        /// <returns>The UIRaycastCamera</returns>
        private void FindOrCreateUiRaycastCamera()
        {
            GameObject cameraObject = null;

            var existingUiRaycastCameraObject = GameObject.Find("UIRaycastCamera");
            if (existingUiRaycastCameraObject != null)
            {
                cameraObject = existingUiRaycastCameraObject;
            }
            else
            {
                cameraObject = new GameObject { name = "UIRaycastCamera" };
            }

            uiRaycastCamera = cameraObject.EnsureComponent<Camera>();
            uiRaycastCamera.enabled = false;
            uiRaycastCamera.clearFlags = CameraClearFlags.Color;
            uiRaycastCamera.backgroundColor = new Color(0, 0, 0, 1);
            uiRaycastCamera.cullingMask = CameraCache.Main.cullingMask;
            uiRaycastCamera.orthographic = true;
            uiRaycastCamera.orthographicSize = 0.5f;
            uiRaycastCamera.nearClipPlane = 0.0f;
            uiRaycastCamera.farClipPlane = 1000f;
            uiRaycastCamera.rect = new Rect(0, 0, 1, 1);
            uiRaycastCamera.depth = 0;
            uiRaycastCamera.renderingPath = RenderingPath.UsePlayerSettings;
            uiRaycastCamera.useOcclusionCulling = false;
            uiRaycastCamera.allowHDR = false;
            uiRaycastCamera.allowMSAA = false;
            uiRaycastCamera.allowDynamicResolution = false;
            uiRaycastCamera.targetDisplay = 0;
            uiRaycastCamera.stereoTargetEye = StereoTargetEyeMask.Both;

            if (uiRaycastCameraTargetTexture == null)
            {
                // Set target texture to specific pixel size so that drag thresholds are treated the same regardless of underlying
                // device display resolution.
                uiRaycastCameraTargetTexture = new RenderTexture(128, 128, 0);
            }

            uiRaycastCamera.targetTexture = uiRaycastCameraTargetTexture;
        }

        private void CleanUpUiRaycastCamera()
        {
            if (uiRaycastCameraTargetTexture != null)
            {
                UnityEngine.Object.Destroy(uiRaycastCameraTargetTexture);
            }
            uiRaycastCameraTargetTexture = null;

            if (uiRaycastCamera != null)
            {
                // To avoid a race condition where the uiRaycastCamera is technically still present
                // in the scene after calling Destroy(), we call DestroyImmediate() to ensure it gets
                // recreated appropriately.
                // We acknowledge and are willing to accept the small performance hit that
                // will occur during service tear down / restart.
                UnityEngine.Object.DestroyImmediate(uiRaycastCamera.gameObject);
            }
            uiRaycastCamera = null;
        }

        /// <inheritdoc />
        public bool IsPointerRegistered(IMixedRealityPointer pointer)
        {
            Debug.Assert(pointer.PointerId != 0, $"{pointer} does not have a valid pointer id!");
            PointerData pointerData;
            return TryGetPointerData(pointer, out pointerData);
        }

        private static readonly ProfilerMarker RegisterPointerPerfMarker = new ProfilerMarker("[MRTK] FocusProvider.RegisterPointer");

        /// <inheritdoc />
        public bool RegisterPointer(IMixedRealityPointer pointer)
        {
            using (RegisterPointerPerfMarker.Auto())
            {
                Debug.Assert(pointer.PointerId != 0, $"{pointer} does not have a valid pointer id!");

                if (IsPointerRegistered(pointer)) { return false; }

                pointers.Add(pointer.PointerId, new PointerData(pointer));

                if (primaryPointerSelector != null)
                {
                    primaryPointerSelector.RegisterPointer(pointer);
                }

                return true;
            }
        }

        private static readonly ProfilerMarker RegisterPointersPerfMarker = new ProfilerMarker("[MRTK] FocusProvider.RegisterPointers");

        private void RegisterPointers(IMixedRealityInputSource inputSource)
        {
            using (RegisterPointersPerfMarker.Auto())
            {
                // If our input source does not have any pointers, then skip.
                if (inputSource.Pointers == null)
                {
                    return;
                }

                IMixedRealityPointerMediator mediator = null;

                var mediatorType = CoreServices.InputSystem?.InputSystemProfile.PointerProfile.PointerMediator.Type;
                if (mediatorType != null)
                {
                    try
                    {
                        // First, try to use constructor used by DefaultPointerMediator (it takes a IPointePreferences)
                        mediator = Activator.CreateInstance(mediatorType, this) as IMixedRealityPointerMediator;
                    }
                    catch (MissingMethodException)
                    {
                        // We are using custom mediator not provided by MRTK, instantiate with empty constructor
                        mediator = Activator.CreateInstance(mediatorType) as IMixedRealityPointerMediator;
                    }
                }

                if (mediator != null)
                {
                    mediator.RegisterPointers(inputSource.Pointers);

                    if (!pointerMediators.ContainsKey(inputSource.SourceId))
                    {
                        pointerMediators.Add(inputSource.SourceId, mediator);
                    }
                }

                for (int i = 0; i < inputSource.Pointers.Length; i++)
                {
                    RegisterPointer(inputSource.Pointers[i]);

                    // Special Registration for Gaze
                    if (inputSource.SourceId == CoreServices.InputSystem.GazeProvider.GazeInputSource.SourceId && gazeProviderPointingData == null)
                    {
                        gazeProviderPointingData = new PointerData(inputSource.Pointers[i]);
                    }
                }
            }
        }

        private static readonly ProfilerMarker UnregisterPointerPerfMarker = new ProfilerMarker("[MRTK] FocusProvider.UnregisterPointer");

        /// <inheritdoc />
        public bool UnregisterPointer(IMixedRealityPointer pointer)
        {
            using (UnregisterPointerPerfMarker.Auto())
            {
                Debug.Assert(pointer.PointerId != 0, $"{pointer} does not have a valid pointer id!");

                PointerData pointerData;
                if (!TryGetPointerData(pointer, out pointerData)) { return false; }

                // Raise focus events if needed.
                if (pointerData.CurrentPointerTarget != null)
                {
                    GameObject unfocusedObject = pointerData.CurrentPointerTarget;
                    bool objectIsStillFocusedByOtherPointer = false;

                    foreach (var otherPointer in pointers.Values)
                    {
                        if (otherPointer.Pointer != pointer && otherPointer.CurrentPointerTarget == unfocusedObject)
                        {
                            objectIsStillFocusedByOtherPointer = true;
                            break;
                        }
                    }

                    CoreServices.InputSystem?.RaisePreFocusChanged(pointer, unfocusedObject, null);

                    if (!objectIsStillFocusedByOtherPointer)
                    {
                        // Policy: only raise focus exit if no other pointers are still focusing the object
                        CoreServices.InputSystem?.RaiseFocusExit(pointer, unfocusedObject);
                    }

                    CoreServices.InputSystem?.RaiseFocusChanged(pointer, unfocusedObject, null);
                }

                pointers.Remove(pointerData.Pointer.PointerId);

                if (primaryPointerSelector != null)
                {
                    primaryPointerSelector.UnregisterPointer(pointer);
                    PrimaryPointer = primaryPointerSelector.Update();
                }

                return true;
            }
        }

        /// <inheritdoc />
        public IEnumerable<T> GetPointers<T>() where T : class, IMixedRealityPointer
        {
            List<T> typePointers = new List<T>();
            foreach (var pointer in pointers.Values)
            {
                T typePointer = pointer.Pointer as T;
                if (typePointer != null)
                {
                    typePointers.Add(typePointer);
                }
            }

            return typePointers;
        }

        public void SubscribeToPrimaryPointerChanged(PrimaryPointerChangedHandler handler, bool invokeHandlerWithCurrentPointer)
        {
            if (invokeHandlerWithCurrentPointer)
            {
                handler(null, PrimaryPointer);
            }

            PrimaryPointerChanged += handler;
        }

        public void UnsubscribeFromPrimaryPointerChanged(PrimaryPointerChangedHandler handler)
        {
            PrimaryPointerChanged -= handler;
        }

        private static readonly ProfilerMarker TryGetPointerDataPerfMarker = new ProfilerMarker("[MRTK] FocusProvider.TryGetPointerData");

        /// <summary>
        /// Returns the registered PointerData for the provided pointing input source.
        /// </summary>
        /// <param name="pointer">the pointer who's data we're looking for</param>
        /// <param name="data">The data associated to the pointer</param>
        /// <returns>Pointer Data if the pointing source is registered.</returns>
        private bool TryGetPointerData(IMixedRealityPointer pointer, out PointerData data)
        {
            using (TryGetPointerDataPerfMarker.Auto())
            {
                if (pointers.TryGetValue(pointer.PointerId, out data))
                {
                    return true;
                }

                data = null;
                return false;
            }
        }

        private static readonly ProfilerMarker UpdatePointersPerfMarker = new ProfilerMarker("[MRTK] FocusProvider.UpdatePointers");

        private void UpdatePointers()
        {
            using (UpdatePointersPerfMarker.Auto())
            {
                MixedRealityInputSystemProfile profile = ConfigurationProfile as MixedRealityInputSystemProfile;
                if (profile == null) { return; }

                ReconcilePointers();

                foreach (var pointerMediator in pointerMediators)
                {
                    pointerMediator.Value.UpdatePointers();
                }

#if UNITY_EDITOR
                int pointerCount = 0;
#endif
                foreach (var pointerData in pointers.Values)
                {
                    UpdatePointer(pointerData);

#if UNITY_EDITOR
                    var pointerProfile = profile.PointerProfile;
                    if (pointerProfile != null && pointerProfile.DebugDrawPointingRays)
                    {
                        MixedRealityRaycaster.DebugEnabled = pointerProfile.DebugDrawPointingRays;

                        Color rayColor;
                        if ((pointerProfile.DebugDrawPointingRayColors != null) && (pointerProfile.DebugDrawPointingRayColors.Length > 0))
                        {
                            rayColor = pointerProfile.DebugDrawPointingRayColors[pointerCount++ % pointerProfile.DebugDrawPointingRayColors.Length];
                        }
                        else
                        {
                            rayColor = Color.green;
                        }

                        if (!pointerData.Pointer.IsActive)
                        {
                            // Only draw pointers that are currently active, but make sure to 
                            // increment color even if pointer is disabled so that the color for e.g. the 
                            // sphere pointer or the poke pointer remains consistent.
                            continue;
                        }

                        Debug.DrawRay(pointerData.StartPoint, (pointerData.Details.Point - pointerData.StartPoint), rayColor);
                    }
#endif
                }
            }
        }

        private static readonly ProfilerMarker UpdatePointerPerfMarker = new ProfilerMarker("[MRTK] FocusProvider.UpdatePointer");

        private void UpdatePointer(PointerData pointerData)
        {
            using (UpdatePointerPerfMarker.Auto())
            {
                // Call the pointer's OnPreSceneQuery function
                // This will give it a chance to prepare itself for raycasts
                // e.g., by building its Rays array
                pointerData.Pointer.OnPreSceneQuery();

                // If pointer interaction isn't enabled, clear its result object and return
                if (!pointerData.Pointer.IsInteractionEnabled)
                {
                    // Don't clear the previous focused object since we still want to trigger FocusExit events
                    pointerData.ResetFocusedObjects(false);
                }
                else
                {
                    LayerMask[] prioritizedLayerMasks = (pointerData.Pointer.PrioritizedLayerMasksOverride ?? FocusLayerMasks);

                    if (pointerData.IsCurrentPointerTargetInvalid)
                    {
                        pointerData.Pointer.IsFocusLocked = false;
                    }

                    // If the pointer is locked, keep the focused object the same.
                    // This will ensure that we execute events on those objects
                    // even if the pointer isn't pointing at them.
                    if (pointerData.Pointer.IsFocusLocked && pointerData.Pointer.IsTargetPositionLockedOnFocusLock)
                    {
                        pointerData.UpdateFocusLockedHit();

                        // If we have a unity event system, perform graphics raycasts as well to support Unity UI interactions
                        if (EventSystem.current != null)
                        {
                            // NOTE: We need to do this AFTER RaycastPhysics so we use the current hit point to perform the correct 2D UI Raycast.
                            hitResultUi.Clear();
                            RaycastGraphics(pointerData.Pointer, pointerData.GraphicEventData, prioritizedLayerMasks, hitResultUi);
                        }
                    }
                    else
                    {
                        // Perform raycast to determine focused object
                        var raycastProvider = CoreServices.InputSystem.RaycastProvider;
                        hitResult3d.Clear();
                        QueryScene(pointerData.Pointer, raycastProvider, prioritizedLayerMasks, hitResult3d, maxQuerySceneResults, focusIndividualCompoundCollider);

                        int hitResult3dLayer = hitResult3d.hitObject != null ? hitResult3d.hitObject.layer : -1;
                        if (hitResult3dLayer == 0)
                        {
                            // If we have a hit in the highest priority layer, we can go ahead and truncate the pointer before doing the UI raycast
                            // (if it's not highest priority it's possible the UI raycast could produce a higher-priority hit that is further than the physics hit,
                            // and we'd lose that hit if the pointer were truncated)
                            TruncatePointerRayToHit(pointerData.Pointer, hitResult3d);
                        }

                        PointerHitResult hit = hitResult3d;
                        // If we have a unity event system, perform graphics raycasts as well to support Unity UI interactions
                        if (EventSystem.current != null)
                        {
                            // NOTE: We need to do this AFTER RaycastPhysics so we use the current hit point to perform the correct 2D UI Raycast.
                            hitResultUi.Clear();
                            RaycastGraphics(pointerData.Pointer, pointerData.GraphicEventData, prioritizedLayerMasks, hitResultUi);

<<<<<<< HEAD
                    // set gaze hit result - make sure to include unity ui hits
                    if ((gazeProviderPointingData?.Pointer != null) &&
                        (pointerData.Pointer.PointerId == gazeProviderPointingData.Pointer.PointerId))
                    {
                        gazeHitResult = hit;
                    }
=======
                            hit = GetPrioritizedHitResult(hit, hitResultUi, prioritizedLayerMasks);
                        }
>>>>>>> 3256c6fa

                        if (hit != hitResult3d || hitResult3dLayer > 0)
                        {
                            // Truncate if we didn't already for this hit
                            TruncatePointerRayToHit(pointerData.Pointer, hitResult3d);
                        }

                        // Make sure to keep focus on the previous object if focus is locked (no target position lock here).
                        if (pointerData.Pointer.IsFocusLocked && pointerData.Pointer.Result?.CurrentPointerTarget != null)
                        {
                            hit.hitObject = pointerData.Pointer.Result.CurrentPointerTarget;
                        }

                        // Apply the hit result only now so changes in the current target are detected only once per frame.
                        pointerData.UpdateHit(hit);

                        // set gaze hit result - make sure to include unity ui hits
                        if (gazeProviderPointingData?.Pointer != null && pointerData.Pointer.PointerId == gazeProviderPointingData.Pointer.PointerId)
                        {
                            gazeHitResult = hit;
                        }

                        // Set the pointer's result last
                        pointerData.Pointer.Result = pointerData;
                    }
                }

                // Call the pointer's OnPostSceneQuery function.
                // This will give it a chance to respond to raycast results
                // e.g., by updating its appearance.
                pointerData.Pointer.OnPostSceneQuery();
            }
        }

        private void TruncatePointerRayToHit(IMixedRealityPointer pointer, PointerHitResult hit)
        {
            if (hit.rayStepIndex >= 0)
            {
                RayStep rayStep = pointer.Rays[hit.rayStepIndex];
                Vector3 origin = rayStep.Origin;
                Vector3 terminus = hit.raycastHit.point;
                rayStep.UpdateRayStep(ref origin, ref terminus);
            }
        }

        private static readonly ProfilerMarker GetPrioritizedHitResultPerfMarker = new ProfilerMarker("[MRTK] FocusProvider.GetPrioritizedHitResult");

        private PointerHitResult GetPrioritizedHitResult(PointerHitResult hit1, PointerHitResult hit2, LayerMask[] prioritizedLayerMasks)
        {
            using (GetPrioritizedHitResultPerfMarker.Auto())
            {
                if (hit1.hitObject != null && hit2.hitObject != null)
                {
                    // Check layer prioritization.
                    if (prioritizedLayerMasks.Length > 1)
                    {
                        // Get the index in the prioritized layer masks
                        int layerMaskIndex1 = hit1.hitObject.layer.FindLayerListIndex(prioritizedLayerMasks);
                        int layerMaskIndex2 = hit2.hitObject.layer.FindLayerListIndex(prioritizedLayerMasks);

                        if (layerMaskIndex1 != layerMaskIndex2)
                        {
                            if (layerMaskIndex1 == -1)
                            {
                                return hit2;
                            }
                            else if (layerMaskIndex2 == -1)
                            {
                                return hit1;
                            }
                            else
                            {
                                return (layerMaskIndex1 < layerMaskIndex2) ? hit1 : hit2;
                            }
                        }
                    }

                    // Check which hit is closer.
                    return (hit1.rayDistance < hit2.rayDistance) ? hit1 : hit2;
                }

                return (hit1.hitObject != null) ? hit1 : hit2;
            }
        }

        private static readonly ProfilerMarker ReconcilePointersPerfMarker = new ProfilerMarker("[MRTK] FocusProvider.ReconcilePointers");

        /// <summary>
        /// Disable inactive pointers to unclutter the way for active ones.
        /// </summary>
        private void ReconcilePointers()
        {
            using (ReconcilePointersPerfMarker.Auto())
            {
                var gazePointer = gazeProviderPointingData?.Pointer as GenericPointer;
                NumFarPointersActive = 0;
                NumNearPointersActive = 0;
                int numFarPointersWithoutCursorActive = 0;

                foreach (var pointerData in pointers.Values)
                {
                    if (pointerData.Pointer is IMixedRealityNearPointer)
                    {
                        if (pointerData.Pointer.IsInteractionEnabled)
                        {
                            NumNearPointersActive++;
                        }
                    }
                    else if (
                        // pointerData.Pointer.BaseCursor == null means this is a GGV Pointer
                        pointerData.Pointer.BaseCursor != null
                        && !(pointerData.Pointer == gazePointer)
                        && pointerData.Pointer.IsInteractionEnabled)
                    {
                        // We ignore the currentGazePointer here because for cases like HoloLens 1
                        // hand input or the gamepad, we want to show the cursor still.
                        NumFarPointersActive++;
                    }
                    else if (pointerData.Pointer.BaseCursor == null
                        && pointerData.Pointer.IsInteractionEnabled)
                    {
                        numFarPointersWithoutCursorActive++;
                    }
                }
                if (gazePointer != null)
                {
                    bool wasGazePointerActive = gazePointerStateMachine.IsGazePointerActive;

                    gazePointerStateMachine.UpdateState(
                        NumNearPointersActive,
                        NumFarPointersActive,
                        numFarPointersWithoutCursorActive,
                        CoreServices.InputSystem.EyeGazeProvider.IsEyeTrackingEnabledAndValid);

                    bool isGazePointerActive = gazePointerStateMachine.IsGazePointerActive;

                    if (wasGazePointerActive != isGazePointerActive)
                    {
                        // The gaze cursor's visibility is controlled by IsInteractionEnabled
                        gazePointer.IsInteractionEnabled = isGazePointerActive;
                    }
                }
            }
        }

        #region Physics Raycasting

        // Colliders used to store sphere overlap results
        private static Collider[] colliders = null;

        private static readonly ProfilerMarker QueryScenePerfMarker = new ProfilerMarker("[MRTK] FocusProvider.QueryScene");

        /// <summary>
        /// Perform a scene query to determine which scene objects with a collider is currently being gazed at, if any.
        /// </summary>
        private static void QueryScene(IMixedRealityPointer pointer, IMixedRealityRaycastProvider raycastProvider, LayerMask[] prioritizedLayerMasks, PointerHitResult hit, int maxQuerySceneResults, bool focusIndividualCompoundCollider)
        {
            using (QueryScenePerfMarker.Auto())
            {
                float rayStartDistance = 0;
                MixedRealityRaycastHit hitInfo;
                RayStep[] pointerRays = pointer.Rays;

                if (pointerRays == null)
                {
                    Debug.LogError($"No valid rays for {pointer.PointerName} pointer.");
                    return;
                }

                if (pointerRays.Length <= 0)
                {
                    Debug.LogError($"No valid rays for {pointer.PointerName} pointer");
                    return;
                }

                // Perform query for each step in the pointing source
                for (int i = 0; i < pointerRays.Length; i++)
                {
                    switch (pointer.SceneQueryType)
                    {
                        case SceneQueryType.SimpleRaycast:
                            if (raycastProvider.Raycast(pointerRays[i], prioritizedLayerMasks, focusIndividualCompoundCollider, out hitInfo))
                            {
                                hit.Set(hitInfo, pointerRays[i], i, rayStartDistance + hitInfo.distance, focusIndividualCompoundCollider);
                                return;
                            }
                            break;
                        case SceneQueryType.BoxRaycast:
                            Debug.LogWarning("Box Raycasting Mode not supported for pointers.");
                            break;
                        case SceneQueryType.SphereCast:
                            if (raycastProvider.SphereCast(pointerRays[i], pointer.SphereCastRadius, prioritizedLayerMasks, focusIndividualCompoundCollider, out hitInfo))
                            {
                                hit.Set(hitInfo, pointerRays[i], i, rayStartDistance + hitInfo.distance, focusIndividualCompoundCollider);
                                return;
                            }
                            break;
                        case SceneQueryType.SphereOverlap:
                            // Set up our results array
                            if (colliders == null)
                            {
                                colliders = new Collider[maxQuerySceneResults];
                            }
                            else if (colliders.Length != maxQuerySceneResults)
                            {
                                Array.Resize<Collider>(ref colliders, maxQuerySceneResults);
                            }

                            Vector3 testPoint = pointer.Rays[i].Origin;
                            Vector3 objectHitPoint = testPoint;
                            GameObject closest = null;
                            float closestDistance = Mathf.Infinity;

                            // Go through each layerMask and ensure perform the appropriate OverlapSphereCalculation
                            // Since this is usually done when a pointer passes a IsInteractionEnabled, maybe we can cache the selected colliders inside the pointer?
                            foreach (LayerMask layerMask in prioritizedLayerMasks)
                            {
                                int numColliders = UnityEngine.Physics.OverlapSphereNonAlloc(pointer.Rays[i].Origin, pointer.SphereCastRadius, colliders, layerMask);
                                if (numColliders > 0)
                                {
                                    if (numColliders >= maxQuerySceneResults)
                                    {
                                        Debug.LogWarning($"Maximum number of {numColliders} colliders found in FocusProvider overlap query. Consider increasing the focus query buffer size in the input profile.");
                                    }
                                    for (int colliderIndex = 0; colliderIndex < numColliders; colliderIndex++)
                                    {
                                        Collider collider = colliders[colliderIndex];
                                        // Policy: in order for an collider to be near interactable it must have
                                        // a NearInteractionGrabbable component on it.
                                        // FIXME: This is assuming only the grab pointer is using SceneQueryType.SphereOverlap,
                                        //        but there may be other pointers using the same query type which have different semantics.
                                        //        See github issue https://github.com/microsoft/MixedRealityToolkit-Unity/issues/3758 
                                        if (collider.GetComponent<NearInteractionGrabbable>() == null)
                                        {
                                            continue;
                                        }
                                        // From https://docs.unity3d.com/ScriptReference/Collider.ClosestPoint.html
                                        // If location is in the collider the closestPoint will be inside.
                                        // FIXME: this implementation is heavily flawed because the distance to the closest point is always 0 when the
                                        // point is inside the collider. This breaks cases like when 2 overlapping objects are selectable. We need to 
                                        // address these cases with a smarter approach in the future.
                                        //        See github issue https://github.com/microsoft/MixedRealityToolkit-Unity/issues/7629
                                        Vector3 closestPointToCollider = collider.ClosestPoint(testPoint);
                                        float distance = (testPoint - closestPointToCollider).sqrMagnitude;
                                        if (distance < closestDistance)
                                        {
                                            closestDistance = distance;
                                            closest = collider.gameObject;
                                            objectHitPoint = closestPointToCollider;
                                        }
                                    }
                                }
                                if (closest != null)
                                {
                                    hit.Set(closest, objectHitPoint, Vector3.zero, pointer.Rays[i], 0, closestDistance);
                                    return;
                                }
                            }
                            break;
                        default:
                            Debug.LogError($"Invalid raycast mode {pointer.SceneQueryType} for {pointer.PointerName} pointer.");
                            break;
                    }

                    rayStartDistance += pointer.Rays[i].Length;
                }
            }
        }

        #endregion Physics Raycasting

        #region uGUI Graphics Raycasting

        private static readonly ProfilerMarker RaycastGraphicsPerfMarker = new ProfilerMarker("[MRTK] FocusProvider.RaycastGraphics");

        /// <summary>
        /// Perform a Unity Graphics Raycast to determine which uGUI element is currently being pointed at, if any.
        /// </summary>
        private void RaycastGraphics(IMixedRealityPointer pointer, PointerEventData graphicEventData, LayerMask[] prioritizedLayerMasks, PointerHitResult hit)
        {
            using (RaycastGraphicsPerfMarker.Auto())
            {
                Debug.Assert(UIRaycastCamera != null, "Missing UIRaycastCamera!");
                Debug.Assert(UIRaycastCamera.nearClipPlane == 0, "Near plane must be zero for raycast distances to be correct");

                RaycastResult raycastResult = default(RaycastResult);

                if (pointer.Rays == null || pointer.Rays.Length <= 0)
                {
                    Debug.LogError($"No valid rays for {pointer.PointerName} pointer.");
                    return;
                }

                // Cast rays for every step until we score a hit
                float totalDistance = 0.0f;
                for (int i = 0; i < pointer.Rays.Length; i++)
                {
                    if (RaycastGraphicsStep(graphicEventData, pointer.Rays[i], prioritizedLayerMasks, out raycastResult))
                    {
                        if (raycastResult.isValid &&
                            raycastResult.distance < pointer.Rays[i].Length &&
                            raycastResult.module != null &&
                            raycastResult.module.eventCamera == UIRaycastCamera)
                        {
                            totalDistance += raycastResult.distance;

                            newUiRaycastPosition.x = raycastResult.screenPosition.x;
                            newUiRaycastPosition.y = raycastResult.screenPosition.y;
                            newUiRaycastPosition.z = raycastResult.distance;

                            Vector3 worldPos = UIRaycastCamera.ScreenToWorldPoint(newUiRaycastPosition);
                            Vector3 normal = -raycastResult.gameObject.transform.forward;

                            hit.Set(raycastResult, worldPos, normal, pointer.Rays[i], i, totalDistance);
                            return;
                        }
                    }

                    totalDistance += pointer.Rays[i].Length;
                }
            }
        }

        private static readonly ProfilerMarker RaycastGraphicsStepPerfMarker = new ProfilerMarker("[MRTK] FocusProvider.RaycastGraphicsStep");

        /// <summary>
        /// Raycasts a single graphic <see cref="Microsoft.MixedReality.Toolkit.Physics.RayStep"/>
        /// </summary>
        private bool RaycastGraphicsStep(PointerEventData graphicEventData, RayStep step, LayerMask[] prioritizedLayerMasks, out RaycastResult uiRaycastResult)
        {
            using (RaycastGraphicsStepPerfMarker.Auto())
            {
                Debug.Assert(step.Direction != Vector3.zero, "RayStep Direction is Invalid.");

                // Move the uiRaycast camera to the current pointer's position.
                UIRaycastCamera.transform.position = step.Origin;
                UIRaycastCamera.transform.rotation = Quaternion.LookRotation(step.Direction, Vector3.up);

                // We always raycast from the center of the camera.
                graphicEventData.position = new Vector2(UIRaycastCamera.pixelWidth * 0.5f, UIRaycastCamera.pixelHeight * 0.5f);

                // Graphics raycast
                uiRaycastResult = CoreServices.InputSystem.RaycastProvider.GraphicsRaycast(EventSystem.current, graphicEventData, prioritizedLayerMasks);
                graphicEventData.pointerCurrentRaycast = uiRaycastResult;

                return (uiRaycastCamera.gameObject != null);
            }
        }

        #endregion uGUI Graphics Raycasting

        private static readonly ProfilerMarker UpdateFocusedObjectsPerfMarker = new ProfilerMarker("[MRTK] FocusProvider.UpdateFocusedObjects");

        /// <summary>
        /// Raises the Focus Events to the Input Manger if needed.
        /// </summary>
        private void UpdateFocusedObjects()
        {
            using (UpdateFocusedObjectsPerfMarker.Auto())
            {
                Debug.Assert(pendingPointerSpecificFocusChange.Count == 0);
                Debug.Assert(pendingOverallFocusExitSet.Count == 0);
                Debug.Assert(pendingOverallFocusEnterSet.Count == 0);

                // NOTE: We compute the set of events to send before sending the first event
                //       just in case someone responds to the event by adding/removing a
                //       pointer which would change the structures we're iterating over.

                foreach (var pointer in pointers.Values)
                {
                    if (pointer.PreviousPointerTarget != pointer.CurrentPointerTarget)
                    {
                        pendingPointerSpecificFocusChange.Add(pointer);

                        // Initially, we assume all pointer-specific focus changes will
                        // also result in an overall focus change...

                        if (pointer.PreviousPointerTarget != null)
                        {
                            int numExits;
                            if (pendingOverallFocusExitSet.TryGetValue(pointer.PreviousPointerTarget, out numExits))
                            {
                                pendingOverallFocusExitSet[pointer.PreviousPointerTarget] = numExits + 1;
                            }
                            else
                            {
                                pendingOverallFocusExitSet.Add(pointer.PreviousPointerTarget, 1);
                            }
                        }

                        if (pointer.CurrentPointerTarget != null)
                        {
                            pendingOverallFocusEnterSet.Add(pointer.CurrentPointerTarget);
                        }
                    }
                }

                // Early out if there have been no focus changes
                if (pendingPointerSpecificFocusChange.Count == 0)
                {
                    return;
                }

                // ... but now we trim out objects whose overall focus was maintained the same by a different pointer:

                foreach (var pointer in pointers.Values)
                {
                    if (pointer.CurrentPointerTarget != null)
                    {
                        pendingOverallFocusExitSet.Remove(pointer.CurrentPointerTarget);
                    }
                    pendingOverallFocusEnterSet.Remove(pointer.PreviousPointerTarget);
                }

                // Now we raise the events:
                for (int iChange = 0; iChange < pendingPointerSpecificFocusChange.Count; iChange++)
                {
                    PointerData change = pendingPointerSpecificFocusChange[iChange];
                    GameObject pendingUnfocusObject = change.PreviousPointerTarget;
                    GameObject pendingFocusObject = change.CurrentPointerTarget;

                    CoreServices.InputSystem.RaisePreFocusChanged(change.Pointer, pendingUnfocusObject, pendingFocusObject);

                    int numExits;
                    if (pendingUnfocusObject != null && pendingOverallFocusExitSet.TryGetValue(pendingUnfocusObject, out numExits))
                    {
                        if (numExits > 1)
                        {
                            pendingOverallFocusExitSet[pendingUnfocusObject] = numExits - 1;
                        }
                        else
                        {
                            CoreServices.InputSystem.RaiseFocusExit(change.Pointer, pendingUnfocusObject);
                            pendingOverallFocusExitSet.Remove(pendingUnfocusObject);
                        }
                    }

                    if (pendingOverallFocusEnterSet.Contains(pendingFocusObject))
                    {
                        CoreServices.InputSystem.RaiseFocusEnter(change.Pointer, pendingFocusObject);
                        pendingOverallFocusEnterSet.Remove(pendingFocusObject);
                    }

                    CoreServices.InputSystem.RaiseFocusChanged(change.Pointer, pendingUnfocusObject, pendingFocusObject);
                }

                Debug.Assert(pendingOverallFocusExitSet.Count == 0);
                Debug.Assert(pendingOverallFocusEnterSet.Count == 0);
                pendingPointerSpecificFocusChange.Clear();
            }
        }

        #endregion Utilities

        #region ISourceState Implementation

        private static readonly ProfilerMarker OnSourceDetectedPerfMarker = new ProfilerMarker("[MRTK] FocusProvider.OnSourceDetected");

        /// <inheritdoc />
        public void OnSourceDetected(SourceStateEventData eventData)
        {
            using (OnSourceDetectedPerfMarker.Auto())
            {
                RegisterPointers(eventData.InputSource);
            }
        }

        private static readonly ProfilerMarker OnSourceLostPerfMarker = new ProfilerMarker("[MRTK] FocusProvider.OnSourceLost");

        /// <inheritdoc />
        public void OnSourceLost(SourceStateEventData eventData)
        {
            using (OnSourceLostPerfMarker.Auto())
            {
                // If the input source does not have pointers, then skip.
                if (eventData.InputSource.Pointers == null) { return; }

                // Let the pointer behavior know that the pointer has been lost
                IMixedRealityPointerMediator mediator;
                if (pointerMediators.TryGetValue(eventData.SourceId, out mediator))
                {
                    mediator.UnregisterPointers(eventData.InputSource.Pointers);
                }

<<<<<<< HEAD
            for (var i = 0; i < eventData.InputSource.Pointers.Length; i++)
            {
                // Special unregistration for Gaze
                if ((gazeProviderPointingData?.Pointer != null) && 
					(eventData.InputSource.Pointers[i].PointerId == gazeProviderPointingData.Pointer.PointerId))
=======
                pointerMediators.Remove(eventData.SourceId);

                for (var i = 0; i < eventData.InputSource.Pointers.Length; i++)
>>>>>>> 3256c6fa
                {
                    // Special unregistration for Gaze
                    if (gazeProviderPointingData?.Pointer != null && eventData.InputSource.Pointers[i].PointerId == gazeProviderPointingData.Pointer.PointerId)
                    {
                        // If the source lost is the gaze input source, then reset it.
                        if (eventData.InputSource.SourceId == CoreServices.InputSystem.GazeProvider?.GazeInputSource.SourceId)
                        {
                            gazeProviderPointingData.ResetFocusedObjects();
                            gazeProviderPointingData = null;
                        }
                        // Otherwise, don't unregister the gaze pointer, since the gaze input source is still active.
                        else
                        {
                            continue;
                        }
                    }

                    UnregisterPointer(eventData.InputSource.Pointers[i]);
                }
            }
        }


        #endregion ISourceState Implementation

        #region IMixedRealitySpeechHandler Implementation
        public void OnSpeechKeywordRecognized(SpeechEventData eventData)
        {
            gazePointerStateMachine.OnSpeechKeywordRecognized(eventData);
        }
        #endregion

        #region IPointerPreferences Implementation
        private List<PointerPreferences> customPointerBehaviors = new List<PointerPreferences>();

        /// <inheritdoc />
        public PointerBehavior GetPointerBehavior(IMixedRealityPointer pointer)
        {
            // Assumption: all pointers have controllers, input sources, except the gaze pointers
            // if the controller, input source is null, return the gaze pointer behavior here.
            if (pointer.Controller == null || pointer.InputSourceParent == null)
            {
                // gazepointer means input source is null
                return GazePointerBehavior;
            }

            return GetPointerBehavior(
                pointer.GetType(), 
                pointer.Controller.ControllerHandedness,
                pointer.InputSourceParent.SourceType);
        }

        /// <summary>
        /// Gets the behavior for the given pointer type.
        /// </summary>
        /// <param name="pointerType">Pointer type to query</param>
        /// <param name="handedness">Handedness to query</param>
        /// <returns><seealso cref="Microsoft.MixedReality.Toolkit.Input.PointerBehavior"/> for the given pointer type and handedness. If right hand is enabled, left
        /// hand is not enabled, and Handedness.Any is passed, returns value for the right hand.</returns>
        public PointerBehavior GetPointerBehavior<T>(
            Handedness handedness,
            InputSourceType sourceType) where T : class, IMixedRealityPointer
        {
            return GetPointerBehavior(typeof(T), handedness, sourceType);
        }

        private PointerBehavior GetPointerBehavior(Type type, Handedness handedness, InputSourceType sourceType)
        {
            for (int i = 0; i < customPointerBehaviors.Count; i++)
            {
                if (customPointerBehaviors[i].Matches(type, sourceType))
                {
                    return customPointerBehaviors[i].GetBehaviorForHandedness(handedness);
                }
            }
            return PointerBehavior.Default;
        }

        /// <inheritdoc />
        public PointerBehavior GazePointerBehavior { get; set; } = PointerBehavior.Default;

        /// <inheritdoc />
        public void SetPointerBehavior<T>(Handedness handedness, InputSourceType inputType, PointerBehavior pointerBehavior) where T : class, IMixedRealityPointer
        {
            PointerPreferences preference = null;
            for (int i = 0; i < customPointerBehaviors.Count; i++)
            {
                if (customPointerBehaviors[i].Matches(typeof(T), inputType))
                {
                    preference = customPointerBehaviors[i];
                }
            }
            if (preference == null)
            {
                preference = new PointerPreferences(typeof(T), inputType);
                customPointerBehaviors.Add(preference);
            }
            preference.SetBehaviorForHandedness(handedness, pointerBehavior);
        }

        private class PointerPreferences
        {
            public InputSourceType InputSourceType;
            public Type PointerType;

            public bool Matches(Type queryType, InputSourceType queryInputType)
            {
                return Matches(queryType) && queryInputType == InputSourceType;
            }

            public bool Matches(Type queryType)
            {
                return queryType.IsAssignableFrom(PointerType);
            }

            public PointerBehavior Left;
            public PointerBehavior Right;
            public PointerBehavior Other;
            public PointerBehavior GetBehaviorForHandedness(Handedness h)
            {
                if ((h & Handedness.Right) != 0)
                {
                    return Right;
                }
                if ((h & Handedness.Left) != 0)
                {
                    return Left;
                }
                if ((h & Handedness.Other) != 0)
                {
                    return Other;
                }
                return PointerBehavior.Default;
            }
            public void SetBehaviorForHandedness(
                Handedness h, 
                PointerBehavior b)
            {
                if ((h & Handedness.Right) != 0)
                {
                    Right = b;
                }
                if ((h & Handedness.Left) != 0)
                {
                    Left = b;
                }
                if ((h & Handedness.Other) != 0)
                {
                    Other = b;
                }
            }
            public PointerPreferences(Type pointerType, InputSourceType inputType)
            {
                Left = PointerBehavior.Default;
                Right = PointerBehavior.Default;
                Other = PointerBehavior.Default;
                InputSourceType = inputType;
                PointerType = pointerType;
            }
        }
        #endregion
    }
}<|MERGE_RESOLUTION|>--- conflicted
+++ resolved
@@ -1057,17 +1057,8 @@
                             hitResultUi.Clear();
                             RaycastGraphics(pointerData.Pointer, pointerData.GraphicEventData, prioritizedLayerMasks, hitResultUi);
 
-<<<<<<< HEAD
-                    // set gaze hit result - make sure to include unity ui hits
-                    if ((gazeProviderPointingData?.Pointer != null) &&
-                        (pointerData.Pointer.PointerId == gazeProviderPointingData.Pointer.PointerId))
-                    {
-                        gazeHitResult = hit;
-                    }
-=======
                             hit = GetPrioritizedHitResult(hit, hitResultUi, prioritizedLayerMasks);
                         }
->>>>>>> 3256c6fa
 
                         if (hit != hitResult3d || hitResult3dLayer > 0)
                         {
@@ -1552,17 +1543,9 @@
                     mediator.UnregisterPointers(eventData.InputSource.Pointers);
                 }
 
-<<<<<<< HEAD
-            for (var i = 0; i < eventData.InputSource.Pointers.Length; i++)
-            {
-                // Special unregistration for Gaze
-                if ((gazeProviderPointingData?.Pointer != null) && 
-					(eventData.InputSource.Pointers[i].PointerId == gazeProviderPointingData.Pointer.PointerId))
-=======
                 pointerMediators.Remove(eventData.SourceId);
 
                 for (var i = 0; i < eventData.InputSource.Pointers.Length; i++)
->>>>>>> 3256c6fa
                 {
                     // Special unregistration for Gaze
                     if (gazeProviderPointingData?.Pointer != null && eventData.InputSource.Pointers[i].PointerId == gazeProviderPointingData.Pointer.PointerId)
