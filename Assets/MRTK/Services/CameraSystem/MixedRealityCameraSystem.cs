﻿// Copyright (c) Microsoft Corporation.
// Licensed under the MIT License.

using Microsoft.MixedReality.Toolkit.Utilities;
using System.Collections;
using System.Collections.Generic;
using Unity.Profiling;
using UnityEngine;

namespace Microsoft.MixedReality.Toolkit.CameraSystem
{
    /// <summary>
    /// The Camera system controls the settings of the main camera.
    /// </summary>
    [HelpURL("https://microsoft.github.io/MixedRealityToolkit-Unity/Documentation/MixedRealityConfigurationGuide.html#camera")]
    public class MixedRealityCameraSystem : BaseDataProviderAccessCoreSystem, IMixedRealityCameraSystem
    {
        /// <summary>
        /// Constructor.
        /// </summary>
        /// <param name="registrar">The <see cref="IMixedRealityServiceRegistrar"/> instance that loaded the service.</param>
        /// <param name="profile">The configuration profile for the service.</param>
        [System.Obsolete("This constructor is obsolete (registrar parameter is no longer required) and will be removed in a future version of the Microsoft Mixed Reality Toolkit.")]
        public MixedRealityCameraSystem(
            IMixedRealityServiceRegistrar registrar,
            BaseMixedRealityProfile profile = null) : this(profile)
        {
            Registrar = registrar;
        }

        /// <summary>
        /// Constructor.
        /// </summary>
        /// <param name="registrar">The <see cref="IMixedRealityServiceRegistrar"/> instance that loaded the service.</param>
        /// <param name="profile">The configuration profile for the service.</param>
        public MixedRealityCameraSystem(
            BaseMixedRealityProfile profile = null) : base(profile)
        { }

        /// <inheritdoc/>
        public override string Name { get; protected set; } = "Mixed Reality Camera System";

        /// <inheritdoc/>
        public bool IsOpaque
        {
            get
            {
                currentDisplayType = DisplayType.Opaque;

                IReadOnlyList<IMixedRealityCameraSettingsProvider> dataProviders = GetDataProviders<IMixedRealityCameraSettingsProvider>();
                if (dataProviders.Count > 0)
                {
                    // Takes the first settings provider's setting.
                    if (!dataProviders[0].IsOpaque)
                    {
                        currentDisplayType = DisplayType.Transparent;
                    }
                }
#if UNITY_WSA
                else
                {
                    Debug.LogWarning("Windows Mixed Reality specific camera code has been moved into Windows Mixed Reality Camera Settings. Please ensure you have this added under your Camera System's Settings Providers, as this deprecated code path may be removed in a future update.");

#if !UNITY_2020_1_OR_NEWER
                    // Ensure compatibility with the pre-2019.3 XR architecture for customers / platforms
                    // with legacy requirements.
#pragma warning disable 0618
                    if (!UnityEngine.XR.WSA.HolographicSettings.IsDisplayOpaque)
                    {
                        currentDisplayType = DisplayType.Transparent;
                    }
#pragma warning restore 0618
#endif // !UNITY_2020_1_OR_NEWER
                }
#endif

                return currentDisplayType == DisplayType.Opaque;
            }
        }

        /// <inheritdoc />
        public bool ReadingModeEnabled
        {
            get
            {
                ProjectionOverride projectionOverride;
                if (TryGetProjectionOverrideComponent(out projectionOverride, false))
                {
                    return projectionOverride.ReadingModeEnabled;
                }
                return false;
            }
            set
            {
                ProjectionOverride projectionOverride;
                if (TryGetProjectionOverrideComponent(out projectionOverride, true))
                {
                    projectionOverride.ReadingModeEnabled = value;
                }
            }
        }

        /// <summary>
        /// Helper to get the <see cref="ProjectionOverride"> component that's attached to the main camera
        /// </summary>
        /// <param name="projectionOverride">The <see cref="ProjectionOverride"> component if there is one</param>
        /// <param name="createIfAbsent">Create the <see cref="ProjectionOverride"> if it's not there</param>
        /// <returns>
        /// false if there was no ProjectionOverride component and we didn't create one
        /// true if the out param projectionOverride is set to the ProjectionOverride attached to the main camera
        /// </returns>
        private bool TryGetProjectionOverrideComponent(out ProjectionOverride projectionOverride, bool createIfAbsent)
        {
<<<<<<< HEAD
            if (CameraCache.Main.TryGetComponent<ProjectionOverride>(out projectionOverride))
=======
            projectionOverride = CameraCache.Main.GetComponent<ProjectionOverride>();
            if(projectionOverride != null)
>>>>>>> 0dcd86b2
            {
                return true;
            }

            if (!createIfAbsent)
            {
                return false;
            }

            projectionOverride = CameraCache.Main.EnsureComponent<ProjectionOverride>();
            return true;
        }

        /// <inheritdoc />
        public uint SourceId { get; } = 0;

        /// <inheritdoc />
        public string SourceName { get; } = "Mixed Reality Camera System";

        /// <inheritdoc/>
        public MixedRealityCameraProfile CameraProfile => ConfigurationProfile as MixedRealityCameraProfile;

        private DisplayType currentDisplayType;
        private bool cameraOpaqueLastFrame = false;

        /// <summary>
        /// Specifies whether or not the camera system was able to register a camera settings provider.
        /// If so, camera management is not to be performed by the camera system itself. If not, the camera
        /// system is to behave as it did in MRTK versions 2.0.0 and 2.1.0.
        /// </summary>
        private bool useFallbackBehavior = true;

        /// <inheritdoc />
        public override void Initialize()
        {
            MixedRealityCameraProfile profile = ConfigurationProfile as MixedRealityCameraProfile;

            if ((GetDataProviders<IMixedRealityCameraSettingsProvider>().Count == 0) && (profile != null))
            {
                // Register the settings providers.
                for (int i = 0; i < profile.SettingsConfigurations.Length; i++)
                {
                    MixedRealityCameraSettingsConfiguration configuration = profile.SettingsConfigurations[i];

                    if (configuration.ComponentType?.Type == null)
                    {
                        // Incomplete configuration, do not try to register until a type is set in the profile.
                        continue;
                    }

                    object[] args = { this, configuration.ComponentName, configuration.Priority, configuration.SettingsProfile };

                    if (RegisterDataProvider<IMixedRealityCameraSettingsProvider>(
                        configuration.ComponentType.Type,
                        configuration.ComponentName,
                        configuration.RuntimePlatform,
                        args))
                    {
                        // Apply the display settings
                        IMixedRealityCameraSettingsProvider provider = GetDataProvider<IMixedRealityCameraSettingsProvider>(configuration.ComponentName);
                        provider?.ApplyConfiguration();
                    }
                }
            }

            // Check to see if any providers were loaded.
            useFallbackBehavior = (GetDataProviders<IMixedRealityCameraSettingsProvider>().Count == 0);

            if (useFallbackBehavior)
            {
                cameraOpaqueLastFrame = IsOpaque;

                if (IsOpaque)
                {
                    ApplySettingsForOpaqueDisplay();
                }
                else
                {
                    ApplySettingsForTransparentDisplay();
                }

                // Ensure the camera is parented to the playspace which starts, unrotated, at the origin.
                MixedRealityPlayspace.Position = Vector3.zero;
                MixedRealityPlayspace.Rotation = Quaternion.identity;
                if (CameraCache.Main.transform.position != Vector3.zero)
                {
                    Debug.LogWarning($"The main camera is not positioned at the origin ({Vector3.zero}), experiences may not behave as expected.");
                }
                if (CameraCache.Main.transform.rotation != Quaternion.identity)
                {
                    Debug.LogWarning($"The main camera is configured with a non-zero rotation, experiences may not behave as expected.");
                }
            }
        }

        /// <inheritdoc />
        public override void Enable()
        {
            base.Enable();

            IReadOnlyList<IMixedRealityCameraSettingsProvider> providers = GetDataProviders<IMixedRealityCameraSettingsProvider>();
            for (int i = 0; i < providers.Count; i++)
            {
                providers[i].Enable();
            }
        }

        /// <inheritdoc />
        public override void Disable()
        {
            IReadOnlyList<IMixedRealityCameraSettingsProvider> providers = GetDataProviders<IMixedRealityCameraSettingsProvider>();
            for (int i = 0; i < providers.Count; i++)
            {
                providers[i].Disable();
            }

            base.Disable();
        }

        /// <inheritdoc />
        public override void Destroy()
        {
            foreach (var provider in GetDataProviders<IMixedRealityCameraSettingsProvider>())
            {
                UnregisterDataProvider(provider);
            }

            useFallbackBehavior = true;

            base.Destroy();
        }

        private static readonly ProfilerMarker UpdatePerfMarker = new ProfilerMarker("[MRTK] MixedRealityCameraSystem.Update");

        /// <inheritdoc />
        public override void Update()
        {
            if (!useFallbackBehavior) { return; }

            using (UpdatePerfMarker.Auto())
            {
                if (IsOpaque != cameraOpaqueLastFrame)
                {
                    cameraOpaqueLastFrame = IsOpaque;

                    if (IsOpaque)
                    {
                        ApplySettingsForOpaqueDisplay();
                    }
                    else
                    {
                        ApplySettingsForTransparentDisplay();
                    }
                }
            }
        }

        private static readonly ProfilerMarker ApplySettingsForOpaquePerfMarker = new ProfilerMarker("[MRTK] MixedRealityCameraSystem.ApplySettingsForOpaqueDisplay");

        /// <summary>
        /// Applies opaque settings from camera profile.
        /// </summary>
        private void ApplySettingsForOpaqueDisplay()
        {
            using (ApplySettingsForOpaquePerfMarker.Auto())
            {
                CameraCache.Main.clearFlags = CameraProfile.CameraClearFlagsOpaqueDisplay;
                CameraCache.Main.nearClipPlane = CameraProfile.NearClipPlaneOpaqueDisplay;
                CameraCache.Main.farClipPlane = CameraProfile.FarClipPlaneOpaqueDisplay;
                CameraCache.Main.backgroundColor = CameraProfile.BackgroundColorOpaqueDisplay;
                QualitySettings.SetQualityLevel(CameraProfile.OpaqueQualityLevel, false);
            }
        }

        private static readonly ProfilerMarker ApplySettingsForTransparentPerfMarker = new ProfilerMarker("[MRTK] MixedRealityCameraSystem.ApplySettingsForTransparentDisplay");

        /// <summary>
        /// Applies transparent settings from camera profile.
        /// </summary>
        private void ApplySettingsForTransparentDisplay()
        {
            using (ApplySettingsForTransparentPerfMarker.Auto())
            {
                CameraCache.Main.clearFlags = CameraProfile.CameraClearFlagsTransparentDisplay;
                CameraCache.Main.backgroundColor = CameraProfile.BackgroundColorTransparentDisplay;
                CameraCache.Main.nearClipPlane = CameraProfile.NearClipPlaneTransparentDisplay;
                CameraCache.Main.farClipPlane = CameraProfile.FarClipPlaneTransparentDisplay;
                QualitySettings.SetQualityLevel(CameraProfile.TransparentQualityLevel, false);
            }
        }

        /// <inheritdoc />
        bool IEqualityComparer.Equals(object x, object y)
        {
            // There shouldn't be other Camera Systems to compare to.
            return false;
        }

        /// <inheritdoc />
        int IEqualityComparer.GetHashCode(object obj)
        {
            return Mathf.Abs(SourceName.GetHashCode());
        }
    }
}<|MERGE_RESOLUTION|>--- conflicted
+++ resolved
@@ -111,12 +111,8 @@
         /// </returns>
         private bool TryGetProjectionOverrideComponent(out ProjectionOverride projectionOverride, bool createIfAbsent)
         {
-<<<<<<< HEAD
-            if (CameraCache.Main.TryGetComponent<ProjectionOverride>(out projectionOverride))
-=======
             projectionOverride = CameraCache.Main.GetComponent<ProjectionOverride>();
             if(projectionOverride != null)
->>>>>>> 0dcd86b2
             {
                 return true;
             }
