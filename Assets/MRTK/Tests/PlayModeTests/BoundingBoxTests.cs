--- conflicted
+++ resolved
@@ -230,10 +230,6 @@
             // Move the hand to a handler on the corner 
             TestHand rightHand = new TestHand(Handedness.Right);
             yield return rightHand.Show(new Vector3(0, 0, 0.5f));
-<<<<<<< HEAD
-
-=======
->>>>>>> fb9f2b96
             yield return rightHand.MoveTo(cornerHandlerPosition, numSteps);
 
             // Wait for the scaling/unscaling animation to finish
