--- conflicted
+++ resolved
@@ -15,11 +15,7 @@
   isCustomProfile: 0
   ovrCameraRigPrefab: {fileID: 2343937678421323989, guid: 69a746aa83d0d0e45b4e2d33eab0fff4,
     type: 3}
-<<<<<<< HEAD
-  renderAvatarHandsInsteadOfControllers: 0
-=======
   renderAvatarHandsWithControllers: 0
->>>>>>> 2e1a97ac
   localAvatarPrefab: {fileID: 6297684789857299957, guid: 5357c8e6c4495c04f90e97272375c294,
     type: 3}
   minimumHandConfidence: 0
