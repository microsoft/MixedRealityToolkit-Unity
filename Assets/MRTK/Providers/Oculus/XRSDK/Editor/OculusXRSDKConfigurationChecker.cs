--- conflicted
+++ resolved
@@ -15,11 +15,6 @@
     [InitializeOnLoad]
     static class OculusXRSDKConfigurationChecker
     {
-<<<<<<< HEAD
-        private const string AsmDefFileName = "MRTK.Oculus.asmdef";
-        private const string OculusReference = "Unity.XR.Oculus";
-=======
->>>>>>> 2b2bb8d1
         private const string SessionStateKey = "OculusXRSDKConfigurationCheckerSessionStateKey";
         private static readonly string[] Definitions = { "OCULUS_ENABLED" };
 
