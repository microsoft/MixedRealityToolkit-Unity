--- conflicted
+++ resolved
@@ -402,25 +402,6 @@
                 settingsProfile.CurrentRightHandTrackingConfidence = ovrHand.HandConfidence;
             }
 
-<<<<<<< HEAD
-            // Disable hand if not tracked
-            //if (handRenderer != null)
-            //{
-            //    handRenderer.enabled = isTracked;
-            //}
-=======
-            // Managing hand visuals based on the handtracking visualization profile and if the hand is tracked
-            if (handRenderer != null)
-            {
-                bool showHandMesh = handTrackingProfile.IsNull() ? false : handTrackingProfile.EnableHandMeshVisualization;
-                bool showHandJoints = handTrackingProfile.IsNull() ? false : handTrackingProfile.EnableHandJointVisualization;
-
-                ovrMeshRenderer.enabled = isTracked && showHandMesh;
-                handRenderer.enabled = isTracked && showHandMesh;
-                Visualizer.GameObjectProxy.SetActive(isTracked && showHandJoints);
-            }
->>>>>>> 0db94f24
-
             if (ovrSkeleton != null)
             {
                 var bones = ovrSkeleton.Bones;
