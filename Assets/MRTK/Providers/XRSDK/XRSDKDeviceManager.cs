--- conflicted
+++ resolved
@@ -212,19 +212,7 @@
 
                 if (controller != null)
                 {
-<<<<<<< HEAD
                     RemoveControllerFromScene(controller);
-=======
-                    CoreServices.InputSystem?.RaiseSourceLost(controller.InputSource, controller);
-                    RecyclePointers(controller.InputSource);
-
-                    if (controller.Visualizer != null &&
-                        controller.Visualizer.GameObjectProxy != null)
-                    {
-                        controller.Visualizer.GameObjectProxy.SetActive(false);
-                    }
-
->>>>>>> 3b9b8b7e
                     ActiveControllers.Remove(inputDevice);
                 }
             }
@@ -235,6 +223,8 @@
         /// </summary>
         protected void RemoveControllerFromScene(GenericXRSDKController controller)
         {
+            CoreServices.InputSystem?.RaiseSourceLost(controller.InputSource, controller);
+
             RecyclePointers(controller.InputSource);
 
             if (controller.Visualizer != null &&
