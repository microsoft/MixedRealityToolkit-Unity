--- conflicted
+++ resolved
@@ -1025,18 +1025,6 @@
 
         private bool ExecuteOnAllServicesInOrder(Action<IMixedRealityService> execute)
         {
-<<<<<<< HEAD
-            Profiler.BeginSample("[MRTK] MixedRealityToolkit.ExecuteOnAllServicesInOrder");
-
-            bool result = ExecuteOnServiceCollection(
-                execute,
-                MixedRealityServiceRegistry.GetAllServices());
-
-            Profiler.EndSample(); // ExecuteOnAllServicesInOrder
-
-            return result
-       }
-=======
             using (ExecuteOnAllServicesInOrderPerfMarker.Auto())
             {
                 if (!HasProfileAndIsInitialized)
@@ -1054,67 +1042,28 @@
                 return true;
             }
         }
->>>>>>> 3256c6fa
 
         private static readonly ProfilerMarker ExecuteOnAllServicesReverseOrderPerfMarker = new ProfilerMarker("[MRTK] MixedRealityToolkit.ExecuteOnAllServicesReverseOrder");
 
         private bool ExecuteOnAllServicesReverseOrder(Action<IMixedRealityService> execute)
         {
-<<<<<<< HEAD
-            Profiler.BeginSample("[MRTK] MixedRealityToolkit.ExecuteOnAllServiceReverseOrder");
-
-            bool result = ExecuteOnServiceCollection(
-                execute,
-                MixedRealityServiceRegistry.GetAllServices().Reverse());
-
-            Profiler.EndSample(); // ExecuteOnAllServiceReverseOrder
-            
-            return result
-        }
-
-        private bool ExecuteOnServiceCollection(
-            Action<IMixedRealityService> execute,
-            IEnumerable<IMixedRealityService> services)
-        {
-            if (!HasProfileAndIsInitialized)
-=======
             using (ExecuteOnAllServicesReverseOrderPerfMarker.Auto())
->>>>>>> 3256c6fa
             {
                 if (!HasProfileAndIsInitialized)
                 {
                     return false;
                 }
 
-<<<<<<< HEAD
-            Profiler.BeginSample("[MRTK] MixedRealityToolkit.ExecuteOnServiceCollection");
-=======
                 var services = MixedRealityServiceRegistry.GetAllServices();
                 int length = services.Count;
->>>>>>> 3256c6fa
 
                 for (int i = length - 1; i >= 0; i--)
                 {
                     execute(services[i]);
                 }
 
-<<<<<<< HEAD
-            for (int i = length - 1; i >= 0; i--)
-            {
-                // Applications may choose to trigger service changes (i.e. setting MixedRealityToolkit.ActiveProfile) in
-                // response to user input, such as a button press. Since most code runs on Unity's main thread, the collection
-                // of data providers may change mid-enumeration, causing an InvalidOperationException to be thrown.
-                // To avoid unneccessary error logging, we catch the exception. It is safe to abort the loop in this fashion since
-                // it is extremely unlikely that the data providers being enumerated are the same as when we started enumeration.
-            }
-
-            Profiler.EndSample(); // ExecuteOnServiceCollection
-
-            return true;
-=======
                 return true;
             }
->>>>>>> 3256c6fa
         }
 
         #endregion Multiple Service Management
