--- conflicted
+++ resolved
@@ -114,11 +114,7 @@
 
             Type[] profileTypes = new Type[] { };
 
-<<<<<<< HEAD
-            bool requiresProfile = IsProfileRequired(serviceType);
-=======
             bool requiresProfile = IsProfileRequired(serviceType) || profileRequiredOverride;
->>>>>>> 87d1c353
             if (profileType == null)
             {
                 // Find the profile type so we can limit the available object field options
