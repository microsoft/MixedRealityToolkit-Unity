--- conflicted
+++ resolved
@@ -77,15 +77,8 @@
 
         private Func<bool>[] renderProfileFuncs;
 
-<<<<<<< HEAD
         private List<SubsystemProfile> enabledSubsystems;
 
-        //    "Spatial Awareness",
-        //    "Diagnostics",
-        //    "Scene System",
-        //    "Extensions",
-        //};
-=======
         private static readonly string[] ProfileTabTitles = {
             "Experience Settings",
             "Camera",
@@ -98,7 +91,6 @@
             "Extensions",
             "Editor",
         };
->>>>>>> 6555cb3a
 
         private static int SelectedProfileTab = 0;
         private const string SelectedTabPreferenceKey = "SelectedProfileTab";
@@ -173,8 +165,6 @@
                         bool changed = false;
                         using (var c = new EditorGUI.ChangeCheckScope())
                         {
-<<<<<<< HEAD
-=======
                             // Reconciling old Experience Scale property with the Experience Settings Profile
                             var oldExperienceSettigsScale = (experienceSettingsProfile.objectReferenceValue as MixedRealityExperienceSettingsProfile)?.TargetExperienceScale;
 
@@ -227,7 +217,6 @@
                         {
                             EditorGUILayout.PropertyField(enableCameraSystem);
 
->>>>>>> 6555cb3a
                             const string service = "Camera System";
                             changed |= RenderSubsystem(service, SubsystemProfile.Camera, cameraSystemType, cameraProfile, null, typeof(MixedRealityCameraProfile));
                             changed |= c.changed;
@@ -245,12 +234,7 @@
                         return changed;
                     },
                     () => {
-<<<<<<< HEAD
-                        // Alert the user if the experience scale does not support boundary features.
-                        var experienceScale = (ExperienceScale)targetExperienceScale.intValue;
-=======
                         var experienceScale = mrtkConfigProfile.ExperienceSettingsProfile.TargetExperienceScale;
->>>>>>> 6555cb3a
                         if (experienceScale != ExperienceScale.Room)
                         {
                             GUILayout.Space(6f);
@@ -262,9 +246,6 @@
                         using (var c = new EditorGUI.ChangeCheckScope())
                         {
                             const string service = "Boundary System";
-<<<<<<< HEAD
-                            changed |= RenderSubsystem(service, SubsystemProfile.Boundary, boundarySystemType, boundaryVisualizationProfile, mrtkConfigProfile.BoundarySystemSystemType, typeof(MixedRealityBoundaryVisualizationProfile));
-=======
                             if (enableBoundarySystem.boolValue)
                             {
                                 CheckSystemConfiguration(service, mrtkConfigProfile.BoundarySystemSystemType, mrtkConfigProfile.BoundaryVisualizationProfile != null);
@@ -282,7 +263,6 @@
                                 RenderSystemDisabled(service);
                             }
 
->>>>>>> 6555cb3a
                             changed |= c.changed;
                         }
                         return changed;
@@ -342,9 +322,6 @@
                         using (var c = new EditorGUI.ChangeCheckScope())
                         {
                             const string service = "Scene System";
-<<<<<<< HEAD
-                            changed |= RenderSubsystem(service, SubsystemProfile.SceneSystem, sceneSystemType, sceneSystemProfile, null, typeof(MixedRealitySceneSystemProfile));
-=======
                             if (enableSceneSystem.boolValue)
                             {
                                 CheckSystemConfiguration(service, mrtkConfigProfile.SceneSystemSystemType, mrtkConfigProfile.SceneSystemProfile != null);
@@ -353,7 +330,6 @@
 
                                 changed |= RenderProfile(sceneSystemProfile, typeof(MixedRealitySceneSystemProfile), true, true, typeof(IMixedRealitySceneSystem));
                             }
->>>>>>> 6555cb3a
                             changed |= c.changed;
                         }
                         return changed;
