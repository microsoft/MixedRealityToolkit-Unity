--- conflicted
+++ resolved
@@ -49,12 +49,9 @@
         /// A surface that does not fit one of the defined surface types.
         /// </summary>
         /// <remarks>
-<<<<<<< HEAD
-        /// Background should not be confused with Unknown. There is sufficient data to 
-        /// classify the surface and it has been found to not correspond to a defined type.
-=======
-        /// Platforms, like floors, that can be used for placing objects requiring a horizontal surface.
->>>>>>> 99b0ea50
+        /// <para>Platforms, like floors, that can be used for placing objects requiring a horizontal surface.</para>
+        /// <para>Background should not be confused with Unknown. There is sufficient data to 
+        /// classify the surface and it has been found to not correspond to a defined type.</para>
         /// </remarks>
         Background = 1 << 29,
 
