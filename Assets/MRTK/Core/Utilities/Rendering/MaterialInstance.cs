--- conflicted
+++ resolved
@@ -197,7 +197,6 @@
             "Enabling the option will lead to better performance but you must turn it off before modifying sharedMaterials of the Renderer.")]
         private bool cacheSharedMaterialsFromRenderer = false;
         private readonly HashSet<Object> materialOwners = new HashSet<Object>();
-        private readonly List<Material> sharedMaterials = new List<Material>();
 
         private const string instancePostfix = " (Instance)";
 
@@ -211,16 +210,13 @@
         private void Update()
         {
             // If the materials get changed via outside of MaterialInstance.
-<<<<<<< HEAD
-            CachedRenderer.GetSharedMaterials(sharedMaterials);
-=======
+            // Investigate using Unity's GetSharedMaterials here instead.
             var sharedMaterials = CachedRendererSharedMaterials;
->>>>>>> 667bb3ff
 
             if (!MaterialsMatch(sharedMaterials, instanceMaterials))
             {
                 // Re-create the material instances.
-                var newDefaultMaterials = new Material[sharedMaterials.Count];
+                var newDefaultMaterials = new Material[sharedMaterials.Length];
                 var min = Math.Min(newDefaultMaterials.Length, defaultMaterials.Length);
 
                 // Copy the old defaults.
@@ -269,7 +265,6 @@
 
         #endregion MonoBehaviour Implementation
 
-
         private void Initialize()
         {
             if (!initialized && CachedRenderer != null)
@@ -292,12 +287,7 @@
         {
             if (CachedRenderer != null)
             {
-<<<<<<< HEAD
-                CachedRenderer.GetSharedMaterials(sharedMaterials);
-                if (!MaterialsMatch(sharedMaterials, instanceMaterials))
-=======
                 if (!MaterialsMatch(CachedRendererSharedMaterials, instanceMaterials))
->>>>>>> 667bb3ff
                 {
                     CreateInstances();
                 }
@@ -320,14 +310,14 @@
             materialsInstanced = true;
         }
 
-        private static bool MaterialsMatch(List<Material> a, Material[] b)
-        {
-            if (a?.Count != b?.Length)
+        private static bool MaterialsMatch(Material[] a, Material[] b)
+        {
+            if (a?.Length != b?.Length)
             {
                 return false;
             }
 
-            for (int i = 0; i < a?.Count; ++i)
+            for (int i = 0; i < a?.Length; ++i)
             {
                 if (a[i] != b[i])
                 {
