--- conflicted
+++ resolved
@@ -263,6 +263,7 @@
                     handMeshFilter.EnsureComponent<MeshRenderer>().material = CoreServices.InputSystem.InputSystemProfile.HandTrackingProfile.SystemHandMeshMaterial;
                     
                     lastHandMeshVerticesCount = handMeshFilter.mesh.vertices.Length;
+                    handMeshFilter.transform.parent = transform;
                 }
 
                 if (handMeshFilter != null)
@@ -299,12 +300,7 @@
                         mesh.RecalculateBounds();
                     }
 
-<<<<<<< HEAD
                     handMeshFilter.transform.SetPositionAndRotation(eventData.InputData.position, eventData.InputData.rotation);
-                    handMeshFilter.transform.parent = transform;
-=======
-                    handMeshFilter.transform.SetPositionAndRotation(lastHandMeshInfo.position, lastHandMeshInfo.rotation);
->>>>>>> d39f98c5
                 }
             }
         }
