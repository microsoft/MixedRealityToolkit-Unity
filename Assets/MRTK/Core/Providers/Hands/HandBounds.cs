--- conflicted
+++ resolved
@@ -153,27 +153,17 @@
                 var newGlobalBounds = new Bounds(palmPose.Position, Vector3.zero);
                 var newLocalBounds = new Bounds(Vector3.zero, Vector3.zero);
 
-<<<<<<< HEAD
-                for (int i = 0; i < ArticulatedHandPose.JointCount; i++)
-                {
-                    if (i == (int)TrackedHandJoint.None || i == (int)TrackedHandJoint.Palm)
-=======
                 // This starts at 1 to skip over TrackedHandJoint.None.
                 for (int i = 1; i < ArticulatedHandPose.JointCount; i++)
                 {
                     TrackedHandJoint handJoint = (TrackedHandJoint)i;
 
                     if (handJoint == TrackedHandJoint.Palm)
->>>>>>> 667bb3ff
                     {
                         continue;
                     }
 
-<<<<<<< HEAD
-                    if (eventData.InputData.TryGetValue((TrackedHandJoint)i, out var pose))
-=======
                     if (eventData.InputData.TryGetValue(handJoint, out MixedRealityPose pose))
->>>>>>> 667bb3ff
                     {
                         newGlobalBounds.Encapsulate(pose.Position);
                         newLocalBounds.Encapsulate(Quaternion.Inverse(palmPose.Rotation) * (pose.Position - palmPose.Position));
