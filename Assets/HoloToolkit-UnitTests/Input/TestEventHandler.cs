﻿// Copyright (c) Microsoft Corporation. All rights reserved.
// Licensed under the MIT License. See LICENSE in the project root for license information.

using System;
using HoloToolkit.Unity.InputModule;
using UnityEngine;
using UnityEngine.EventSystems;

namespace HoloToolkit.Unity.Tests
{
    public interface ITestEventSystemHandler : IEventSystemHandler
    {
        void OnTest(BaseEventData eventData);
    }

<<<<<<< HEAD
    public class TestEventHandler : MonoBehaviour, ITestEventSystemHandler, IFocusHandler
=======
    public class TestEventHandler : FocusTarget, ITestEventSystemHandler
>>>>>>> 58776f0f
    {
        public bool IsGlobal;

        public static readonly ExecuteEvents.EventFunction<ITestEventSystemHandler> OnTestHandler =
        delegate (ITestEventSystemHandler handler, BaseEventData eventData)
        {
            handler.OnTest(eventData);
        };

        public Action<GameObject, BaseEventData> EventFiredCallback;

        public void OnTest(BaseEventData eventData)
        {
            if (!IsGlobal)
            {
                eventData.Use();
            }

            EventFiredCallback(gameObject, eventData);
        }

<<<<<<< HEAD
        public void OnFocusEnter(FocusEventData eventData)
        {
            EventFiredCallback(gameObject, null);
        }

        public void OnFocusExit(FocusEventData eventData)
=======
        public override void OnFocusEnter(FocusEventData eventData)
        {
            base.OnFocusEnter(eventData);

            EventFiredCallback(gameObject, null);
        }

        public override void OnFocusExit(FocusEventData eventData)
>>>>>>> 58776f0f
        {
            base.OnFocusExit(eventData);

            EventFiredCallback(gameObject, null);
        }

<<<<<<< HEAD
        public void OnFocusChanged(FocusEventData eventData)
=======
        public override void OnFocusChanged(FocusEventData eventData)
>>>>>>> 58776f0f
        {
            base.OnFocusChanged(eventData);

            EventFiredCallback(gameObject, null);
        }
    }
}<|MERGE_RESOLUTION|>--- conflicted
+++ resolved
@@ -13,11 +13,7 @@
         void OnTest(BaseEventData eventData);
     }
 
-<<<<<<< HEAD
-    public class TestEventHandler : MonoBehaviour, ITestEventSystemHandler, IFocusHandler
-=======
     public class TestEventHandler : FocusTarget, ITestEventSystemHandler
->>>>>>> 58776f0f
     {
         public bool IsGlobal;
 
@@ -39,14 +35,6 @@
             EventFiredCallback(gameObject, eventData);
         }
 
-<<<<<<< HEAD
-        public void OnFocusEnter(FocusEventData eventData)
-        {
-            EventFiredCallback(gameObject, null);
-        }
-
-        public void OnFocusExit(FocusEventData eventData)
-=======
         public override void OnFocusEnter(FocusEventData eventData)
         {
             base.OnFocusEnter(eventData);
@@ -55,18 +43,13 @@
         }
 
         public override void OnFocusExit(FocusEventData eventData)
->>>>>>> 58776f0f
         {
             base.OnFocusExit(eventData);
 
             EventFiredCallback(gameObject, null);
         }
 
-<<<<<<< HEAD
-        public void OnFocusChanged(FocusEventData eventData)
-=======
         public override void OnFocusChanged(FocusEventData eventData)
->>>>>>> 58776f0f
         {
             base.OnFocusChanged(eventData);
 
