﻿// Copyright (c) Microsoft Corporation. All rights reserved.
// Licensed under the MIT License. See LICENSE in the project root for license information.

using System;
using System.Collections.Generic;
using System.Collections.ObjectModel;
using System.IO;
using System.Linq;
using System.Text;
using UnityEditor;
using UnityEditor.Compilation;
using UnityEngine;

namespace Microsoft.MixedReality.Toolkit.MSBuild
{
    /// <summary>
    /// A helper class to parse the state of the current Unity project.
    /// </summary>
    public class UnityProjectInfo
    {
        /// <summary>
        /// These package references aren't actual packages it appears, manually labeling them for exclusion.
        /// </summary>
        private static readonly HashSet<string> ExcludedPackageReferences = new HashSet<string>()
        {
            "Windows.UI.Input.Spatial"
        };

        /// <summary>
        /// Gets the name of this Unity Project.
        /// </summary>
        public string UnityProjectName { get; }

        /// <summary>
        /// Gets the available platforms for this Unity project.
        /// </summary>
        internal IEnumerable<CompilationPlatformInfo> AvailablePlatforms { get; }

        /// <summary>
        /// Gets all the parsed CSProjects for this Unity project.
        /// </summary>
        public IReadOnlyDictionary<string, CSProjectInfo> CSProjects { get; }

        /// <summary>
        /// Gets all the parsed DLLs for this Unity project.
        /// </summary>
        public IReadOnlyCollection<PluginAssemblyInfo> Plugins { get; }

        public UnityProjectInfo(IEnumerable<CompilationPlatformInfo> availablePlatforms, string projectOutputPath)
        {
            AvailablePlatforms = availablePlatforms;

            UnityProjectName = Application.productName;

            if (string.IsNullOrWhiteSpace(UnityProjectName))
            {
                UnityProjectName = "UnityProject";
            }

            Plugins = new ReadOnlyCollection<PluginAssemblyInfo>(ScanForPluginDLLs());

            foreach (PluginAssemblyInfo plugin in Plugins)
            {
                if (plugin.Type == PluginType.Native)
                {
                    Debug.Log($"Native plugin {plugin.ReferencePath.AbsolutePath} not yet supported for MSBuild project.");
                }
            }
<<<<<<< HEAD

            CSProjects = new ReadOnlyDictionary<string, CSProjectInfo>(CreateUnityProjects(projectOutputPath));
        }

        private Dictionary<string, CSProjectInfo> CreateUnityProjects(string projectOutputPath)
        {
            // Not all of these will be converted to C# objects, only the ones found to be referenced
            Dictionary<string, AssemblyDefinitionInfo> asmDefInfoMap = new Dictionary<string, AssemblyDefinitionInfo>();
            HashSet<string> builtInPackagesWithoutSource = new HashSet<string>();

            // Parse the builtInPackagesFirst
            DirectoryInfo builtInPackagesDirectory = new DirectoryInfo(Utilities.BuiltInPackagesPath);
            foreach (DirectoryInfo packageDirectory in builtInPackagesDirectory.GetDirectories())
            {
                FileInfo[] asmDefFiles = packageDirectory.GetFiles("*.asmdef", SearchOption.AllDirectories);

=======

            CSProjects = new ReadOnlyDictionary<string, CSProjectInfo>(CreateUnityProjects(projectOutputPath));
        }

        private Dictionary<string, CSProjectInfo> CreateUnityProjects(string projectOutputPath)
        {
            // Not all of these will be converted to C# objects, only the ones found to be referenced
            Dictionary<string, AssemblyDefinitionInfo> asmDefInfoMap = new Dictionary<string, AssemblyDefinitionInfo>();
            HashSet<string> builtInPackagesWithoutSource = new HashSet<string>();

            // Parse the builtInPackagesFirst
            DirectoryInfo builtInPackagesDirectory = new DirectoryInfo(Utilities.BuiltInPackagesPath);
            foreach (DirectoryInfo packageDirectory in builtInPackagesDirectory.GetDirectories())
            {
                FileInfo[] asmDefFiles = packageDirectory.GetFiles("*.asmdef", SearchOption.AllDirectories);

>>>>>>> 058e1910
                if (asmDefFiles.Length == 0)
                {
                    builtInPackagesWithoutSource.Add(packageDirectory.Name.ToLower());
                    continue;
                }

                foreach (FileInfo fileInfo in asmDefFiles)
<<<<<<< HEAD
                {
                    AssemblyDefinitionInfo assemblyDefinitionInfo = AssemblyDefinitionInfo.Parse(fileInfo, this, null, true);
                    asmDefInfoMap.Add(Path.GetFileNameWithoutExtension(fileInfo.Name), assemblyDefinitionInfo);
                }
            }

            Dictionary<string, Assembly> unityAssemblies = CompilationPipeline.GetAssemblies().ToDictionary(t => t.name);
            Dictionary<string, CSProjectInfo> projectsMap = new Dictionary<string, CSProjectInfo>();
            Queue<string> projectsToProcess = new Queue<string>();
            // Parse the unity assemblies
            foreach (KeyValuePair<string, Assembly> pair in unityAssemblies)
            {
                if (!asmDefInfoMap.TryGetValue(pair.Key, out AssemblyDefinitionInfo assemblyDefinitionInfo))
                {
=======
                {
                    AssemblyDefinitionInfo assemblyDefinitionInfo = AssemblyDefinitionInfo.Parse(fileInfo, this, null, true);
                    asmDefInfoMap.Add(Path.GetFileNameWithoutExtension(fileInfo.Name), assemblyDefinitionInfo);
                }
            }

            Dictionary<string, Assembly> unityAssemblies = CompilationPipeline.GetAssemblies().ToDictionary(t => t.name);
            Dictionary<string, CSProjectInfo> projectsMap = new Dictionary<string, CSProjectInfo>();
            Queue<string> projectsToProcess = new Queue<string>();
            // Parse the unity assemblies
            foreach (KeyValuePair<string, Assembly> pair in unityAssemblies)
            {
                if (!asmDefInfoMap.TryGetValue(pair.Key, out AssemblyDefinitionInfo assemblyDefinitionInfo))
                {
>>>>>>> 058e1910
                    string asmDefPath = CompilationPipeline.GetAssemblyDefinitionFilePathFromAssemblyName(pair.Key);
                    if (string.IsNullOrEmpty(asmDefPath))
                    {
                        if (!pair.Key.StartsWith("Assembly-CSharp"))
                        {
                            throw new InvalidOperationException($"Failed to retrieve AsmDef for script assembly: {pair.Key}");
                        }

                        assemblyDefinitionInfo = AssemblyDefinitionInfo.GetDefaultAssemblyCSharpInfo(pair.Value);
                        projectsToProcess.Enqueue(pair.Key);
                    }
                    else
                    {
                        assemblyDefinitionInfo = AssemblyDefinitionInfo.Parse(new FileInfo(Utilities.GetFullPathFromKnownRelative(asmDefPath)), this, pair.Value);

                        if (asmDefPath.StartsWith("Assets/"))
                        {
                            // Add as mandatory
                            projectsToProcess.Enqueue(pair.Key);
                        }
                    }

                    asmDefInfoMap.Add(pair.Key, assemblyDefinitionInfo);
                }
            }

            while (projectsToProcess.Count > 0)
            {
                string projectKey = projectsToProcess.Dequeue();

                if (!projectsMap.ContainsKey(projectKey))
                {
                    GetProjectInfo(projectsMap, asmDefInfoMap, builtInPackagesWithoutSource, projectKey, projectOutputPath);
                }
            }

            return projectsMap;
        }

        private CSProjectInfo GetProjectInfo(Dictionary<string, CSProjectInfo> projectsMap, Dictionary<string, AssemblyDefinitionInfo> asmDefInfoMap, HashSet<string> builtInPackagesWithoutSource, string projectKey, string projectOutputPath)
        {
            if (projectsMap.TryGetValue(projectKey, out CSProjectInfo value))
            {
                return value;
            }

            if (!asmDefInfoMap.TryGetValue(projectKey, out AssemblyDefinitionInfo assemblyDefinitionInfo))
            {
                throw new InvalidOperationException($"Can't find an asmdef for project: {projectKey}");
            }

            CSProjectInfo toReturn = new CSProjectInfo(this, assemblyDefinitionInfo, projectOutputPath);
            projectsMap.Add(projectKey, toReturn);

            if (!assemblyDefinitionInfo.BuiltInPackage)
            {
                foreach (PluginAssemblyInfo plugin in Plugins.Where(t => t.Type != PluginType.Native))
                {
                    if (plugin.AutoReferenced || assemblyDefinitionInfo.PrecompiledAssemblyReferences.Contains(plugin.Name))
                    {
                        toReturn.AddDependency(plugin);
                    }
                }
            }

            foreach (string reference in toReturn.AssemblyDefinitionInfo.References)
            {
                if (ExcludedPackageReferences.Contains(reference))
                {
                    Debug.LogWarning($"Skipping processing {reference} for {toReturn.Name}, as it's marked as excluded.");
                    continue;
<<<<<<< HEAD
                }
                string packageCandidate = $"com.{reference.ToLower()}";
                if (builtInPackagesWithoutSource.Any(t => packageCandidate.StartsWith(t)))
                {
                    Debug.LogWarning($"Skipping processing {reference} for {toReturn.Name}, as it's a built-in package without source.");
                    continue;
                }
=======
                }
                string packageCandidate = $"com.{reference.ToLower()}";
                if (builtInPackagesWithoutSource.Any(t => packageCandidate.StartsWith(t)))
                {
                    Debug.LogWarning($"Skipping processing {reference} for {toReturn.Name}, as it's a built-in package without source.");
                    continue;
                }
>>>>>>> 058e1910

                toReturn.AddDependency(GetProjectInfo(projectsMap, asmDefInfoMap, builtInPackagesWithoutSource, reference, projectOutputPath));
            }

            return toReturn;
        }

        private List<PluginAssemblyInfo> ScanForPluginDLLs()
        {
            List<PluginAssemblyInfo> toReturn = new List<PluginAssemblyInfo>();

            foreach (string assetAssemblyPath in Directory.GetFiles(Utilities.AssetPath, "*.dll", SearchOption.AllDirectories))
            {
                string assetRelativePath = Utilities.GetAssetsRelativePathFrom(assetAssemblyPath);
                PluginImporter importer = (PluginImporter)AssetImporter.GetAtPath(assetRelativePath);
                PluginAssemblyInfo toAdd = new PluginAssemblyInfo(this, Guid.Parse(AssetDatabase.AssetPathToGUID(assetRelativePath)), assetAssemblyPath, importer.isNativePlugin ? PluginType.Native : PluginType.Managed);
                toReturn.Add(toAdd);
            }

            foreach (string packageDllPath in Directory.GetFiles(Utilities.PackagesCopyPath, "*.dll", SearchOption.AllDirectories))
            {
                string metaPath = packageDllPath + ".meta";

                if (!File.Exists(metaPath))
                {
                    Debug.LogWarning($"Skipping a packages DLL that didn't have an associated meta: '{packageDllPath}'");
                    continue;
                }
                Guid guid;
                using (StreamReader reader = new StreamReader(metaPath))
                {
                    string guidLine = reader.ReadUntil("guid");
                    if (!Guid.TryParse(guidLine.Split(':')[1].Trim(), out guid))
                    {
                        Debug.LogWarning($"Skipping a packages DLL that didn't have a valid guid in the .meta file: '{packageDllPath}'");
                        continue;
                    }
                }

                bool isManaged = Utilities.IsManagedAssembly(packageDllPath);
                PluginAssemblyInfo toAdd = new PluginAssemblyInfo(this, guid, packageDllPath, isManaged ? PluginType.Managed : PluginType.Native);
                toReturn.Add(toAdd);
            }

            return toReturn;
        }

        private string GetProjectEntry(CSProjectInfo projectInfo, string projectEntryTemplateBody)
        {
            StringBuilder toReturn = new StringBuilder();
            toReturn.AppendLine(Utilities.ReplaceTokens(projectEntryTemplateBody, new Dictionary<string, string>() {
                        { "<PROJECT_NAME>", projectInfo.Name },
                        { "<PROJECT_RELATIVE_PATH>", Path.GetFileName(projectInfo.ReferencePath.AbsolutePath) },
                        { "<PROJECT_GUID>", projectInfo.Guid.ToString().ToUpper() } }));
            if (projectInfo.ProjectDependencies.Count > 0)
            {
                string projectDependencyStartSection = "    ProjectSection(ProjectDependencies) = postProject";
                string projectDependencyGuid = "        {<DependencyGuid>} = {<DependencyGuid>}";
                string projectDependencyStopSection = "    EndProjectSection";
                toReturn.AppendLine(projectDependencyStartSection);

                foreach (CSProjectDependency<CSProjectInfo> project in projectInfo.ProjectDependencies)
                {
                    toReturn.AppendLine(projectDependencyGuid.Replace("<DependencyGuid>", project.Dependency.Guid.ToString().ToUpper()));
                }

                toReturn.AppendLine(projectDependencyStopSection);
            }
            toReturn.Append("EndProject");
            return toReturn.ToString();
        }

        /// <summary>
        /// Exports the project info into a solution file, and the CSProject files.
        /// </summary>
        /// <param name="solutionTemplateText">The solution file template text.</param>
        /// <param name="projectFileTemplateText">The project file template text.</param>
        /// <param name="generatedProjectPath">The output folder of the platform props.</param>
        public void ExportSolution(string solutionTemplateText, string projectFileTemplateText, string generatedProjectPath)
        {
            string solutionFilePath = Path.Combine(generatedProjectPath, $"{UnityProjectName}.sln");

            if (File.Exists(solutionFilePath))
            {
                File.Delete(solutionFilePath);
            }

            if (Utilities.TryGetTextTemplate(solutionTemplateText, "PROJECT", out string projectEntryTemplate, out string projectEntryTemplateBody)
                && Utilities.TryGetTextTemplate(solutionTemplateText, "CONFIGURATION_PLATFORM", out string configurationPlatformEntry, out string configurationPlatformEntryBody)
                && Utilities.TryGetTextTemplate(solutionTemplateText, "CONFIGURATION_PLATFORM_MAPPING", out string configurationPlatformMappingTemplate, out string configurationPlatformMappingTemplateBody)
                && Utilities.TryGetTextTemplate(solutionTemplateText, "CONFIGURATION_PLATFORM_ENABLED", out string configurationPlatformEnabledTemplate, out string configurationPlatformEnabledTemplateBody))
            {
                CSProjectInfo[] unorderedProjects = CSProjects.Select(t => t.Value).ToArray();
                List<CSProjectInfo> orderedProjects = new List<CSProjectInfo>();

                while (orderedProjects.Count < unorderedProjects.Length)
                {
                    bool oneRemoved = false;
                    for (int i = 0; i < unorderedProjects.Length; i++)
                    {
                        if (unorderedProjects[i] == null)
                        {
                            continue;
                        }

                        if (unorderedProjects[i].ProjectDependencies.Count == 0 || unorderedProjects[i].ProjectDependencies.All(t => orderedProjects.Contains(t.Dependency)))
                        {
                            orderedProjects.Add(unorderedProjects[i]);

                            unorderedProjects[i] = null;
                            oneRemoved = true;
                        }
                    }

                    if (!oneRemoved)
                    {
                        Debug.LogError($"Possible circular dependency.");
                        break;
                    }
                }

                IEnumerable<string> projectEntries = orderedProjects.Select(t => GetProjectEntry(t, projectEntryTemplateBody));

                string[] twoConfigs = new string[] {
                    configurationPlatformEntryBody.Replace("<Configuration>", "InEditor"),
                    configurationPlatformEntryBody.Replace("<Configuration>", "Player")
                };

                IEnumerable<string> configPlatforms = twoConfigs
                    .SelectMany(t => AvailablePlatforms.Select(p => t.Replace("<Platform>", p.Name.ToString())));

                List<string> configurationMappings = new List<string>();
                List<string> disabled = new List<string>();

                foreach (CSProjectInfo project in orderedProjects.Select(t => t))
                {
                    string ConfigurationTemplateReplace(string template, string guid, string configuration, string platform)
                    {
                        return Utilities.ReplaceTokens(template, new Dictionary<string, string>()
                        {
                            { "<PROJECT_GUID_TOKEN>", guid.ToString().ToUpper() },
                            { "<PROJECT_CONFIGURATION_TOKEN>", configuration },
                            { "<PROJECT_PLATFORM_TOKEN>", platform },
                            { "<SOLUTION_CONFIGURATION_TOKEN>", configuration },
                            { "<SOLUTION_PLATFORM_TOKEN>", platform },
                        });
                    }

                    void ProcessMappings(Guid guid, string configuration, IReadOnlyDictionary<BuildTarget, CompilationPlatformInfo> platforms)
                    {
                        foreach (CompilationPlatformInfo platform in AvailablePlatforms)
                        {
                            configurationMappings.Add(ConfigurationTemplateReplace(configurationPlatformMappingTemplateBody, guid.ToString(), configuration, platform.Name));

                            if (platforms.ContainsKey(platform.BuildTarget))
                            {
                                configurationMappings.Add(ConfigurationTemplateReplace(configurationPlatformEnabledTemplateBody, guid.ToString(), configuration, platform.Name));
                            }
                        }
                    }

                    ProcessMappings(project.Guid, "InEditor", project.InEditorPlatforms);
                    ProcessMappings(project.Guid, "Player", project.PlayerPlatforms);
                }

                solutionTemplateText = Utilities.ReplaceTokens(solutionTemplateText, new Dictionary<string, string>()
                {
                    { projectEntryTemplate, string.Join(Environment.NewLine, projectEntries)},
                    { configurationPlatformEntry, string.Join(Environment.NewLine, configPlatforms)},
                    { configurationPlatformMappingTemplate, string.Join(Environment.NewLine, configurationMappings) },
                    { configurationPlatformEnabledTemplate, string.Join(Environment.NewLine, disabled) }
                });
            }
            else
            {
                Debug.LogError("Failed to find Project and/or Configuration_Platform templates in the solution template file.");
            }

            foreach (CSProjectInfo project in CSProjects.Values)
            {
                project.ExportProject(projectFileTemplateText, generatedProjectPath);
            }

            File.WriteAllText(solutionFilePath, solutionTemplateText);
        }
    }
}<|MERGE_RESOLUTION|>--- conflicted
+++ resolved
@@ -66,7 +66,6 @@
                     Debug.Log($"Native plugin {plugin.ReferencePath.AbsolutePath} not yet supported for MSBuild project.");
                 }
             }
-<<<<<<< HEAD
 
             CSProjects = new ReadOnlyDictionary<string, CSProjectInfo>(CreateUnityProjects(projectOutputPath));
         }
@@ -83,24 +82,6 @@
             {
                 FileInfo[] asmDefFiles = packageDirectory.GetFiles("*.asmdef", SearchOption.AllDirectories);
 
-=======
-
-            CSProjects = new ReadOnlyDictionary<string, CSProjectInfo>(CreateUnityProjects(projectOutputPath));
-        }
-
-        private Dictionary<string, CSProjectInfo> CreateUnityProjects(string projectOutputPath)
-        {
-            // Not all of these will be converted to C# objects, only the ones found to be referenced
-            Dictionary<string, AssemblyDefinitionInfo> asmDefInfoMap = new Dictionary<string, AssemblyDefinitionInfo>();
-            HashSet<string> builtInPackagesWithoutSource = new HashSet<string>();
-
-            // Parse the builtInPackagesFirst
-            DirectoryInfo builtInPackagesDirectory = new DirectoryInfo(Utilities.BuiltInPackagesPath);
-            foreach (DirectoryInfo packageDirectory in builtInPackagesDirectory.GetDirectories())
-            {
-                FileInfo[] asmDefFiles = packageDirectory.GetFiles("*.asmdef", SearchOption.AllDirectories);
-
->>>>>>> 058e1910
                 if (asmDefFiles.Length == 0)
                 {
                     builtInPackagesWithoutSource.Add(packageDirectory.Name.ToLower());
@@ -108,7 +89,6 @@
                 }
 
                 foreach (FileInfo fileInfo in asmDefFiles)
-<<<<<<< HEAD
                 {
                     AssemblyDefinitionInfo assemblyDefinitionInfo = AssemblyDefinitionInfo.Parse(fileInfo, this, null, true);
                     asmDefInfoMap.Add(Path.GetFileNameWithoutExtension(fileInfo.Name), assemblyDefinitionInfo);
@@ -123,22 +103,6 @@
             {
                 if (!asmDefInfoMap.TryGetValue(pair.Key, out AssemblyDefinitionInfo assemblyDefinitionInfo))
                 {
-=======
-                {
-                    AssemblyDefinitionInfo assemblyDefinitionInfo = AssemblyDefinitionInfo.Parse(fileInfo, this, null, true);
-                    asmDefInfoMap.Add(Path.GetFileNameWithoutExtension(fileInfo.Name), assemblyDefinitionInfo);
-                }
-            }
-
-            Dictionary<string, Assembly> unityAssemblies = CompilationPipeline.GetAssemblies().ToDictionary(t => t.name);
-            Dictionary<string, CSProjectInfo> projectsMap = new Dictionary<string, CSProjectInfo>();
-            Queue<string> projectsToProcess = new Queue<string>();
-            // Parse the unity assemblies
-            foreach (KeyValuePair<string, Assembly> pair in unityAssemblies)
-            {
-                if (!asmDefInfoMap.TryGetValue(pair.Key, out AssemblyDefinitionInfo assemblyDefinitionInfo))
-                {
->>>>>>> 058e1910
                     string asmDefPath = CompilationPipeline.GetAssemblyDefinitionFilePathFromAssemblyName(pair.Key);
                     if (string.IsNullOrEmpty(asmDefPath))
                     {
@@ -210,7 +174,6 @@
                 {
                     Debug.LogWarning($"Skipping processing {reference} for {toReturn.Name}, as it's marked as excluded.");
                     continue;
-<<<<<<< HEAD
                 }
                 string packageCandidate = $"com.{reference.ToLower()}";
                 if (builtInPackagesWithoutSource.Any(t => packageCandidate.StartsWith(t)))
@@ -218,15 +181,6 @@
                     Debug.LogWarning($"Skipping processing {reference} for {toReturn.Name}, as it's a built-in package without source.");
                     continue;
                 }
-=======
-                }
-                string packageCandidate = $"com.{reference.ToLower()}";
-                if (builtInPackagesWithoutSource.Any(t => packageCandidate.StartsWith(t)))
-                {
-                    Debug.LogWarning($"Skipping processing {reference} for {toReturn.Name}, as it's a built-in package without source.");
-                    continue;
-                }
->>>>>>> 058e1910
 
                 toReturn.AddDependency(GetProjectInfo(projectsMap, asmDefInfoMap, builtInPackagesWithoutSource, reference, projectOutputPath));
             }
