﻿// Copyright (c) Microsoft Corporation. All rights reserved.
// Licensed under the MIT License. See LICENSE in the project root for license information.

using Microsoft.CSharp;
using Microsoft.MixedReality.Toolkit.Utilities;
using Microsoft.MixedReality.Toolkit.Utilities.Editor;
using System;
using System.Collections.Generic;
using System.Reflection;
using System.Threading.Tasks;
using UnityEditor;
using UnityEngine;

namespace Microsoft.MixedReality.Toolkit.Editor
{
    /// <summary>
    /// Class used to generate service scripts and profile instances
    /// </summary>
    public class ExtensionServiceCreator
    {
        #region enums and types

        /// <summary>
        /// Result of create operation
        /// </summary>
        public enum CreateResult
        {
            None,
            Successful,
            Error,
        }

        /// <summary>
        /// The current stage of the creation process
        /// </summary>
        public enum CreationStage
        {
            SelectNameAndPlatform,
            ChooseOutputFolders,
            CreatingExtensionService,
            CreatingProfileInstance,
            Finished,
        }

        /// <summary>
        /// Simple struct for storing state in editor prefs when recompiling
        /// </summary>
        [Serializable]
        private struct PersistentState
        {
            public string ServiceName;
            public bool UsesProfile;
            public bool UsesInspector;
            public SupportedPlatforms Platforms;
            public SupportedApplicationModes ApplicationModes;
            public CreationStage Stage;
            public string ServiceFolderPath;
            public string InspectorFolderPath;
            public string InterfaceFolderPath;
            public string ProfileFolderPath;
            public string ProfileAssetFolderPath;
            public string Namespace;
        }

        #endregion

        #region static

        private static readonly string DefaultExtensionsFolderName = "MixedRealityToolkit.Extensions";
        private static readonly string DefaultExtensionNamespace = "Microsoft.MixedReality.Toolkit.Extensions";
        private static readonly string PersistentStateKey = "MRTK_ExtensionServiceWizard_State_Before_Recompilation";
        private static readonly string ScriptExtension = ".cs";
        private static readonly string ProfileExtension = ".asset";
        private static readonly string ServiceNameSearchString = "#SERVICE_NAME#";
        private static readonly string InspectorNameSearchString = "#INSPECTOR_NAME#";
        private static readonly string InterfaceNameSearchString = "#INTERFACE_NAME#";
        private static readonly string ProfileNameSearchString = "#PROFILE_NAME#";
        private static readonly string ProfileFieldNameSearchString = "#PROFILE_FIELD_NAME#";
        private static readonly string SupportedPlatformsSearchString = "#SUPPORTED_PLATFORMS_PARAM#";
        private static readonly string SupportedApplicationModesSearchString = "#SUPPORTED_APPLICATION_MODES_PARAM#";
        private static readonly string ExtensionNamespaceSearchString = "#NAMESPACE#";
        private static readonly string SampleCodeTemplate = "#INTERFACE_NAME# #SERVICE_NAME# = MixedRealityToolkit.Instance.GetService<#INTERFACE_NAME#>();";

        #endregion

        #region paths

        private string ExtensionsFolder => MixedRealityToolkitFiles.MapModulePath(MixedRealityToolkitModuleType.Extensions);
        private string ServiceTemplatePath => MixedRealityToolkitFiles.MapRelativeFilePath(MixedRealityToolkitModuleType.Tools, "ExtensionServiceCreator/Templates/ExtensionScriptTemplate.txt");
        private string InspectorTemplatePath => MixedRealityToolkitFiles.MapRelativeFilePath(MixedRealityToolkitModuleType.Tools, "ExtensionServiceCreator/Templates/ExtensionInspectorTemplate.txt");
        private string InterfaceTemplatePath => MixedRealityToolkitFiles.MapRelativeFilePath(MixedRealityToolkitModuleType.Tools, "ExtensionServiceCreator/Templates/ExtensionInterfaceTemplate.txt");
        private string ProfileTemplatePath => MixedRealityToolkitFiles.MapRelativeFilePath(MixedRealityToolkitModuleType.Tools, "ExtensionServiceCreator/Templates/ExtensionProfileTemplate.txt");
        
        #endregion

        #region public properties

        public string ServiceName
        {
            get { return state.ServiceName; }
            set { state.ServiceName = value; }
        }

        public bool UsesProfile
        {
            get { return state.UsesProfile; }
            set { state.UsesProfile = value; }
        }

        public bool UsesInspector
        {
            get { return state.UsesInspector; }
            set { state.UsesInspector = value; }
        }

        public SupportedPlatforms Platforms
        {
            get { return state.Platforms; }
            set { state.Platforms = value; }
        }

        public SupportedApplicationModes ApplicationModes
        {
            get { return state.ApplicationModes; }
            set { state.ApplicationModes = value; }
        }

        public CreationStage Stage
        {
            get { return state.Stage; }
            set { state.Stage = value; }
        }

        public string Namespace
        {
            get { return state.Namespace; }
            set { state.Namespace = value; }
        }

        public IEnumerable<string> CreationLog { get { return creationLog; } }
        public CreateResult Result { get; private set; } = CreateResult.None;
        public string InterfaceName { get { return "I" + ServiceName; } }
        public string ProfileName { get { return ServiceName + "Profile"; } }
        public string InspectorName { get { return ServiceName + "Inspector"; } }
        public string ServiceFieldName { get { return Char.ToLowerInvariant(ServiceName[0]) + ServiceName.Substring(1); } }
        public string ProfileFieldName { get { return Char.ToLowerInvariant(ProfileName[0]) + ProfileName.Substring(1); } }
        public string ProfileAssetName { get { return "Default" + ProfileName; } }

        public UnityEngine.Object ServiceFolderObject { get; set; }
        public UnityEngine.Object InspectorFolderObject { get; set; }
        public UnityEngine.Object InterfaceFolderObject { get; set; }
        public UnityEngine.Object ProfileFolderObject { get; set; }
        public UnityEngine.Object ProfileAssetFolderObject { get; set; }

        public Type ServiceType { get; private set; }
        public BaseMixedRealityProfile ProfileInstance { get; private set; }

        #endregion

        #region private properties

        private string ServiceFolderPath
        {
            get { return state.ServiceFolderPath; }
            set { state.ServiceFolderPath = value; }
        }

        private string InspectorFolderPath
        {
            get { return state.InspectorFolderPath; }
            set { state.InspectorFolderPath = value; }
        }

        private string InterfaceFolderPath
        {
            get { return state.InterfaceFolderPath; }
            set { state.InterfaceFolderPath = value; }
        }

        private string ProfileFolderPath
        {
            get { return state.ProfileFolderPath; }
            set { state.ProfileFolderPath = value; }
        }

        private string ProfileAssetFolderPath
        {
            get { return state.ProfileAssetFolderPath; }
            set { state.ProfileAssetFolderPath = value; }
        }

        public string SampleCode
        {
            get
            {
                string sampleCode = SampleCodeTemplate;
                sampleCode = sampleCode.Replace(InterfaceNameSearchString, InterfaceName);
                sampleCode = sampleCode.Replace(ServiceNameSearchString, ServiceFieldName);
                return sampleCode;
            }
        }

        private string ServiceTemplate;
        private string InspectorTemplate;
        private string InterfaceTemplate;
        private string ProfileTemplate;

        #endregion

        #region private fields

        private List<string> creationLog = new List<string>();
        private PersistentState state;

        #endregion

        #region public methods

        public void StoreState()
        {
            string stateString = JsonUtility.ToJson(state);
            SessionState.SetString(PersistentStateKey, stateString);
        }

        public void ResetState()
        {
            Debug.Log("Resetting state");
            SessionState.EraseString(PersistentStateKey);
        }

        public async void LoadStoredState()
        {
            // (We can't call SessionState from inside a constructor)
            // Check to see whether editor prefs exist of our persistent state
            // If it does, load that now and clear the state
            string persistentState = SessionState.GetString(PersistentStateKey, string.Empty);
            if (!string.IsNullOrEmpty(persistentState))
            {
                state = JsonUtility.FromJson<PersistentState>(persistentState);
                // If we got this far we know we were successful
                Result = CreateResult.Successful;
                // If we were interrupted during script creation, move to profile creation
                switch (Stage)
                {
                    case CreationStage.CreatingExtensionService:
                        await ResumeAssetCreationProcessAfterReload();
                        break;
                }
            }
            else
            {
                // Otherwise create a default state
                CreateDefaultState();
            }
        }

        public bool ValidateAssets(List<string> errors)
        {
            errors.Clear();

            if (ServiceTemplate == null)
            {
                if (!ReadTemplate(ServiceTemplatePath, ref ServiceTemplate))
                {
                    errors.Add("Script template not found in " + ServiceTemplatePath);
                }
            }

            if (InspectorTemplate == null)
            {
                if (!ReadTemplate(InspectorTemplatePath, ref InspectorTemplate))
                {
                    errors.Add("Inspector template not found in " + InspectorTemplatePath);
                }
            }

            if (InterfaceTemplate == null)
            {
                if (!ReadTemplate(InterfaceTemplatePath, ref InterfaceTemplate))
                {
                    errors.Add("Interface template not found in " + InterfaceTemplatePath);
                }
            }

            if (ProfileTemplate == null)
            {
                if (!ReadTemplate(ProfileTemplatePath, ref ProfileTemplate))
                {
                    errors.Add("Profile template not found in " + ProfileTemplatePath);
                }
            }

            if (!AssetDatabase.IsValidFolder(ExtensionsFolder))
            {
                AssetDatabase.CreateFolder("Assets", DefaultExtensionsFolderName);
                AssetDatabase.Refresh();
            }

            return errors.Count == 0;
        }

        private bool ReadTemplate(string templatePath, ref string template)
        {
            string dataPath = Application.dataPath.Replace("/Assets", string.Empty);
            string path = System.IO.Path.Combine(dataPath, templatePath);

            try
            {
                template = System.IO.File.ReadAllText(path);
            }
            catch (Exception e)
            {
                Debug.LogWarning(e.ToString());
                return false;
            }

            return !string.IsNullOrEmpty(template);
        }

        public bool ValidateName(List<string> errors)
        {
            errors.Clear();

            if (string.IsNullOrEmpty(ServiceName))
            {
                errors.Add("Name cannot be empty.");
                return false;
            }

            if (!ServiceName.EndsWith("Service"))
            {
                errors.Add("Name must end with 'Service' suffix.");
            }
            
            if (!CSharpCodeProvider.CreateProvider("C#").IsValidIdentifier(ServiceName))
            {
                errors.Add("Name must not contain illegal characters.");
            }

            return errors.Count == 0;
        }

        public bool ValidateFolders(List<string> errors)
        {
            errors.Clear();

            if (ServiceFolderObject == null)
            {
                ServiceFolderObject = (UnityEngine.Object)AssetDatabase.LoadAssetAtPath(ExtensionsFolder, typeof(UnityEngine.Object));
            }

            if (InspectorFolderObject == null && ServiceFolderObject != null)
            {
                InspectorFolderObject = ServiceFolderObject;
            }

            if (InterfaceFolderObject == null && ServiceFolderObject != null)
            {
                InterfaceFolderObject = ServiceFolderObject;
            }

            if (ProfileFolderObject == null && ServiceFolderObject != null)
            {
                ProfileFolderObject = ServiceFolderObject;
            }

            if (ProfileAssetFolderObject == null && ServiceFolderObject != null)
            {
                ProfileAssetFolderObject = ServiceFolderObject;
            }

            ServiceFolderPath = ServiceFolderObject != null ? AssetDatabase.GetAssetPath(ServiceFolderObject) : string.Empty;
            InspectorFolderPath = InspectorFolderObject != null ? AssetDatabase.GetAssetPath(InspectorFolderObject) : string.Empty;
            InterfaceFolderPath = InterfaceFolderObject != null ? AssetDatabase.GetAssetPath(InterfaceFolderObject) : string.Empty;
            ProfileFolderPath = ProfileFolderObject != null ? AssetDatabase.GetAssetPath(ProfileFolderObject) : string.Empty;
            ProfileAssetFolderPath = ProfileAssetFolderObject != null ? AssetDatabase.GetAssetPath(ProfileAssetFolderObject) : string.Empty;

            // Make sure the folders exist and aren't other assets
            if (!AssetDatabase.IsValidFolder(ServiceFolderPath))
            {
                errors.Add("Service folder is not valid.");
            }

            if (!AssetDatabase.IsValidFolder(InspectorFolderPath))
            {
                errors.Add("Inspector folder is not valid.");
            }

            if (!AssetDatabase.IsValidFolder(InterfaceFolderPath))
            {
                errors.Add("Interface folder is not valid.");
            }

            if (!AssetDatabase.IsValidFolder(ProfileFolderPath))
            {
                errors.Add("Profile folder is not valid.");
            }

            if (!AssetDatabase.IsValidFolder(ProfileAssetFolderPath))
            {
                errors.Add("Profile asset folder is not valid.");
            }

            // Make sure there aren't already assets with the same name
            if (AssetExists(ServiceFolderPath, ServiceName, ScriptExtension))
            {
                errors.Add("Service script asset already exists. Delete it or choose a different service name to continue.");
            }

            if (AssetExists(InspectorFolderPath, InspectorName, ScriptExtension))
            {
                errors.Add("Inspector script asset already exists. Delete it or choose a different service name to continue.");
            }

            if (AssetExists(InterfaceFolderPath, InterfaceName, ScriptExtension))
            {
                errors.Add("Interface script asset already exists. Delete it or choose a different service name to continue.");
            }

            if (AssetExists(ProfileFolderPath, ProfileName, ScriptExtension))
            {
                errors.Add("Profile script asset already exists. Delete it or choose a different service name to continue.");
            }

            if (AssetExists(ProfileAssetFolderPath, ProfileAssetName, ProfileExtension))
            {
                errors.Add("Profile asset already exists. Delete it or choose a different service name to continue.");
            }

            return errors.Count == 0;
        }

        public bool ValidatePlatforms(List<string> errors)
        {
            errors.Clear();

            if ((int)Platforms == 0)
            {
                errors.Add("Service must support at least one platform.");
            }

            return errors.Count == 0;
        }

        public bool ValidateApplicationModes(List<string> errors)
        {
            errors.Clear();

            if ((int)ApplicationModes == 0)
            {
                errors.Add("Service must support at least one application mode.");
            }

            return errors.Count == 0;
        }

        public bool ValidateNamespace(List<string> errors)
        {
            errors.Clear();

            if (string.IsNullOrEmpty(Namespace))
            {
                Namespace = DefaultExtensionNamespace;
            }

            // Check if a class with this name already exists
            Type serviceType = Type.GetType(Namespace + "." + ServiceName);
            if (serviceType != null)
            {
                errors.Add("The type '" + ServiceName + "' already exists in this namespace.");
            }

            Type inspectorType = Type.GetType(Namespace + ".Editor." + InspectorName);
            if (serviceType != null)
            {
                errors.Add("The type '" + InspectorName + "' already exists in this namespace.");
            }

            Type interfaceType = Type.GetType(Namespace + "." + InterfaceName);
            if (interfaceType != null)
            {
                errors.Add("The type '" + InterfaceName + "' already exists in this namespace.");
            }

            Type profileType = Type.GetType(Namespace + "." + ProfileName);
            if (profileType != null)
            {
                errors.Add("The type '" + ProfileName + "' already exists in this namespace.");
            }

            return errors.Count == 0;
        }

        public async Task BeginAssetCreationProcess()
        {
            await Task.Yield();

            Stage = CreationStage.CreatingExtensionService;
            Result = CreateResult.Successful;

            // At this point, we're ready to store a temporary state in editor prefs
            StoreState();

            string serviceAsset = CreateTextAssetFromTemplate(ServiceTemplate);
            WriteTextAssetToDisk(serviceAsset, ServiceName, ServiceFolderPath);
            if (Result == CreateResult.Error) { return; }

            // This delay is purely for visual flow
            await Task.Delay(100);
            if (UsesInspector)
            {
                string inspectorAsset = CreateTextAssetFromTemplate(InspectorTemplate);
                WriteTextAssetToDisk(inspectorAsset, InspectorName, InspectorFolderPath);
                if (Result == CreateResult.Error) { return; }
            }

            // This delay is purely for visual flow
            await Task.Delay(100);
            string interfaceAsset = CreateTextAssetFromTemplate(InterfaceTemplate);
            WriteTextAssetToDisk(interfaceAsset, InterfaceName, InterfaceFolderPath);
            if (Result == CreateResult.Error) { return; }

            // This delay is purely for visual flow
            await Task.Delay(100);
            string profileAsset = string.Empty;
            if (UsesProfile)
            {
                profileAsset = CreateTextAssetFromTemplate(ProfileTemplate);
                WriteTextAssetToDisk(profileAsset, ProfileName, ProfileFolderPath);
                if (Result == CreateResult.Error) { return; }
            }

            // Wait a moment, then refresh the database and save our assets
            await Task.Delay(100);
            AssetDatabase.Refresh();
            AssetDatabase.SaveAssets();
            await Task.Delay(100);

            // Subscribe to Unity's log output so we can detect compilation errors
            Application.logMessageReceived += LogMessageReceived;

            // Wait for scripts to finish compiling
            while (EditorApplication.isCompiling)
            {
                await Task.Delay(100);
            }

            // Unsubscribe
            Application.logMessageReceived -= LogMessageReceived;
            // If we've gotten this far, it means that there was a compilation error
            // Otherwise this object would have been wiped from memory
        }

        public async Task ResumeAssetCreationProcessAfterReload()
        {
            await Task.Yield();

            Result = CreateResult.Successful;
            Stage = CreationStage.CreatingProfileInstance;

            // Wait for scripts to finish compiling
            while (EditorApplication.isCompiling)
            {
                await Task.Delay(100);
            }

            // Search for our service type up front
            ServiceType = FindServiceType(ServiceName);
            if (ServiceType == null)
            {
                Stage = CreationStage.Finished;
                Result = CreateResult.Error;
                creationLog.Add("Couldn't find type " + ServiceName + " in loaded assemblies.");
                return;
            }

            // If this service doesn't use a profile, skip this step
            if (!UsesProfile)
            {
                Stage = CreationStage.Finished;
                creationLog.Add("Service does not use profile - skipping profile creation.");
                return;
            }

            try
            {
                ScriptableObject profileInstance = ScriptableObject.CreateInstance(Namespace + "." + ProfileName);
                if (profileInstance == null)
                {
                    creationLog.Add("Couldn't create instance of profile class " + Namespace + "." + ProfileName + " - aborting");
                    Result = CreateResult.Error;
                    return;
                }

                string profilePath = System.IO.Path.Combine(ProfileFolderPath, ProfileAssetName + ProfileExtension);
                profileInstance.name = ProfileAssetName;

                // Save the asset and refresh
                AssetDatabase.CreateAsset(profileInstance, profilePath);
                AssetDatabase.SaveAssets();
                AssetDatabase.Refresh();

                // Force import the asset so it works with object reference values in serialized props
                AssetDatabase.ImportAsset(profilePath, ImportAssetOptions.ForceUpdate);

                // Load asset immediately to ensure it was created, and for registration later
                ProfileInstance = AssetDatabase.LoadAssetAtPath<BaseMixedRealityProfile>(profilePath);
                if (ProfileInstance == null)
                {
                    creationLog.Add("Couldn't load profile instance after creation!");
                    Stage = CreationStage.Finished;
                    Result = CreateResult.Error;
                    return;
                }
            }
            catch (Exception e)
            {
                creationLog.Add("Exception when creating profile instance");
                creationLog.Add(e.ToString());
                Stage = CreationStage.Finished;
                Result = CreateResult.Error;
                return;
            }

            Stage = CreationStage.Finished;
        }

        #endregion

        #region private methods

        private void CreateDefaultState()
        {
            state = new PersistentState();
            state.ServiceName = "NewService";
            state.UsesProfile = true;
            state.UsesInspector = true;
            state.Stage = CreationStage.SelectNameAndPlatform;
<<<<<<< HEAD
            state.Platforms = SupportedPlatforms.LinuxStandalone | SupportedPlatforms.MacStandalone | SupportedPlatforms.WindowsStandalone 
                | SupportedPlatforms.WindowsUniversal | SupportedPlatforms.WindowsEditor | SupportedPlatforms.MacEditor | SupportedPlatforms.LinuxEditor;
=======
            state.Platforms = SupportedPlatforms.LinuxStandalone | SupportedPlatforms.MacStandalone | SupportedPlatforms.WindowsStandalone | SupportedPlatforms.WindowsUniversal;
            state.ApplicationModes = (SupportedApplicationModes)(-1);
>>>>>>> bd2afce7
        }

        private bool AssetExists(string assetPath, string assetName, string extension)
        {
            string path = System.IO.Path.Combine(assetPath, assetName + extension);
            UnityEngine.Object asset = AssetDatabase.LoadAssetAtPath<UnityEngine.Object>(path);
            return asset != null;
        }

        private string CreateTextAssetFromTemplate(string templateText)
        {
            string scriptContents = templateText;
            scriptContents = scriptContents.Replace(ServiceNameSearchString, ServiceName);
            scriptContents = scriptContents.Replace(InspectorNameSearchString, InspectorName);
            scriptContents = scriptContents.Replace(InterfaceNameSearchString, InterfaceName);
            scriptContents = scriptContents.Replace(ProfileNameSearchString, ProfileName);
            scriptContents = scriptContents.Replace(ProfileFieldNameSearchString, ProfileFieldName);
            scriptContents = scriptContents.Replace(ExtensionNamespaceSearchString, Namespace);

            WriteEnumMask(Platforms, SupportedPlatformsSearchString, ref scriptContents);
            WriteEnumMask(ApplicationModes, SupportedApplicationModesSearchString, ref scriptContents);

            if (string.IsNullOrEmpty(scriptContents))
            {
                Result = CreateResult.Error;
                creationLog.Add("Script contents were empty, aborting.");
            }

            return scriptContents;
        }

        private void WriteEnumMask<T>(T flagMask, string maskKey, ref string scriptContents) where T : System.Enum
        {
            Type enumType = typeof(T);
            List<string> writeValues = new List<string>();
            foreach (T currentFlag in Enum.GetValues(enumType))
            {
                if (flagMask.HasFlag(currentFlag))
                {
                    writeValues.Add($"{enumType.Name}." + currentFlag.ToString());
                }
            }

            scriptContents = scriptContents.Replace(maskKey, string.Join("|", writeValues.ToArray()));
        }

        private void WriteTextAssetToDisk(string contents, string assetName, string folderPath)
        {
            string localPath = folderPath + "/" + assetName + ScriptExtension;
            creationLog.Add("Creating " + localPath);
            try
            {
                System.IO.File.WriteAllText(localPath, contents);
            }
            catch (Exception e)
            {
                Result = CreateResult.Error;
                creationLog.Add(e.ToString());
            }
        }

        private void LogMessageReceived(string condition, string stackTrace, LogType type)
        {
            switch (type)
            {
                case LogType.Error:
                case LogType.Exception:
                    creationLog.Add("Encountered error while compiling");
                    creationLog.Add(condition);
                    Result = CreateResult.Error;
                    break;

                default:
                    break;
            }
        }

        private static Type FindServiceType(string serviceClassName)
        {
            foreach (Assembly assembly in AppDomain.CurrentDomain.GetAssemblies())
            {
                foreach (Type type in assembly.GetTypes())
                {
                    if (!type.IsClass || type.IsAutoClass || type.IsAbstract || type.IsGenericType || type.IsArray) { continue; }

                    if (type.Name.Equals(serviceClassName)) { return type; }
                }
            }

            return null;
        }

        #endregion
    }
}<|MERGE_RESOLUTION|>--- conflicted
+++ resolved
@@ -636,13 +636,8 @@
             state.UsesProfile = true;
             state.UsesInspector = true;
             state.Stage = CreationStage.SelectNameAndPlatform;
-<<<<<<< HEAD
-            state.Platforms = SupportedPlatforms.LinuxStandalone | SupportedPlatforms.MacStandalone | SupportedPlatforms.WindowsStandalone 
-                | SupportedPlatforms.WindowsUniversal | SupportedPlatforms.WindowsEditor | SupportedPlatforms.MacEditor | SupportedPlatforms.LinuxEditor;
-=======
             state.Platforms = SupportedPlatforms.LinuxStandalone | SupportedPlatforms.MacStandalone | SupportedPlatforms.WindowsStandalone | SupportedPlatforms.WindowsUniversal;
             state.ApplicationModes = (SupportedApplicationModes)(-1);
->>>>>>> bd2afce7
         }
 
         private bool AssetExists(string assetPath, string assetName, string extension)
