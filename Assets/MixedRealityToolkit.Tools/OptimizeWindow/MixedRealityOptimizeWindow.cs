--- conflicted
+++ resolved
@@ -360,9 +360,6 @@
             }
         }
 
-<<<<<<< HEAD
-                    using (new EditorGUI.DisabledGroupScope(isSinglePassInstancedEnabled))
-=======
         private void RenderLightingSceneAnalysisSection()
         {
             bool showNumOfSceneLights = sceneLights != null && sceneLights.Length > SceneLightCountMax[(int)PerfTarget];
@@ -378,7 +375,6 @@
                 if (showDisableShadows)
                 {
                     foreach (var l in sceneLights)
->>>>>>> 03709946
                     {
                         if (l != null && l.shadows != LightShadows.None)
                         {
@@ -410,9 +406,6 @@
             }
         }
 
-<<<<<<< HEAD
-                    using (new EditorGUI.DisabledGroupScope(isDepthBufferSharingEnabled))
-=======
         private void RenderGlobalIlluminationSection()
         {
             bool isGIEnabled = MixedRealityOptimizeUtils.IsRealtimeGlobalIlluminationEnabled();
@@ -422,7 +415,6 @@
                 {
                     EditorGUILayout.LabelField("Real-time Global Illumination can produce great visual results but at great expense. It is recommended to disable this feature in lighting settings.", EditorStyles.wordWrappedLabel);
                     if (GUILayout.Button(new GUIContent("View Lighting Settings", "Open Lighting Settings"), EditorStyles.miniButton, GUILayout.Width(160f)))
->>>>>>> 03709946
                     {
                         EditorApplication.ExecuteMenuItem("Window/Rendering/Lighting Settings");
                     }
@@ -451,11 +443,7 @@
                 {
                     EditorGUILayout.HelpBox("Although 16-bit depth format is better performing, it can result in z-fighting if the far clip plane is too far. Furthermore, no stencil buffer will be created with 16-bit selected. Click the \"Documentation\" button to learn more", MessageType.Info);
 
-<<<<<<< HEAD
-                    using (new EditorGUI.DisabledGroupScope(is16BitDepthFormat))
-=======
                     if (InspectorUIUtility.RenderIndentedButton("Enable 16-bit depth format"))
->>>>>>> 03709946
                     {
                         MixedRealityOptimizeUtils.SetDepthBufferFormat(true);
                     }
@@ -493,11 +481,7 @@
                 {
                     EditorGUILayout.HelpBox("This rendering configuration requires shaders to be written to support GPU instancing which is automatic in all Unity & MRTK shaders.Click the \"Documentation\" button for instruction to update your custom shaders to support instancing.", MessageType.Info);
 
-<<<<<<< HEAD
-                    using (new EditorGUI.DisabledGroupScope(!isGIEnabled))
-=======
                     if (InspectorUIUtility.RenderIndentedButton("Enable Single Pass Instanced rendering"))
->>>>>>> 03709946
                     {
                         PlayerSettings.stereoRenderingPath = StereoRenderingPath.Instancing;
                     }
