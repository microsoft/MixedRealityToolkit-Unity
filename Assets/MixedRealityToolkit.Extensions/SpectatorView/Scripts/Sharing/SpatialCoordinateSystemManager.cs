--- conflicted
+++ resolved
@@ -242,10 +242,7 @@
 
         private async Task RunLocalizationSessionAsync(ISpatialLocalizer localizer, ISpatialLocalizationSettings settings, SpatialCoordinateSystemParticipant participant)
         {
-<<<<<<< HEAD
             DebugLog($"Creating localization session: {participant.SocketEndpoint.Address}, {settings.ToString()}, {localizer.ToString()}");
-            using (currentLocalizationSession = localizer.CreateLocalizationSession(participant, settings))
-=======
             if (!localizer.TryCreateLocalizationSession(participant, settings, out ISpatialLocalizationSession currentLocalizationSession))
             {
                 Debug.LogError($"Failed to create an ISpatialLocalizationSession from localizer {localizer.SpatialLocalizerId}");
@@ -253,7 +250,6 @@
             }
 
             using (currentLocalizationSession)
->>>>>>> 456fee78
             {
                 DebugLog($"Setting localization session for participant: {participant.SocketEndpoint.Address}, {currentLocalizationSession.ToString()}");
                 participant.CurrentLocalizationSession = currentLocalizationSession;
