--- conflicted
+++ resolved
@@ -140,19 +140,11 @@
         protected MixedRealityInputSimulationProfile profile;
 
         /// <summary>
-<<<<<<< HEAD
         /// If true then the hand is always visible, regardless if simulating.
         /// </summary>
         public bool IsAlwaysVisibleLeft = false;
         /// <summary>
         /// If true then the hand is always visible, regardless if simulating.
-=======
-        /// If true then the hand is always visible, regardless of simulating.
-        /// </summary>
-        public bool IsAlwaysVisibleLeft = false;
-        /// <summary>
-        /// If true then the hand is always visible, regardless of simulating.
->>>>>>> 8b95cc70
         /// </summary>
         public bool IsAlwaysVisibleRight = false;
 
@@ -190,11 +182,7 @@
             SimulateUserInput();
 
             bool handDataChanged = false;
-<<<<<<< HEAD
-            // TODO: DateTime can be quite imprecise, better use Stopwatch.GetTimestamp
-=======
             // TODO: DateTime.UtcNow can be quite imprecise, better use Stopwatch.GetTimestamp
->>>>>>> 8b95cc70
             // https://stackoverflow.com/questions/2143140/c-sharp-datetime-now-precision
             long timestamp = DateTime.UtcNow.Ticks;
             handDataChanged |= handDataLeft.UpdateWithTimestamp(timestamp, HandStateLeft.IsTracked, HandStateLeft.IsPinching, HandStateLeft.FillCurrentFrame);
@@ -308,11 +296,7 @@
 
             // Update tracked state of a hand.
             // If hideTimeout value is null, hands will stay visible after tracking stops.
-<<<<<<< HEAD
-            // TODO: DateTime can be quite imprecise, better use Stopwatch.GetTimestamp
-=======
             // TODO: DateTime.UtcNow can be quite imprecise, better use Stopwatch.GetTimestamp
->>>>>>> 8b95cc70
             // https://stackoverflow.com/questions/2143140/c-sharp-datetime-now-precision
             DateTime currentTime = DateTime.UtcNow;
             if (isAlwaysVisible || isSimulating)
