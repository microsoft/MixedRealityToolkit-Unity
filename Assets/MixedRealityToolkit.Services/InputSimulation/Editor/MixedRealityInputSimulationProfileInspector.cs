﻿// Copyright (c) Microsoft Corporation. All rights reserved.
// Licensed under the MIT License. See LICENSE in the project root for license information.﻿

using Microsoft.MixedReality.Toolkit.Editor;
using Microsoft.MixedReality.Toolkit.Utilities.Editor;
using System.Linq;
using UnityEditor;

namespace Microsoft.MixedReality.Toolkit.Input
{
    [CustomEditor(typeof(MixedRealityInputSimulationProfile))]
    public class MixedRealityInputSimulationProfileInspector : BaseMixedRealityToolkitConfigurationProfileInspector
    {
        private SerializedProperty isCameraControlEnabled;

        private SerializedProperty extraMouseSensitivityScale;
        private SerializedProperty defaultMouseSensitivity;
        private SerializedProperty mouseLookButton;
        private SerializedProperty isControllerLookInverted;
        private SerializedProperty currentControlMode;
        private SerializedProperty fastControlKey;
        private SerializedProperty controlSlowSpeed;
        private SerializedProperty controlFastSpeed;
        private SerializedProperty moveHorizontal;
        private SerializedProperty moveVertical;
        private SerializedProperty mouseX;
        private SerializedProperty mouseY;
        private SerializedProperty lookHorizontal;
        private SerializedProperty lookVertical;

        private SerializedProperty handSimulationMode;

        private SerializedProperty simulateEyePosition;

        private SerializedProperty toggleLeftHandKey;
        private SerializedProperty toggleRightHandKey;
        private SerializedProperty handHideTimeout;
        private SerializedProperty leftHandManipulationKey;
        private SerializedProperty rightHandManipulationKey;

        private SerializedProperty defaultHandGesture;
        private SerializedProperty leftMouseHandGesture;
        private SerializedProperty middleMouseHandGesture;
        private SerializedProperty rightMouseHandGesture;
        private SerializedProperty handGestureAnimationSpeed;

        private SerializedProperty defaultHandDistance;
        private SerializedProperty handDepthMultiplier;
        private SerializedProperty handJitterAmount;

        private SerializedProperty yawHandCWKey;
        private SerializedProperty yawHandCCWKey;
        private SerializedProperty pitchHandCWKey;
        private SerializedProperty pitchHandCCWKey;
        private SerializedProperty rollHandCWKey;
        private SerializedProperty rollHandCCWKey;
        private SerializedProperty handRotationSpeed;

        private SerializedProperty holdStartDuration;
        private SerializedProperty manipulationStartThreshold;

<<<<<<< HEAD
        private SerializedProperty recordingSettings;
=======
        private const string ProfileTitle = "Input Simulation Settings";
        private const string ProfileDescription = "Settings for simulating input devices in the editor.";
>>>>>>> d82c2def

        protected override void OnEnable()
        {
            base.OnEnable();

            isCameraControlEnabled = serializedObject.FindProperty("isCameraControlEnabled");

            extraMouseSensitivityScale = serializedObject.FindProperty("extraMouseSensitivityScale");
            defaultMouseSensitivity = serializedObject.FindProperty("defaultMouseSensitivity");
            mouseLookButton = serializedObject.FindProperty("mouseLookButton");
            isControllerLookInverted = serializedObject.FindProperty("isControllerLookInverted");
            currentControlMode = serializedObject.FindProperty("currentControlMode");
            fastControlKey = serializedObject.FindProperty("fastControlKey");
            controlSlowSpeed = serializedObject.FindProperty("controlSlowSpeed");
            controlFastSpeed = serializedObject.FindProperty("controlFastSpeed");
            moveHorizontal = serializedObject.FindProperty("moveHorizontal");
            moveVertical = serializedObject.FindProperty("moveVertical");
            mouseX = serializedObject.FindProperty("mouseX");
            mouseY = serializedObject.FindProperty("mouseY");
            lookHorizontal = serializedObject.FindProperty("lookHorizontal");
            lookVertical = serializedObject.FindProperty("lookVertical");

            handSimulationMode = serializedObject.FindProperty("handSimulationMode");

            simulateEyePosition = serializedObject.FindProperty("simulateEyePosition");

            toggleLeftHandKey = serializedObject.FindProperty("toggleLeftHandKey");
            toggleRightHandKey = serializedObject.FindProperty("toggleRightHandKey");
            handHideTimeout = serializedObject.FindProperty("handHideTimeout");
            leftHandManipulationKey = serializedObject.FindProperty("leftHandManipulationKey");
            rightHandManipulationKey = serializedObject.FindProperty("rightHandManipulationKey");

            defaultHandGesture = serializedObject.FindProperty("defaultHandGesture");
            leftMouseHandGesture = serializedObject.FindProperty("leftMouseHandGesture");
            middleMouseHandGesture = serializedObject.FindProperty("middleMouseHandGesture");
            rightMouseHandGesture = serializedObject.FindProperty("rightMouseHandGesture");
            handGestureAnimationSpeed = serializedObject.FindProperty("handGestureAnimationSpeed");

            holdStartDuration = serializedObject.FindProperty("holdStartDuration");
            manipulationStartThreshold = serializedObject.FindProperty("manipulationStartThreshold");

            defaultHandDistance = serializedObject.FindProperty("defaultHandDistance");
            handDepthMultiplier = serializedObject.FindProperty("handDepthMultiplier");
            handJitterAmount = serializedObject.FindProperty("handJitterAmount");

            yawHandCWKey = serializedObject.FindProperty("yawHandCWKey");
            yawHandCCWKey = serializedObject.FindProperty("yawHandCCWKey");
            pitchHandCWKey = serializedObject.FindProperty("pitchHandCWKey");
            pitchHandCCWKey = serializedObject.FindProperty("pitchHandCCWKey");
            rollHandCWKey = serializedObject.FindProperty("rollHandCWKey");
            rollHandCCWKey = serializedObject.FindProperty("rollHandCCWKey");
            handRotationSpeed = serializedObject.FindProperty("handRotationSpeed");

            recordingSettings = serializedObject.FindProperty("recordingSettings");
        }

        public override void OnInspectorGUI()
        {
            RenderProfileHeader(ProfileTitle, ProfileDescription, target, true, BackProfileType.Input);

            serializedObject.Update();

            using (new GUIEnabledWrapper(!IsProfileLock((BaseMixedRealityProfile)target)))
            {
                EditorGUILayout.PropertyField(isCameraControlEnabled);
                {
                    EditorGUILayout.BeginVertical("Label");
                    using (new GUIEnabledWrapper(isCameraControlEnabled.boolValue))
                    {
                        EditorGUILayout.PropertyField(extraMouseSensitivityScale);
                        EditorGUILayout.PropertyField(defaultMouseSensitivity);
                        EditorGUILayout.PropertyField(mouseLookButton);
                        EditorGUILayout.PropertyField(isControllerLookInverted);
                        EditorGUILayout.PropertyField(currentControlMode);
                        EditorGUILayout.PropertyField(fastControlKey);
                        EditorGUILayout.PropertyField(controlSlowSpeed);
                        EditorGUILayout.PropertyField(controlFastSpeed);
                        EditorGUILayout.PropertyField(moveHorizontal);
                        EditorGUILayout.PropertyField(moveVertical);
                        EditorGUILayout.PropertyField(mouseX);
                        EditorGUILayout.PropertyField(mouseY);
                        EditorGUILayout.PropertyField(lookHorizontal);
                        EditorGUILayout.PropertyField(lookVertical);

                        EditorGUILayout.EndVertical();
                    }
                }

                EditorGUILayout.Space();
                EditorGUILayout.PropertyField(simulateEyePosition);

                EditorGUILayout.Space();
                EditorGUILayout.PropertyField(handSimulationMode);
                {
                    EditorGUILayout.BeginVertical("Label");
                    bool isHandSimEnabled = (handSimulationMode.enumValueIndex != (int)HandSimulationMode.Disabled);
                    using (new GUIEnabledWrapper(isHandSimEnabled))
                    {
                        EditorGUILayout.PropertyField(toggleLeftHandKey);
                        EditorGUILayout.PropertyField(toggleRightHandKey);
                        EditorGUILayout.PropertyField(handHideTimeout);
                        EditorGUILayout.PropertyField(leftHandManipulationKey);
                        EditorGUILayout.PropertyField(rightHandManipulationKey);
                        EditorGUILayout.Space();

                        EditorGUILayout.PropertyField(defaultHandGesture);
                        EditorGUILayout.PropertyField(leftMouseHandGesture);
                        EditorGUILayout.PropertyField(middleMouseHandGesture);
                        EditorGUILayout.PropertyField(rightMouseHandGesture);
                        EditorGUILayout.PropertyField(handGestureAnimationSpeed);
                        EditorGUILayout.Space();

                        EditorGUILayout.PropertyField(holdStartDuration);
                        EditorGUILayout.PropertyField(manipulationStartThreshold);
                        EditorGUILayout.Space();

                        EditorGUILayout.PropertyField(defaultHandDistance);
                        EditorGUILayout.PropertyField(handDepthMultiplier);
                        EditorGUILayout.PropertyField(handJitterAmount);
                        EditorGUILayout.Space();

                        EditorGUILayout.PropertyField(yawHandCWKey);
                        EditorGUILayout.PropertyField(yawHandCCWKey);
                        EditorGUILayout.PropertyField(pitchHandCWKey);
                        EditorGUILayout.PropertyField(pitchHandCCWKey);
                        EditorGUILayout.PropertyField(rollHandCWKey);
                        EditorGUILayout.PropertyField(rollHandCCWKey);
                        EditorGUILayout.PropertyField(handRotationSpeed);
                        EditorGUILayout.Space();

                        EditorGUILayout.EndVertical();
                    }
                }

                serializedObject.ApplyModifiedProperties();
            }
        }

<<<<<<< HEAD
            EditorGUILayout.PropertyField(recordingSettings, true);

            serializedObject.ApplyModifiedProperties();
=======
        protected override bool IsProfileInActiveInstance()
        {
            var profile = target as BaseMixedRealityProfile;
            return MixedRealityToolkit.IsInitialized && profile != null &&
                MixedRealityToolkit.Instance.ActiveProfile.InputSystemProfile != null &&
                MixedRealityToolkit.Instance.ActiveProfile.InputSystemProfile.DataProviderConfigurations != null &&
                MixedRealityToolkit.Instance.ActiveProfile.InputSystemProfile.DataProviderConfigurations.Any(s => profile == s.DeviceManagerProfile);
>>>>>>> d82c2def
        }
    }
}<|MERGE_RESOLUTION|>--- conflicted
+++ resolved
@@ -59,12 +59,10 @@
         private SerializedProperty holdStartDuration;
         private SerializedProperty manipulationStartThreshold;
 
-<<<<<<< HEAD
         private SerializedProperty recordingSettings;
-=======
+
         private const string ProfileTitle = "Input Simulation Settings";
         private const string ProfileDescription = "Settings for simulating input devices in the editor.";
->>>>>>> d82c2def
 
         protected override void OnEnable()
         {
@@ -199,15 +197,12 @@
                     }
                 }
 
+                EditorGUILayout.PropertyField(recordingSettings, true);
+
                 serializedObject.ApplyModifiedProperties();
             }
         }
 
-<<<<<<< HEAD
-            EditorGUILayout.PropertyField(recordingSettings, true);
-
-            serializedObject.ApplyModifiedProperties();
-=======
         protected override bool IsProfileInActiveInstance()
         {
             var profile = target as BaseMixedRealityProfile;
@@ -215,7 +210,6 @@
                 MixedRealityToolkit.Instance.ActiveProfile.InputSystemProfile != null &&
                 MixedRealityToolkit.Instance.ActiveProfile.InputSystemProfile.DataProviderConfigurations != null &&
                 MixedRealityToolkit.Instance.ActiveProfile.InputSystemProfile.DataProviderConfigurations.Any(s => profile == s.DeviceManagerProfile);
->>>>>>> d82c2def
         }
     }
 }