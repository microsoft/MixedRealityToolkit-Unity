﻿// Copyright (c) Microsoft Corporation. All rights reserved.
// Licensed under the MIT License. See LICENSE in the project root for license information.

using System;
using System.Collections.Generic;
using System.Linq;
using UnityEngine;
using UnityEngine.Serialization;

namespace Microsoft.MixedReality.Toolkit.Input
{
    /// <summary>
    /// Add a NearInteractionTouchable to your scene and configure a touchable surface
    /// in order to get PointerDown and PointerUp events whenever a PokePointer touches this surface.
    /// </summary>
    public class NearInteractionTouchable : ColliderNearInteractionTouchable
    {
<<<<<<< HEAD
        public enum TouchableSurfaceType
        {
            BoxCollider,
            UnityUI,
            Custom = 100
        }

=======
>>>>>>> 5312e4a1
        /// <summary>
        /// Local space forward direction
        /// </summary>
        [SerializeField]
        protected Vector3 localForward = Vector3.forward;
        public Vector3 LocalForward { get => localForward; }

        /// <summary>
        /// Local space forward direction
        /// </summary>
        [SerializeField]
        protected Vector3 localUp = Vector3.up;
        public Vector3 LocalUp { get => localUp; }

        public bool AreLocalVectorsOrthogonal => Vector3.Dot(localForward, localUp) == 0;

        /// <summary>
        /// Local space object center
        /// </summary>
        [SerializeField]
        protected Vector3 localCenter = Vector3.zero;
        public Vector3 LocalCenter { get => localCenter; set { localCenter = value; } }

<<<<<<< HEAD
        [SerializeField]
        [Tooltip("The type of surface to calculate the touch point on.")]
        [FormerlySerializedAs("touchableSurface")]
        private TouchableSurfaceType surfaceType = TouchableSurfaceType.BoxCollider;
        public TouchableSurfaceType SurfaceType { get => surfaceType; set => surfaceType = value; }

=======
>>>>>>> 5312e4a1
        public Vector3 LocalRight
        {
            get
            {
                Vector3 cross = Vector3.Cross(localUp, localForward);
                if (cross == Vector3.zero)
                {
                    // vectors are collinear return default right
                    return Vector3.right;
                }
                else
                {
                    return cross;
                }
            }
        }

        public Vector3 Forward => transform.TransformDirection(localForward);

        public void SetLocalForward(Vector3 newLocalForward)
        {
            localForward = newLocalForward;
            localUp = Vector3.Cross(localForward, LocalRight).normalized;
        }

        public void SetLocalUp(Vector3 newLocalUp)
        {
            localUp = newLocalUp;
            localForward = Vector3.Cross(LocalRight, localUp).normalized;
        }

        /// <summary>
        /// Local space forward direction
        /// </summary>
        [SerializeField]
        protected Vector2 bounds = Vector2.zero;
        public Vector2 Bounds { get => bounds; set { bounds = value; } }

        protected new void OnValidate()
        {
            base.OnValidate();

            Debug.Assert(localForward.magnitude > 0);
            Debug.Assert(localUp.magnitude > 0);
            string hierarchy = gameObject.transform.EnumerateAncestors(true).Aggregate("", (result, next) => next.gameObject.name + "=>" + result);
            if (localUp.sqrMagnitude == 1 && localForward.sqrMagnitude == 1)
            {
                Debug.Assert(Vector3.Dot(localForward, localUp) == 0, $"localForward and localUp not perpendicular for object {hierarchy}. Did you set Local Forward correctly?");
            }

<<<<<<< HEAD
            // Check initial setup
            if (bounds == Vector2.zero)
            {
                if (surfaceType == TouchableSurfaceType.UnityUI)
                {
                    RectTransform rt = GetComponent<RectTransform>();
                    if (rt != null)
                    {
                        // Initialize bounds to RectTransform SizeDelta
                        bounds = rt.sizeDelta;
                        localForward = new Vector3(0, 0, -1);
                    }
                }
            }

=======
>>>>>>> 5312e4a1
            localForward = localForward.normalized;
            localUp = localUp.normalized;

            bounds.x = Mathf.Max(bounds.x, 0);
            bounds.y = Mathf.Max(bounds.y, 0);
        }

        public override float DistanceToTouchable(Vector3 samplePoint, out Vector3 normal)
        {
            normal = Forward;

            Vector3 localPoint = transform.InverseTransformPoint(samplePoint) - localCenter;

            // Get surface coordinates
            Vector3 planeSpacePoint = new Vector3(
                Vector3.Dot(localPoint, LocalRight),
                Vector3.Dot(localPoint, localUp),
                Vector3.Dot(localPoint, localForward));

            // touchables currently can only be touched within the bounds of the rectangle.
            // We return infinity to ensure that any point outside the bounds does not get touched.
            if (planeSpacePoint.x < -bounds.x / 2 ||
                planeSpacePoint.x > bounds.x / 2 ||
                planeSpacePoint.y < -bounds.y / 2 ||
                planeSpacePoint.y > bounds.y / 2)
            {
                return float.PositiveInfinity;
            }

            // Scale back to 3D space
            planeSpacePoint = transform.TransformSize(planeSpacePoint);

            return Math.Abs(planeSpacePoint.z);
        }
    }
}<|MERGE_RESOLUTION|>--- conflicted
+++ resolved
@@ -15,16 +15,6 @@
     /// </summary>
     public class NearInteractionTouchable : ColliderNearInteractionTouchable
     {
-<<<<<<< HEAD
-        public enum TouchableSurfaceType
-        {
-            BoxCollider,
-            UnityUI,
-            Custom = 100
-        }
-
-=======
->>>>>>> 5312e4a1
         /// <summary>
         /// Local space forward direction
         /// </summary>
@@ -48,15 +38,6 @@
         protected Vector3 localCenter = Vector3.zero;
         public Vector3 LocalCenter { get => localCenter; set { localCenter = value; } }
 
-<<<<<<< HEAD
-        [SerializeField]
-        [Tooltip("The type of surface to calculate the touch point on.")]
-        [FormerlySerializedAs("touchableSurface")]
-        private TouchableSurfaceType surfaceType = TouchableSurfaceType.BoxCollider;
-        public TouchableSurfaceType SurfaceType { get => surfaceType; set => surfaceType = value; }
-
-=======
->>>>>>> 5312e4a1
         public Vector3 LocalRight
         {
             get
@@ -107,24 +88,6 @@
                 Debug.Assert(Vector3.Dot(localForward, localUp) == 0, $"localForward and localUp not perpendicular for object {hierarchy}. Did you set Local Forward correctly?");
             }
 
-<<<<<<< HEAD
-            // Check initial setup
-            if (bounds == Vector2.zero)
-            {
-                if (surfaceType == TouchableSurfaceType.UnityUI)
-                {
-                    RectTransform rt = GetComponent<RectTransform>();
-                    if (rt != null)
-                    {
-                        // Initialize bounds to RectTransform SizeDelta
-                        bounds = rt.sizeDelta;
-                        localForward = new Vector3(0, 0, -1);
-                    }
-                }
-            }
-
-=======
->>>>>>> 5312e4a1
             localForward = localForward.normalized;
             localUp = localUp.normalized;
 
