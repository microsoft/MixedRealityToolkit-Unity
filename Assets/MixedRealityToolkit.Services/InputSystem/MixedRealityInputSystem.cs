--- conflicted
+++ resolved
@@ -23,8 +23,6 @@
             {
                 Debug.LogError("The MixedRealityInputSystem object requires a valid IMixedRealityServiceRegistrar instance.");
             }
-
-            doneExecutingPointerEvents = new WaitUntil(() => pointerEventExecutionDepth == 0);
         }
 
         /// <inheritdoc />
@@ -318,12 +316,8 @@
         /// Assumption: We only send pointer events to the objects that pointers are focusing, except for global event listeners (which listen to everything)
         /// In contract, all other events get sent to all other pointers attached to a given input source
         /// </summary>
-<<<<<<< HEAD
-        private void HandlePointerEvent(BaseEventData eventData, ExecuteEvents.EventFunction<IMixedRealityPointerHandler> eventHandler)
-=======
         private void HandlePointerEvent(
             MixedRealityPointerEventData eventData, ExecuteEvents.EventFunction<IMixedRealityPointerHandler> eventHandler, PointerEventType pointerEventType)
->>>>>>> 1dbf0ca6
         {
             if (disabledRefCount > 0)
             {
@@ -334,18 +328,7 @@
             DispatchEventToGlobalListeners(eventData, eventHandler);
             PointerEvent?.Invoke(eventData, pointerEventType);
 
-<<<<<<< HEAD
-            pointerEventExecutionDepth++;
-            foreach (var handler in pointerHandlers)
-            {
-                eventHandler.Invoke(handler, eventData);
-            }
-            pointerEventExecutionDepth--;
-
-            if (baseInputEventData.used)
-=======
             if (eventData.used)
->>>>>>> 1dbf0ca6
             {
                 // All global listeners get a chance to see the event,
                 // but if any of them marked it used,
@@ -876,41 +859,8 @@
 
         #region Pointers
 
-<<<<<<< HEAD
-        private readonly List<IMixedRealityPointerHandler> pointerHandlers = new List<IMixedRealityPointerHandler>();
-
-        private int pointerEventExecutionDepth = 0;
-        private readonly WaitUntil doneExecutingPointerEvents;
-
-        public async void RegisterPointerHandler(IMixedRealityPointerHandler handler)
-        {
-            if (pointerEventExecutionDepth > 0)
-            {
-                await doneExecutingPointerEvents;
-            }
-
-            if (handler != null)
-            {
-                pointerHandlers.Add(handler);
-            }
-        }
-
-        public async void UnregisterPointerHandler(IMixedRealityPointerHandler handler)
-        {
-            if (pointerEventExecutionDepth > 0)
-            {
-                await doneExecutingPointerEvents;
-            }
-
-            if (handler != null)
-            {
-                pointerHandlers.Remove(handler);
-            }
-        }
-=======
         /// <inheritdoc />
         public event PointerHandler PointerEvent;
->>>>>>> 1dbf0ca6
 
         #region Pointer Down
 
@@ -928,11 +878,7 @@
 
             pointerEventData.Initialize(pointer, inputAction, handedness, inputSource);
 
-<<<<<<< HEAD
-            HandlePointerEvent(pointerEventData, OnPointerDownEventHandler);
-=======
             HandlePointerEvent(pointerEventData, OnPointerDownEventHandler, PointerEventType.Down);
->>>>>>> 1dbf0ca6
         }
 
         #endregion Pointer Down
