--- conflicted
+++ resolved
@@ -725,15 +725,8 @@
                     }
                     else
                     {
-<<<<<<< HEAD
-                        if (casted.FocusProvider.IsFirstFocusEnter(casted.NewFocusedObject, casted.Pointer))
-                        {
-                            handler.OnFocusEnter(casted);
-                        }
-=======
                         if (casted.FocusProvider.IsOnlyFocusingPointer(casted.NewFocusedObject, casted.Pointer))
                         handler.OnFocusEnter(casted);
->>>>>>> 9601c4ea
                     }
                 };
 
@@ -761,14 +754,8 @@
                     }
                     else
                     {
-<<<<<<< HEAD
-                        if (casted.FocusProvider.IsLastFocusExit(casted.OldFocusedObject, casted.Pointer))
-                        {
-=======
                         if (casted.FocusProvider.IsOnlyFocusingPointer(casted.OldFocusedObject, casted.Pointer))
->>>>>>> 9601c4ea
                             handler.OnFocusExit(casted);
-                        }
                     }
                 };
 
