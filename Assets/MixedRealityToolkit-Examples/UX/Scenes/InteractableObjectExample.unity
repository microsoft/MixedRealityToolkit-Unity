--- conflicted
+++ resolved
@@ -113,265 +113,7 @@
     debug:
       m_Flags: 0
   m_NavMeshData: {fileID: 0}
---- !u!1001 &57866393
-Prefab:
-  m_ObjectHideFlags: 0
-  serializedVersion: 2
-  m_Modification:
-    m_TransformParent: {fileID: 2068683753}
-    m_Modifications:
-    - target: {fileID: 4861435155685588, guid: 2a083c5ea3fa08f42881b7d670738856, type: 2}
-      propertyPath: m_LocalPosition.x
-      value: -0.4763613
-      objectReference: {fileID: 0}
-    - target: {fileID: 4861435155685588, guid: 2a083c5ea3fa08f42881b7d670738856, type: 2}
-      propertyPath: m_LocalPosition.y
-      value: 0.06724286
-      objectReference: {fileID: 0}
-    - target: {fileID: 4861435155685588, guid: 2a083c5ea3fa08f42881b7d670738856, type: 2}
-      propertyPath: m_LocalPosition.z
-      value: 0.15152526
-      objectReference: {fileID: 0}
-    - target: {fileID: 4861435155685588, guid: 2a083c5ea3fa08f42881b7d670738856, type: 2}
-      propertyPath: m_LocalRotation.x
-      value: -0
-      objectReference: {fileID: 0}
-    - target: {fileID: 4861435155685588, guid: 2a083c5ea3fa08f42881b7d670738856, type: 2}
-      propertyPath: m_LocalRotation.y
-      value: -0
-      objectReference: {fileID: 0}
-    - target: {fileID: 4861435155685588, guid: 2a083c5ea3fa08f42881b7d670738856, type: 2}
-      propertyPath: m_LocalRotation.z
-      value: -0
-      objectReference: {fileID: 0}
-    - target: {fileID: 4861435155685588, guid: 2a083c5ea3fa08f42881b7d670738856, type: 2}
-      propertyPath: m_LocalRotation.w
-      value: 1
-      objectReference: {fileID: 0}
-    - target: {fileID: 4861435155685588, guid: 2a083c5ea3fa08f42881b7d670738856, type: 2}
-      propertyPath: m_RootOrder
-      value: 3
-      objectReference: {fileID: 0}
-    - target: {fileID: 114605211639744042, guid: 2a083c5ea3fa08f42881b7d670738856,
-        type: 2}
-      propertyPath: Profile
-      value: 
-      objectReference: {fileID: 11400000, guid: 7baa76529cc78784cbb604ca360bc1bd,
-        type: 2}
-    - target: {fileID: 23783014253678128, guid: 2a083c5ea3fa08f42881b7d670738856,
-        type: 2}
-      propertyPath: m_Materials.Array.data[0]
-      value: 
-      objectReference: {fileID: 2100000, guid: a6d47f8eab86b0944a06a152a982514b, type: 2}
-    m_RemovedComponents: []
-  m_ParentPrefab: {fileID: 100100000, guid: 2a083c5ea3fa08f42881b7d670738856, type: 2}
-  m_IsPrefabParent: 0
---- !u!1 &57866394 stripped
-GameObject:
-  m_PrefabParentObject: {fileID: 1579025589554120, guid: 2a083c5ea3fa08f42881b7d670738856,
-    type: 2}
-  m_PrefabInternal: {fileID: 57866393}
---- !u!1 &106786992
-GameObject:
-  m_ObjectHideFlags: 0
-  m_PrefabParentObject: {fileID: 1319326335823192, guid: 42b7699419297d24aa14535697918b4c,
-    type: 2}
-  m_PrefabInternal: {fileID: 0}
-  serializedVersion: 5
-  m_Component:
-  - component: {fileID: 106786993}
-  - component: {fileID: 106786997}
-  - component: {fileID: 106786996}
-  - component: {fileID: 106786995}
-  - component: {fileID: 106786994}
-  m_Layer: 0
-  m_Name: Backpanel
-  m_TagString: Untagged
-  m_Icon: {fileID: 0}
-  m_NavMeshLayer: 0
-  m_StaticEditorFlags: 0
-  m_IsActive: 1
---- !u!4 &106786993
-Transform:
-  m_ObjectHideFlags: 0
-  m_PrefabParentObject: {fileID: 4925815908915770, guid: 42b7699419297d24aa14535697918b4c,
-    type: 2}
-  m_PrefabInternal: {fileID: 0}
-  m_GameObject: {fileID: 106786992}
-  m_LocalRotation: {x: -0, y: 0.7071068, z: -0, w: 0.7071068}
-  m_LocalPosition: {x: -0.23, y: 0.13322008, z: -0.004582405}
-  m_LocalScale: {x: 0.013220016, y: 0.71818995, z: 0.61351055}
-  m_Children: []
-  m_Father: {fileID: 879149010}
-  m_RootOrder: 1
-  m_LocalEulerAnglesHint: {x: 0, y: 180, z: 0}
---- !u!54 &106786994
-Rigidbody:
-  m_ObjectHideFlags: 0
-  m_PrefabParentObject: {fileID: 54100405396922970, guid: 42b7699419297d24aa14535697918b4c,
-    type: 2}
-  m_PrefabInternal: {fileID: 0}
-  m_GameObject: {fileID: 106786992}
-  serializedVersion: 2
-  m_Mass: 100
-  m_Drag: 0
-  m_AngularDrag: 0.05
-  m_UseGravity: 0
-  m_IsKinematic: 1
-  m_Interpolate: 0
-  m_Constraints: 126
-  m_CollisionDetection: 0
---- !u!23 &106786995
-MeshRenderer:
-  m_ObjectHideFlags: 0
-  m_PrefabParentObject: {fileID: 23612074761842514, guid: 42b7699419297d24aa14535697918b4c,
-    type: 2}
-  m_PrefabInternal: {fileID: 0}
-  m_GameObject: {fileID: 106786992}
-  m_Enabled: 1
-  m_CastShadows: 1
-  m_ReceiveShadows: 1
-  m_DynamicOccludee: 1
-  m_MotionVectors: 1
-  m_LightProbeUsage: 1
-  m_ReflectionProbeUsage: 1
-  m_Materials:
-  - {fileID: 2100000, guid: 61c598ddff7a2cc4ea50c285c361691d, type: 2}
-  m_StaticBatchInfo:
-    firstSubMesh: 0
-    subMeshCount: 0
-  m_StaticBatchRoot: {fileID: 0}
-  m_ProbeAnchor: {fileID: 0}
-  m_LightProbeVolumeOverride: {fileID: 0}
-  m_ScaleInLightmap: 1
-  m_PreserveUVs: 1
-  m_IgnoreNormalsForChartDetection: 0
-  m_ImportantGI: 0
-  m_StitchLightmapSeams: 0
-  m_SelectedEditorRenderState: 3
-  m_MinimumChartSize: 4
-  m_AutoUVMaxDistance: 0.5
-  m_AutoUVMaxAngle: 89
-  m_LightmapParameters: {fileID: 0}
-  m_SortingLayerID: 0
-  m_SortingLayer: 0
-  m_SortingOrder: 0
---- !u!65 &106786996
-BoxCollider:
-  m_ObjectHideFlags: 0
-  m_PrefabParentObject: {fileID: 65599234300196070, guid: 42b7699419297d24aa14535697918b4c,
-    type: 2}
-  m_PrefabInternal: {fileID: 0}
-  m_GameObject: {fileID: 106786992}
-  m_Material: {fileID: 0}
-  m_IsTrigger: 0
-  m_Enabled: 1
-  serializedVersion: 2
-  m_Size: {x: 1, y: 1, z: 1}
-  m_Center: {x: 0, y: 0, z: 0}
---- !u!33 &106786997
-MeshFilter:
-  m_ObjectHideFlags: 0
-  m_PrefabParentObject: {fileID: 33590020163061146, guid: 42b7699419297d24aa14535697918b4c,
-    type: 2}
-  m_PrefabInternal: {fileID: 0}
-  m_GameObject: {fileID: 106786992}
-  m_Mesh: {fileID: 10202, guid: 0000000000000000e000000000000000, type: 0}
---- !u!95 &122064659 stripped
-Animator:
-  m_PrefabParentObject: {fileID: 95963089228303866, guid: f423f561be8f30b4a855b22deccd77b1,
-    type: 2}
-  m_PrefabInternal: {fileID: 1888798113}
---- !u!1001 &170867097
-Prefab:
-  m_ObjectHideFlags: 0
-  serializedVersion: 2
-  m_Modification:
-    m_TransformParent: {fileID: 2068683753}
-    m_Modifications:
-    - target: {fileID: 4292920337357262, guid: a32cc9bdd2d56574386df0cf52d0b802, type: 2}
-      propertyPath: m_LocalPosition.x
-      value: 0.03063868
-      objectReference: {fileID: 0}
-    - target: {fileID: 4292920337357262, guid: a32cc9bdd2d56574386df0cf52d0b802, type: 2}
-      propertyPath: m_LocalPosition.y
-      value: -0.032757044
-      objectReference: {fileID: 0}
-    - target: {fileID: 4292920337357262, guid: a32cc9bdd2d56574386df0cf52d0b802, type: 2}
-      propertyPath: m_LocalPosition.z
-      value: 0.14952517
-      objectReference: {fileID: 0}
-    - target: {fileID: 4292920337357262, guid: a32cc9bdd2d56574386df0cf52d0b802, type: 2}
-      propertyPath: m_LocalRotation.x
-      value: -0
-      objectReference: {fileID: 0}
-    - target: {fileID: 4292920337357262, guid: a32cc9bdd2d56574386df0cf52d0b802, type: 2}
-      propertyPath: m_LocalRotation.y
-      value: -0
-      objectReference: {fileID: 0}
-    - target: {fileID: 4292920337357262, guid: a32cc9bdd2d56574386df0cf52d0b802, type: 2}
-      propertyPath: m_LocalRotation.z
-      value: -0
-      objectReference: {fileID: 0}
-    - target: {fileID: 4292920337357262, guid: a32cc9bdd2d56574386df0cf52d0b802, type: 2}
-      propertyPath: m_LocalRotation.w
-      value: 1
-      objectReference: {fileID: 0}
-    - target: {fileID: 4292920337357262, guid: a32cc9bdd2d56574386df0cf52d0b802, type: 2}
-      propertyPath: m_RootOrder
-      value: 1
-      objectReference: {fileID: 0}
-    - target: {fileID: 114537197540792740, guid: a32cc9bdd2d56574386df0cf52d0b802,
-        type: 2}
-      propertyPath: AnimActions.Array.data[0].InvalidParam
-      value: 0
-      objectReference: {fileID: 0}
-    - target: {fileID: 114537197540792740, guid: a32cc9bdd2d56574386df0cf52d0b802,
-        type: 2}
-      propertyPath: AnimActions.Array.data[1].InvalidParam
-      value: 0
-      objectReference: {fileID: 0}
-    - target: {fileID: 114537197540792740, guid: a32cc9bdd2d56574386df0cf52d0b802,
-        type: 2}
-      propertyPath: AnimActions.Array.data[2].InvalidParam
-      value: 0
-      objectReference: {fileID: 0}
-    - target: {fileID: 114537197540792740, guid: a32cc9bdd2d56574386df0cf52d0b802,
-        type: 2}
-      propertyPath: AnimActions.Array.data[3].InvalidParam
-      value: 0
-      objectReference: {fileID: 0}
-    - target: {fileID: 114537197540792740, guid: a32cc9bdd2d56574386df0cf52d0b802,
-        type: 2}
-      propertyPath: AnimActions.Array.data[4].InvalidParam
-      value: 0
-      objectReference: {fileID: 0}
-    - target: {fileID: 114537197540792740, guid: a32cc9bdd2d56574386df0cf52d0b802,
-        type: 2}
-      propertyPath: AnimActions.Array.data[5].InvalidParam
-      value: 0
-      objectReference: {fileID: 0}
-    - target: {fileID: 23987754555849932, guid: a32cc9bdd2d56574386df0cf52d0b802,
-        type: 2}
-      propertyPath: m_Materials.Array.data[0]
-      value: 
-      objectReference: {fileID: 2100000, guid: d28014c9b490c4c428c16e9902ee367e, type: 2}
-    - target: {fileID: 23067865308481886, guid: a32cc9bdd2d56574386df0cf52d0b802,
-        type: 2}
-      propertyPath: m_Materials.Array.data[0]
-      value: 
-      objectReference: {fileID: 2100000, guid: d28014c9b490c4c428c16e9902ee367e, type: 2}
-    m_RemovedComponents: []
-  m_ParentPrefab: {fileID: 100100000, guid: a32cc9bdd2d56574386df0cf52d0b802, type: 2}
-  m_IsPrefabParent: 0
---- !u!1 &170867098 stripped
-GameObject:
-  m_PrefabParentObject: {fileID: 1207221346183892, guid: a32cc9bdd2d56574386df0cf52d0b802,
-    type: 2}
-  m_PrefabInternal: {fileID: 170867097}
-<<<<<<< HEAD
-=======
---- !u!21 &181094406
+--- !u!21 &6648591
 Material:
   serializedVersion: 6
   m_ObjectHideFlags: 0
@@ -413,2562 +155,6 @@
         m_Offset: {x: 0, y: 0}
     - _MainTex:
         m_Texture: {fileID: 2800000, guid: e2d1418e284d6a84791331a768e88c69, type: 3}
-        m_Scale: {x: 1, y: 1}
-        m_Offset: {x: 0, y: 0}
-    - _MetallicGlossMap:
-        m_Texture: {fileID: 0}
-        m_Scale: {x: 1, y: 1}
-        m_Offset: {x: 0, y: 0}
-    - _NormalMap:
-        m_Texture: {fileID: 0}
-        m_Scale: {x: 1, y: 1}
-        m_Offset: {x: 0, y: 0}
-    - _OcclusionMap:
-        m_Texture: {fileID: 0}
-        m_Scale: {x: 1, y: 1}
-        m_Offset: {x: 0, y: 0}
-    - _ParallaxMap:
-        m_Texture: {fileID: 0}
-        m_Scale: {x: 1, y: 1}
-        m_Offset: {x: 0, y: 0}
-    m_Floats:
-    - _AlbedoAlphaMode: 0
-    - _BlendOp: 0
-    - _BorderLight: 0
-    - _BorderLightOpaque: 0
-    - _BorderLightUsesHoverColor: 1
-    - _BorderMinValue: 0.1
-    - _BorderWidth: 0.1
-    - _BumpScale: 1
-    - _ClippingPlane: 0
-    - _ClippingPlaneBorder: 0
-    - _ClippingPlaneBorderWidth: 0.025
-    - _ColorWriteMask: 15
-    - _Cull: 2
-    - _CullMode: 2
-    - _CustomMode: 1
-    - _Cutoff: 0.5
-    - _DetailNormalMapScale: 1
-    - _DirectionalLight: 1
-    - _DstBlend: 0
-    - _EdgeSmoothingValue: 0.002
-    - _EnableEmission: 0
-    - _EnableHoverColorOverride: 0
-    - _EnableNormalMap: 0
-    - _EnvironmentColorIntensity: 0.5
-    - _EnvironmentColorThreshold: 1.5
-    - _EnvironmentColoring: 0
-    - _FadeBeginDistance: 0.85
-    - _FadeCompleteDistance: 0.5
-    - _GlossMapScale: 1
-    - _Glossiness: 0.5
-    - _GlossyReflections: 1
-    - _HoverLight: 0
-    - _InnerGlow: 0
-    - _Metallic: 0
-    - _Mode: 1
-    - _NearPlaneFade: 0
-    - _OcclusionStrength: 1
-    - _Parallax: 0.02
-    - _Reflections: 0
-    - _Refraction: 0
-    - _RefractiveIndex: 1.1
-    - _RenderQueueOverride: -1
-    - _RimLight: 0
-    - _RimPower: 0.25
-    - _RoundCornerMargin: 0
-    - _RoundCornerRadius: 0.25
-    - _RoundCorners: 0
-    - _Smoothness: 0.5
-    - _SmoothnessTextureChannel: 0
-    - _SpecularHighlights: 1
-    - _SrcBlend: 1
-    - _UVSec: 0
-    - _UseColor: 1
-    - _UseMainTex: 1
-    - _ZTest: 4
-    - _ZWrite: 1
-    m_Colors:
-    - _ClipPlane: {r: 0, g: 1, b: 0, a: 0}
-    - _ClippingPlaneBorderColor: {r: 1, g: 0.2, b: 0, a: 1}
-    - _Color: {r: 1, g: 1, b: 1, a: 1}
-    - _EmissionColor: {r: 0, g: 0, b: 0, a: 1}
-    - _EmissiveColor: {r: 0, g: 0, b: 0, a: 1}
-    - _EnvironmentColorX: {r: 1, g: 0, b: 0, a: 1}
-    - _EnvironmentColorY: {r: 0, g: 1, b: 0, a: 1}
-    - _EnvironmentColorZ: {r: 0, g: 0, b: 1, a: 1}
-    - _HoverColorOverride: {r: 1, g: 1, b: 1, a: 1}
-    - _InnerGlowColor: {r: 1, g: 1, b: 1, a: 0.75}
-    - _RimColor: {r: 0.5, g: 0.5, b: 0.5, a: 1}
---- !u!1001 &194801092
-Prefab:
-  m_ObjectHideFlags: 0
-  serializedVersion: 2
-  m_Modification:
-    m_TransformParent: {fileID: 0}
-    m_Modifications:
-    - target: {fileID: 4000011792100794, guid: a611e772ef8ddf64d8106a9cbb70f31c, type: 2}
-      propertyPath: m_LocalPosition.x
-      value: 0
-      objectReference: {fileID: 0}
-    - target: {fileID: 4000011792100794, guid: a611e772ef8ddf64d8106a9cbb70f31c, type: 2}
-      propertyPath: m_LocalPosition.y
-      value: 0
-      objectReference: {fileID: 0}
-    - target: {fileID: 4000011792100794, guid: a611e772ef8ddf64d8106a9cbb70f31c, type: 2}
-      propertyPath: m_LocalPosition.z
-      value: 0
-      objectReference: {fileID: 0}
-    - target: {fileID: 4000011792100794, guid: a611e772ef8ddf64d8106a9cbb70f31c, type: 2}
-      propertyPath: m_LocalRotation.x
-      value: 0
-      objectReference: {fileID: 0}
-    - target: {fileID: 4000011792100794, guid: a611e772ef8ddf64d8106a9cbb70f31c, type: 2}
-      propertyPath: m_LocalRotation.y
-      value: 0
-      objectReference: {fileID: 0}
-    - target: {fileID: 4000011792100794, guid: a611e772ef8ddf64d8106a9cbb70f31c, type: 2}
-      propertyPath: m_LocalRotation.z
-      value: 0
-      objectReference: {fileID: 0}
-    - target: {fileID: 4000011792100794, guid: a611e772ef8ddf64d8106a9cbb70f31c, type: 2}
-      propertyPath: m_LocalRotation.w
-      value: 1
-      objectReference: {fileID: 0}
-    - target: {fileID: 4000011792100794, guid: a611e772ef8ddf64d8106a9cbb70f31c, type: 2}
-      propertyPath: m_RootOrder
-      value: 0
-      objectReference: {fileID: 0}
-    m_RemovedComponents: []
-  m_ParentPrefab: {fileID: 100100000, guid: a611e772ef8ddf64d8106a9cbb70f31c, type: 2}
-  m_IsPrefabParent: 0
---- !u!114 &194801093 stripped
-MonoBehaviour:
-  m_PrefabParentObject: {fileID: 114611684728110934, guid: a611e772ef8ddf64d8106a9cbb70f31c,
-    type: 2}
-  m_PrefabInternal: {fileID: 194801092}
-  m_Script: {fileID: 11500000, guid: 0decd33ba8702954885a62b5bc1a778e, type: 3}
->>>>>>> c83f21f5
---- !u!1 &204967737
-GameObject:
-  m_ObjectHideFlags: 0
-  m_PrefabParentObject: {fileID: 1454564949874076, guid: 42b7699419297d24aa14535697918b4c,
-    type: 2}
-  m_PrefabInternal: {fileID: 0}
-  serializedVersion: 5
-  m_Component:
-  - component: {fileID: 204967738}
-  - component: {fileID: 204967740}
-  - component: {fileID: 204967739}
-  m_Layer: 5
-  m_Name: Description
-  m_TagString: Untagged
-  m_Icon: {fileID: 0}
-  m_NavMeshLayer: 0
-  m_StaticEditorFlags: 0
-  m_IsActive: 1
---- !u!224 &204967738
-RectTransform:
-  m_ObjectHideFlags: 0
-  m_PrefabParentObject: {fileID: 224058629180668634, guid: 42b7699419297d24aa14535697918b4c,
-    type: 2}
-  m_PrefabInternal: {fileID: 0}
-  m_GameObject: {fileID: 204967737}
-  m_LocalRotation: {x: -0, y: -0, z: -0, w: 1}
-  m_LocalPosition: {x: 0, y: 0, z: 1.3334956}
-  m_LocalScale: {x: 0.00050000026, y: 0.0005, z: 0.00050000026}
-  m_Children: []
-  m_Father: {fileID: 1853084738}
-  m_RootOrder: 0
-  m_LocalEulerAnglesHint: {x: 0, y: 0, z: 0}
-  m_AnchorMin: {x: 0.5, y: 0.5}
-  m_AnchorMax: {x: 0.5, y: 0.5}
-  m_AnchoredPosition: {x: -512.181, y: -322.9009}
-  m_SizeDelta: {x: 1107.8, y: 1303.4058}
-  m_Pivot: {x: 0.5, y: 0.5}
---- !u!114 &204967739
-MonoBehaviour:
-  m_ObjectHideFlags: 0
-  m_PrefabParentObject: {fileID: 114592574472669386, guid: 42b7699419297d24aa14535697918b4c,
-    type: 2}
-  m_PrefabInternal: {fileID: 0}
-  m_GameObject: {fileID: 204967737}
-  m_Enabled: 1
-  m_EditorHideFlags: 0
-  m_Script: {fileID: 708705254, guid: f70555f144d8491a825f0804e09c671c, type: 3}
-  m_Name: 
-  m_EditorClassIdentifier: 
-  m_Material: {fileID: 0}
-  m_Color: {r: 1, g: 1, b: 1, a: 1}
-  m_RaycastTarget: 1
-  m_OnCullStateChanged:
-    m_PersistentCalls:
-      m_Calls: []
-    m_TypeName: UnityEngine.UI.MaskableGraphic+CullStateChangedEvent, UnityEngine.UI,
-      Version=1.0.0.0, Culture=neutral, PublicKeyToken=null
-  m_FontData:
-    m_Font: {fileID: 12800000, guid: 86574c70442309b45be5a1c37a37a40b, type: 3}
-    m_FontSize: 34
-    m_FontStyle: 0
-    m_BestFit: 0
-    m_MinSize: 3
-    m_MaxSize: 101
-    m_Alignment: 0
-    m_AlignByGeometry: 0
-    m_RichText: 1
-    m_HorizontalOverflow: 0
-    m_VerticalOverflow: 0
-    m_LineSpacing: 1
-  m_Text: "\n\nFor handling input events efficiently, this scene uses InteractionReceiver.
-    In the Hierarchy panel, you can find 'Receiver' under SceneContent object. This
-    Receiver object contains ButtonReceiverExample.cs script which inherits InteractionReceiver
-    class. This script shows the example of handling multiple input events in a single
-    script using InteractionReceiver.\n\nYou can use obj.name to identify which object
-    has received input event and execute your code. Please refer to ButtonReceiverExample.cs
-    script for the details.\n\n\n\nYou can interact with the objects using gestures
-    on HoloLens, or using the motion controller's pointer and trigger button on immersive
-    headset. The text label above the table will show the name of the currently focused
-    object and current input state. This information text is displayed through ButtonReceiverExample.cs\n\n\n\nYou
-    can find the design guideline at \nhttp://aka.ms/mr > Design > Controls > Interactable
-    Object"
---- !u!222 &204967740
-CanvasRenderer:
-  m_ObjectHideFlags: 0
-  m_PrefabParentObject: {fileID: 222786115559259628, guid: 42b7699419297d24aa14535697918b4c,
-    type: 2}
-  m_PrefabInternal: {fileID: 0}
-  m_GameObject: {fileID: 204967737}
---- !u!1 &235191973
-GameObject:
-  m_ObjectHideFlags: 0
-  m_PrefabParentObject: {fileID: 1702150885567096, guid: 42b7699419297d24aa14535697918b4c,
-    type: 2}
-  m_PrefabInternal: {fileID: 0}
-  serializedVersion: 5
-  m_Component:
-  - component: {fileID: 235191974}
-  - component: {fileID: 235191977}
-  - component: {fileID: 235191976}
-  - component: {fileID: 235191975}
-  m_Layer: 0
-  m_Name: Rule
-  m_TagString: Untagged
-  m_Icon: {fileID: 0}
-  m_NavMeshLayer: 0
-  m_StaticEditorFlags: 0
-  m_IsActive: 1
---- !u!4 &235191974
-Transform:
-  m_ObjectHideFlags: 0
-  m_PrefabParentObject: {fileID: 4459327869346566, guid: 42b7699419297d24aa14535697918b4c,
-    type: 2}
-  m_PrefabInternal: {fileID: 0}
-  m_GameObject: {fileID: 235191973}
-  m_LocalRotation: {x: -0, y: -0, z: -0, w: 1}
-  m_LocalPosition: {x: -512.82007, y: -322.6673, z: 1.3285}
-  m_LocalScale: {x: 0.5497447, y: 0.0030726464, z: 1}
-  m_Children: []
-  m_Father: {fileID: 532470550}
-  m_RootOrder: 2
-  m_LocalEulerAnglesHint: {x: 0, y: 0, z: 0}
---- !u!23 &235191975
-MeshRenderer:
-  m_ObjectHideFlags: 0
-  m_PrefabParentObject: {fileID: 23475067446539832, guid: 42b7699419297d24aa14535697918b4c,
-    type: 2}
-  m_PrefabInternal: {fileID: 0}
-  m_GameObject: {fileID: 235191973}
-  m_Enabled: 1
-  m_CastShadows: 1
-  m_ReceiveShadows: 1
-  m_DynamicOccludee: 1
-  m_MotionVectors: 1
-  m_LightProbeUsage: 1
-  m_ReflectionProbeUsage: 1
-  m_Materials:
-  - {fileID: 10303, guid: 0000000000000000f000000000000000, type: 0}
-  m_StaticBatchInfo:
-    firstSubMesh: 0
-    subMeshCount: 0
-  m_StaticBatchRoot: {fileID: 0}
-  m_ProbeAnchor: {fileID: 0}
-  m_LightProbeVolumeOverride: {fileID: 0}
-  m_ScaleInLightmap: 1
-  m_PreserveUVs: 1
-  m_IgnoreNormalsForChartDetection: 0
-  m_ImportantGI: 0
-  m_StitchLightmapSeams: 0
-  m_SelectedEditorRenderState: 3
-  m_MinimumChartSize: 4
-  m_AutoUVMaxDistance: 0.5
-  m_AutoUVMaxAngle: 89
-  m_LightmapParameters: {fileID: 0}
-  m_SortingLayerID: 0
-  m_SortingLayer: 0
-  m_SortingOrder: 0
---- !u!64 &235191976
-MeshCollider:
-  m_ObjectHideFlags: 0
-  m_PrefabParentObject: {fileID: 64067504913786168, guid: 42b7699419297d24aa14535697918b4c,
-    type: 2}
-  m_PrefabInternal: {fileID: 0}
-  m_GameObject: {fileID: 235191973}
-  m_Material: {fileID: 0}
-  m_IsTrigger: 0
-  m_Enabled: 1
-  serializedVersion: 2
-  m_Convex: 0
-  m_InflateMesh: 0
-  m_SkinWidth: 0.01
-  m_Mesh: {fileID: 10210, guid: 0000000000000000e000000000000000, type: 0}
---- !u!33 &235191977
-MeshFilter:
-  m_ObjectHideFlags: 0
-  m_PrefabParentObject: {fileID: 33070690472620464, guid: 42b7699419297d24aa14535697918b4c,
-    type: 2}
-  m_PrefabInternal: {fileID: 0}
-  m_GameObject: {fileID: 235191973}
-  m_Mesh: {fileID: 10210, guid: 0000000000000000e000000000000000, type: 0}
---- !u!1 &258197040 stripped
-GameObject:
-  m_PrefabParentObject: {fileID: 1925428081502850, guid: 574cd1f7d793eed4ca9e45fe01173139,
-    type: 2}
-  m_PrefabInternal: {fileID: 1848826180}
---- !u!1 &300890838
-GameObject:
-  m_ObjectHideFlags: 0
-  m_PrefabParentObject: {fileID: 1103436554492578, guid: 42b7699419297d24aa14535697918b4c,
-    type: 2}
-  m_PrefabInternal: {fileID: 0}
-  serializedVersion: 5
-  m_Component:
-  - component: {fileID: 300890839}
-  - component: {fileID: 300890841}
-  - component: {fileID: 300890840}
-  m_Layer: 5
-  m_Name: Subtitle
-  m_TagString: Untagged
-  m_Icon: {fileID: 0}
-  m_NavMeshLayer: 0
-  m_StaticEditorFlags: 0
-  m_IsActive: 1
---- !u!224 &300890839
-RectTransform:
-  m_ObjectHideFlags: 0
-  m_PrefabParentObject: {fileID: 224191356868840390, guid: 42b7699419297d24aa14535697918b4c,
-    type: 2}
-  m_PrefabInternal: {fileID: 0}
-  m_GameObject: {fileID: 300890838}
-  m_LocalRotation: {x: -0, y: -0, z: -0, w: 1}
-  m_LocalPosition: {x: 0, y: 0, z: 1.3334941}
-  m_LocalScale: {x: 0.00050000026, y: 0.0005, z: 0.00050000026}
-  m_Children: []
-  m_Father: {fileID: 1853084738}
-  m_RootOrder: 1
-  m_LocalEulerAnglesHint: {x: 0, y: 0, z: 0}
-  m_AnchorMin: {x: 0.5, y: 0.5}
-  m_AnchorMax: {x: 0.5, y: 0.5}
-  m_AnchoredPosition: {x: -512.181, y: -322.598}
-  m_SizeDelta: {x: 1107.8, y: 89.1924}
-  m_Pivot: {x: 0.5, y: 0.5}
---- !u!114 &300890840
-MonoBehaviour:
-  m_ObjectHideFlags: 0
-  m_PrefabParentObject: {fileID: 114392904915671634, guid: 42b7699419297d24aa14535697918b4c,
-    type: 2}
-  m_PrefabInternal: {fileID: 0}
-  m_GameObject: {fileID: 300890838}
-  m_Enabled: 1
-  m_EditorHideFlags: 0
-  m_Script: {fileID: 708705254, guid: f70555f144d8491a825f0804e09c671c, type: 3}
-  m_Name: 
-  m_EditorClassIdentifier: 
-  m_Material: {fileID: 0}
-  m_Color: {r: 1, g: 1, b: 1, a: 1}
-  m_RaycastTarget: 1
-  m_OnCullStateChanged:
-    m_PersistentCalls:
-      m_Calls: []
-    m_TypeName: UnityEngine.UI.MaskableGraphic+CullStateChangedEvent, UnityEngine.UI,
-      Version=1.0.0.0, Culture=neutral, PublicKeyToken=null
-  m_FontData:
-    m_Font: {fileID: 12800000, guid: e3d8348b7d66bae4aa4b1f3ada3ef5fd, type: 3}
-    m_FontSize: 40
-    m_FontStyle: 0
-    m_BestFit: 0
-    m_MinSize: 4
-    m_MaxSize: 101
-    m_Alignment: 0
-    m_AlignByGeometry: 0
-    m_RichText: 1
-    m_HorizontalOverflow: 0
-    m_VerticalOverflow: 0
-    m_LineSpacing: 1
-  m_Text: InteractionReceiver script
---- !u!222 &300890841
-CanvasRenderer:
-  m_ObjectHideFlags: 0
-  m_PrefabParentObject: {fileID: 222624442265456234, guid: 42b7699419297d24aa14535697918b4c,
-    type: 2}
-  m_PrefabInternal: {fileID: 0}
-  m_GameObject: {fileID: 300890838}
---- !u!1 &331679819 stripped
-GameObject:
-  m_PrefabParentObject: {fileID: 1109705013388854, guid: 574cd1f7d793eed4ca9e45fe01173139,
-    type: 2}
-  m_PrefabInternal: {fileID: 1848826180}
---- !u!1001 &338549268
-Prefab:
-  m_ObjectHideFlags: 0
-  serializedVersion: 2
-  m_Modification:
-    m_TransformParent: {fileID: 2068683753}
-    m_Modifications:
-    - target: {fileID: 4000010330146594, guid: bfdc7f60d7205c84f82a4806a5352d60, type: 2}
-      propertyPath: m_LocalPosition.x
-      value: -0.05
-      objectReference: {fileID: 0}
-    - target: {fileID: 4000010330146594, guid: bfdc7f60d7205c84f82a4806a5352d60, type: 2}
-      propertyPath: m_LocalPosition.y
-      value: 0.25
-      objectReference: {fileID: 0}
-    - target: {fileID: 4000010330146594, guid: bfdc7f60d7205c84f82a4806a5352d60, type: 2}
-      propertyPath: m_LocalPosition.z
-      value: 0
-      objectReference: {fileID: 0}
-    - target: {fileID: 4000010330146594, guid: bfdc7f60d7205c84f82a4806a5352d60, type: 2}
-      propertyPath: m_LocalRotation.x
-      value: -0
-      objectReference: {fileID: 0}
-    - target: {fileID: 4000010330146594, guid: bfdc7f60d7205c84f82a4806a5352d60, type: 2}
-      propertyPath: m_LocalRotation.y
-      value: -0
-      objectReference: {fileID: 0}
-    - target: {fileID: 4000010330146594, guid: bfdc7f60d7205c84f82a4806a5352d60, type: 2}
-      propertyPath: m_LocalRotation.z
-      value: -0
-      objectReference: {fileID: 0}
-    - target: {fileID: 4000010330146594, guid: bfdc7f60d7205c84f82a4806a5352d60, type: 2}
-      propertyPath: m_LocalRotation.w
-      value: 1
-      objectReference: {fileID: 0}
-    - target: {fileID: 4000010330146594, guid: bfdc7f60d7205c84f82a4806a5352d60, type: 2}
-      propertyPath: m_RootOrder
-      value: 0
-      objectReference: {fileID: 0}
-    - target: {fileID: 1000013198843976, guid: bfdc7f60d7205c84f82a4806a5352d60, type: 2}
-      propertyPath: m_Name
-      value: StatusText
-      objectReference: {fileID: 0}
-    - target: {fileID: 102000010767390410, guid: bfdc7f60d7205c84f82a4806a5352d60,
-        type: 2}
-      propertyPath: m_Text
-      value: Interaction Status
-      objectReference: {fileID: 0}
-    - target: {fileID: 102000010767390410, guid: bfdc7f60d7205c84f82a4806a5352d60,
-        type: 2}
-      propertyPath: m_FontSize
-      value: 70
-      objectReference: {fileID: 0}
-    m_RemovedComponents: []
-  m_ParentPrefab: {fileID: 100100000, guid: bfdc7f60d7205c84f82a4806a5352d60, type: 2}
-  m_IsPrefabParent: 0
---- !u!1 &338549269 stripped
-GameObject:
-  m_PrefabParentObject: {fileID: 1000013198843976, guid: bfdc7f60d7205c84f82a4806a5352d60,
-    type: 2}
-  m_PrefabInternal: {fileID: 338549268}
---- !u!4 &338549270 stripped
-Transform:
-  m_PrefabParentObject: {fileID: 4000010330146594, guid: bfdc7f60d7205c84f82a4806a5352d60,
-    type: 2}
-  m_PrefabInternal: {fileID: 338549268}
---- !u!1 &508588704
-GameObject:
-  m_ObjectHideFlags: 0
-  m_PrefabParentObject: {fileID: 1076840190721308, guid: 42b7699419297d24aa14535697918b4c,
-    type: 2}
-  m_PrefabInternal: {fileID: 0}
-  serializedVersion: 5
-  m_Component:
-  - component: {fileID: 508588705}
-  - component: {fileID: 508588709}
-  - component: {fileID: 508588708}
-  - component: {fileID: 508588707}
-  - component: {fileID: 508588706}
-  m_Layer: 0
-  m_Name: Backpanel
-  m_TagString: Untagged
-  m_Icon: {fileID: 0}
-  m_NavMeshLayer: 0
-  m_StaticEditorFlags: 0
-  m_IsActive: 1
---- !u!4 &508588705
-Transform:
-  m_ObjectHideFlags: 0
-  m_PrefabParentObject: {fileID: 4851099024189204, guid: 42b7699419297d24aa14535697918b4c,
-    type: 2}
-  m_PrefabInternal: {fileID: 0}
-  m_GameObject: {fileID: 508588704}
-  m_LocalRotation: {x: -0, y: 0.7071068, z: -0, w: 0.7071068}
-  m_LocalPosition: {x: -0.23, y: 0.13322008, z: -0.004582405}
-  m_LocalScale: {x: 0.013220016, y: 0.71818995, z: 0.61351055}
-  m_Children: []
-  m_Father: {fileID: 1846332974}
-  m_RootOrder: 1
-  m_LocalEulerAnglesHint: {x: 0, y: 180, z: 0}
---- !u!54 &508588706
-Rigidbody:
-  m_ObjectHideFlags: 0
-  m_PrefabParentObject: {fileID: 54652109647812068, guid: 42b7699419297d24aa14535697918b4c,
-    type: 2}
-  m_PrefabInternal: {fileID: 0}
-  m_GameObject: {fileID: 508588704}
-  serializedVersion: 2
-  m_Mass: 100
-  m_Drag: 0
-  m_AngularDrag: 0.05
-  m_UseGravity: 0
-  m_IsKinematic: 1
-  m_Interpolate: 0
-  m_Constraints: 126
-  m_CollisionDetection: 0
---- !u!23 &508588707
-MeshRenderer:
-  m_ObjectHideFlags: 0
-  m_PrefabParentObject: {fileID: 23734633781358164, guid: 42b7699419297d24aa14535697918b4c,
-    type: 2}
-  m_PrefabInternal: {fileID: 0}
-  m_GameObject: {fileID: 508588704}
-  m_Enabled: 1
-  m_CastShadows: 1
-  m_ReceiveShadows: 1
-  m_DynamicOccludee: 1
-  m_MotionVectors: 1
-  m_LightProbeUsage: 1
-  m_ReflectionProbeUsage: 1
-  m_Materials:
-  - {fileID: 2100000, guid: 61c598ddff7a2cc4ea50c285c361691d, type: 2}
-  m_StaticBatchInfo:
-    firstSubMesh: 0
-    subMeshCount: 0
-  m_StaticBatchRoot: {fileID: 0}
-  m_ProbeAnchor: {fileID: 0}
-  m_LightProbeVolumeOverride: {fileID: 0}
-  m_ScaleInLightmap: 1
-  m_PreserveUVs: 1
-  m_IgnoreNormalsForChartDetection: 0
-  m_ImportantGI: 0
-  m_StitchLightmapSeams: 0
-  m_SelectedEditorRenderState: 3
-  m_MinimumChartSize: 4
-  m_AutoUVMaxDistance: 0.5
-  m_AutoUVMaxAngle: 89
-  m_LightmapParameters: {fileID: 0}
-  m_SortingLayerID: 0
-  m_SortingLayer: 0
-  m_SortingOrder: 0
---- !u!65 &508588708
-BoxCollider:
-  m_ObjectHideFlags: 0
-  m_PrefabParentObject: {fileID: 65220125403651066, guid: 42b7699419297d24aa14535697918b4c,
-    type: 2}
-  m_PrefabInternal: {fileID: 0}
-  m_GameObject: {fileID: 508588704}
-  m_Material: {fileID: 0}
-  m_IsTrigger: 0
-  m_Enabled: 1
-  serializedVersion: 2
-  m_Size: {x: 1, y: 1, z: 1}
-  m_Center: {x: 0, y: 0, z: 0}
---- !u!33 &508588709
-MeshFilter:
-  m_ObjectHideFlags: 0
-  m_PrefabParentObject: {fileID: 33521007365351282, guid: 42b7699419297d24aa14535697918b4c,
-    type: 2}
-  m_PrefabInternal: {fileID: 0}
-  m_GameObject: {fileID: 508588704}
-  m_Mesh: {fileID: 10202, guid: 0000000000000000e000000000000000, type: 0}
---- !u!1 &532470549
-GameObject:
-  m_ObjectHideFlags: 0
-  m_PrefabParentObject: {fileID: 1835462303943884, guid: 42b7699419297d24aa14535697918b4c,
-    type: 2}
-  m_PrefabInternal: {fileID: 0}
-  serializedVersion: 5
-  m_Component:
-  - component: {fileID: 532470550}
-  - component: {fileID: 532470553}
-  - component: {fileID: 532470552}
-  - component: {fileID: 532470551}
-  m_Layer: 0
-  m_Name: TextContent
-  m_TagString: Untagged
-  m_Icon: {fileID: 0}
-  m_NavMeshLayer: 0
-  m_StaticEditorFlags: 0
-  m_IsActive: 1
---- !u!224 &532470550
-RectTransform:
-  m_ObjectHideFlags: 0
-  m_PrefabParentObject: {fileID: 224385282562073920, guid: 42b7699419297d24aa14535697918b4c,
-    type: 2}
-  m_PrefabInternal: {fileID: 0}
-  m_GameObject: {fileID: 532470549}
-  m_LocalRotation: {x: -0, y: -0, z: -0, w: 1}
-  m_LocalPosition: {x: 0, y: 0, z: -1.3525823}
-  m_LocalScale: {x: 1, y: 1, z: 1}
-  m_Children:
-  - {fileID: 676155470}
-  - {fileID: 1539386668}
-  - {fileID: 235191974}
-  - {fileID: 599953546}
-  - {fileID: 1324855576}
-  - {fileID: 1182949965}
-  - {fileID: 916683014}
-  m_Father: {fileID: 879149010}
-  m_RootOrder: 0
-  m_LocalEulerAnglesHint: {x: 0, y: 0, z: 0}
-  m_AnchorMin: {x: 0, y: 0}
-  m_AnchorMax: {x: 0, y: 0}
-  m_AnchoredPosition: {x: 512.5886, y: 323.03625}
-  m_SizeDelta: {x: 1025, y: 648}
-  m_Pivot: {x: 0.5, y: 0.5}
---- !u!114 &532470551
-MonoBehaviour:
-  m_ObjectHideFlags: 0
-  m_PrefabParentObject: {fileID: 114803053854114090, guid: 42b7699419297d24aa14535697918b4c,
-    type: 2}
-  m_PrefabInternal: {fileID: 0}
-  m_GameObject: {fileID: 532470549}
-  m_Enabled: 1
-  m_EditorHideFlags: 0
-  m_Script: {fileID: 1301386320, guid: f70555f144d8491a825f0804e09c671c, type: 3}
-  m_Name: 
-  m_EditorClassIdentifier: 
-  m_IgnoreReversedGraphics: 1
-  m_BlockingObjects: 0
-  m_BlockingMask:
-    serializedVersion: 2
-    m_Bits: 4294967295
---- !u!114 &532470552
-MonoBehaviour:
-  m_ObjectHideFlags: 0
-  m_PrefabParentObject: {fileID: 114747735679590474, guid: 42b7699419297d24aa14535697918b4c,
-    type: 2}
-  m_PrefabInternal: {fileID: 0}
-  m_GameObject: {fileID: 532470549}
-  m_Enabled: 1
-  m_EditorHideFlags: 0
-  m_Script: {fileID: 1980459831, guid: f70555f144d8491a825f0804e09c671c, type: 3}
-  m_Name: 
-  m_EditorClassIdentifier: 
-  m_UiScaleMode: 0
-  m_ReferencePixelsPerUnit: 100
-  m_ScaleFactor: 1
-  m_ReferenceResolution: {x: 800, y: 600}
-  m_ScreenMatchMode: 0
-  m_MatchWidthOrHeight: 0
-  m_PhysicalUnit: 3
-  m_FallbackScreenDPI: 96
-  m_DefaultSpriteDPI: 96
-  m_DynamicPixelsPerUnit: 1
---- !u!223 &532470553
-Canvas:
-  m_ObjectHideFlags: 0
-  m_PrefabParentObject: {fileID: 223269791768138664, guid: 42b7699419297d24aa14535697918b4c,
-    type: 2}
-  m_PrefabInternal: {fileID: 0}
-  m_GameObject: {fileID: 532470549}
-  m_Enabled: 1
-  serializedVersion: 3
-  m_RenderMode: 2
-  m_Camera: {fileID: 0}
-  m_PlaneDistance: 100
-  m_PixelPerfect: 0
-  m_ReceivesEvents: 1
-  m_OverrideSorting: 0
-  m_OverridePixelPerfect: 0
-  m_SortingBucketNormalizedSize: 0
-  m_AdditionalShaderChannelsFlag: 0
-  m_SortingLayerID: 0
-  m_SortingOrder: 0
-  m_TargetDisplay: 0
---- !u!1001 &560723945
-Prefab:
-  m_ObjectHideFlags: 0
-  serializedVersion: 2
-  m_Modification:
-    m_TransformParent: {fileID: 0}
-    m_Modifications:
-    - target: {fileID: 4000011656901714, guid: 3eddd1c29199313478dd3f912bfab2ab, type: 2}
-      propertyPath: m_LocalPosition.x
-      value: 0
-      objectReference: {fileID: 0}
-    - target: {fileID: 4000011656901714, guid: 3eddd1c29199313478dd3f912bfab2ab, type: 2}
-      propertyPath: m_LocalPosition.y
-      value: 0
-      objectReference: {fileID: 0}
-    - target: {fileID: 4000011656901714, guid: 3eddd1c29199313478dd3f912bfab2ab, type: 2}
-      propertyPath: m_LocalPosition.z
-      value: 0
-      objectReference: {fileID: 0}
-    - target: {fileID: 4000011656901714, guid: 3eddd1c29199313478dd3f912bfab2ab, type: 2}
-      propertyPath: m_LocalRotation.x
-      value: 0
-      objectReference: {fileID: 0}
-    - target: {fileID: 4000011656901714, guid: 3eddd1c29199313478dd3f912bfab2ab, type: 2}
-      propertyPath: m_LocalRotation.y
-      value: 0
-      objectReference: {fileID: 0}
-    - target: {fileID: 4000011656901714, guid: 3eddd1c29199313478dd3f912bfab2ab, type: 2}
-      propertyPath: m_LocalRotation.z
-      value: 0
-      objectReference: {fileID: 0}
-    - target: {fileID: 4000011656901714, guid: 3eddd1c29199313478dd3f912bfab2ab, type: 2}
-      propertyPath: m_LocalRotation.w
-      value: 1
-      objectReference: {fileID: 0}
-    - target: {fileID: 4000011656901714, guid: 3eddd1c29199313478dd3f912bfab2ab, type: 2}
-      propertyPath: m_RootOrder
-      value: 0
-      objectReference: {fileID: 0}
-    - target: {fileID: 114742747811649402, guid: 3eddd1c29199313478dd3f912bfab2ab,
-        type: 2}
-      propertyPath: Cursor
-      value: 
-      objectReference: {fileID: 0}
-    m_RemovedComponents: []
-  m_ParentPrefab: {fileID: 100100000, guid: 3eddd1c29199313478dd3f912bfab2ab, type: 2}
-  m_IsPrefabParent: 0
---- !u!1 &599953545
-GameObject:
-  m_ObjectHideFlags: 0
-  m_PrefabParentObject: {fileID: 1485382055181008, guid: 42b7699419297d24aa14535697918b4c,
-    type: 2}
-  m_PrefabInternal: {fileID: 0}
-  serializedVersion: 5
-  m_Component:
-  - component: {fileID: 599953546}
-  - component: {fileID: 599953548}
-  - component: {fileID: 599953547}
-  m_Layer: 5
-  m_Name: WorksOn
-  m_TagString: Untagged
-  m_Icon: {fileID: 0}
-  m_NavMeshLayer: 0
-  m_StaticEditorFlags: 0
-  m_IsActive: 1
---- !u!224 &599953546
-RectTransform:
-  m_ObjectHideFlags: 0
-  m_PrefabParentObject: {fileID: 224413024187748670, guid: 42b7699419297d24aa14535697918b4c,
-    type: 2}
-  m_PrefabInternal: {fileID: 0}
-  m_GameObject: {fileID: 599953545}
-  m_LocalRotation: {x: -0, y: -0, z: -0, w: 1}
-  m_LocalPosition: {x: 0, y: 0, z: 1.3334956}
-  m_LocalScale: {x: 0.0005000003, y: 0.0005000001, z: 0.0005000003}
-  m_Children: []
-  m_Father: {fileID: 532470550}
-  m_RootOrder: 3
-  m_LocalEulerAnglesHint: {x: 0, y: 0, z: 0}
-  m_AnchorMin: {x: 0.5, y: 0.5}
-  m_AnchorMax: {x: 0.5, y: 0.5}
-  m_AnchoredPosition: {x: -512.6625, y: -322.61212}
-  m_SizeDelta: {x: 471.4, y: 140.6}
-  m_Pivot: {x: 0.5, y: 0.5}
---- !u!114 &599953547
-MonoBehaviour:
-  m_ObjectHideFlags: 0
-  m_PrefabParentObject: {fileID: 114544788369345886, guid: 42b7699419297d24aa14535697918b4c,
-    type: 2}
-  m_PrefabInternal: {fileID: 0}
-  m_GameObject: {fileID: 599953545}
-  m_Enabled: 1
-  m_EditorHideFlags: 0
-  m_Script: {fileID: 708705254, guid: f70555f144d8491a825f0804e09c671c, type: 3}
-  m_Name: 
-  m_EditorClassIdentifier: 
-  m_Material: {fileID: 0}
-  m_Color: {r: 1, g: 1, b: 1, a: 1}
-  m_RaycastTarget: 1
-  m_OnCullStateChanged:
-    m_PersistentCalls:
-      m_Calls: []
-    m_TypeName: UnityEngine.UI.MaskableGraphic+CullStateChangedEvent, UnityEngine.UI,
-      Version=1.0.0.0, Culture=neutral, PublicKeyToken=null
-  m_FontData:
-    m_Font: {fileID: 12800000, guid: 2a056e2bb89e0134daaf49e5f183e5dc, type: 3}
-    m_FontSize: 34
-    m_FontStyle: 0
-    m_BestFit: 0
-    m_MinSize: 3
-    m_MaxSize: 101
-    m_Alignment: 2
-    m_AlignByGeometry: 0
-    m_RichText: 1
-    m_HorizontalOverflow: 0
-    m_VerticalOverflow: 0
-    m_LineSpacing: 1
-  m_Text: Works on
---- !u!222 &599953548
-CanvasRenderer:
-  m_ObjectHideFlags: 0
-  m_PrefabParentObject: {fileID: 222602141398920914, guid: 42b7699419297d24aa14535697918b4c,
-    type: 2}
-  m_PrefabInternal: {fileID: 0}
-  m_GameObject: {fileID: 599953545}
---- !u!1 &676155469
-GameObject:
-  m_ObjectHideFlags: 0
-  m_PrefabParentObject: {fileID: 1451936078842708, guid: 42b7699419297d24aa14535697918b4c,
-    type: 2}
-  m_PrefabInternal: {fileID: 0}
-  serializedVersion: 5
-  m_Component:
-  - component: {fileID: 676155470}
-  - component: {fileID: 676155472}
-  - component: {fileID: 676155471}
-  m_Layer: 5
-  m_Name: Title
-  m_TagString: Untagged
-  m_Icon: {fileID: 0}
-  m_NavMeshLayer: 0
-  m_StaticEditorFlags: 0
-  m_IsActive: 1
---- !u!224 &676155470
-RectTransform:
-  m_ObjectHideFlags: 0
-  m_PrefabParentObject: {fileID: 224339627565595316, guid: 42b7699419297d24aa14535697918b4c,
-    type: 2}
-  m_PrefabInternal: {fileID: 0}
-  m_GameObject: {fileID: 676155469}
-  m_LocalRotation: {x: -0, y: -0, z: -0, w: 1}
-  m_LocalPosition: {x: 0, y: 0, z: 1.3334941}
-  m_LocalScale: {x: 0.0005000003, y: 0.0005000001, z: 0.0005000003}
-  m_Children: []
-  m_Father: {fileID: 532470550}
-  m_RootOrder: 0
-  m_LocalEulerAnglesHint: {x: 0, y: 0, z: 0}
-  m_AnchorMin: {x: 0.5, y: 0.5}
-  m_AnchorMax: {x: 0.5, y: 0.5}
-  m_AnchoredPosition: {x: -512.82153, y: -322.73904}
-  m_SizeDelta: {x: 1107.8, y: 244.2}
-  m_Pivot: {x: 0.5, y: 0.5}
---- !u!114 &676155471
-MonoBehaviour:
-  m_ObjectHideFlags: 0
-  m_PrefabParentObject: {fileID: 114257903654940708, guid: 42b7699419297d24aa14535697918b4c,
-    type: 2}
-  m_PrefabInternal: {fileID: 0}
-  m_GameObject: {fileID: 676155469}
-  m_Enabled: 1
-  m_EditorHideFlags: 0
-  m_Script: {fileID: 708705254, guid: f70555f144d8491a825f0804e09c671c, type: 3}
-  m_Name: 
-  m_EditorClassIdentifier: 
-  m_Material: {fileID: 0}
-  m_Color: {r: 1, g: 1, b: 1, a: 1}
-  m_RaycastTarget: 1
-  m_OnCullStateChanged:
-    m_PersistentCalls:
-      m_Calls: []
-    m_TypeName: UnityEngine.UI.MaskableGraphic+CullStateChangedEvent, UnityEngine.UI,
-      Version=1.0.0.0, Culture=neutral, PublicKeyToken=null
-  m_FontData:
-    m_Font: {fileID: 12800000, guid: 86574c70442309b45be5a1c37a37a40b, type: 3}
-    m_FontSize: 78
-    m_FontStyle: 0
-    m_BestFit: 0
-    m_MinSize: 10
-    m_MaxSize: 101
-    m_Alignment: 0
-    m_AlignByGeometry: 0
-    m_RichText: 1
-    m_HorizontalOverflow: 0
-    m_VerticalOverflow: 0
-    m_LineSpacing: 1
-  m_Text: Interactable Object
---- !u!222 &676155472
-CanvasRenderer:
-  m_ObjectHideFlags: 0
-  m_PrefabParentObject: {fileID: 222382184650279478, guid: 42b7699419297d24aa14535697918b4c,
-    type: 2}
-  m_PrefabInternal: {fileID: 0}
-  m_GameObject: {fileID: 676155469}
---- !u!1001 &726125720
-Prefab:
-  m_ObjectHideFlags: 0
-  serializedVersion: 2
-  m_Modification:
-    m_TransformParent: {fileID: 0}
-    m_Modifications:
-    - target: {fileID: 4541142303025740, guid: d29bc40b7f3df26479d6a0aac211c355, type: 2}
-      propertyPath: m_LocalPosition.x
-      value: 0
-      objectReference: {fileID: 0}
-    - target: {fileID: 4541142303025740, guid: d29bc40b7f3df26479d6a0aac211c355, type: 2}
-      propertyPath: m_LocalPosition.y
-      value: 0
-      objectReference: {fileID: 0}
-    - target: {fileID: 4541142303025740, guid: d29bc40b7f3df26479d6a0aac211c355, type: 2}
-      propertyPath: m_LocalPosition.z
-      value: 0
-      objectReference: {fileID: 0}
-    - target: {fileID: 4541142303025740, guid: d29bc40b7f3df26479d6a0aac211c355, type: 2}
-      propertyPath: m_LocalRotation.x
-      value: 0
-      objectReference: {fileID: 0}
-    - target: {fileID: 4541142303025740, guid: d29bc40b7f3df26479d6a0aac211c355, type: 2}
-      propertyPath: m_LocalRotation.y
-      value: 0
-      objectReference: {fileID: 0}
-    - target: {fileID: 4541142303025740, guid: d29bc40b7f3df26479d6a0aac211c355, type: 2}
-      propertyPath: m_LocalRotation.z
-      value: 0
-      objectReference: {fileID: 0}
-    - target: {fileID: 4541142303025740, guid: d29bc40b7f3df26479d6a0aac211c355, type: 2}
-      propertyPath: m_LocalRotation.w
-      value: 1
-      objectReference: {fileID: 0}
-    - target: {fileID: 4541142303025740, guid: d29bc40b7f3df26479d6a0aac211c355, type: 2}
-      propertyPath: m_RootOrder
-      value: 1
-      objectReference: {fileID: 0}
-    - target: {fileID: 114710303647202208, guid: d29bc40b7f3df26479d6a0aac211c355,
-        type: 2}
-      propertyPath: RightControllerOverride
-      value: 
-      objectReference: {fileID: 1097318689274706, guid: 869d340c69dbcef459070c1a159d38ac,
-        type: 2}
-    - target: {fileID: 1127525123306568, guid: d29bc40b7f3df26479d6a0aac211c355, type: 2}
-      propertyPath: m_IsActive
-      value: 1
-      objectReference: {fileID: 0}
-    - target: {fileID: 1850730992894404, guid: d29bc40b7f3df26479d6a0aac211c355, type: 2}
-      propertyPath: m_Name
-      value: MixedRealityCameraParent
-      objectReference: {fileID: 0}
-    - target: {fileID: 1850730992894404, guid: d29bc40b7f3df26479d6a0aac211c355, type: 2}
-      propertyPath: m_IsActive
-      value: 1
-      objectReference: {fileID: 0}
-    - target: {fileID: 4562275514082094, guid: d29bc40b7f3df26479d6a0aac211c355, type: 2}
-      propertyPath: m_RootOrder
-      value: 2
-      objectReference: {fileID: 0}
-    - target: {fileID: 4931155170010354, guid: d29bc40b7f3df26479d6a0aac211c355, type: 2}
-      propertyPath: m_RootOrder
-      value: 1
-      objectReference: {fileID: 0}
-    - target: {fileID: 1372541880982678, guid: d29bc40b7f3df26479d6a0aac211c355, type: 2}
-      propertyPath: m_Name
-      value: MixedRealityCamera
-      objectReference: {fileID: 0}
-    - target: {fileID: 114710303647202208, guid: d29bc40b7f3df26479d6a0aac211c355,
-        type: 2}
-      propertyPath: LeftControllerOverride
-      value: 
-      objectReference: {fileID: 1097318689274706, guid: 869d340c69dbcef459070c1a159d38ac,
-        type: 2}
-    - target: {fileID: 114129378875773704, guid: d29bc40b7f3df26479d6a0aac211c355,
-        type: 2}
-      propertyPath: opaqueTrackingSpaceType
-      value: 1
-      objectReference: {fileID: 0}
-    m_RemovedComponents: []
-  m_ParentPrefab: {fileID: 100100000, guid: d29bc40b7f3df26479d6a0aac211c355, type: 2}
-  m_IsPrefabParent: 0
---- !u!1 &733522272 stripped
-GameObject:
-  m_PrefabParentObject: {fileID: 1843705606683396, guid: 574cd1f7d793eed4ca9e45fe01173139,
-    type: 2}
-  m_PrefabInternal: {fileID: 1848826180}
---- !u!1 &760868132
-GameObject:
-  m_ObjectHideFlags: 0
-  m_PrefabParentObject: {fileID: 0}
-  m_PrefabInternal: {fileID: 0}
-  serializedVersion: 5
-  m_Component:
-  - component: {fileID: 760868134}
-  - component: {fileID: 760868133}
-  m_Layer: 0
-  m_Name: Directional Light
-  m_TagString: Untagged
-  m_Icon: {fileID: 0}
-  m_NavMeshLayer: 0
-  m_StaticEditorFlags: 0
-  m_IsActive: 1
---- !u!108 &760868133
-Light:
-  m_ObjectHideFlags: 0
-  m_PrefabParentObject: {fileID: 0}
-  m_PrefabInternal: {fileID: 0}
-  m_GameObject: {fileID: 760868132}
-  m_Enabled: 1
-  serializedVersion: 8
-  m_Type: 1
-  m_Color: {r: 1, g: 1, b: 1, a: 1}
-  m_Intensity: 1
-  m_Range: 10
-  m_SpotAngle: 30
-  m_CookieSize: 10
-  m_Shadows:
-    m_Type: 2
-    m_Resolution: -1
-    m_CustomResolution: -1
-    m_Strength: 1
-    m_Bias: 0.05
-    m_NormalBias: 0.4
-    m_NearPlane: 0.2
-  m_Cookie: {fileID: 0}
-  m_DrawHalo: 0
-  m_Flare: {fileID: 0}
-  m_RenderMode: 0
-  m_CullingMask:
-    serializedVersion: 2
-    m_Bits: 4294967295
-  m_Lightmapping: 4
-  m_AreaSize: {x: 1, y: 1}
-  m_BounceIntensity: 1
-  m_ColorTemperature: 6570
-  m_UseColorTemperature: 0
-  m_ShadowRadius: 0
-  m_ShadowAngle: 0
---- !u!4 &760868134
-Transform:
-  m_ObjectHideFlags: 0
-  m_PrefabParentObject: {fileID: 0}
-  m_PrefabInternal: {fileID: 0}
-  m_GameObject: {fileID: 760868132}
-  m_LocalRotation: {x: 0.40821788, y: -0.23456968, z: 0.10938163, w: 0.8754261}
-  m_LocalPosition: {x: 0, y: 3, z: 0}
-  m_LocalScale: {x: 1, y: 1, z: 1}
-  m_Children: []
-  m_Father: {fileID: 0}
-  m_RootOrder: 2
-  m_LocalEulerAnglesHint: {x: 50, y: -30, z: 0}
---- !u!1001 &814155957
-Prefab:
-  m_ObjectHideFlags: 0
-  serializedVersion: 2
-  m_Modification:
-    m_TransformParent: {fileID: 2068683753}
-    m_Modifications:
-    - target: {fileID: 23658619996268442, guid: 44cf321bbff3de04689ca73162fd797c,
-        type: 2}
-      propertyPath: m_Materials.Array.size
-      value: 1
-      objectReference: {fileID: 0}
-    - target: {fileID: 4669255948116556, guid: 44cf321bbff3de04689ca73162fd797c, type: 2}
-      propertyPath: m_LocalPosition.x
-      value: 0.22463867
-      objectReference: {fileID: 0}
-    - target: {fileID: 4669255948116556, guid: 44cf321bbff3de04689ca73162fd797c, type: 2}
-      propertyPath: m_LocalPosition.y
-      value: -0.07777631
-      objectReference: {fileID: 0}
-    - target: {fileID: 4669255948116556, guid: 44cf321bbff3de04689ca73162fd797c, type: 2}
-      propertyPath: m_LocalPosition.z
-      value: 0.18952513
-      objectReference: {fileID: 0}
-    - target: {fileID: 4669255948116556, guid: 44cf321bbff3de04689ca73162fd797c, type: 2}
-      propertyPath: m_LocalRotation.x
-      value: -0
-      objectReference: {fileID: 0}
-    - target: {fileID: 4669255948116556, guid: 44cf321bbff3de04689ca73162fd797c, type: 2}
-      propertyPath: m_LocalRotation.y
-      value: 0.009820116
-      objectReference: {fileID: 0}
-    - target: {fileID: 4669255948116556, guid: 44cf321bbff3de04689ca73162fd797c, type: 2}
-      propertyPath: m_LocalRotation.z
-      value: -0
-      objectReference: {fileID: 0}
-    - target: {fileID: 4669255948116556, guid: 44cf321bbff3de04689ca73162fd797c, type: 2}
-      propertyPath: m_LocalRotation.w
-      value: 0.9999518
-      objectReference: {fileID: 0}
-    - target: {fileID: 4669255948116556, guid: 44cf321bbff3de04689ca73162fd797c, type: 2}
-      propertyPath: m_RootOrder
-      value: 8
-      objectReference: {fileID: 0}
-    - target: {fileID: 23658619996268442, guid: 44cf321bbff3de04689ca73162fd797c,
-        type: 2}
-      propertyPath: m_Materials.Array.data[1]
-      value: 
-      objectReference: {fileID: 2100000, guid: 9b4f4540d3572b24e8c9108c7662acfe, type: 2}
-    - target: {fileID: 23658619996268442, guid: 44cf321bbff3de04689ca73162fd797c,
-        type: 2}
-      propertyPath: m_Materials.Array.data[0]
-      value: 
-      objectReference: {fileID: 2100000, guid: 347544df56dcd64408e75005a6aa0c34, type: 2}
-    m_RemovedComponents: []
-  m_ParentPrefab: {fileID: 100100000, guid: 44cf321bbff3de04689ca73162fd797c, type: 2}
-  m_IsPrefabParent: 0
---- !u!1 &814155958 stripped
-GameObject:
-  m_PrefabParentObject: {fileID: 1976805537069254, guid: 44cf321bbff3de04689ca73162fd797c,
-    type: 2}
-  m_PrefabInternal: {fileID: 814155957}
---- !u!1 &879149009
-GameObject:
-  m_ObjectHideFlags: 0
-  m_PrefabParentObject: {fileID: 1152677137086646, guid: 42b7699419297d24aa14535697918b4c,
-    type: 2}
-  m_PrefabInternal: {fileID: 0}
-  serializedVersion: 5
-  m_Component:
-  - component: {fileID: 879149010}
-  m_Layer: 0
-  m_Name: Panel1
-  m_TagString: Untagged
-  m_Icon: {fileID: 0}
-  m_NavMeshLayer: 0
-  m_StaticEditorFlags: 0
-  m_IsActive: 1
---- !u!4 &879149010
-Transform:
-  m_ObjectHideFlags: 0
-  m_PrefabParentObject: {fileID: 4579641208005124, guid: 42b7699419297d24aa14535697918b4c,
-    type: 2}
-  m_PrefabInternal: {fileID: 0}
-  m_GameObject: {fileID: 879149009}
-  m_LocalRotation: {x: -0, y: -0, z: -0, w: 1}
-  m_LocalPosition: {x: 0, y: 0, z: 0}
-  m_LocalScale: {x: 1, y: 1, z: 1}
-  m_Children:
-  - {fileID: 532470550}
-  - {fileID: 106786993}
-  m_Father: {fileID: 1490837418}
-  m_RootOrder: 0
-  m_LocalEulerAnglesHint: {x: 0, y: 0, z: 0}
---- !u!1 &899292815 stripped
-GameObject:
-  m_PrefabParentObject: {fileID: 1990277334814168, guid: 574cd1f7d793eed4ca9e45fe01173139,
-    type: 2}
-  m_PrefabInternal: {fileID: 1848826180}
---- !u!1 &914476624 stripped
-GameObject:
-  m_PrefabParentObject: {fileID: 1764226436162784, guid: 574cd1f7d793eed4ca9e45fe01173139,
-    type: 2}
-  m_PrefabInternal: {fileID: 1848826180}
---- !u!1 &916683013
-GameObject:
-  m_ObjectHideFlags: 0
-  m_PrefabParentObject: {fileID: 1579474663996116, guid: 42b7699419297d24aa14535697918b4c,
-    type: 2}
-  m_PrefabInternal: {fileID: 0}
-  serializedVersion: 5
-  m_Component:
-  - component: {fileID: 916683014}
-  - component: {fileID: 916683016}
-  - component: {fileID: 916683015}
-  m_Layer: 5
-  m_Name: Subtitle
-  m_TagString: Untagged
-  m_Icon: {fileID: 0}
-  m_NavMeshLayer: 0
-  m_StaticEditorFlags: 0
-  m_IsActive: 1
---- !u!224 &916683014
-RectTransform:
-  m_ObjectHideFlags: 0
-  m_PrefabParentObject: {fileID: 224867391563566598, guid: 42b7699419297d24aa14535697918b4c,
-    type: 2}
-  m_PrefabInternal: {fileID: 0}
-  m_GameObject: {fileID: 916683013}
-  m_LocalRotation: {x: -0, y: -0, z: -0, w: 1}
-  m_LocalPosition: {x: 0, y: 0, z: 1.3334941}
-  m_LocalScale: {x: 0.00050000026, y: 0.0005, z: 0.00050000026}
-  m_Children: []
-  m_Father: {fileID: 532470550}
-  m_RootOrder: 6
-  m_LocalEulerAnglesHint: {x: 0, y: 0, z: 0}
-  m_AnchorMin: {x: 0.5, y: 0.5}
-  m_AnchorMax: {x: 0.5, y: 0.5}
-  m_AnchoredPosition: {x: -512.82153, y: -322.868}
-  m_SizeDelta: {x: 1107.8, y: 89.1924}
-  m_Pivot: {x: 0.5, y: 0.5}
---- !u!114 &916683015
-MonoBehaviour:
-  m_ObjectHideFlags: 0
-  m_PrefabParentObject: {fileID: 114628746298840300, guid: 42b7699419297d24aa14535697918b4c,
-    type: 2}
-  m_PrefabInternal: {fileID: 0}
-  m_GameObject: {fileID: 916683013}
-  m_Enabled: 1
-  m_EditorHideFlags: 0
-  m_Script: {fileID: 708705254, guid: f70555f144d8491a825f0804e09c671c, type: 3}
-  m_Name: 
-  m_EditorClassIdentifier: 
-  m_Material: {fileID: 0}
-  m_Color: {r: 1, g: 1, b: 1, a: 1}
-  m_RaycastTarget: 1
-  m_OnCullStateChanged:
-    m_PersistentCalls:
-      m_Calls: []
-    m_TypeName: UnityEngine.UI.MaskableGraphic+CullStateChangedEvent, UnityEngine.UI,
-      Version=1.0.0.0, Culture=neutral, PublicKeyToken=null
-  m_FontData:
-    m_Font: {fileID: 12800000, guid: e3d8348b7d66bae4aa4b1f3ada3ef5fd, type: 3}
-    m_FontSize: 40
-    m_FontStyle: 0
-    m_BestFit: 0
-    m_MinSize: 4
-    m_MaxSize: 101
-    m_Alignment: 0
-    m_AlignByGeometry: 0
-    m_RichText: 1
-    m_HorizontalOverflow: 0
-    m_VerticalOverflow: 0
-    m_LineSpacing: 1
-  m_Text: CompoundButton script
---- !u!222 &916683016
-CanvasRenderer:
-  m_ObjectHideFlags: 0
-  m_PrefabParentObject: {fileID: 222081016692326802, guid: 42b7699419297d24aa14535697918b4c,
-    type: 2}
-  m_PrefabInternal: {fileID: 0}
-  m_GameObject: {fileID: 916683013}
---- !u!1001 &933880011
-Prefab:
-  m_ObjectHideFlags: 0
-  serializedVersion: 2
-  m_Modification:
-    m_TransformParent: {fileID: 2068683753}
-    m_Modifications:
-    - target: {fileID: 4179780062170562, guid: 245cbaa07105c2d4e9dc492bf0287a4a, type: 2}
-      propertyPath: m_LocalPosition.x
-      value: -0.497
-      objectReference: {fileID: 0}
-    - target: {fileID: 4179780062170562, guid: 245cbaa07105c2d4e9dc492bf0287a4a, type: 2}
-      propertyPath: m_LocalPosition.y
-      value: -0.13185707
-      objectReference: {fileID: 0}
-    - target: {fileID: 4179780062170562, guid: 245cbaa07105c2d4e9dc492bf0287a4a, type: 2}
-      propertyPath: m_LocalPosition.z
-      value: -0.17047477
-      objectReference: {fileID: 0}
-    - target: {fileID: 4179780062170562, guid: 245cbaa07105c2d4e9dc492bf0287a4a, type: 2}
-      propertyPath: m_LocalRotation.x
-      value: -0
-      objectReference: {fileID: 0}
-    - target: {fileID: 4179780062170562, guid: 245cbaa07105c2d4e9dc492bf0287a4a, type: 2}
-      propertyPath: m_LocalRotation.y
-      value: -0
-      objectReference: {fileID: 0}
-    - target: {fileID: 4179780062170562, guid: 245cbaa07105c2d4e9dc492bf0287a4a, type: 2}
-      propertyPath: m_LocalRotation.z
-      value: -0
-      objectReference: {fileID: 0}
-    - target: {fileID: 4179780062170562, guid: 245cbaa07105c2d4e9dc492bf0287a4a, type: 2}
-      propertyPath: m_LocalRotation.w
-      value: 1
-      objectReference: {fileID: 0}
-    - target: {fileID: 4179780062170562, guid: 245cbaa07105c2d4e9dc492bf0287a4a, type: 2}
-      propertyPath: m_RootOrder
-      value: 5
-      objectReference: {fileID: 0}
-    - target: {fileID: 114786221013835654, guid: 245cbaa07105c2d4e9dc492bf0287a4a,
-        type: 2}
-      propertyPath: Profile
-      value: 
-      objectReference: {fileID: 11400000, guid: a96c7e832944c124cb072aefca636aab,
-        type: 2}
-    - target: {fileID: 23117932575706076, guid: 245cbaa07105c2d4e9dc492bf0287a4a,
-        type: 2}
-      propertyPath: m_Materials.Array.data[0]
-      value: 
-      objectReference: {fileID: 2100000, guid: 27e5b7fa396a0be40847f6983f7147e8, type: 2}
-    m_RemovedComponents: []
-  m_ParentPrefab: {fileID: 100100000, guid: 245cbaa07105c2d4e9dc492bf0287a4a, type: 2}
-  m_IsPrefabParent: 0
---- !u!1 &933880012 stripped
-GameObject:
-  m_PrefabParentObject: {fileID: 1765319154685436, guid: 245cbaa07105c2d4e9dc492bf0287a4a,
-    type: 2}
-  m_PrefabInternal: {fileID: 933880011}
---- !u!1 &959309012
-GameObject:
-  m_ObjectHideFlags: 0
-  m_PrefabParentObject: {fileID: 0}
-  m_PrefabInternal: {fileID: 0}
-  serializedVersion: 5
-  m_Component:
-  - component: {fileID: 959309014}
-  - component: {fileID: 959309013}
-  m_Layer: 0
-  m_Name: SceneContent
-  m_TagString: Untagged
-  m_Icon: {fileID: 0}
-  m_NavMeshLayer: 0
-  m_StaticEditorFlags: 0
-  m_IsActive: 1
---- !u!114 &959309013
-MonoBehaviour:
-  m_ObjectHideFlags: 0
-  m_PrefabParentObject: {fileID: 0}
-  m_PrefabInternal: {fileID: 0}
-  m_GameObject: {fileID: 959309012}
-  m_Enabled: 1
-  m_EditorHideFlags: 0
-  m_Script: {fileID: 11500000, guid: 906323c940a3fad4f8f7e9e4fcd747f4, type: 3}
-  m_Name: 
-  m_EditorClassIdentifier: 
-  containerObject: {fileID: 0}
-  alignmentType: 0
-  stationarySpaceTypePosition: {x: 0, y: 0, z: 0}
-  roomScaleSpaceTypePosition: {x: 0, y: 0, z: 0}
---- !u!4 &959309014
-Transform:
-  m_ObjectHideFlags: 0
-  m_PrefabParentObject: {fileID: 0}
-  m_PrefabInternal: {fileID: 0}
-  m_GameObject: {fileID: 959309012}
-  m_LocalRotation: {x: 0, y: 0, z: 0, w: 1}
-  m_LocalPosition: {x: 0, y: 0, z: 0}
-  m_LocalScale: {x: 1, y: 1, z: 1}
-  m_Children:
-  - {fileID: 2068683753}
-  - {fileID: 1490837418}
-  - {fileID: 1809538459}
-  m_Father: {fileID: 0}
-  m_RootOrder: 3
-  m_LocalEulerAnglesHint: {x: 0, y: 0, z: 0}
---- !u!4 &1024954469 stripped
-Transform:
-  m_PrefabParentObject: {fileID: 4292920337357262, guid: a32cc9bdd2d56574386df0cf52d0b802,
-    type: 2}
-  m_PrefabInternal: {fileID: 170867097}
---- !u!4 &1033331347 stripped
-Transform:
-  m_PrefabParentObject: {fileID: 4603565383086324, guid: c049ea9647771d94b9bf21eb1cee7c34,
-    type: 2}
-  m_PrefabInternal: {fileID: 1636696635}
---- !u!1001 &1093760886
-Prefab:
-  m_ObjectHideFlags: 0
-  serializedVersion: 2
-  m_Modification:
-    m_TransformParent: {fileID: 2068683753}
-    m_Modifications:
-    - target: {fileID: 4249060311757736, guid: 40da8a1b3b26ba743b892d890b95a9f9, type: 2}
-      propertyPath: m_LocalPosition.x
-      value: -0.2936
-      objectReference: {fileID: 0}
-    - target: {fileID: 4249060311757736, guid: 40da8a1b3b26ba743b892d890b95a9f9, type: 2}
-      propertyPath: m_LocalPosition.y
-      value: -0.118
-      objectReference: {fileID: 0}
-    - target: {fileID: 4249060311757736, guid: 40da8a1b3b26ba743b892d890b95a9f9, type: 2}
-      propertyPath: m_LocalPosition.z
-      value: -0.17390007
-      objectReference: {fileID: 0}
-    - target: {fileID: 4249060311757736, guid: 40da8a1b3b26ba743b892d890b95a9f9, type: 2}
-      propertyPath: m_LocalRotation.x
-      value: -0
-      objectReference: {fileID: 0}
-    - target: {fileID: 4249060311757736, guid: 40da8a1b3b26ba743b892d890b95a9f9, type: 2}
-      propertyPath: m_LocalRotation.y
-      value: -0
-      objectReference: {fileID: 0}
-    - target: {fileID: 4249060311757736, guid: 40da8a1b3b26ba743b892d890b95a9f9, type: 2}
-      propertyPath: m_LocalRotation.z
-      value: -0
-      objectReference: {fileID: 0}
-    - target: {fileID: 4249060311757736, guid: 40da8a1b3b26ba743b892d890b95a9f9, type: 2}
-      propertyPath: m_LocalRotation.w
-      value: 1
-      objectReference: {fileID: 0}
-    - target: {fileID: 4249060311757736, guid: 40da8a1b3b26ba743b892d890b95a9f9, type: 2}
-      propertyPath: m_RootOrder
-      value: 9
-      objectReference: {fileID: 0}
-    - target: {fileID: 23328387927548302, guid: 40da8a1b3b26ba743b892d890b95a9f9,
-        type: 2}
-      propertyPath: m_Materials.Array.data[0]
-      value: 
-<<<<<<< HEAD
-      objectReference: {fileID: 1698840673}
-    - target: {fileID: 114372868302156270, guid: dc25f30298e5957498e67017b4d85807,
-        type: 2}
-      propertyPath: AnimActions.Array.data[0].InvalidParam
-      value: 0
-=======
-      objectReference: {fileID: 1211439547}
-    m_RemovedComponents: []
-  m_ParentPrefab: {fileID: 100100000, guid: 40da8a1b3b26ba743b892d890b95a9f9, type: 2}
-  m_IsPrefabParent: 0
---- !u!1001 &1151705701
-Prefab:
-  m_ObjectHideFlags: 0
-  serializedVersion: 2
-  m_Modification:
-    m_TransformParent: {fileID: 2068683753}
-    m_Modifications:
-    - target: {fileID: 4450975380623070, guid: f96fd98222a1e2243ba69ffd9b371279, type: 2}
-      propertyPath: m_LocalPosition.x
-      value: -0.267
->>>>>>> c83f21f5
-      objectReference: {fileID: 0}
-    - target: {fileID: 4450975380623070, guid: f96fd98222a1e2243ba69ffd9b371279, type: 2}
-      propertyPath: m_LocalPosition.y
-      value: -0.08285704
-      objectReference: {fileID: 0}
-    - target: {fileID: 4450975380623070, guid: f96fd98222a1e2243ba69ffd9b371279, type: 2}
-      propertyPath: m_LocalPosition.z
-      value: -0.21747482
-      objectReference: {fileID: 0}
-<<<<<<< HEAD
-    - target: {fileID: 114372868302156270, guid: dc25f30298e5957498e67017b4d85807,
-        type: 2}
-      propertyPath: AnimActions.Array.data[3].InvalidParam
-      value: 0
-      objectReference: {fileID: 0}
-    - target: {fileID: 114372868302156270, guid: dc25f30298e5957498e67017b4d85807,
-        type: 2}
-      propertyPath: AnimActions.Array.data[4].InvalidParam
-      value: 0
-      objectReference: {fileID: 0}
-    - target: {fileID: 114372868302156270, guid: dc25f30298e5957498e67017b4d85807,
-        type: 2}
-      propertyPath: AnimActions.Array.data[5].InvalidParam
-      value: 0
-      objectReference: {fileID: 0}
-    - target: {fileID: 102082490485545312, guid: dc25f30298e5957498e67017b4d85807,
-        type: 2}
-      propertyPath: m_FontSize
-      value: 72
-      objectReference: {fileID: 0}
-    m_RemovedComponents: []
-  m_ParentPrefab: {fileID: 100100000, guid: dc25f30298e5957498e67017b4d85807, type: 2}
-  m_IsPrefabParent: 0
---- !u!1 &962191101 stripped
-GameObject:
-  m_PrefabParentObject: {fileID: 1619954670119144, guid: dc25f30298e5957498e67017b4d85807,
-    type: 2}
-  m_PrefabInternal: {fileID: 962191100}
---- !u!4 &1024954469 stripped
-Transform:
-  m_PrefabParentObject: {fileID: 4292920337357262, guid: a32cc9bdd2d56574386df0cf52d0b802,
-    type: 2}
-  m_PrefabInternal: {fileID: 170867097}
---- !u!4 &1033331347 stripped
-Transform:
-  m_PrefabParentObject: {fileID: 4603565383086324, guid: c049ea9647771d94b9bf21eb1cee7c34,
-    type: 2}
-  m_PrefabInternal: {fileID: 1636696635}
---- !u!1001 &1151705701
-Prefab:
-  m_ObjectHideFlags: 0
-  serializedVersion: 2
-  m_Modification:
-    m_TransformParent: {fileID: 2068683753}
-    m_Modifications:
-    - target: {fileID: 4450975380623070, guid: f96fd98222a1e2243ba69ffd9b371279, type: 2}
-      propertyPath: m_LocalPosition.x
-      value: -0.2930782
-      objectReference: {fileID: 0}
-    - target: {fileID: 4450975380623070, guid: f96fd98222a1e2243ba69ffd9b371279, type: 2}
-      propertyPath: m_LocalPosition.y
-      value: 0.02324295
-      objectReference: {fileID: 0}
-    - target: {fileID: 4450975380623070, guid: f96fd98222a1e2243ba69ffd9b371279, type: 2}
-      propertyPath: m_LocalPosition.z
-      value: -0.21747482
-      objectReference: {fileID: 0}
-=======
->>>>>>> c83f21f5
-    - target: {fileID: 4450975380623070, guid: f96fd98222a1e2243ba69ffd9b371279, type: 2}
-      propertyPath: m_LocalRotation.x
-      value: -0
-      objectReference: {fileID: 0}
-    - target: {fileID: 4450975380623070, guid: f96fd98222a1e2243ba69ffd9b371279, type: 2}
-      propertyPath: m_LocalRotation.y
-      value: -0
-      objectReference: {fileID: 0}
-    - target: {fileID: 4450975380623070, guid: f96fd98222a1e2243ba69ffd9b371279, type: 2}
-      propertyPath: m_LocalRotation.z
-      value: -0
-      objectReference: {fileID: 0}
-    - target: {fileID: 4450975380623070, guid: f96fd98222a1e2243ba69ffd9b371279, type: 2}
-      propertyPath: m_LocalRotation.w
-      value: 1
-      objectReference: {fileID: 0}
-    - target: {fileID: 4450975380623070, guid: f96fd98222a1e2243ba69ffd9b371279, type: 2}
-      propertyPath: m_RootOrder
-      value: 2
-      objectReference: {fileID: 0}
-    - target: {fileID: 1723860127229764, guid: f96fd98222a1e2243ba69ffd9b371279, type: 2}
-      propertyPath: m_IsActive
-      value: 1
-      objectReference: {fileID: 0}
-    - target: {fileID: 23518754739827216, guid: f96fd98222a1e2243ba69ffd9b371279,
-        type: 2}
-      propertyPath: m_Materials.Array.data[0]
-      value: 
-      objectReference: {fileID: 2100000, guid: a6d47f8eab86b0944a06a152a982514b, type: 2}
-    - target: {fileID: 23208368517671954, guid: f96fd98222a1e2243ba69ffd9b371279,
-        type: 2}
-      propertyPath: m_Materials.Array.data[0]
-      value: 
-      objectReference: {fileID: 2100000, guid: 3639569bc17f0cf41a8920605a72dcd8, type: 2}
-    - target: {fileID: 23830137844614850, guid: f96fd98222a1e2243ba69ffd9b371279,
-        type: 2}
-      propertyPath: m_Materials.Array.data[0]
-      value: 
-      objectReference: {fileID: 2100000, guid: 1017ef825d041c749bab30bf03aca0d3, type: 2}
-    m_RemovedComponents: []
-  m_ParentPrefab: {fileID: 100100000, guid: f96fd98222a1e2243ba69ffd9b371279, type: 2}
-  m_IsPrefabParent: 0
---- !u!1 &1151705702 stripped
-GameObject:
-  m_PrefabParentObject: {fileID: 1723860127229764, guid: f96fd98222a1e2243ba69ffd9b371279,
-    type: 2}
-  m_PrefabInternal: {fileID: 1151705701}
---- !u!1 &1182949964
-GameObject:
-  m_ObjectHideFlags: 0
-  m_PrefabParentObject: {fileID: 1857403430107600, guid: 42b7699419297d24aa14535697918b4c,
-    type: 2}
-  m_PrefabInternal: {fileID: 0}
-  serializedVersion: 5
-  m_Component:
-  - component: {fileID: 1182949965}
-  - component: {fileID: 1182949966}
-  m_Layer: 0
-  m_Name: MRTK_Logo
-  m_TagString: Untagged
-  m_Icon: {fileID: 0}
-  m_NavMeshLayer: 0
-  m_StaticEditorFlags: 0
-  m_IsActive: 1
---- !u!4 &1182949965
-Transform:
-  m_ObjectHideFlags: 0
-  m_PrefabParentObject: {fileID: 4905320192366726, guid: 42b7699419297d24aa14535697918b4c,
-    type: 2}
-  m_PrefabInternal: {fileID: 0}
-  m_GameObject: {fileID: 1182949964}
-  m_LocalRotation: {x: -0, y: -0, z: -0, w: 1}
-  m_LocalPosition: {x: -512.9825, y: -322.609, z: 1.3330002}
-  m_LocalScale: {x: 0.013813125, y: 0.01381305, z: 0.008287894}
-  m_Children: []
-  m_Father: {fileID: 532470550}
-  m_RootOrder: 5
-  m_LocalEulerAnglesHint: {x: 0, y: 90, z: 0}
---- !u!212 &1182949966
-SpriteRenderer:
-  m_ObjectHideFlags: 0
-  m_PrefabParentObject: {fileID: 212559292570936782, guid: 42b7699419297d24aa14535697918b4c,
-    type: 2}
-  m_PrefabInternal: {fileID: 0}
-  m_GameObject: {fileID: 1182949964}
-  m_Enabled: 1
-  m_CastShadows: 0
-  m_ReceiveShadows: 0
-  m_DynamicOccludee: 1
-  m_MotionVectors: 1
-  m_LightProbeUsage: 1
-  m_ReflectionProbeUsage: 1
-  m_Materials:
-  - {fileID: 10754, guid: 0000000000000000f000000000000000, type: 0}
-  m_StaticBatchInfo:
-    firstSubMesh: 0
-    subMeshCount: 0
-  m_StaticBatchRoot: {fileID: 0}
-  m_ProbeAnchor: {fileID: 0}
-  m_LightProbeVolumeOverride: {fileID: 0}
-  m_ScaleInLightmap: 1
-  m_PreserveUVs: 0
-  m_IgnoreNormalsForChartDetection: 0
-  m_ImportantGI: 0
-  m_StitchLightmapSeams: 0
-  m_SelectedEditorRenderState: 0
-  m_MinimumChartSize: 4
-  m_AutoUVMaxDistance: 0.5
-  m_AutoUVMaxAngle: 89
-  m_LightmapParameters: {fileID: 0}
-  m_SortingLayerID: 0
-  m_SortingLayer: 0
-  m_SortingOrder: 0
-  m_Sprite: {fileID: 21300000, guid: f721996453d888a4db83f0f9f1a4eb7c, type: 3}
-  m_Color: {r: 1, g: 1, b: 1, a: 1}
-  m_FlipX: 0
-  m_FlipY: 0
-  m_DrawMode: 0
-  m_Size: {x: 20, y: 7.48}
-  m_AdaptiveModeThreshold: 0.5
-  m_SpriteTileMode: 0
-  m_WasSpriteAssigned: 1
-  m_MaskInteraction: 0
-<<<<<<< HEAD
-=======
---- !u!21 &1211439547
-Material:
-  serializedVersion: 6
-  m_ObjectHideFlags: 0
-  m_PrefabParentObject: {fileID: 0}
-  m_PrefabInternal: {fileID: 0}
-  m_Name: ButtonIconMaterial
-  m_Shader: {fileID: 4800000, guid: d45c0efca53019e43891b0f610f8146e, type: 3}
-  m_ShaderKeywords: _ALPHATEST_ON _BORDER_LIGHT_USES_HOVER_COLOR _DIRECTIONAL_LIGHT
-    _SPECULAR_HIGHLIGHTS _USECOLOR_ON _USEMAINTEX_ON
-  m_LightmapFlags: 4
-  m_EnableInstancingVariants: 0
-  m_DoubleSidedGI: 0
-  m_CustomRenderQueue: 2450
-  stringTagMap:
-    RenderType: TransparentCutout
-  disabledShaderPasses: []
-  m_SavedProperties:
-    serializedVersion: 3
-    m_TexEnvs:
-    - _BumpMap:
-        m_Texture: {fileID: 0}
-        m_Scale: {x: 1, y: 1}
-        m_Offset: {x: 0, y: 0}
-    - _DetailAlbedoMap:
-        m_Texture: {fileID: 0}
-        m_Scale: {x: 1, y: 1}
-        m_Offset: {x: 0, y: 0}
-    - _DetailMask:
-        m_Texture: {fileID: 0}
-        m_Scale: {x: 1, y: 1}
-        m_Offset: {x: 0, y: 0}
-    - _DetailNormalMap:
-        m_Texture: {fileID: 0}
-        m_Scale: {x: 1, y: 1}
-        m_Offset: {x: 0, y: 0}
-    - _EmissionMap:
-        m_Texture: {fileID: 0}
-        m_Scale: {x: 1, y: 1}
-        m_Offset: {x: 0, y: 0}
-    - _MainTex:
-        m_Texture: {fileID: 2800000, guid: e2d1418e284d6a84791331a768e88c69, type: 3}
-        m_Scale: {x: 1, y: 1}
-        m_Offset: {x: 0, y: 0}
-    - _MetallicGlossMap:
-        m_Texture: {fileID: 0}
-        m_Scale: {x: 1, y: 1}
-        m_Offset: {x: 0, y: 0}
-    - _NormalMap:
-        m_Texture: {fileID: 0}
-        m_Scale: {x: 1, y: 1}
-        m_Offset: {x: 0, y: 0}
-    - _OcclusionMap:
-        m_Texture: {fileID: 0}
-        m_Scale: {x: 1, y: 1}
-        m_Offset: {x: 0, y: 0}
-    - _ParallaxMap:
-        m_Texture: {fileID: 0}
-        m_Scale: {x: 1, y: 1}
-        m_Offset: {x: 0, y: 0}
-    m_Floats:
-    - _AlbedoAlphaMode: 0
-    - _BlendOp: 0
-    - _BorderLight: 0
-    - _BorderLightOpaque: 0
-    - _BorderLightUsesHoverColor: 1
-    - _BorderMinValue: 0.1
-    - _BorderWidth: 0.1
-    - _BumpScale: 1
-    - _ClippingPlane: 0
-    - _ClippingPlaneBorder: 0
-    - _ClippingPlaneBorderWidth: 0.025
-    - _ColorWriteMask: 15
-    - _Cull: 2
-    - _CullMode: 2
-    - _CustomMode: 1
-    - _Cutoff: 0.5
-    - _DetailNormalMapScale: 1
-    - _DirectionalLight: 1
-    - _DstBlend: 0
-    - _EdgeSmoothingValue: 0.002
-    - _EnableEmission: 0
-    - _EnableHoverColorOverride: 0
-    - _EnableNormalMap: 0
-    - _EnvironmentColorIntensity: 0.5
-    - _EnvironmentColorThreshold: 1.5
-    - _EnvironmentColoring: 0
-    - _FadeBeginDistance: 0.85
-    - _FadeCompleteDistance: 0.5
-    - _GlossMapScale: 1
-    - _Glossiness: 0.5
-    - _GlossyReflections: 1
-    - _HoverLight: 0
-    - _InnerGlow: 0
-    - _Metallic: 0
-    - _Mode: 1
-    - _NearPlaneFade: 0
-    - _OcclusionStrength: 1
-    - _Parallax: 0.02
-    - _Reflections: 0
-    - _Refraction: 0
-    - _RefractiveIndex: 1.1
-    - _RenderQueueOverride: -1
-    - _RimLight: 0
-    - _RimPower: 0.25
-    - _RoundCornerMargin: 0
-    - _RoundCornerRadius: 0.25
-    - _RoundCorners: 0
-    - _Smoothness: 0.5
-    - _SmoothnessTextureChannel: 0
-    - _SpecularHighlights: 1
-    - _SrcBlend: 1
-    - _UVSec: 0
-    - _UseColor: 1
-    - _UseMainTex: 1
-    - _ZTest: 4
-    - _ZWrite: 1
-    m_Colors:
-    - _ClipPlane: {r: 0, g: 1, b: 0, a: 0}
-    - _ClippingPlaneBorderColor: {r: 1, g: 0.2, b: 0, a: 1}
-    - _Color: {r: 1, g: 1, b: 1, a: 1}
-    - _EmissionColor: {r: 0, g: 0, b: 0, a: 1}
-    - _EmissiveColor: {r: 0, g: 0, b: 0, a: 1}
-    - _EnvironmentColorX: {r: 1, g: 0, b: 0, a: 1}
-    - _EnvironmentColorY: {r: 0, g: 1, b: 0, a: 1}
-    - _EnvironmentColorZ: {r: 0, g: 0, b: 1, a: 1}
-    - _HoverColorOverride: {r: 1, g: 1, b: 1, a: 1}
-    - _InnerGlowColor: {r: 1, g: 1, b: 1, a: 0.75}
-    - _RimColor: {r: 0.5, g: 0.5, b: 0.5, a: 1}
->>>>>>> c83f21f5
---- !u!1 &1236875466
-GameObject:
-  m_ObjectHideFlags: 0
-  m_PrefabParentObject: {fileID: 1005805910615968, guid: 42b7699419297d24aa14535697918b4c,
-    type: 2}
-  m_PrefabInternal: {fileID: 0}
-  serializedVersion: 5
-  m_Component:
-  - component: {fileID: 1236875467}
-  - component: {fileID: 1236875469}
-  - component: {fileID: 1236875468}
-  m_Layer: 5
-  m_Name: Subtitle (1)
-  m_TagString: Untagged
-  m_Icon: {fileID: 0}
-  m_NavMeshLayer: 0
-  m_StaticEditorFlags: 0
-  m_IsActive: 1
---- !u!224 &1236875467
-RectTransform:
-  m_ObjectHideFlags: 0
-  m_PrefabParentObject: {fileID: 224610327728189076, guid: 42b7699419297d24aa14535697918b4c,
-    type: 2}
-  m_PrefabInternal: {fileID: 0}
-  m_GameObject: {fileID: 1236875466}
-  m_LocalRotation: {x: -0, y: -0, z: -0, w: 1}
-  m_LocalPosition: {x: 0, y: 0, z: 1.3334941}
-  m_LocalScale: {x: 0.00049999997, y: 0.00049999997, z: 0.00049999997}
-  m_Children: []
-  m_Father: {fileID: 1853084738}
-  m_RootOrder: 2
-  m_LocalEulerAnglesHint: {x: 0, y: 0, z: 0}
-  m_AnchorMin: {x: 0.5, y: 0.5}
-  m_AnchorMax: {x: 0.5, y: 0.5}
-  m_AnchoredPosition: {x: -512.1811, y: -322.85}
-  m_SizeDelta: {x: 1107.8, y: 89.1924}
-  m_Pivot: {x: 0.5, y: 0.5}
---- !u!114 &1236875468
-MonoBehaviour:
-  m_ObjectHideFlags: 0
-  m_PrefabParentObject: {fileID: 114300407264067004, guid: 42b7699419297d24aa14535697918b4c,
-    type: 2}
-  m_PrefabInternal: {fileID: 0}
-  m_GameObject: {fileID: 1236875466}
-  m_Enabled: 1
-  m_EditorHideFlags: 0
-  m_Script: {fileID: 708705254, guid: f70555f144d8491a825f0804e09c671c, type: 3}
-  m_Name: 
-  m_EditorClassIdentifier: 
-  m_Material: {fileID: 0}
-  m_Color: {r: 1, g: 1, b: 1, a: 1}
-  m_RaycastTarget: 1
-  m_OnCullStateChanged:
-    m_PersistentCalls:
-      m_Calls: []
-    m_TypeName: UnityEngine.UI.MaskableGraphic+CullStateChangedEvent, UnityEngine.UI,
-      Version=1.0.0.0, Culture=neutral, PublicKeyToken=null
-  m_FontData:
-    m_Font: {fileID: 12800000, guid: e3d8348b7d66bae4aa4b1f3ada3ef5fd, type: 3}
-    m_FontSize: 40
-    m_FontStyle: 0
-    m_BestFit: 0
-    m_MinSize: 4
-    m_MaxSize: 101
-    m_Alignment: 0
-    m_AlignByGeometry: 0
-    m_RichText: 1
-    m_HorizontalOverflow: 0
-    m_VerticalOverflow: 0
-    m_LineSpacing: 1
-  m_Text: Running the scene
---- !u!222 &1236875469
-CanvasRenderer:
-  m_ObjectHideFlags: 0
-  m_PrefabParentObject: {fileID: 222870682305638952, guid: 42b7699419297d24aa14535697918b4c,
-    type: 2}
-  m_PrefabInternal: {fileID: 0}
-  m_GameObject: {fileID: 1236875466}
---- !u!1001 &1292422853
-Prefab:
-  m_ObjectHideFlags: 0
-  serializedVersion: 2
-  m_Modification:
-    m_TransformParent: {fileID: 2068683753}
-    m_Modifications:
-    - target: {fileID: 4531156204415774, guid: 068240e03cf11d043801dbf4530dfddc, type: 2}
-      propertyPath: m_LocalPosition.x
-      value: -0.18136132
-      objectReference: {fileID: 0}
-    - target: {fileID: 4531156204415774, guid: 068240e03cf11d043801dbf4530dfddc, type: 2}
-      propertyPath: m_LocalPosition.y
-      value: 0.06724286
-      objectReference: {fileID: 0}
-    - target: {fileID: 4531156204415774, guid: 068240e03cf11d043801dbf4530dfddc, type: 2}
-      propertyPath: m_LocalPosition.z
-      value: 0.13852525
-      objectReference: {fileID: 0}
-    - target: {fileID: 4531156204415774, guid: 068240e03cf11d043801dbf4530dfddc, type: 2}
-      propertyPath: m_LocalRotation.x
-      value: -0
-      objectReference: {fileID: 0}
-    - target: {fileID: 4531156204415774, guid: 068240e03cf11d043801dbf4530dfddc, type: 2}
-      propertyPath: m_LocalRotation.y
-      value: -0
-      objectReference: {fileID: 0}
-    - target: {fileID: 4531156204415774, guid: 068240e03cf11d043801dbf4530dfddc, type: 2}
-      propertyPath: m_LocalRotation.z
-      value: -0
-      objectReference: {fileID: 0}
-    - target: {fileID: 4531156204415774, guid: 068240e03cf11d043801dbf4530dfddc, type: 2}
-      propertyPath: m_LocalRotation.w
-      value: 1
-      objectReference: {fileID: 0}
-    - target: {fileID: 4531156204415774, guid: 068240e03cf11d043801dbf4530dfddc, type: 2}
-      propertyPath: m_RootOrder
-      value: 4
-      objectReference: {fileID: 0}
-    - target: {fileID: 4531156204415774, guid: 068240e03cf11d043801dbf4530dfddc, type: 2}
-      propertyPath: m_LocalScale.x
-      value: 0.8958579
-      objectReference: {fileID: 0}
-    - target: {fileID: 4531156204415774, guid: 068240e03cf11d043801dbf4530dfddc, type: 2}
-      propertyPath: m_LocalScale.y
-      value: 0.8958579
-      objectReference: {fileID: 0}
-    - target: {fileID: 4531156204415774, guid: 068240e03cf11d043801dbf4530dfddc, type: 2}
-      propertyPath: m_LocalScale.z
-      value: 0.8958579
-      objectReference: {fileID: 0}
-    - target: {fileID: 23982200976270074, guid: 068240e03cf11d043801dbf4530dfddc,
-        type: 2}
-      propertyPath: m_Materials.Array.data[0]
-      value: 
-      objectReference: {fileID: 2100000, guid: 347544df56dcd64408e75005a6aa0c34, type: 2}
-    - target: {fileID: 114683722729046218, guid: 068240e03cf11d043801dbf4530dfddc,
-        type: 2}
-      propertyPath: Profile
-      value: 
-      objectReference: {fileID: 11400000, guid: 7baa76529cc78784cbb604ca360bc1bd,
-        type: 2}
-    m_RemovedComponents: []
-  m_ParentPrefab: {fileID: 100100000, guid: 068240e03cf11d043801dbf4530dfddc, type: 2}
-  m_IsPrefabParent: 0
---- !u!1 &1292422854 stripped
-GameObject:
-  m_PrefabParentObject: {fileID: 1706183334153938, guid: 068240e03cf11d043801dbf4530dfddc,
-    type: 2}
-  m_PrefabInternal: {fileID: 1292422853}
---- !u!1 &1324855575
-GameObject:
-  m_ObjectHideFlags: 0
-  m_PrefabParentObject: {fileID: 1113360108618934, guid: 42b7699419297d24aa14535697918b4c,
-    type: 2}
-  m_PrefabInternal: {fileID: 0}
-  serializedVersion: 5
-  m_Component:
-  - component: {fileID: 1324855576}
-  - component: {fileID: 1324855578}
-  - component: {fileID: 1324855577}
-  m_Layer: 5
-  m_Name: DeviceTypes
-  m_TagString: Untagged
-  m_Icon: {fileID: 0}
-  m_NavMeshLayer: 0
-  m_StaticEditorFlags: 0
-  m_IsActive: 1
---- !u!224 &1324855576
-RectTransform:
-  m_ObjectHideFlags: 0
-  m_PrefabParentObject: {fileID: 224644953376245418, guid: 42b7699419297d24aa14535697918b4c,
-    type: 2}
-  m_PrefabInternal: {fileID: 0}
-  m_GameObject: {fileID: 1324855575}
-  m_LocalRotation: {x: -0, y: -0, z: -0, w: 1}
-  m_LocalPosition: {x: 0, y: 0, z: 1.3334941}
-  m_LocalScale: {x: 0.00050000026, y: 0.0005, z: 0.00050000026}
-  m_Children: []
-  m_Father: {fileID: 532470550}
-  m_RootOrder: 4
-  m_LocalEulerAnglesHint: {x: 0, y: 0, z: 0}
-  m_AnchorMin: {x: 0.5, y: 0.5}
-  m_AnchorMax: {x: 0.5, y: 0.5}
-  m_AnchoredPosition: {x: -512.6625, y: -322.63422}
-  m_SizeDelta: {x: 471.4, y: 140.6}
-  m_Pivot: {x: 0.5, y: 0.5}
---- !u!114 &1324855577
-MonoBehaviour:
-  m_ObjectHideFlags: 0
-  m_PrefabParentObject: {fileID: 114745954840247250, guid: 42b7699419297d24aa14535697918b4c,
-    type: 2}
-  m_PrefabInternal: {fileID: 0}
-  m_GameObject: {fileID: 1324855575}
-  m_Enabled: 1
-  m_EditorHideFlags: 0
-  m_Script: {fileID: 708705254, guid: f70555f144d8491a825f0804e09c671c, type: 3}
-  m_Name: 
-  m_EditorClassIdentifier: 
-  m_Material: {fileID: 0}
-  m_Color: {r: 1, g: 1, b: 1, a: 1}
-  m_RaycastTarget: 1
-  m_OnCullStateChanged:
-    m_PersistentCalls:
-      m_Calls: []
-    m_TypeName: UnityEngine.UI.MaskableGraphic+CullStateChangedEvent, UnityEngine.UI,
-      Version=1.0.0.0, Culture=neutral, PublicKeyToken=null
-  m_FontData:
-    m_Font: {fileID: 12800000, guid: 86574c70442309b45be5a1c37a37a40b, type: 3}
-    m_FontSize: 28
-    m_FontStyle: 0
-    m_BestFit: 0
-    m_MinSize: 3
-    m_MaxSize: 101
-    m_Alignment: 2
-    m_AlignByGeometry: 0
-    m_RichText: 1
-    m_HorizontalOverflow: 0
-    m_VerticalOverflow: 0
-    m_LineSpacing: 1
-  m_Text: 'HoloLens
-
-    Immersive headset'
---- !u!222 &1324855578
-CanvasRenderer:
-  m_ObjectHideFlags: 0
-  m_PrefabParentObject: {fileID: 222889759466084120, guid: 42b7699419297d24aa14535697918b4c,
-    type: 2}
-  m_PrefabInternal: {fileID: 0}
-  m_GameObject: {fileID: 1324855575}
---- !u!4 &1404641069 stripped
-Transform:
-  m_PrefabParentObject: {fileID: 4171230430558470, guid: 574cd1f7d793eed4ca9e45fe01173139,
-    type: 2}
-  m_PrefabInternal: {fileID: 1848826180}
---- !u!21 &1462757508
-Material:
-  serializedVersion: 6
-  m_ObjectHideFlags: 0
-  m_PrefabParentObject: {fileID: 0}
-  m_PrefabInternal: {fileID: 0}
-  m_Name: ButtonIconMaterial
-  m_Shader: {fileID: 4800000, guid: d45c0efca53019e43891b0f610f8146e, type: 3}
-  m_ShaderKeywords: _ALPHATEST_ON _BORDER_LIGHT_USES_HOVER_COLOR _DIRECTIONAL_LIGHT
-    _SPECULAR_HIGHLIGHTS _USECOLOR_ON _USEMAINTEX_ON
-  m_LightmapFlags: 4
-  m_EnableInstancingVariants: 0
-  m_DoubleSidedGI: 0
-  m_CustomRenderQueue: 2450
-  stringTagMap:
-    RenderType: TransparentCutout
-  disabledShaderPasses: []
-  m_SavedProperties:
-    serializedVersion: 3
-    m_TexEnvs:
-    - _BumpMap:
-        m_Texture: {fileID: 0}
-        m_Scale: {x: 1, y: 1}
-        m_Offset: {x: 0, y: 0}
-    - _DetailAlbedoMap:
-        m_Texture: {fileID: 0}
-        m_Scale: {x: 1, y: 1}
-        m_Offset: {x: 0, y: 0}
-    - _DetailMask:
-        m_Texture: {fileID: 0}
-        m_Scale: {x: 1, y: 1}
-        m_Offset: {x: 0, y: 0}
-    - _DetailNormalMap:
-        m_Texture: {fileID: 0}
-        m_Scale: {x: 1, y: 1}
-        m_Offset: {x: 0, y: 0}
-    - _EmissionMap:
-        m_Texture: {fileID: 0}
-        m_Scale: {x: 1, y: 1}
-        m_Offset: {x: 0, y: 0}
-    - _MainTex:
-        m_Texture: {fileID: 2800000, guid: e2d1418e284d6a84791331a768e88c69, type: 3}
-        m_Scale: {x: 1, y: 1}
-        m_Offset: {x: 0, y: 0}
-    - _MetallicGlossMap:
-        m_Texture: {fileID: 0}
-        m_Scale: {x: 1, y: 1}
-        m_Offset: {x: 0, y: 0}
-    - _NormalMap:
-        m_Texture: {fileID: 0}
-        m_Scale: {x: 1, y: 1}
-        m_Offset: {x: 0, y: 0}
-    - _OcclusionMap:
-        m_Texture: {fileID: 0}
-        m_Scale: {x: 1, y: 1}
-        m_Offset: {x: 0, y: 0}
-    - _ParallaxMap:
-        m_Texture: {fileID: 0}
-        m_Scale: {x: 1, y: 1}
-        m_Offset: {x: 0, y: 0}
-    m_Floats:
-    - _AlbedoAlphaMode: 0
-    - _BlendOp: 0
-    - _BorderLight: 0
-    - _BorderLightOpaque: 0
-    - _BorderLightUsesHoverColor: 1
-    - _BorderMinValue: 0.1
-    - _BorderWidth: 0.1
-    - _BumpScale: 1
-    - _ClippingPlane: 0
-    - _ClippingPlaneBorder: 0
-    - _ClippingPlaneBorderWidth: 0.025
-    - _ColorWriteMask: 15
-    - _Cull: 2
-    - _CullMode: 2
-    - _CustomMode: 1
-    - _Cutoff: 0.5
-    - _DetailNormalMapScale: 1
-    - _DirectionalLight: 1
-    - _DstBlend: 0
-    - _EdgeSmoothingValue: 0.002
-    - _EnableEmission: 0
-    - _EnableHoverColorOverride: 0
-    - _EnableNormalMap: 0
-    - _EnvironmentColorIntensity: 0.5
-    - _EnvironmentColorThreshold: 1.5
-    - _EnvironmentColoring: 0
-    - _FadeBeginDistance: 0.85
-    - _FadeCompleteDistance: 0.5
-    - _GlossMapScale: 1
-    - _Glossiness: 0.5
-    - _GlossyReflections: 1
-    - _HoverLight: 0
-    - _InnerGlow: 0
-    - _Metallic: 0
-    - _Mode: 1
-    - _NearPlaneFade: 0
-    - _OcclusionStrength: 1
-    - _Parallax: 0.02
-    - _Reflections: 0
-    - _Refraction: 0
-    - _RefractiveIndex: 1.1
-    - _RenderQueueOverride: -1
-    - _RimLight: 0
-    - _RimPower: 0.25
-    - _RoundCornerMargin: 0
-    - _RoundCornerRadius: 0.25
-    - _RoundCorners: 0
-    - _Smoothness: 0.5
-    - _SmoothnessTextureChannel: 0
-    - _SpecularHighlights: 1
-    - _SrcBlend: 1
-    - _UVSec: 0
-    - _UseColor: 1
-    - _UseMainTex: 1
-    - _ZTest: 4
-    - _ZWrite: 1
-    m_Colors:
-    - _ClipPlane: {r: 0, g: 1, b: 0, a: 0}
-    - _ClippingPlaneBorderColor: {r: 1, g: 0.2, b: 0, a: 1}
-    - _Color: {r: 1, g: 1, b: 1, a: 1}
-    - _EmissionColor: {r: 0, g: 0, b: 0, a: 1}
-    - _EmissiveColor: {r: 0, g: 0, b: 0, a: 1}
-    - _EnvironmentColorX: {r: 1, g: 0, b: 0, a: 1}
-    - _EnvironmentColorY: {r: 0, g: 1, b: 0, a: 1}
-    - _EnvironmentColorZ: {r: 0, g: 0, b: 1, a: 1}
-    - _HoverColorOverride: {r: 1, g: 1, b: 1, a: 1}
-    - _InnerGlowColor: {r: 1, g: 1, b: 1, a: 0.75}
-    - _RimColor: {r: 0.5, g: 0.5, b: 0.5, a: 1}
---- !u!4 &1490837418
-Transform:
-  m_ObjectHideFlags: 0
-  m_PrefabParentObject: {fileID: 4038737183939630, guid: 42b7699419297d24aa14535697918b4c,
-    type: 2}
-  m_PrefabInternal: {fileID: 0}
-  m_GameObject: {fileID: 1721525251}
-  m_LocalRotation: {x: -0, y: -0, z: -0, w: 1}
-  m_LocalPosition: {x: -0.0887143, y: 0.464, z: 2}
-  m_LocalScale: {x: 1, y: 1, z: 1}
-  m_Children:
-  - {fileID: 879149010}
-  - {fileID: 1846332974}
-  m_Father: {fileID: 959309014}
-  m_RootOrder: 1
-  m_LocalEulerAnglesHint: {x: 0, y: 0, z: 0}
---- !u!1 &1539386667
-GameObject:
-  m_ObjectHideFlags: 0
-  m_PrefabParentObject: {fileID: 1344339051826214, guid: 42b7699419297d24aa14535697918b4c,
-    type: 2}
-  m_PrefabInternal: {fileID: 0}
-  serializedVersion: 5
-  m_Component:
-  - component: {fileID: 1539386668}
-  - component: {fileID: 1539386670}
-  - component: {fileID: 1539386669}
-  m_Layer: 5
-  m_Name: Description
-  m_TagString: Untagged
-  m_Icon: {fileID: 0}
-  m_NavMeshLayer: 0
-  m_StaticEditorFlags: 0
-  m_IsActive: 1
---- !u!224 &1539386668
-RectTransform:
-  m_ObjectHideFlags: 0
-  m_PrefabParentObject: {fileID: 224856759666131864, guid: 42b7699419297d24aa14535697918b4c,
-    type: 2}
-  m_PrefabInternal: {fileID: 0}
-  m_GameObject: {fileID: 1539386667}
-  m_LocalRotation: {x: -0, y: -0, z: -0, w: 1}
-  m_LocalPosition: {x: 0, y: 0, z: 1.3334956}
-  m_LocalScale: {x: 0.00050000026, y: 0.0005, z: 0.00050000026}
-  m_Children: []
-  m_Father: {fileID: 532470550}
-  m_RootOrder: 1
-  m_LocalEulerAnglesHint: {x: 0, y: 0, z: 0}
-  m_AnchorMin: {x: 0.5, y: 0.5}
-  m_AnchorMax: {x: 0.5, y: 0.5}
-  m_AnchoredPosition: {x: -512.8215, y: -322.98813}
-  m_SizeDelta: {x: 1107.8, y: 1000}
-  m_Pivot: {x: 0.5, y: 0.5}
---- !u!114 &1539386669
-MonoBehaviour:
-  m_ObjectHideFlags: 0
-  m_PrefabParentObject: {fileID: 114761561608045154, guid: 42b7699419297d24aa14535697918b4c,
-    type: 2}
-  m_PrefabInternal: {fileID: 0}
-  m_GameObject: {fileID: 1539386667}
-  m_Enabled: 1
-  m_EditorHideFlags: 0
-  m_Script: {fileID: 708705254, guid: f70555f144d8491a825f0804e09c671c, type: 3}
-  m_Name: 
-  m_EditorClassIdentifier: 
-  m_Material: {fileID: 0}
-  m_Color: {r: 1, g: 1, b: 1, a: 1}
-  m_RaycastTarget: 1
-  m_OnCullStateChanged:
-    m_PersistentCalls:
-      m_Calls: []
-    m_TypeName: UnityEngine.UI.MaskableGraphic+CullStateChangedEvent, UnityEngine.UI,
-      Version=1.0.0.0, Culture=neutral, PublicKeyToken=null
-  m_FontData:
-    m_Font: {fileID: 12800000, guid: 86574c70442309b45be5a1c37a37a40b, type: 3}
-    m_FontSize: 34
-    m_FontStyle: 0
-    m_BestFit: 0
-    m_MinSize: 3
-    m_MaxSize: 101
-    m_Alignment: 0
-    m_AlignByGeometry: 0
-    m_RichText: 1
-    m_HorizontalOverflow: 0
-    m_VerticalOverflow: 0
-    m_LineSpacing: 1
-  m_Text: "This example shows how you can make any object interactable with CompoundButton
-    script. You can created differentiated visual state for HoloLens gesture input
-    or immersive headset's motion controller input state. \n\n\n\nIn the Hierarchy
-    panel, you can find different type of buttons under SceneContent > ObjectsContainer.
-    These buttons are using modular 'CompoundButton' scripts. On any GameObjects,
-    you can assign these scripts to achieve various types of interaction and visual
-    representation.\n\n- CompoundButton\n- CompoundButtonMesh\n- CompoundButtonText\n-
-    CompoundButtonIcon\n- CompoundButtonSpeech\n- CompoundButtonSounds\n- CompoundButtonAnim"
---- !u!222 &1539386670
-CanvasRenderer:
-  m_ObjectHideFlags: 0
-  m_PrefabParentObject: {fileID: 222334294151603570, guid: 42b7699419297d24aa14535697918b4c,
-    type: 2}
-  m_PrefabInternal: {fileID: 0}
-  m_GameObject: {fileID: 1539386667}
---- !u!4 &1556280860 stripped
-Transform:
-  m_PrefabParentObject: {fileID: 4450975380623070, guid: f96fd98222a1e2243ba69ffd9b371279,
-    type: 2}
-  m_PrefabInternal: {fileID: 1151705701}
---- !u!1 &1562033746 stripped
-GameObject:
-  m_PrefabParentObject: {fileID: 1210820392543280, guid: 40da8a1b3b26ba743b892d890b95a9f9,
-    type: 2}
-  m_PrefabInternal: {fileID: 1093760886}
---- !u!4 &1562924429 stripped
-Transform:
-  m_PrefabParentObject: {fileID: 4294092198019822, guid: f423f561be8f30b4a855b22deccd77b1,
-    type: 2}
-  m_PrefabInternal: {fileID: 1888798113}
---- !u!21 &1626781417
-Material:
-  serializedVersion: 6
-  m_ObjectHideFlags: 0
-  m_PrefabParentObject: {fileID: 0}
-  m_PrefabInternal: {fileID: 0}
-  m_Name: ButtonIconMaterial
-  m_Shader: {fileID: 4800000, guid: d45c0efca53019e43891b0f610f8146e, type: 3}
-  m_ShaderKeywords: _ALPHATEST_ON _BORDER_LIGHT_USES_HOVER_COLOR _DIRECTIONAL_LIGHT
-    _SPECULAR_HIGHLIGHTS _USECOLOR_ON _USEMAINTEX_ON
-  m_LightmapFlags: 4
-  m_EnableInstancingVariants: 0
-  m_DoubleSidedGI: 0
-  m_CustomRenderQueue: 2450
-  stringTagMap:
-    RenderType: TransparentCutout
-  disabledShaderPasses: []
-  m_SavedProperties:
-    serializedVersion: 3
-    m_TexEnvs:
-    - _BumpMap:
-        m_Texture: {fileID: 0}
-        m_Scale: {x: 1, y: 1}
-        m_Offset: {x: 0, y: 0}
-    - _DetailAlbedoMap:
-        m_Texture: {fileID: 0}
-        m_Scale: {x: 1, y: 1}
-        m_Offset: {x: 0, y: 0}
-    - _DetailMask:
-        m_Texture: {fileID: 0}
-        m_Scale: {x: 1, y: 1}
-        m_Offset: {x: 0, y: 0}
-    - _DetailNormalMap:
-        m_Texture: {fileID: 0}
-        m_Scale: {x: 1, y: 1}
-        m_Offset: {x: 0, y: 0}
-    - _EmissionMap:
-        m_Texture: {fileID: 0}
-        m_Scale: {x: 1, y: 1}
-        m_Offset: {x: 0, y: 0}
-    - _MainTex:
-        m_Texture: {fileID: 2800000, guid: e2d1418e284d6a84791331a768e88c69, type: 3}
-        m_Scale: {x: 1, y: 1}
-        m_Offset: {x: 0, y: 0}
-    - _MetallicGlossMap:
-        m_Texture: {fileID: 0}
-        m_Scale: {x: 1, y: 1}
-        m_Offset: {x: 0, y: 0}
-    - _NormalMap:
-        m_Texture: {fileID: 0}
-        m_Scale: {x: 1, y: 1}
-        m_Offset: {x: 0, y: 0}
-    - _OcclusionMap:
-        m_Texture: {fileID: 0}
-        m_Scale: {x: 1, y: 1}
-        m_Offset: {x: 0, y: 0}
-    - _ParallaxMap:
-        m_Texture: {fileID: 0}
-        m_Scale: {x: 1, y: 1}
-        m_Offset: {x: 0, y: 0}
-    m_Floats:
-    - _AlbedoAlphaMode: 0
-    - _BlendOp: 0
-    - _BorderLight: 0
-    - _BorderLightOpaque: 0
-    - _BorderLightUsesHoverColor: 1
-    - _BorderMinValue: 0.1
-    - _BorderWidth: 0.1
-    - _BumpScale: 1
-    - _ClippingPlane: 0
-    - _ClippingPlaneBorder: 0
-    - _ClippingPlaneBorderWidth: 0.025
-    - _ColorWriteMask: 15
-    - _Cull: 2
-    - _CullMode: 2
-    - _CustomMode: 1
-    - _Cutoff: 0.5
-    - _DetailNormalMapScale: 1
-    - _DirectionalLight: 1
-    - _DstBlend: 0
-    - _EdgeSmoothingValue: 0.002
-    - _EnableEmission: 0
-    - _EnableHoverColorOverride: 0
-    - _EnableNormalMap: 0
-    - _EnvironmentColorIntensity: 0.5
-    - _EnvironmentColorThreshold: 1.5
-    - _EnvironmentColoring: 0
-    - _FadeBeginDistance: 0.85
-    - _FadeCompleteDistance: 0.5
-    - _GlossMapScale: 1
-    - _Glossiness: 0.5
-    - _GlossyReflections: 1
-    - _HoverLight: 0
-    - _InnerGlow: 0
-    - _Metallic: 0
-    - _Mode: 1
-    - _NearPlaneFade: 0
-    - _OcclusionStrength: 1
-    - _Parallax: 0.02
-    - _Reflections: 0
-    - _Refraction: 0
-    - _RefractiveIndex: 1.1
-    - _RenderQueueOverride: -1
-    - _RimLight: 0
-    - _RimPower: 0.25
-    - _RoundCornerMargin: 0
-    - _RoundCornerRadius: 0.25
-    - _RoundCorners: 0
-    - _Smoothness: 0.5
-    - _SmoothnessTextureChannel: 0
-    - _SpecularHighlights: 1
-    - _SrcBlend: 1
-    - _UVSec: 0
-    - _UseColor: 1
-    - _UseMainTex: 1
-    - _ZTest: 4
-    - _ZWrite: 1
-    m_Colors:
-    - _ClipPlane: {r: 0, g: 1, b: 0, a: 0}
-    - _ClippingPlaneBorderColor: {r: 1, g: 0.2, b: 0, a: 1}
-    - _Color: {r: 1, g: 1, b: 1, a: 1}
-    - _EmissionColor: {r: 0, g: 0, b: 0, a: 1}
-    - _EmissiveColor: {r: 0, g: 0, b: 0, a: 1}
-    - _EnvironmentColorX: {r: 1, g: 0, b: 0, a: 1}
-    - _EnvironmentColorY: {r: 0, g: 1, b: 0, a: 1}
-    - _EnvironmentColorZ: {r: 0, g: 0, b: 1, a: 1}
-    - _HoverColorOverride: {r: 1, g: 1, b: 1, a: 1}
-    - _InnerGlowColor: {r: 1, g: 1, b: 1, a: 0.75}
-    - _RimColor: {r: 0.5, g: 0.5, b: 0.5, a: 1}
---- !u!1001 &1636696635
-Prefab:
-  m_ObjectHideFlags: 0
-  serializedVersion: 2
-  m_Modification:
-    m_TransformParent: {fileID: 2068683753}
-    m_Modifications:
-    - target: {fileID: 4603565383086324, guid: c049ea9647771d94b9bf21eb1cee7c34, type: 2}
-      propertyPath: m_LocalPosition.x
-      value: 0.107
-      objectReference: {fileID: 0}
-    - target: {fileID: 4603565383086324, guid: c049ea9647771d94b9bf21eb1cee7c34, type: 2}
-      propertyPath: m_LocalPosition.y
-      value: -0.13185707
-      objectReference: {fileID: 0}
-    - target: {fileID: 4603565383086324, guid: c049ea9647771d94b9bf21eb1cee7c34, type: 2}
-      propertyPath: m_LocalPosition.z
-      value: -0.17047477
-      objectReference: {fileID: 0}
-    - target: {fileID: 4603565383086324, guid: c049ea9647771d94b9bf21eb1cee7c34, type: 2}
-      propertyPath: m_LocalRotation.x
-      value: -0
-      objectReference: {fileID: 0}
-    - target: {fileID: 4603565383086324, guid: c049ea9647771d94b9bf21eb1cee7c34, type: 2}
-      propertyPath: m_LocalRotation.y
-      value: 0.70710677
-      objectReference: {fileID: 0}
-    - target: {fileID: 4603565383086324, guid: c049ea9647771d94b9bf21eb1cee7c34, type: 2}
-      propertyPath: m_LocalRotation.z
-      value: -0.7071068
-      objectReference: {fileID: 0}
-    - target: {fileID: 4603565383086324, guid: c049ea9647771d94b9bf21eb1cee7c34, type: 2}
-      propertyPath: m_LocalRotation.w
-      value: 0
-      objectReference: {fileID: 0}
-    - target: {fileID: 4603565383086324, guid: c049ea9647771d94b9bf21eb1cee7c34, type: 2}
-      propertyPath: m_RootOrder
-      value: 7
-      objectReference: {fileID: 0}
-    - target: {fileID: 114373461413558522, guid: c049ea9647771d94b9bf21eb1cee7c34,
-        type: 2}
-      propertyPath: Profile
-      value: 
-      objectReference: {fileID: 11400000, guid: 15e468fba7c2552479d525032a881daa,
-        type: 2}
-    - target: {fileID: 23336536448819794, guid: c049ea9647771d94b9bf21eb1cee7c34,
-        type: 2}
-      propertyPath: m_Materials.Array.data[0]
-      value: 
-      objectReference: {fileID: 2100000, guid: 347544df56dcd64408e75005a6aa0c34, type: 2}
-    - target: {fileID: 23198312000808372, guid: c049ea9647771d94b9bf21eb1cee7c34,
-        type: 2}
-      propertyPath: m_Materials.Array.data[0]
-      value: 
-      objectReference: {fileID: 2100000, guid: 3639569bc17f0cf41a8920605a72dcd8, type: 2}
-    m_RemovedComponents: []
-  m_ParentPrefab: {fileID: 100100000, guid: c049ea9647771d94b9bf21eb1cee7c34, type: 2}
-  m_IsPrefabParent: 0
---- !u!1 &1636696636 stripped
-GameObject:
-  m_PrefabParentObject: {fileID: 1444601404618700, guid: c049ea9647771d94b9bf21eb1cee7c34,
-    type: 2}
-  m_PrefabInternal: {fileID: 1636696635}
---- !u!4 &1672194843 stripped
-Transform:
-  m_PrefabParentObject: {fileID: 4249060311757736, guid: 40da8a1b3b26ba743b892d890b95a9f9,
-    type: 2}
-  m_PrefabInternal: {fileID: 1093760886}
---- !u!1 &1721525251
-GameObject:
-  m_ObjectHideFlags: 0
-  m_PrefabParentObject: {fileID: 1037805327611902, guid: 42b7699419297d24aa14535697918b4c,
-    type: 2}
-  m_PrefabInternal: {fileID: 0}
-  serializedVersion: 5
-  m_Component:
-  - component: {fileID: 1490837418}
-  m_Layer: 0
-  m_Name: SceneDescriptionPanel
-  m_TagString: Untagged
-  m_Icon: {fileID: 0}
-  m_NavMeshLayer: 0
-  m_StaticEditorFlags: 0
-  m_IsActive: 1
-<<<<<<< HEAD
---- !u!54 &1644802402
-Rigidbody:
-  m_ObjectHideFlags: 0
-  m_PrefabParentObject: {fileID: 0}
-  m_PrefabInternal: {fileID: 0}
-  m_GameObject: {fileID: 1644802401}
-  serializedVersion: 2
-  m_Mass: 100
-  m_Drag: 0
-  m_AngularDrag: 0.05
-  m_UseGravity: 0
-  m_IsKinematic: 1
-  m_Interpolate: 0
-  m_Constraints: 126
-  m_CollisionDetection: 0
---- !u!23 &1644802403
-MeshRenderer:
-  m_ObjectHideFlags: 0
-  m_PrefabParentObject: {fileID: 23264933688451526, guid: 96fefa1d533a06841a416ee9fa81fae0,
-    type: 2}
-  m_PrefabInternal: {fileID: 0}
-  m_GameObject: {fileID: 1644802401}
-  m_Enabled: 1
-  m_CastShadows: 1
-  m_ReceiveShadows: 1
-  m_DynamicOccludee: 1
-  m_MotionVectors: 1
-  m_LightProbeUsage: 1
-  m_ReflectionProbeUsage: 1
-  m_Materials:
-  - {fileID: 2100000, guid: 4bd0d08cd02fb42488c7fd1abfa0203f, type: 2}
-  m_StaticBatchInfo:
-    firstSubMesh: 0
-    subMeshCount: 0
-  m_StaticBatchRoot: {fileID: 0}
-  m_ProbeAnchor: {fileID: 0}
-  m_LightProbeVolumeOverride: {fileID: 0}
-  m_ScaleInLightmap: 1
-  m_PreserveUVs: 1
-  m_IgnoreNormalsForChartDetection: 0
-  m_ImportantGI: 0
-  m_StitchLightmapSeams: 0
-  m_SelectedEditorRenderState: 3
-  m_MinimumChartSize: 4
-  m_AutoUVMaxDistance: 0.5
-  m_AutoUVMaxAngle: 89
-  m_LightmapParameters: {fileID: 0}
-  m_SortingLayerID: 0
-  m_SortingLayer: 0
-  m_SortingOrder: 0
---- !u!65 &1644802404
-BoxCollider:
-  m_ObjectHideFlags: 0
-  m_PrefabParentObject: {fileID: 65011898408323852, guid: 96fefa1d533a06841a416ee9fa81fae0,
-    type: 2}
-  m_PrefabInternal: {fileID: 0}
-  m_GameObject: {fileID: 1644802401}
-  m_Material: {fileID: 0}
-  m_IsTrigger: 0
-  m_Enabled: 1
-  serializedVersion: 2
-  m_Size: {x: 1, y: 1, z: 1}
-  m_Center: {x: 0, y: 0, z: 0}
---- !u!33 &1644802405
-MeshFilter:
-  m_ObjectHideFlags: 0
-  m_PrefabParentObject: {fileID: 33061434417795008, guid: 96fefa1d533a06841a416ee9fa81fae0,
-    type: 2}
-  m_PrefabInternal: {fileID: 0}
-  m_GameObject: {fileID: 1644802401}
-  m_Mesh: {fileID: 10202, guid: 0000000000000000e000000000000000, type: 0}
---- !u!4 &1644802406
-Transform:
-  m_ObjectHideFlags: 0
-  m_PrefabParentObject: {fileID: 4873667944872804, guid: 96fefa1d533a06841a416ee9fa81fae0,
-    type: 2}
-  m_PrefabInternal: {fileID: 0}
-  m_GameObject: {fileID: 1644802401}
-  m_LocalRotation: {x: -0, y: 0.7071068, z: -0, w: 0.7071068}
-  m_LocalPosition: {x: 0.008, y: 0, z: 1.102}
-  m_LocalScale: {x: 0.6000002, y: 0.71818995, z: 2.218971}
-  m_Children:
-  - {fileID: 37407854}
-  m_Father: {fileID: 959309014}
-  m_RootOrder: 0
-  m_LocalEulerAnglesHint: {x: 0, y: 180, z: 0}
---- !u!114 &1644802407
-MonoBehaviour:
-  m_ObjectHideFlags: 0
-  m_PrefabParentObject: {fileID: 0}
-  m_PrefabInternal: {fileID: 0}
-  m_GameObject: {fileID: 1644802401}
-  m_Enabled: 1
-  m_EditorHideFlags: 0
-  m_Script: {fileID: 11500000, guid: 5f89112633e223543bddd9f4ec9b20c8, type: 3}
-  m_Name: 
-  m_EditorClassIdentifier: 
-  OpaqueDisplay: 1
-  TransparentDisplay: 0
---- !u!21 &1698840673
-Material:
-  serializedVersion: 6
-  m_ObjectHideFlags: 0
-  m_PrefabParentObject: {fileID: 0}
-  m_PrefabInternal: {fileID: 0}
-  m_Name: ButtonIconMaterial
-  m_Shader: {fileID: 4800000, guid: d45c0efca53019e43891b0f610f8146e, type: 3}
-  m_ShaderKeywords: _ALPHATEST_ON _BORDER_LIGHT_USES_HOVER_COLOR _DIRECTIONAL_LIGHT
-    _SPECULAR_HIGHLIGHTS _USECOLOR_ON _USEMAINTEX_ON
-  m_LightmapFlags: 4
-  m_EnableInstancingVariants: 0
-  m_DoubleSidedGI: 0
-  m_CustomRenderQueue: 2450
-  stringTagMap:
-    RenderType: TransparentCutout
-  disabledShaderPasses: []
-  m_SavedProperties:
-    serializedVersion: 3
-    m_TexEnvs:
-    - _BumpMap:
-        m_Texture: {fileID: 0}
-        m_Scale: {x: 1, y: 1}
-        m_Offset: {x: 0, y: 0}
-    - _DetailAlbedoMap:
-        m_Texture: {fileID: 0}
-        m_Scale: {x: 1, y: 1}
-        m_Offset: {x: 0, y: 0}
-    - _DetailMask:
-        m_Texture: {fileID: 0}
-        m_Scale: {x: 1, y: 1}
-        m_Offset: {x: 0, y: 0}
-    - _DetailNormalMap:
-        m_Texture: {fileID: 0}
-        m_Scale: {x: 1, y: 1}
-        m_Offset: {x: 0, y: 0}
-    - _EmissionMap:
-        m_Texture: {fileID: 0}
-        m_Scale: {x: 1, y: 1}
-        m_Offset: {x: 0, y: 0}
-    - _MainTex:
-        m_Texture: {fileID: 2800000, guid: 844c611d8989e904cba0fd67b9536d11, type: 3}
         m_Scale: {x: 1, y: 1}
         m_Offset: {x: 0, y: 0}
     - _MetallicGlossMap:
@@ -3059,375 +245,526 @@
     - _HoverColorOverride: {r: 1, g: 1, b: 1, a: 1}
     - _InnerGlowColor: {r: 1, g: 1, b: 1, a: 0.75}
     - _RimColor: {r: 0.5, g: 0.5, b: 0.5, a: 1}
---- !u!1 &1721525251
-GameObject:
-  m_ObjectHideFlags: 0
-  m_PrefabParentObject: {fileID: 1037805327611902, guid: 42b7699419297d24aa14535697918b4c,
+--- !u!1001 &57866393
+Prefab:
+  m_ObjectHideFlags: 0
+  serializedVersion: 2
+  m_Modification:
+    m_TransformParent: {fileID: 2068683753}
+    m_Modifications:
+    - target: {fileID: 4861435155685588, guid: 2a083c5ea3fa08f42881b7d670738856, type: 2}
+      propertyPath: m_LocalPosition.x
+      value: -0.4763613
+      objectReference: {fileID: 0}
+    - target: {fileID: 4861435155685588, guid: 2a083c5ea3fa08f42881b7d670738856, type: 2}
+      propertyPath: m_LocalPosition.y
+      value: 0.06724286
+      objectReference: {fileID: 0}
+    - target: {fileID: 4861435155685588, guid: 2a083c5ea3fa08f42881b7d670738856, type: 2}
+      propertyPath: m_LocalPosition.z
+      value: 0.15152526
+      objectReference: {fileID: 0}
+    - target: {fileID: 4861435155685588, guid: 2a083c5ea3fa08f42881b7d670738856, type: 2}
+      propertyPath: m_LocalRotation.x
+      value: -0
+      objectReference: {fileID: 0}
+    - target: {fileID: 4861435155685588, guid: 2a083c5ea3fa08f42881b7d670738856, type: 2}
+      propertyPath: m_LocalRotation.y
+      value: -0
+      objectReference: {fileID: 0}
+    - target: {fileID: 4861435155685588, guid: 2a083c5ea3fa08f42881b7d670738856, type: 2}
+      propertyPath: m_LocalRotation.z
+      value: -0
+      objectReference: {fileID: 0}
+    - target: {fileID: 4861435155685588, guid: 2a083c5ea3fa08f42881b7d670738856, type: 2}
+      propertyPath: m_LocalRotation.w
+      value: 1
+      objectReference: {fileID: 0}
+    - target: {fileID: 4861435155685588, guid: 2a083c5ea3fa08f42881b7d670738856, type: 2}
+      propertyPath: m_RootOrder
+      value: 3
+      objectReference: {fileID: 0}
+    - target: {fileID: 114605211639744042, guid: 2a083c5ea3fa08f42881b7d670738856,
+        type: 2}
+      propertyPath: Profile
+      value: 
+      objectReference: {fileID: 11400000, guid: 7baa76529cc78784cbb604ca360bc1bd,
+        type: 2}
+    - target: {fileID: 23783014253678128, guid: 2a083c5ea3fa08f42881b7d670738856,
+        type: 2}
+      propertyPath: m_Materials.Array.data[0]
+      value: 
+      objectReference: {fileID: 2100000, guid: a6d47f8eab86b0944a06a152a982514b, type: 2}
+    m_RemovedComponents: []
+  m_ParentPrefab: {fileID: 100100000, guid: 2a083c5ea3fa08f42881b7d670738856, type: 2}
+  m_IsPrefabParent: 0
+--- !u!1 &57866394 stripped
+GameObject:
+  m_PrefabParentObject: {fileID: 1579025589554120, guid: 2a083c5ea3fa08f42881b7d670738856,
+    type: 2}
+  m_PrefabInternal: {fileID: 57866393}
+--- !u!1 &106786992
+GameObject:
+  m_ObjectHideFlags: 0
+  m_PrefabParentObject: {fileID: 1319326335823192, guid: 42b7699419297d24aa14535697918b4c,
     type: 2}
   m_PrefabInternal: {fileID: 0}
   serializedVersion: 5
   m_Component:
-  - component: {fileID: 1490837418}
+  - component: {fileID: 106786993}
+  - component: {fileID: 106786997}
+  - component: {fileID: 106786996}
+  - component: {fileID: 106786995}
+  - component: {fileID: 106786994}
   m_Layer: 0
-  m_Name: SceneDescriptionPanel
+  m_Name: Backpanel
   m_TagString: Untagged
   m_Icon: {fileID: 0}
   m_NavMeshLayer: 0
   m_StaticEditorFlags: 0
   m_IsActive: 1
-=======
->>>>>>> c83f21f5
---- !u!1 &1809538457
-GameObject:
-  m_ObjectHideFlags: 0
-  m_PrefabParentObject: {fileID: 0}
+--- !u!4 &106786993
+Transform:
+  m_ObjectHideFlags: 0
+  m_PrefabParentObject: {fileID: 4925815908915770, guid: 42b7699419297d24aa14535697918b4c,
+    type: 2}
+  m_PrefabInternal: {fileID: 0}
+  m_GameObject: {fileID: 106786992}
+  m_LocalRotation: {x: -0, y: 0.7071068, z: -0, w: 0.7071068}
+  m_LocalPosition: {x: -0.23, y: 0.13322008, z: -0.004582405}
+  m_LocalScale: {x: 0.013220016, y: 0.71818995, z: 0.61351055}
+  m_Children: []
+  m_Father: {fileID: 879149010}
+  m_RootOrder: 1
+  m_LocalEulerAnglesHint: {x: 0, y: 180, z: 0}
+--- !u!54 &106786994
+Rigidbody:
+  m_ObjectHideFlags: 0
+  m_PrefabParentObject: {fileID: 54100405396922970, guid: 42b7699419297d24aa14535697918b4c,
+    type: 2}
+  m_PrefabInternal: {fileID: 0}
+  m_GameObject: {fileID: 106786992}
+  serializedVersion: 2
+  m_Mass: 100
+  m_Drag: 0
+  m_AngularDrag: 0.05
+  m_UseGravity: 0
+  m_IsKinematic: 1
+  m_Interpolate: 0
+  m_Constraints: 126
+  m_CollisionDetection: 0
+--- !u!23 &106786995
+MeshRenderer:
+  m_ObjectHideFlags: 0
+  m_PrefabParentObject: {fileID: 23612074761842514, guid: 42b7699419297d24aa14535697918b4c,
+    type: 2}
+  m_PrefabInternal: {fileID: 0}
+  m_GameObject: {fileID: 106786992}
+  m_Enabled: 1
+  m_CastShadows: 1
+  m_ReceiveShadows: 1
+  m_DynamicOccludee: 1
+  m_MotionVectors: 1
+  m_LightProbeUsage: 1
+  m_ReflectionProbeUsage: 1
+  m_Materials:
+  - {fileID: 2100000, guid: 61c598ddff7a2cc4ea50c285c361691d, type: 2}
+  m_StaticBatchInfo:
+    firstSubMesh: 0
+    subMeshCount: 0
+  m_StaticBatchRoot: {fileID: 0}
+  m_ProbeAnchor: {fileID: 0}
+  m_LightProbeVolumeOverride: {fileID: 0}
+  m_ScaleInLightmap: 1
+  m_PreserveUVs: 1
+  m_IgnoreNormalsForChartDetection: 0
+  m_ImportantGI: 0
+  m_StitchLightmapSeams: 0
+  m_SelectedEditorRenderState: 3
+  m_MinimumChartSize: 4
+  m_AutoUVMaxDistance: 0.5
+  m_AutoUVMaxAngle: 89
+  m_LightmapParameters: {fileID: 0}
+  m_SortingLayerID: 0
+  m_SortingLayer: 0
+  m_SortingOrder: 0
+--- !u!65 &106786996
+BoxCollider:
+  m_ObjectHideFlags: 0
+  m_PrefabParentObject: {fileID: 65599234300196070, guid: 42b7699419297d24aa14535697918b4c,
+    type: 2}
+  m_PrefabInternal: {fileID: 0}
+  m_GameObject: {fileID: 106786992}
+  m_Material: {fileID: 0}
+  m_IsTrigger: 0
+  m_Enabled: 1
+  serializedVersion: 2
+  m_Size: {x: 1, y: 1, z: 1}
+  m_Center: {x: 0, y: 0, z: 0}
+--- !u!33 &106786997
+MeshFilter:
+  m_ObjectHideFlags: 0
+  m_PrefabParentObject: {fileID: 33590020163061146, guid: 42b7699419297d24aa14535697918b4c,
+    type: 2}
+  m_PrefabInternal: {fileID: 0}
+  m_GameObject: {fileID: 106786992}
+  m_Mesh: {fileID: 10202, guid: 0000000000000000e000000000000000, type: 0}
+--- !u!95 &122064659 stripped
+Animator:
+  m_PrefabParentObject: {fileID: 95963089228303866, guid: f423f561be8f30b4a855b22deccd77b1,
+    type: 2}
+  m_PrefabInternal: {fileID: 1888798113}
+--- !u!1001 &170867097
+Prefab:
+  m_ObjectHideFlags: 0
+  serializedVersion: 2
+  m_Modification:
+    m_TransformParent: {fileID: 2068683753}
+    m_Modifications:
+    - target: {fileID: 4292920337357262, guid: a32cc9bdd2d56574386df0cf52d0b802, type: 2}
+      propertyPath: m_LocalPosition.x
+      value: 0.03063868
+      objectReference: {fileID: 0}
+    - target: {fileID: 4292920337357262, guid: a32cc9bdd2d56574386df0cf52d0b802, type: 2}
+      propertyPath: m_LocalPosition.y
+      value: -0.032757044
+      objectReference: {fileID: 0}
+    - target: {fileID: 4292920337357262, guid: a32cc9bdd2d56574386df0cf52d0b802, type: 2}
+      propertyPath: m_LocalPosition.z
+      value: 0.14952517
+      objectReference: {fileID: 0}
+    - target: {fileID: 4292920337357262, guid: a32cc9bdd2d56574386df0cf52d0b802, type: 2}
+      propertyPath: m_LocalRotation.x
+      value: -0
+      objectReference: {fileID: 0}
+    - target: {fileID: 4292920337357262, guid: a32cc9bdd2d56574386df0cf52d0b802, type: 2}
+      propertyPath: m_LocalRotation.y
+      value: -0
+      objectReference: {fileID: 0}
+    - target: {fileID: 4292920337357262, guid: a32cc9bdd2d56574386df0cf52d0b802, type: 2}
+      propertyPath: m_LocalRotation.z
+      value: -0
+      objectReference: {fileID: 0}
+    - target: {fileID: 4292920337357262, guid: a32cc9bdd2d56574386df0cf52d0b802, type: 2}
+      propertyPath: m_LocalRotation.w
+      value: 1
+      objectReference: {fileID: 0}
+    - target: {fileID: 4292920337357262, guid: a32cc9bdd2d56574386df0cf52d0b802, type: 2}
+      propertyPath: m_RootOrder
+      value: 1
+      objectReference: {fileID: 0}
+    - target: {fileID: 114537197540792740, guid: a32cc9bdd2d56574386df0cf52d0b802,
+        type: 2}
+      propertyPath: AnimActions.Array.data[0].InvalidParam
+      value: 0
+      objectReference: {fileID: 0}
+    - target: {fileID: 114537197540792740, guid: a32cc9bdd2d56574386df0cf52d0b802,
+        type: 2}
+      propertyPath: AnimActions.Array.data[1].InvalidParam
+      value: 0
+      objectReference: {fileID: 0}
+    - target: {fileID: 114537197540792740, guid: a32cc9bdd2d56574386df0cf52d0b802,
+        type: 2}
+      propertyPath: AnimActions.Array.data[2].InvalidParam
+      value: 0
+      objectReference: {fileID: 0}
+    - target: {fileID: 114537197540792740, guid: a32cc9bdd2d56574386df0cf52d0b802,
+        type: 2}
+      propertyPath: AnimActions.Array.data[3].InvalidParam
+      value: 0
+      objectReference: {fileID: 0}
+    - target: {fileID: 114537197540792740, guid: a32cc9bdd2d56574386df0cf52d0b802,
+        type: 2}
+      propertyPath: AnimActions.Array.data[4].InvalidParam
+      value: 0
+      objectReference: {fileID: 0}
+    - target: {fileID: 114537197540792740, guid: a32cc9bdd2d56574386df0cf52d0b802,
+        type: 2}
+      propertyPath: AnimActions.Array.data[5].InvalidParam
+      value: 0
+      objectReference: {fileID: 0}
+    - target: {fileID: 23987754555849932, guid: a32cc9bdd2d56574386df0cf52d0b802,
+        type: 2}
+      propertyPath: m_Materials.Array.data[0]
+      value: 
+      objectReference: {fileID: 2100000, guid: d28014c9b490c4c428c16e9902ee367e, type: 2}
+    - target: {fileID: 23067865308481886, guid: a32cc9bdd2d56574386df0cf52d0b802,
+        type: 2}
+      propertyPath: m_Materials.Array.data[0]
+      value: 
+      objectReference: {fileID: 2100000, guid: d28014c9b490c4c428c16e9902ee367e, type: 2}
+    m_RemovedComponents: []
+  m_ParentPrefab: {fileID: 100100000, guid: a32cc9bdd2d56574386df0cf52d0b802, type: 2}
+  m_IsPrefabParent: 0
+--- !u!1 &170867098 stripped
+GameObject:
+  m_PrefabParentObject: {fileID: 1207221346183892, guid: a32cc9bdd2d56574386df0cf52d0b802,
+    type: 2}
+  m_PrefabInternal: {fileID: 170867097}
+--- !u!1 &204967737
+GameObject:
+  m_ObjectHideFlags: 0
+  m_PrefabParentObject: {fileID: 1454564949874076, guid: 42b7699419297d24aa14535697918b4c,
+    type: 2}
   m_PrefabInternal: {fileID: 0}
   serializedVersion: 5
   m_Component:
-  - component: {fileID: 1809538459}
-  - component: {fileID: 1809538458}
-  m_Layer: 0
-  m_Name: Receiver
+  - component: {fileID: 204967738}
+  - component: {fileID: 204967740}
+  - component: {fileID: 204967739}
+  m_Layer: 5
+  m_Name: Description
   m_TagString: Untagged
   m_Icon: {fileID: 0}
   m_NavMeshLayer: 0
   m_StaticEditorFlags: 0
   m_IsActive: 1
---- !u!114 &1809538458
+--- !u!224 &204967738
+RectTransform:
+  m_ObjectHideFlags: 0
+  m_PrefabParentObject: {fileID: 224058629180668634, guid: 42b7699419297d24aa14535697918b4c,
+    type: 2}
+  m_PrefabInternal: {fileID: 0}
+  m_GameObject: {fileID: 204967737}
+  m_LocalRotation: {x: -0, y: -0, z: -0, w: 1}
+  m_LocalPosition: {x: 0, y: 0, z: 1.3334956}
+  m_LocalScale: {x: 0.00050000026, y: 0.0005, z: 0.00050000026}
+  m_Children: []
+  m_Father: {fileID: 1853084738}
+  m_RootOrder: 0
+  m_LocalEulerAnglesHint: {x: 0, y: 0, z: 0}
+  m_AnchorMin: {x: 0.5, y: 0.5}
+  m_AnchorMax: {x: 0.5, y: 0.5}
+  m_AnchoredPosition: {x: -512.181, y: -322.9009}
+  m_SizeDelta: {x: 1107.8, y: 1303.4058}
+  m_Pivot: {x: 0.5, y: 0.5}
+--- !u!114 &204967739
 MonoBehaviour:
   m_ObjectHideFlags: 0
-  m_PrefabParentObject: {fileID: 0}
-  m_PrefabInternal: {fileID: 0}
-  m_GameObject: {fileID: 1809538457}
+  m_PrefabParentObject: {fileID: 114592574472669386, guid: 42b7699419297d24aa14535697918b4c,
+    type: 2}
+  m_PrefabInternal: {fileID: 0}
+  m_GameObject: {fileID: 204967737}
   m_Enabled: 1
   m_EditorHideFlags: 0
-  m_Script: {fileID: 11500000, guid: 47661a148b056b342b3e234fc69bfe19, type: 3}
+  m_Script: {fileID: 708705254, guid: f70555f144d8491a825f0804e09c671c, type: 3}
   m_Name: 
   m_EditorClassIdentifier: 
-  focusEnabled: 1
-  interactables:
-  - {fileID: 170867098}
-  - {fileID: 1151705702}
-  - {fileID: 1562033746}
-  - {fileID: 57866394}
-  - {fileID: 1292422854}
-  - {fileID: 933880012}
-  - {fileID: 1888798114}
-  - {fileID: 1636696636}
-  - {fileID: 814155958}
-  - {fileID: 331679819}
-  - {fileID: 733522272}
-  - {fileID: 258197040}
-  - {fileID: 899292815}
-  - {fileID: 914476624}
-  Targets: []
-  lockFocus: 0
-  textObjectState: {fileID: 338549269}
---- !u!4 &1809538459
-Transform:
-  m_ObjectHideFlags: 0
-  m_PrefabParentObject: {fileID: 0}
-  m_PrefabInternal: {fileID: 0}
-  m_GameObject: {fileID: 1809538457}
-  m_LocalRotation: {x: -0, y: -0, z: -0, w: 1}
-  m_LocalPosition: {x: -0.31819636, y: 0.621771, z: 0.72402936}
-  m_LocalScale: {x: 1, y: 1, z: 1}
-  m_Children: []
-  m_Father: {fileID: 959309014}
-  m_RootOrder: 2
-  m_LocalEulerAnglesHint: {x: 0, y: 0, z: 0}
---- !u!1 &1846332973
-GameObject:
-  m_ObjectHideFlags: 0
-  m_PrefabParentObject: {fileID: 1502550149394970, guid: 42b7699419297d24aa14535697918b4c,
+  m_Material: {fileID: 0}
+  m_Color: {r: 1, g: 1, b: 1, a: 1}
+  m_RaycastTarget: 1
+  m_OnCullStateChanged:
+    m_PersistentCalls:
+      m_Calls: []
+    m_TypeName: UnityEngine.UI.MaskableGraphic+CullStateChangedEvent, UnityEngine.UI,
+      Version=1.0.0.0, Culture=neutral, PublicKeyToken=null
+  m_FontData:
+    m_Font: {fileID: 12800000, guid: 86574c70442309b45be5a1c37a37a40b, type: 3}
+    m_FontSize: 34
+    m_FontStyle: 0
+    m_BestFit: 0
+    m_MinSize: 3
+    m_MaxSize: 101
+    m_Alignment: 0
+    m_AlignByGeometry: 0
+    m_RichText: 1
+    m_HorizontalOverflow: 0
+    m_VerticalOverflow: 0
+    m_LineSpacing: 1
+  m_Text: "\n\nFor handling input events efficiently, this scene uses InteractionReceiver.
+    In the Hierarchy panel, you can find 'Receiver' under SceneContent object. This
+    Receiver object contains ButtonReceiverExample.cs script which inherits InteractionReceiver
+    class. This script shows the example of handling multiple input events in a single
+    script using InteractionReceiver.\n\nYou can use obj.name to identify which object
+    has received input event and execute your code. Please refer to ButtonReceiverExample.cs
+    script for the details.\n\n\n\nYou can interact with the objects using gestures
+    on HoloLens, or using the motion controller's pointer and trigger button on immersive
+    headset. The text label above the table will show the name of the currently focused
+    object and current input state. This information text is displayed through ButtonReceiverExample.cs\n\n\n\nYou
+    can find the design guideline at \nhttp://aka.ms/mr > Design > Controls > Interactable
+    Object"
+--- !u!222 &204967740
+CanvasRenderer:
+  m_ObjectHideFlags: 0
+  m_PrefabParentObject: {fileID: 222786115559259628, guid: 42b7699419297d24aa14535697918b4c,
+    type: 2}
+  m_PrefabInternal: {fileID: 0}
+  m_GameObject: {fileID: 204967737}
+--- !u!1 &235191973
+GameObject:
+  m_ObjectHideFlags: 0
+  m_PrefabParentObject: {fileID: 1702150885567096, guid: 42b7699419297d24aa14535697918b4c,
     type: 2}
   m_PrefabInternal: {fileID: 0}
   serializedVersion: 5
   m_Component:
-  - component: {fileID: 1846332974}
+  - component: {fileID: 235191974}
+  - component: {fileID: 235191977}
+  - component: {fileID: 235191976}
+  - component: {fileID: 235191975}
   m_Layer: 0
-  m_Name: Panel2
+  m_Name: Rule
   m_TagString: Untagged
   m_Icon: {fileID: 0}
   m_NavMeshLayer: 0
   m_StaticEditorFlags: 0
   m_IsActive: 1
---- !u!4 &1846332974
+--- !u!4 &235191974
 Transform:
   m_ObjectHideFlags: 0
-  m_PrefabParentObject: {fileID: 4706133977960180, guid: 42b7699419297d24aa14535697918b4c,
-    type: 2}
-  m_PrefabInternal: {fileID: 0}
-  m_GameObject: {fileID: 1846332973}
+  m_PrefabParentObject: {fileID: 4459327869346566, guid: 42b7699419297d24aa14535697918b4c,
+    type: 2}
+  m_PrefabInternal: {fileID: 0}
+  m_GameObject: {fileID: 235191973}
   m_LocalRotation: {x: -0, y: -0, z: -0, w: 1}
-  m_LocalPosition: {x: 0.635, y: 0, z: 0}
-  m_LocalScale: {x: 1, y: 1, z: 1}
-  m_Children:
-  - {fileID: 1853084738}
-  - {fileID: 508588705}
-  m_Father: {fileID: 1490837418}
-  m_RootOrder: 1
+  m_LocalPosition: {x: -512.82007, y: -322.6673, z: 1.3285}
+  m_LocalScale: {x: 0.5497447, y: 0.0030726464, z: 1}
+  m_Children: []
+  m_Father: {fileID: 532470550}
+  m_RootOrder: 2
   m_LocalEulerAnglesHint: {x: 0, y: 0, z: 0}
---- !u!1001 &1848826180
-Prefab:
-  m_ObjectHideFlags: 0
+--- !u!23 &235191975
+MeshRenderer:
+  m_ObjectHideFlags: 0
+  m_PrefabParentObject: {fileID: 23475067446539832, guid: 42b7699419297d24aa14535697918b4c,
+    type: 2}
+  m_PrefabInternal: {fileID: 0}
+  m_GameObject: {fileID: 235191973}
+  m_Enabled: 1
+  m_CastShadows: 1
+  m_ReceiveShadows: 1
+  m_DynamicOccludee: 1
+  m_MotionVectors: 1
+  m_LightProbeUsage: 1
+  m_ReflectionProbeUsage: 1
+  m_Materials:
+  - {fileID: 10303, guid: 0000000000000000f000000000000000, type: 0}
+  m_StaticBatchInfo:
+    firstSubMesh: 0
+    subMeshCount: 0
+  m_StaticBatchRoot: {fileID: 0}
+  m_ProbeAnchor: {fileID: 0}
+  m_LightProbeVolumeOverride: {fileID: 0}
+  m_ScaleInLightmap: 1
+  m_PreserveUVs: 1
+  m_IgnoreNormalsForChartDetection: 0
+  m_ImportantGI: 0
+  m_StitchLightmapSeams: 0
+  m_SelectedEditorRenderState: 3
+  m_MinimumChartSize: 4
+  m_AutoUVMaxDistance: 0.5
+  m_AutoUVMaxAngle: 89
+  m_LightmapParameters: {fileID: 0}
+  m_SortingLayerID: 0
+  m_SortingLayer: 0
+  m_SortingOrder: 0
+--- !u!64 &235191976
+MeshCollider:
+  m_ObjectHideFlags: 0
+  m_PrefabParentObject: {fileID: 64067504913786168, guid: 42b7699419297d24aa14535697918b4c,
+    type: 2}
+  m_PrefabInternal: {fileID: 0}
+  m_GameObject: {fileID: 235191973}
+  m_Material: {fileID: 0}
+  m_IsTrigger: 0
+  m_Enabled: 1
   serializedVersion: 2
-  m_Modification:
-    m_TransformParent: {fileID: 2068683753}
-    m_Modifications:
-    - target: {fileID: 4171230430558470, guid: 574cd1f7d793eed4ca9e45fe01173139, type: 2}
-      propertyPath: m_LocalPosition.x
-      value: -0.048
-      objectReference: {fileID: 0}
-    - target: {fileID: 4171230430558470, guid: 574cd1f7d793eed4ca9e45fe01173139, type: 2}
-      propertyPath: m_LocalPosition.y
-      value: -0.36
-      objectReference: {fileID: 0}
-    - target: {fileID: 4171230430558470, guid: 574cd1f7d793eed4ca9e45fe01173139, type: 2}
-      propertyPath: m_LocalPosition.z
-      value: -0.347
-      objectReference: {fileID: 0}
-    - target: {fileID: 4171230430558470, guid: 574cd1f7d793eed4ca9e45fe01173139, type: 2}
-      propertyPath: m_LocalRotation.x
-      value: 0
-      objectReference: {fileID: 0}
-    - target: {fileID: 4171230430558470, guid: 574cd1f7d793eed4ca9e45fe01173139, type: 2}
-      propertyPath: m_LocalRotation.y
-      value: 0
-      objectReference: {fileID: 0}
-    - target: {fileID: 4171230430558470, guid: 574cd1f7d793eed4ca9e45fe01173139, type: 2}
-      propertyPath: m_LocalRotation.z
-      value: 0
-      objectReference: {fileID: 0}
-    - target: {fileID: 4171230430558470, guid: 574cd1f7d793eed4ca9e45fe01173139, type: 2}
-      propertyPath: m_LocalRotation.w
-      value: 1
-      objectReference: {fileID: 0}
-    - target: {fileID: 4171230430558470, guid: 574cd1f7d793eed4ca9e45fe01173139, type: 2}
-      propertyPath: m_RootOrder
-      value: 11
-      objectReference: {fileID: 0}
-    - target: {fileID: 114109379838904556, guid: 574cd1f7d793eed4ca9e45fe01173139,
-        type: 2}
-      propertyPath: MainCollider
-      value: 
-      objectReference: {fileID: 0}
-    - target: {fileID: 23182796798122038, guid: 574cd1f7d793eed4ca9e45fe01173139,
-        type: 2}
-      propertyPath: m_Materials.Array.data[0]
-      value: 
-      objectReference: {fileID: 2039576633}
-    - target: {fileID: 23679115349237256, guid: 574cd1f7d793eed4ca9e45fe01173139,
-        type: 2}
-      propertyPath: m_Materials.Array.data[0]
-      value: 
-      objectReference: {fileID: 181094406}
-    - target: {fileID: 23525706146922312, guid: 574cd1f7d793eed4ca9e45fe01173139,
-        type: 2}
-      propertyPath: m_Materials.Array.data[0]
-      value: 
-      objectReference: {fileID: 1626781417}
-    - target: {fileID: 23011823956147486, guid: 574cd1f7d793eed4ca9e45fe01173139,
-        type: 2}
-      propertyPath: m_Materials.Array.data[0]
-      value: 
-      objectReference: {fileID: 1888700558}
-    - target: {fileID: 23265318211761208, guid: 574cd1f7d793eed4ca9e45fe01173139,
-        type: 2}
-      propertyPath: m_Materials.Array.data[0]
-      value: 
-      objectReference: {fileID: 1462757508}
-    - target: {fileID: 1501958636844708, guid: 574cd1f7d793eed4ca9e45fe01173139, type: 2}
-      propertyPath: m_Name
-      value: Toolbar
-      objectReference: {fileID: 0}
-    - target: {fileID: 1109705013388854, guid: 574cd1f7d793eed4ca9e45fe01173139, type: 2}
-      propertyPath: m_Name
-      value: ToolbarButton1
-      objectReference: {fileID: 0}
-    - target: {fileID: 1843705606683396, guid: 574cd1f7d793eed4ca9e45fe01173139, type: 2}
-      propertyPath: m_Name
-      value: ToolbarButton2
-      objectReference: {fileID: 0}
-    - target: {fileID: 1925428081502850, guid: 574cd1f7d793eed4ca9e45fe01173139, type: 2}
-      propertyPath: m_Name
-      value: ToolbarButton3
-      objectReference: {fileID: 0}
-    - target: {fileID: 1990277334814168, guid: 574cd1f7d793eed4ca9e45fe01173139, type: 2}
-      propertyPath: m_Name
-      value: ToolbarButton4
-      objectReference: {fileID: 0}
-    - target: {fileID: 1764226436162784, guid: 574cd1f7d793eed4ca9e45fe01173139, type: 2}
-      propertyPath: m_Name
-      value: ToolbarButton5
-      objectReference: {fileID: 0}
-    m_RemovedComponents: []
-  m_ParentPrefab: {fileID: 100100000, guid: 574cd1f7d793eed4ca9e45fe01173139, type: 2}
-  m_IsPrefabParent: 0
---- !u!1 &1852965631
-GameObject:
-  m_ObjectHideFlags: 0
-  m_PrefabParentObject: {fileID: 0}
+  m_Convex: 0
+  m_InflateMesh: 0
+  m_SkinWidth: 0.01
+  m_Mesh: {fileID: 10210, guid: 0000000000000000e000000000000000, type: 0}
+--- !u!33 &235191977
+MeshFilter:
+  m_ObjectHideFlags: 0
+  m_PrefabParentObject: {fileID: 33070690472620464, guid: 42b7699419297d24aa14535697918b4c,
+    type: 2}
+  m_PrefabInternal: {fileID: 0}
+  m_GameObject: {fileID: 235191973}
+  m_Mesh: {fileID: 10210, guid: 0000000000000000e000000000000000, type: 0}
+--- !u!1 &258197040 stripped
+GameObject:
+  m_PrefabParentObject: {fileID: 1925428081502850, guid: 574cd1f7d793eed4ca9e45fe01173139,
+    type: 2}
+  m_PrefabInternal: {fileID: 1848826180}
+--- !u!1 &300890838
+GameObject:
+  m_ObjectHideFlags: 0
+  m_PrefabParentObject: {fileID: 1103436554492578, guid: 42b7699419297d24aa14535697918b4c,
+    type: 2}
   m_PrefabInternal: {fileID: 0}
   serializedVersion: 5
   m_Component:
-  - component: {fileID: 1852965633}
-  - component: {fileID: 1852965632}
-  m_Layer: 0
-  m_Name: Reflection Probe
+  - component: {fileID: 300890839}
+  - component: {fileID: 300890841}
+  - component: {fileID: 300890840}
+  m_Layer: 5
+  m_Name: Subtitle
   m_TagString: Untagged
   m_Icon: {fileID: 0}
   m_NavMeshLayer: 0
   m_StaticEditorFlags: 0
   m_IsActive: 1
---- !u!215 &1852965632
-ReflectionProbe:
-  m_ObjectHideFlags: 0
-  m_PrefabParentObject: {fileID: 0}
-  m_PrefabInternal: {fileID: 0}
-  m_GameObject: {fileID: 1852965631}
-  m_Enabled: 1
-  serializedVersion: 2
-  m_Type: 0
-  m_Mode: 1
-  m_RefreshMode: 0
-  m_TimeSlicingMode: 0
-  m_Resolution: 128
-  m_UpdateFrequency: 0
-  m_BoxSize: {x: 1, y: 1, z: 1}
-  m_BoxOffset: {x: 0, y: 0, z: 0}
-  m_NearClip: 0.3
-  m_FarClip: 1000
-  m_ShadowDistance: 100
-  m_ClearFlags: 1
-  m_BackGroundColor: {r: 0.19215687, g: 0.3019608, b: 0.4745098, a: 0}
-  m_CullingMask:
-    serializedVersion: 2
-    m_Bits: 4294967295
-  m_IntensityMultiplier: 1
-  m_BlendDistance: 1
-  m_HDR: 1
-  m_BoxProjection: 0
-  m_RenderDynamicObjects: 0
-  m_UseOcclusionCulling: 1
-  m_Importance: 1
-  m_CustomBakedTexture: {fileID: 0}
---- !u!4 &1852965633
-Transform:
-  m_ObjectHideFlags: 0
-  m_PrefabParentObject: {fileID: 0}
-  m_PrefabInternal: {fileID: 0}
-  m_GameObject: {fileID: 1852965631}
+--- !u!224 &300890839
+RectTransform:
+  m_ObjectHideFlags: 0
+  m_PrefabParentObject: {fileID: 224191356868840390, guid: 42b7699419297d24aa14535697918b4c,
+    type: 2}
+  m_PrefabInternal: {fileID: 0}
+  m_GameObject: {fileID: 300890838}
   m_LocalRotation: {x: -0, y: -0, z: -0, w: 1}
-  m_LocalPosition: {x: -0.057461314, y: 0.9362427, z: 0.09052527}
-  m_LocalScale: {x: 0.25, y: 0.25, z: 0.25}
+  m_LocalPosition: {x: 0, y: 0, z: 1.3334941}
+  m_LocalScale: {x: 0.00050000026, y: 0.0005, z: 0.00050000026}
   m_Children: []
-  m_Father: {fileID: 2068683753}
-  m_RootOrder: 10
+  m_Father: {fileID: 1853084738}
+  m_RootOrder: 1
   m_LocalEulerAnglesHint: {x: 0, y: 0, z: 0}
---- !u!1 &1853084737
-GameObject:
-  m_ObjectHideFlags: 0
-  m_PrefabParentObject: {fileID: 1750976490984934, guid: 42b7699419297d24aa14535697918b4c,
-    type: 2}
-  m_PrefabInternal: {fileID: 0}
-  serializedVersion: 5
-  m_Component:
-  - component: {fileID: 1853084738}
-  - component: {fileID: 1853084741}
-  - component: {fileID: 1853084740}
-  - component: {fileID: 1853084739}
-  m_Layer: 0
-  m_Name: TextContent
-  m_TagString: Untagged
-  m_Icon: {fileID: 0}
-  m_NavMeshLayer: 0
-  m_StaticEditorFlags: 0
-  m_IsActive: 1
---- !u!224 &1853084738
-RectTransform:
-  m_ObjectHideFlags: 0
-  m_PrefabParentObject: {fileID: 224904040068643104, guid: 42b7699419297d24aa14535697918b4c,
-    type: 2}
-  m_PrefabInternal: {fileID: 0}
-  m_GameObject: {fileID: 1853084737}
-  m_LocalRotation: {x: -0, y: -0, z: -0, w: 1}
-  m_LocalPosition: {x: 0, y: 0, z: -1.3525823}
-  m_LocalScale: {x: 1, y: 1, z: 1}
-  m_Children:
-  - {fileID: 204967738}
-  - {fileID: 300890839}
-  - {fileID: 1236875467}
-  - {fileID: 1900178563}
-  m_Father: {fileID: 1846332974}
-  m_RootOrder: 0
-  m_LocalEulerAnglesHint: {x: 0, y: 0, z: 0}
-  m_AnchorMin: {x: 0, y: 0}
-  m_AnchorMax: {x: 0, y: 0}
-  m_AnchoredPosition: {x: 511.9536, y: 323.03625}
-  m_SizeDelta: {x: 1025, y: 648}
+  m_AnchorMin: {x: 0.5, y: 0.5}
+  m_AnchorMax: {x: 0.5, y: 0.5}
+  m_AnchoredPosition: {x: -512.181, y: -322.598}
+  m_SizeDelta: {x: 1107.8, y: 89.1924}
   m_Pivot: {x: 0.5, y: 0.5}
---- !u!114 &1853084739
+--- !u!114 &300890840
 MonoBehaviour:
   m_ObjectHideFlags: 0
-  m_PrefabParentObject: {fileID: 114247302280288692, guid: 42b7699419297d24aa14535697918b4c,
-    type: 2}
-  m_PrefabInternal: {fileID: 0}
-  m_GameObject: {fileID: 1853084737}
+  m_PrefabParentObject: {fileID: 114392904915671634, guid: 42b7699419297d24aa14535697918b4c,
+    type: 2}
+  m_PrefabInternal: {fileID: 0}
+  m_GameObject: {fileID: 300890838}
   m_Enabled: 1
   m_EditorHideFlags: 0
-  m_Script: {fileID: 1301386320, guid: f70555f144d8491a825f0804e09c671c, type: 3}
+  m_Script: {fileID: 708705254, guid: f70555f144d8491a825f0804e09c671c, type: 3}
   m_Name: 
   m_EditorClassIdentifier: 
-  m_IgnoreReversedGraphics: 1
-  m_BlockingObjects: 0
-  m_BlockingMask:
-    serializedVersion: 2
-    m_Bits: 4294967295
---- !u!114 &1853084740
-MonoBehaviour:
-  m_ObjectHideFlags: 0
-  m_PrefabParentObject: {fileID: 114119232482227162, guid: 42b7699419297d24aa14535697918b4c,
-    type: 2}
-  m_PrefabInternal: {fileID: 0}
-  m_GameObject: {fileID: 1853084737}
-  m_Enabled: 1
-  m_EditorHideFlags: 0
-  m_Script: {fileID: 1980459831, guid: f70555f144d8491a825f0804e09c671c, type: 3}
-  m_Name: 
-  m_EditorClassIdentifier: 
-  m_UiScaleMode: 0
-  m_ReferencePixelsPerUnit: 100
-  m_ScaleFactor: 1
-  m_ReferenceResolution: {x: 800, y: 600}
-  m_ScreenMatchMode: 0
-  m_MatchWidthOrHeight: 0
-  m_PhysicalUnit: 3
-  m_FallbackScreenDPI: 96
-  m_DefaultSpriteDPI: 96
-  m_DynamicPixelsPerUnit: 1
---- !u!223 &1853084741
-Canvas:
-  m_ObjectHideFlags: 0
-  m_PrefabParentObject: {fileID: 223336420783637346, guid: 42b7699419297d24aa14535697918b4c,
-    type: 2}
-  m_PrefabInternal: {fileID: 0}
-  m_GameObject: {fileID: 1853084737}
-  m_Enabled: 1
-  serializedVersion: 3
-  m_RenderMode: 2
-  m_Camera: {fileID: 0}
-  m_PlaneDistance: 100
-  m_PixelPerfect: 0
-  m_ReceivesEvents: 1
-  m_OverrideSorting: 0
-  m_OverridePixelPerfect: 0
-  m_SortingBucketNormalizedSize: 0
-  m_AdditionalShaderChannelsFlag: 0
-  m_SortingLayerID: 0
-  m_SortingOrder: 0
-  m_TargetDisplay: 0
---- !u!21 &1888700558
+  m_Material: {fileID: 0}
+  m_Color: {r: 1, g: 1, b: 1, a: 1}
+  m_RaycastTarget: 1
+  m_OnCullStateChanged:
+    m_PersistentCalls:
+      m_Calls: []
+    m_TypeName: UnityEngine.UI.MaskableGraphic+CullStateChangedEvent, UnityEngine.UI,
+      Version=1.0.0.0, Culture=neutral, PublicKeyToken=null
+  m_FontData:
+    m_Font: {fileID: 12800000, guid: e3d8348b7d66bae4aa4b1f3ada3ef5fd, type: 3}
+    m_FontSize: 40
+    m_FontStyle: 0
+    m_BestFit: 0
+    m_MinSize: 4
+    m_MaxSize: 101
+    m_Alignment: 0
+    m_AlignByGeometry: 0
+    m_RichText: 1
+    m_HorizontalOverflow: 0
+    m_VerticalOverflow: 0
+    m_LineSpacing: 1
+  m_Text: InteractionReceiver script
+--- !u!222 &300890841
+CanvasRenderer:
+  m_ObjectHideFlags: 0
+  m_PrefabParentObject: {fileID: 222624442265456234, guid: 42b7699419297d24aa14535697918b4c,
+    type: 2}
+  m_PrefabInternal: {fileID: 0}
+  m_GameObject: {fileID: 300890838}
+--- !u!21 &320288219
 Material:
   serializedVersion: 6
   m_ObjectHideFlags: 0
@@ -3509,6 +846,7 @@
     - _DstBlend: 0
     - _EdgeSmoothingValue: 0.002
     - _EnableEmission: 0
+    - _EnableHoverColorOpaqueOverride: 0
     - _EnableHoverColorOverride: 0
     - _EnableNormalMap: 0
     - _EnvironmentColorIntensity: 0.5
@@ -3520,6 +858,7 @@
     - _Glossiness: 0.5
     - _GlossyReflections: 1
     - _HoverLight: 0
+    - _HoverLightOpaque: 0
     - _InnerGlow: 0
     - _Metallic: 0
     - _Mode: 1
@@ -3553,110 +892,796 @@
     - _EnvironmentColorX: {r: 1, g: 0, b: 0, a: 1}
     - _EnvironmentColorY: {r: 0, g: 1, b: 0, a: 1}
     - _EnvironmentColorZ: {r: 0, g: 0, b: 1, a: 1}
+    - _HoverColorOpaqueOverride: {r: 1, g: 1, b: 1, a: 1}
     - _HoverColorOverride: {r: 1, g: 1, b: 1, a: 1}
     - _InnerGlowColor: {r: 1, g: 1, b: 1, a: 0.75}
     - _RimColor: {r: 0.5, g: 0.5, b: 0.5, a: 1}
---- !u!1001 &1888798113
+--- !u!1 &331679819 stripped
+GameObject:
+  m_PrefabParentObject: {fileID: 1109705013388854, guid: 574cd1f7d793eed4ca9e45fe01173139,
+    type: 2}
+  m_PrefabInternal: {fileID: 1848826180}
+--- !u!1001 &338549268
 Prefab:
   m_ObjectHideFlags: 0
   serializedVersion: 2
   m_Modification:
     m_TransformParent: {fileID: 2068683753}
     m_Modifications:
-    - target: {fileID: 4294092198019822, guid: f423f561be8f30b4a855b22deccd77b1, type: 2}
+    - target: {fileID: 4000010330146594, guid: bfdc7f60d7205c84f82a4806a5352d60, type: 2}
       propertyPath: m_LocalPosition.x
-      value: 0.347
-      objectReference: {fileID: 0}
-    - target: {fileID: 4294092198019822, guid: f423f561be8f30b4a855b22deccd77b1, type: 2}
+      value: -0.05
+      objectReference: {fileID: 0}
+    - target: {fileID: 4000010330146594, guid: bfdc7f60d7205c84f82a4806a5352d60, type: 2}
       propertyPath: m_LocalPosition.y
-      value: -0.11985722
-      objectReference: {fileID: 0}
-    - target: {fileID: 4294092198019822, guid: f423f561be8f30b4a855b22deccd77b1, type: 2}
+      value: 0.25
+      objectReference: {fileID: 0}
+    - target: {fileID: 4000010330146594, guid: bfdc7f60d7205c84f82a4806a5352d60, type: 2}
       propertyPath: m_LocalPosition.z
-      value: -0.17047477
-      objectReference: {fileID: 0}
-    - target: {fileID: 4294092198019822, guid: f423f561be8f30b4a855b22deccd77b1, type: 2}
+      value: 0
+      objectReference: {fileID: 0}
+    - target: {fileID: 4000010330146594, guid: bfdc7f60d7205c84f82a4806a5352d60, type: 2}
       propertyPath: m_LocalRotation.x
       value: -0
       objectReference: {fileID: 0}
-    - target: {fileID: 4294092198019822, guid: f423f561be8f30b4a855b22deccd77b1, type: 2}
+    - target: {fileID: 4000010330146594, guid: bfdc7f60d7205c84f82a4806a5352d60, type: 2}
       propertyPath: m_LocalRotation.y
-      value: 1
-      objectReference: {fileID: 0}
-    - target: {fileID: 4294092198019822, guid: f423f561be8f30b4a855b22deccd77b1, type: 2}
+      value: -0
+      objectReference: {fileID: 0}
+    - target: {fileID: 4000010330146594, guid: bfdc7f60d7205c84f82a4806a5352d60, type: 2}
       propertyPath: m_LocalRotation.z
       value: -0
       objectReference: {fileID: 0}
-    - target: {fileID: 4294092198019822, guid: f423f561be8f30b4a855b22deccd77b1, type: 2}
+    - target: {fileID: 4000010330146594, guid: bfdc7f60d7205c84f82a4806a5352d60, type: 2}
       propertyPath: m_LocalRotation.w
+      value: 1
+      objectReference: {fileID: 0}
+    - target: {fileID: 4000010330146594, guid: bfdc7f60d7205c84f82a4806a5352d60, type: 2}
+      propertyPath: m_RootOrder
       value: 0
       objectReference: {fileID: 0}
-    - target: {fileID: 4294092198019822, guid: f423f561be8f30b4a855b22deccd77b1, type: 2}
-      propertyPath: m_RootOrder
-      value: 6
-      objectReference: {fileID: 0}
-    - target: {fileID: 114957046302647836, guid: f423f561be8f30b4a855b22deccd77b1,
-        type: 2}
-      propertyPath: TargetAnimator
-      value: 
-      objectReference: {fileID: 122064659}
-    - target: {fileID: 23949254248225916, guid: f423f561be8f30b4a855b22deccd77b1,
-        type: 2}
-      propertyPath: m_Materials.Array.data[0]
-      value: 
-      objectReference: {fileID: 2100000, guid: 3639569bc17f0cf41a8920605a72dcd8, type: 2}
+    - target: {fileID: 1000013198843976, guid: bfdc7f60d7205c84f82a4806a5352d60, type: 2}
+      propertyPath: m_Name
+      value: StatusText
+      objectReference: {fileID: 0}
+    - target: {fileID: 102000010767390410, guid: bfdc7f60d7205c84f82a4806a5352d60,
+        type: 2}
+      propertyPath: m_Text
+      value: Interaction Status
+      objectReference: {fileID: 0}
+    - target: {fileID: 102000010767390410, guid: bfdc7f60d7205c84f82a4806a5352d60,
+        type: 2}
+      propertyPath: m_FontSize
+      value: 70
+      objectReference: {fileID: 0}
     m_RemovedComponents: []
-  m_ParentPrefab: {fileID: 100100000, guid: f423f561be8f30b4a855b22deccd77b1, type: 2}
+  m_ParentPrefab: {fileID: 100100000, guid: bfdc7f60d7205c84f82a4806a5352d60, type: 2}
   m_IsPrefabParent: 0
---- !u!1 &1888798114 stripped
-GameObject:
-  m_PrefabParentObject: {fileID: 1873743266187442, guid: f423f561be8f30b4a855b22deccd77b1,
-    type: 2}
-  m_PrefabInternal: {fileID: 1888798113}
---- !u!1 &1900178562
-GameObject:
-  m_ObjectHideFlags: 0
-  m_PrefabParentObject: {fileID: 1005805910615968, guid: 42b7699419297d24aa14535697918b4c,
+--- !u!1 &338549269 stripped
+GameObject:
+  m_PrefabParentObject: {fileID: 1000013198843976, guid: bfdc7f60d7205c84f82a4806a5352d60,
+    type: 2}
+  m_PrefabInternal: {fileID: 338549268}
+--- !u!4 &338549270 stripped
+Transform:
+  m_PrefabParentObject: {fileID: 4000010330146594, guid: bfdc7f60d7205c84f82a4806a5352d60,
+    type: 2}
+  m_PrefabInternal: {fileID: 338549268}
+--- !u!1 &508588704
+GameObject:
+  m_ObjectHideFlags: 0
+  m_PrefabParentObject: {fileID: 1076840190721308, guid: 42b7699419297d24aa14535697918b4c,
     type: 2}
   m_PrefabInternal: {fileID: 0}
   serializedVersion: 5
   m_Component:
-  - component: {fileID: 1900178563}
-  - component: {fileID: 1900178565}
-  - component: {fileID: 1900178564}
-  m_Layer: 5
-  m_Name: Subtitle (2)
+  - component: {fileID: 508588705}
+  - component: {fileID: 508588709}
+  - component: {fileID: 508588708}
+  - component: {fileID: 508588707}
+  - component: {fileID: 508588706}
+  m_Layer: 0
+  m_Name: Backpanel
   m_TagString: Untagged
   m_Icon: {fileID: 0}
   m_NavMeshLayer: 0
   m_StaticEditorFlags: 0
   m_IsActive: 1
---- !u!224 &1900178563
+--- !u!4 &508588705
+Transform:
+  m_ObjectHideFlags: 0
+  m_PrefabParentObject: {fileID: 4851099024189204, guid: 42b7699419297d24aa14535697918b4c,
+    type: 2}
+  m_PrefabInternal: {fileID: 0}
+  m_GameObject: {fileID: 508588704}
+  m_LocalRotation: {x: -0, y: 0.7071068, z: -0, w: 0.7071068}
+  m_LocalPosition: {x: -0.23, y: 0.13322008, z: -0.004582405}
+  m_LocalScale: {x: 0.013220016, y: 0.71818995, z: 0.61351055}
+  m_Children: []
+  m_Father: {fileID: 1846332974}
+  m_RootOrder: 1
+  m_LocalEulerAnglesHint: {x: 0, y: 180, z: 0}
+--- !u!54 &508588706
+Rigidbody:
+  m_ObjectHideFlags: 0
+  m_PrefabParentObject: {fileID: 54652109647812068, guid: 42b7699419297d24aa14535697918b4c,
+    type: 2}
+  m_PrefabInternal: {fileID: 0}
+  m_GameObject: {fileID: 508588704}
+  serializedVersion: 2
+  m_Mass: 100
+  m_Drag: 0
+  m_AngularDrag: 0.05
+  m_UseGravity: 0
+  m_IsKinematic: 1
+  m_Interpolate: 0
+  m_Constraints: 126
+  m_CollisionDetection: 0
+--- !u!23 &508588707
+MeshRenderer:
+  m_ObjectHideFlags: 0
+  m_PrefabParentObject: {fileID: 23734633781358164, guid: 42b7699419297d24aa14535697918b4c,
+    type: 2}
+  m_PrefabInternal: {fileID: 0}
+  m_GameObject: {fileID: 508588704}
+  m_Enabled: 1
+  m_CastShadows: 1
+  m_ReceiveShadows: 1
+  m_DynamicOccludee: 1
+  m_MotionVectors: 1
+  m_LightProbeUsage: 1
+  m_ReflectionProbeUsage: 1
+  m_Materials:
+  - {fileID: 2100000, guid: 61c598ddff7a2cc4ea50c285c361691d, type: 2}
+  m_StaticBatchInfo:
+    firstSubMesh: 0
+    subMeshCount: 0
+  m_StaticBatchRoot: {fileID: 0}
+  m_ProbeAnchor: {fileID: 0}
+  m_LightProbeVolumeOverride: {fileID: 0}
+  m_ScaleInLightmap: 1
+  m_PreserveUVs: 1
+  m_IgnoreNormalsForChartDetection: 0
+  m_ImportantGI: 0
+  m_StitchLightmapSeams: 0
+  m_SelectedEditorRenderState: 3
+  m_MinimumChartSize: 4
+  m_AutoUVMaxDistance: 0.5
+  m_AutoUVMaxAngle: 89
+  m_LightmapParameters: {fileID: 0}
+  m_SortingLayerID: 0
+  m_SortingLayer: 0
+  m_SortingOrder: 0
+--- !u!65 &508588708
+BoxCollider:
+  m_ObjectHideFlags: 0
+  m_PrefabParentObject: {fileID: 65220125403651066, guid: 42b7699419297d24aa14535697918b4c,
+    type: 2}
+  m_PrefabInternal: {fileID: 0}
+  m_GameObject: {fileID: 508588704}
+  m_Material: {fileID: 0}
+  m_IsTrigger: 0
+  m_Enabled: 1
+  serializedVersion: 2
+  m_Size: {x: 1, y: 1, z: 1}
+  m_Center: {x: 0, y: 0, z: 0}
+--- !u!33 &508588709
+MeshFilter:
+  m_ObjectHideFlags: 0
+  m_PrefabParentObject: {fileID: 33521007365351282, guid: 42b7699419297d24aa14535697918b4c,
+    type: 2}
+  m_PrefabInternal: {fileID: 0}
+  m_GameObject: {fileID: 508588704}
+  m_Mesh: {fileID: 10202, guid: 0000000000000000e000000000000000, type: 0}
+--- !u!1 &532470549
+GameObject:
+  m_ObjectHideFlags: 0
+  m_PrefabParentObject: {fileID: 1835462303943884, guid: 42b7699419297d24aa14535697918b4c,
+    type: 2}
+  m_PrefabInternal: {fileID: 0}
+  serializedVersion: 5
+  m_Component:
+  - component: {fileID: 532470550}
+  - component: {fileID: 532470553}
+  - component: {fileID: 532470552}
+  - component: {fileID: 532470551}
+  m_Layer: 0
+  m_Name: TextContent
+  m_TagString: Untagged
+  m_Icon: {fileID: 0}
+  m_NavMeshLayer: 0
+  m_StaticEditorFlags: 0
+  m_IsActive: 1
+--- !u!224 &532470550
 RectTransform:
   m_ObjectHideFlags: 0
-  m_PrefabParentObject: {fileID: 224610327728189076, guid: 42b7699419297d24aa14535697918b4c,
-    type: 2}
-  m_PrefabInternal: {fileID: 0}
-  m_GameObject: {fileID: 1900178562}
+  m_PrefabParentObject: {fileID: 224385282562073920, guid: 42b7699419297d24aa14535697918b4c,
+    type: 2}
+  m_PrefabInternal: {fileID: 0}
+  m_GameObject: {fileID: 532470549}
   m_LocalRotation: {x: -0, y: -0, z: -0, w: 1}
-  m_LocalPosition: {x: 0, y: 0, z: 1.3334941}
-  m_LocalScale: {x: 0.00049999997, y: 0.00049999997, z: 0.00049999997}
+  m_LocalPosition: {x: 0, y: 0, z: -1.3525823}
+  m_LocalScale: {x: 1, y: 1, z: 1}
+  m_Children:
+  - {fileID: 676155470}
+  - {fileID: 1539386668}
+  - {fileID: 235191974}
+  - {fileID: 599953546}
+  - {fileID: 1324855576}
+  - {fileID: 1182949965}
+  - {fileID: 916683014}
+  m_Father: {fileID: 879149010}
+  m_RootOrder: 0
+  m_LocalEulerAnglesHint: {x: 0, y: 0, z: 0}
+  m_AnchorMin: {x: 0, y: 0}
+  m_AnchorMax: {x: 0, y: 0}
+  m_AnchoredPosition: {x: 512.5886, y: 323.03625}
+  m_SizeDelta: {x: 1025, y: 648}
+  m_Pivot: {x: 0.5, y: 0.5}
+--- !u!114 &532470551
+MonoBehaviour:
+  m_ObjectHideFlags: 0
+  m_PrefabParentObject: {fileID: 114803053854114090, guid: 42b7699419297d24aa14535697918b4c,
+    type: 2}
+  m_PrefabInternal: {fileID: 0}
+  m_GameObject: {fileID: 532470549}
+  m_Enabled: 1
+  m_EditorHideFlags: 0
+  m_Script: {fileID: 1301386320, guid: f70555f144d8491a825f0804e09c671c, type: 3}
+  m_Name: 
+  m_EditorClassIdentifier: 
+  m_IgnoreReversedGraphics: 1
+  m_BlockingObjects: 0
+  m_BlockingMask:
+    serializedVersion: 2
+    m_Bits: 4294967295
+--- !u!114 &532470552
+MonoBehaviour:
+  m_ObjectHideFlags: 0
+  m_PrefabParentObject: {fileID: 114747735679590474, guid: 42b7699419297d24aa14535697918b4c,
+    type: 2}
+  m_PrefabInternal: {fileID: 0}
+  m_GameObject: {fileID: 532470549}
+  m_Enabled: 1
+  m_EditorHideFlags: 0
+  m_Script: {fileID: 1980459831, guid: f70555f144d8491a825f0804e09c671c, type: 3}
+  m_Name: 
+  m_EditorClassIdentifier: 
+  m_UiScaleMode: 0
+  m_ReferencePixelsPerUnit: 100
+  m_ScaleFactor: 1
+  m_ReferenceResolution: {x: 800, y: 600}
+  m_ScreenMatchMode: 0
+  m_MatchWidthOrHeight: 0
+  m_PhysicalUnit: 3
+  m_FallbackScreenDPI: 96
+  m_DefaultSpriteDPI: 96
+  m_DynamicPixelsPerUnit: 1
+--- !u!223 &532470553
+Canvas:
+  m_ObjectHideFlags: 0
+  m_PrefabParentObject: {fileID: 223269791768138664, guid: 42b7699419297d24aa14535697918b4c,
+    type: 2}
+  m_PrefabInternal: {fileID: 0}
+  m_GameObject: {fileID: 532470549}
+  m_Enabled: 1
+  serializedVersion: 3
+  m_RenderMode: 2
+  m_Camera: {fileID: 0}
+  m_PlaneDistance: 100
+  m_PixelPerfect: 0
+  m_ReceivesEvents: 1
+  m_OverrideSorting: 0
+  m_OverridePixelPerfect: 0
+  m_SortingBucketNormalizedSize: 0
+  m_AdditionalShaderChannelsFlag: 0
+  m_SortingLayerID: 0
+  m_SortingOrder: 0
+  m_TargetDisplay: 0
+--- !u!1001 &560723945
+Prefab:
+  m_ObjectHideFlags: 0
+  serializedVersion: 2
+  m_Modification:
+    m_TransformParent: {fileID: 0}
+    m_Modifications:
+    - target: {fileID: 4000011656901714, guid: 3eddd1c29199313478dd3f912bfab2ab, type: 2}
+      propertyPath: m_LocalPosition.x
+      value: 0
+      objectReference: {fileID: 0}
+    - target: {fileID: 4000011656901714, guid: 3eddd1c29199313478dd3f912bfab2ab, type: 2}
+      propertyPath: m_LocalPosition.y
+      value: 0
+      objectReference: {fileID: 0}
+    - target: {fileID: 4000011656901714, guid: 3eddd1c29199313478dd3f912bfab2ab, type: 2}
+      propertyPath: m_LocalPosition.z
+      value: 0
+      objectReference: {fileID: 0}
+    - target: {fileID: 4000011656901714, guid: 3eddd1c29199313478dd3f912bfab2ab, type: 2}
+      propertyPath: m_LocalRotation.x
+      value: 0
+      objectReference: {fileID: 0}
+    - target: {fileID: 4000011656901714, guid: 3eddd1c29199313478dd3f912bfab2ab, type: 2}
+      propertyPath: m_LocalRotation.y
+      value: 0
+      objectReference: {fileID: 0}
+    - target: {fileID: 4000011656901714, guid: 3eddd1c29199313478dd3f912bfab2ab, type: 2}
+      propertyPath: m_LocalRotation.z
+      value: 0
+      objectReference: {fileID: 0}
+    - target: {fileID: 4000011656901714, guid: 3eddd1c29199313478dd3f912bfab2ab, type: 2}
+      propertyPath: m_LocalRotation.w
+      value: 1
+      objectReference: {fileID: 0}
+    - target: {fileID: 4000011656901714, guid: 3eddd1c29199313478dd3f912bfab2ab, type: 2}
+      propertyPath: m_RootOrder
+      value: 0
+      objectReference: {fileID: 0}
+    - target: {fileID: 114742747811649402, guid: 3eddd1c29199313478dd3f912bfab2ab,
+        type: 2}
+      propertyPath: Cursor
+      value: 
+      objectReference: {fileID: 0}
+    m_RemovedComponents: []
+  m_ParentPrefab: {fileID: 100100000, guid: 3eddd1c29199313478dd3f912bfab2ab, type: 2}
+  m_IsPrefabParent: 0
+--- !u!1 &599953545
+GameObject:
+  m_ObjectHideFlags: 0
+  m_PrefabParentObject: {fileID: 1485382055181008, guid: 42b7699419297d24aa14535697918b4c,
+    type: 2}
+  m_PrefabInternal: {fileID: 0}
+  serializedVersion: 5
+  m_Component:
+  - component: {fileID: 599953546}
+  - component: {fileID: 599953548}
+  - component: {fileID: 599953547}
+  m_Layer: 5
+  m_Name: WorksOn
+  m_TagString: Untagged
+  m_Icon: {fileID: 0}
+  m_NavMeshLayer: 0
+  m_StaticEditorFlags: 0
+  m_IsActive: 1
+--- !u!224 &599953546
+RectTransform:
+  m_ObjectHideFlags: 0
+  m_PrefabParentObject: {fileID: 224413024187748670, guid: 42b7699419297d24aa14535697918b4c,
+    type: 2}
+  m_PrefabInternal: {fileID: 0}
+  m_GameObject: {fileID: 599953545}
+  m_LocalRotation: {x: -0, y: -0, z: -0, w: 1}
+  m_LocalPosition: {x: 0, y: 0, z: 1.3334956}
+  m_LocalScale: {x: 0.0005000003, y: 0.0005000001, z: 0.0005000003}
   m_Children: []
-  m_Father: {fileID: 1853084738}
+  m_Father: {fileID: 532470550}
   m_RootOrder: 3
   m_LocalEulerAnglesHint: {x: 0, y: 0, z: 0}
   m_AnchorMin: {x: 0.5, y: 0.5}
   m_AnchorMax: {x: 0.5, y: 0.5}
-  m_AnchoredPosition: {x: -512.1811, y: -323.012}
+  m_AnchoredPosition: {x: -512.6625, y: -322.61212}
+  m_SizeDelta: {x: 471.4, y: 140.6}
+  m_Pivot: {x: 0.5, y: 0.5}
+--- !u!114 &599953547
+MonoBehaviour:
+  m_ObjectHideFlags: 0
+  m_PrefabParentObject: {fileID: 114544788369345886, guid: 42b7699419297d24aa14535697918b4c,
+    type: 2}
+  m_PrefabInternal: {fileID: 0}
+  m_GameObject: {fileID: 599953545}
+  m_Enabled: 1
+  m_EditorHideFlags: 0
+  m_Script: {fileID: 708705254, guid: f70555f144d8491a825f0804e09c671c, type: 3}
+  m_Name: 
+  m_EditorClassIdentifier: 
+  m_Material: {fileID: 0}
+  m_Color: {r: 1, g: 1, b: 1, a: 1}
+  m_RaycastTarget: 1
+  m_OnCullStateChanged:
+    m_PersistentCalls:
+      m_Calls: []
+    m_TypeName: UnityEngine.UI.MaskableGraphic+CullStateChangedEvent, UnityEngine.UI,
+      Version=1.0.0.0, Culture=neutral, PublicKeyToken=null
+  m_FontData:
+    m_Font: {fileID: 12800000, guid: 2a056e2bb89e0134daaf49e5f183e5dc, type: 3}
+    m_FontSize: 34
+    m_FontStyle: 0
+    m_BestFit: 0
+    m_MinSize: 3
+    m_MaxSize: 101
+    m_Alignment: 2
+    m_AlignByGeometry: 0
+    m_RichText: 1
+    m_HorizontalOverflow: 0
+    m_VerticalOverflow: 0
+    m_LineSpacing: 1
+  m_Text: Works on
+--- !u!222 &599953548
+CanvasRenderer:
+  m_ObjectHideFlags: 0
+  m_PrefabParentObject: {fileID: 222602141398920914, guid: 42b7699419297d24aa14535697918b4c,
+    type: 2}
+  m_PrefabInternal: {fileID: 0}
+  m_GameObject: {fileID: 599953545}
+--- !u!1 &676155469
+GameObject:
+  m_ObjectHideFlags: 0
+  m_PrefabParentObject: {fileID: 1451936078842708, guid: 42b7699419297d24aa14535697918b4c,
+    type: 2}
+  m_PrefabInternal: {fileID: 0}
+  serializedVersion: 5
+  m_Component:
+  - component: {fileID: 676155470}
+  - component: {fileID: 676155472}
+  - component: {fileID: 676155471}
+  m_Layer: 5
+  m_Name: Title
+  m_TagString: Untagged
+  m_Icon: {fileID: 0}
+  m_NavMeshLayer: 0
+  m_StaticEditorFlags: 0
+  m_IsActive: 1
+--- !u!224 &676155470
+RectTransform:
+  m_ObjectHideFlags: 0
+  m_PrefabParentObject: {fileID: 224339627565595316, guid: 42b7699419297d24aa14535697918b4c,
+    type: 2}
+  m_PrefabInternal: {fileID: 0}
+  m_GameObject: {fileID: 676155469}
+  m_LocalRotation: {x: -0, y: -0, z: -0, w: 1}
+  m_LocalPosition: {x: 0, y: 0, z: 1.3334941}
+  m_LocalScale: {x: 0.0005000003, y: 0.0005000001, z: 0.0005000003}
+  m_Children: []
+  m_Father: {fileID: 532470550}
+  m_RootOrder: 0
+  m_LocalEulerAnglesHint: {x: 0, y: 0, z: 0}
+  m_AnchorMin: {x: 0.5, y: 0.5}
+  m_AnchorMax: {x: 0.5, y: 0.5}
+  m_AnchoredPosition: {x: -512.82153, y: -322.73904}
+  m_SizeDelta: {x: 1107.8, y: 244.2}
+  m_Pivot: {x: 0.5, y: 0.5}
+--- !u!114 &676155471
+MonoBehaviour:
+  m_ObjectHideFlags: 0
+  m_PrefabParentObject: {fileID: 114257903654940708, guid: 42b7699419297d24aa14535697918b4c,
+    type: 2}
+  m_PrefabInternal: {fileID: 0}
+  m_GameObject: {fileID: 676155469}
+  m_Enabled: 1
+  m_EditorHideFlags: 0
+  m_Script: {fileID: 708705254, guid: f70555f144d8491a825f0804e09c671c, type: 3}
+  m_Name: 
+  m_EditorClassIdentifier: 
+  m_Material: {fileID: 0}
+  m_Color: {r: 1, g: 1, b: 1, a: 1}
+  m_RaycastTarget: 1
+  m_OnCullStateChanged:
+    m_PersistentCalls:
+      m_Calls: []
+    m_TypeName: UnityEngine.UI.MaskableGraphic+CullStateChangedEvent, UnityEngine.UI,
+      Version=1.0.0.0, Culture=neutral, PublicKeyToken=null
+  m_FontData:
+    m_Font: {fileID: 12800000, guid: 86574c70442309b45be5a1c37a37a40b, type: 3}
+    m_FontSize: 78
+    m_FontStyle: 0
+    m_BestFit: 0
+    m_MinSize: 10
+    m_MaxSize: 101
+    m_Alignment: 0
+    m_AlignByGeometry: 0
+    m_RichText: 1
+    m_HorizontalOverflow: 0
+    m_VerticalOverflow: 0
+    m_LineSpacing: 1
+  m_Text: Interactable Object
+--- !u!222 &676155472
+CanvasRenderer:
+  m_ObjectHideFlags: 0
+  m_PrefabParentObject: {fileID: 222382184650279478, guid: 42b7699419297d24aa14535697918b4c,
+    type: 2}
+  m_PrefabInternal: {fileID: 0}
+  m_GameObject: {fileID: 676155469}
+--- !u!1001 &726125720
+Prefab:
+  m_ObjectHideFlags: 0
+  serializedVersion: 2
+  m_Modification:
+    m_TransformParent: {fileID: 0}
+    m_Modifications:
+    - target: {fileID: 4541142303025740, guid: d29bc40b7f3df26479d6a0aac211c355, type: 2}
+      propertyPath: m_LocalPosition.x
+      value: 0
+      objectReference: {fileID: 0}
+    - target: {fileID: 4541142303025740, guid: d29bc40b7f3df26479d6a0aac211c355, type: 2}
+      propertyPath: m_LocalPosition.y
+      value: 0
+      objectReference: {fileID: 0}
+    - target: {fileID: 4541142303025740, guid: d29bc40b7f3df26479d6a0aac211c355, type: 2}
+      propertyPath: m_LocalPosition.z
+      value: 0
+      objectReference: {fileID: 0}
+    - target: {fileID: 4541142303025740, guid: d29bc40b7f3df26479d6a0aac211c355, type: 2}
+      propertyPath: m_LocalRotation.x
+      value: 0
+      objectReference: {fileID: 0}
+    - target: {fileID: 4541142303025740, guid: d29bc40b7f3df26479d6a0aac211c355, type: 2}
+      propertyPath: m_LocalRotation.y
+      value: 0
+      objectReference: {fileID: 0}
+    - target: {fileID: 4541142303025740, guid: d29bc40b7f3df26479d6a0aac211c355, type: 2}
+      propertyPath: m_LocalRotation.z
+      value: 0
+      objectReference: {fileID: 0}
+    - target: {fileID: 4541142303025740, guid: d29bc40b7f3df26479d6a0aac211c355, type: 2}
+      propertyPath: m_LocalRotation.w
+      value: 1
+      objectReference: {fileID: 0}
+    - target: {fileID: 4541142303025740, guid: d29bc40b7f3df26479d6a0aac211c355, type: 2}
+      propertyPath: m_RootOrder
+      value: 1
+      objectReference: {fileID: 0}
+    - target: {fileID: 114710303647202208, guid: d29bc40b7f3df26479d6a0aac211c355,
+        type: 2}
+      propertyPath: RightControllerOverride
+      value: 
+      objectReference: {fileID: 1097318689274706, guid: 869d340c69dbcef459070c1a159d38ac,
+        type: 2}
+    - target: {fileID: 1127525123306568, guid: d29bc40b7f3df26479d6a0aac211c355, type: 2}
+      propertyPath: m_IsActive
+      value: 1
+      objectReference: {fileID: 0}
+    - target: {fileID: 1850730992894404, guid: d29bc40b7f3df26479d6a0aac211c355, type: 2}
+      propertyPath: m_Name
+      value: MixedRealityCameraParent
+      objectReference: {fileID: 0}
+    - target: {fileID: 1850730992894404, guid: d29bc40b7f3df26479d6a0aac211c355, type: 2}
+      propertyPath: m_IsActive
+      value: 1
+      objectReference: {fileID: 0}
+    - target: {fileID: 4562275514082094, guid: d29bc40b7f3df26479d6a0aac211c355, type: 2}
+      propertyPath: m_RootOrder
+      value: 2
+      objectReference: {fileID: 0}
+    - target: {fileID: 4931155170010354, guid: d29bc40b7f3df26479d6a0aac211c355, type: 2}
+      propertyPath: m_RootOrder
+      value: 1
+      objectReference: {fileID: 0}
+    - target: {fileID: 1372541880982678, guid: d29bc40b7f3df26479d6a0aac211c355, type: 2}
+      propertyPath: m_Name
+      value: MixedRealityCamera
+      objectReference: {fileID: 0}
+    - target: {fileID: 114710303647202208, guid: d29bc40b7f3df26479d6a0aac211c355,
+        type: 2}
+      propertyPath: LeftControllerOverride
+      value: 
+      objectReference: {fileID: 1097318689274706, guid: 869d340c69dbcef459070c1a159d38ac,
+        type: 2}
+    - target: {fileID: 114129378875773704, guid: d29bc40b7f3df26479d6a0aac211c355,
+        type: 2}
+      propertyPath: opaqueTrackingSpaceType
+      value: 1
+      objectReference: {fileID: 0}
+    m_RemovedComponents: []
+  m_ParentPrefab: {fileID: 100100000, guid: d29bc40b7f3df26479d6a0aac211c355, type: 2}
+  m_IsPrefabParent: 0
+--- !u!1 &733522272 stripped
+GameObject:
+  m_PrefabParentObject: {fileID: 1843705606683396, guid: 574cd1f7d793eed4ca9e45fe01173139,
+    type: 2}
+  m_PrefabInternal: {fileID: 1848826180}
+--- !u!1 &760868132
+GameObject:
+  m_ObjectHideFlags: 0
+  m_PrefabParentObject: {fileID: 0}
+  m_PrefabInternal: {fileID: 0}
+  serializedVersion: 5
+  m_Component:
+  - component: {fileID: 760868134}
+  - component: {fileID: 760868133}
+  m_Layer: 0
+  m_Name: Directional Light
+  m_TagString: Untagged
+  m_Icon: {fileID: 0}
+  m_NavMeshLayer: 0
+  m_StaticEditorFlags: 0
+  m_IsActive: 1
+--- !u!108 &760868133
+Light:
+  m_ObjectHideFlags: 0
+  m_PrefabParentObject: {fileID: 0}
+  m_PrefabInternal: {fileID: 0}
+  m_GameObject: {fileID: 760868132}
+  m_Enabled: 1
+  serializedVersion: 8
+  m_Type: 1
+  m_Color: {r: 1, g: 1, b: 1, a: 1}
+  m_Intensity: 1
+  m_Range: 10
+  m_SpotAngle: 30
+  m_CookieSize: 10
+  m_Shadows:
+    m_Type: 2
+    m_Resolution: -1
+    m_CustomResolution: -1
+    m_Strength: 1
+    m_Bias: 0.05
+    m_NormalBias: 0.4
+    m_NearPlane: 0.2
+  m_Cookie: {fileID: 0}
+  m_DrawHalo: 0
+  m_Flare: {fileID: 0}
+  m_RenderMode: 0
+  m_CullingMask:
+    serializedVersion: 2
+    m_Bits: 4294967295
+  m_Lightmapping: 4
+  m_AreaSize: {x: 1, y: 1}
+  m_BounceIntensity: 1
+  m_ColorTemperature: 6570
+  m_UseColorTemperature: 0
+  m_ShadowRadius: 0
+  m_ShadowAngle: 0
+--- !u!4 &760868134
+Transform:
+  m_ObjectHideFlags: 0
+  m_PrefabParentObject: {fileID: 0}
+  m_PrefabInternal: {fileID: 0}
+  m_GameObject: {fileID: 760868132}
+  m_LocalRotation: {x: 0.40821788, y: -0.23456968, z: 0.10938163, w: 0.8754261}
+  m_LocalPosition: {x: 0, y: 3, z: 0}
+  m_LocalScale: {x: 1, y: 1, z: 1}
+  m_Children: []
+  m_Father: {fileID: 0}
+  m_RootOrder: 2
+  m_LocalEulerAnglesHint: {x: 50, y: -30, z: 0}
+--- !u!1001 &814155957
+Prefab:
+  m_ObjectHideFlags: 0
+  serializedVersion: 2
+  m_Modification:
+    m_TransformParent: {fileID: 2068683753}
+    m_Modifications:
+    - target: {fileID: 23658619996268442, guid: 44cf321bbff3de04689ca73162fd797c,
+        type: 2}
+      propertyPath: m_Materials.Array.size
+      value: 1
+      objectReference: {fileID: 0}
+    - target: {fileID: 4669255948116556, guid: 44cf321bbff3de04689ca73162fd797c, type: 2}
+      propertyPath: m_LocalPosition.x
+      value: 0.22463867
+      objectReference: {fileID: 0}
+    - target: {fileID: 4669255948116556, guid: 44cf321bbff3de04689ca73162fd797c, type: 2}
+      propertyPath: m_LocalPosition.y
+      value: -0.07777631
+      objectReference: {fileID: 0}
+    - target: {fileID: 4669255948116556, guid: 44cf321bbff3de04689ca73162fd797c, type: 2}
+      propertyPath: m_LocalPosition.z
+      value: 0.18952513
+      objectReference: {fileID: 0}
+    - target: {fileID: 4669255948116556, guid: 44cf321bbff3de04689ca73162fd797c, type: 2}
+      propertyPath: m_LocalRotation.x
+      value: -0
+      objectReference: {fileID: 0}
+    - target: {fileID: 4669255948116556, guid: 44cf321bbff3de04689ca73162fd797c, type: 2}
+      propertyPath: m_LocalRotation.y
+      value: 0.009820116
+      objectReference: {fileID: 0}
+    - target: {fileID: 4669255948116556, guid: 44cf321bbff3de04689ca73162fd797c, type: 2}
+      propertyPath: m_LocalRotation.z
+      value: -0
+      objectReference: {fileID: 0}
+    - target: {fileID: 4669255948116556, guid: 44cf321bbff3de04689ca73162fd797c, type: 2}
+      propertyPath: m_LocalRotation.w
+      value: 0.9999518
+      objectReference: {fileID: 0}
+    - target: {fileID: 4669255948116556, guid: 44cf321bbff3de04689ca73162fd797c, type: 2}
+      propertyPath: m_RootOrder
+      value: 8
+      objectReference: {fileID: 0}
+    - target: {fileID: 23658619996268442, guid: 44cf321bbff3de04689ca73162fd797c,
+        type: 2}
+      propertyPath: m_Materials.Array.data[1]
+      value: 
+      objectReference: {fileID: 2100000, guid: 9b4f4540d3572b24e8c9108c7662acfe, type: 2}
+    - target: {fileID: 23658619996268442, guid: 44cf321bbff3de04689ca73162fd797c,
+        type: 2}
+      propertyPath: m_Materials.Array.data[0]
+      value: 
+      objectReference: {fileID: 2100000, guid: 347544df56dcd64408e75005a6aa0c34, type: 2}
+    m_RemovedComponents: []
+  m_ParentPrefab: {fileID: 100100000, guid: 44cf321bbff3de04689ca73162fd797c, type: 2}
+  m_IsPrefabParent: 0
+--- !u!1 &814155958 stripped
+GameObject:
+  m_PrefabParentObject: {fileID: 1976805537069254, guid: 44cf321bbff3de04689ca73162fd797c,
+    type: 2}
+  m_PrefabInternal: {fileID: 814155957}
+--- !u!1 &879149009
+GameObject:
+  m_ObjectHideFlags: 0
+  m_PrefabParentObject: {fileID: 1152677137086646, guid: 42b7699419297d24aa14535697918b4c,
+    type: 2}
+  m_PrefabInternal: {fileID: 0}
+  serializedVersion: 5
+  m_Component:
+  - component: {fileID: 879149010}
+  m_Layer: 0
+  m_Name: Panel1
+  m_TagString: Untagged
+  m_Icon: {fileID: 0}
+  m_NavMeshLayer: 0
+  m_StaticEditorFlags: 0
+  m_IsActive: 1
+--- !u!4 &879149010
+Transform:
+  m_ObjectHideFlags: 0
+  m_PrefabParentObject: {fileID: 4579641208005124, guid: 42b7699419297d24aa14535697918b4c,
+    type: 2}
+  m_PrefabInternal: {fileID: 0}
+  m_GameObject: {fileID: 879149009}
+  m_LocalRotation: {x: -0, y: -0, z: -0, w: 1}
+  m_LocalPosition: {x: 0, y: 0, z: 0}
+  m_LocalScale: {x: 1, y: 1, z: 1}
+  m_Children:
+  - {fileID: 532470550}
+  - {fileID: 106786993}
+  m_Father: {fileID: 1490837418}
+  m_RootOrder: 0
+  m_LocalEulerAnglesHint: {x: 0, y: 0, z: 0}
+--- !u!1 &899292815 stripped
+GameObject:
+  m_PrefabParentObject: {fileID: 1990277334814168, guid: 574cd1f7d793eed4ca9e45fe01173139,
+    type: 2}
+  m_PrefabInternal: {fileID: 1848826180}
+--- !u!1 &914476624 stripped
+GameObject:
+  m_PrefabParentObject: {fileID: 1764226436162784, guid: 574cd1f7d793eed4ca9e45fe01173139,
+    type: 2}
+  m_PrefabInternal: {fileID: 1848826180}
+--- !u!1 &916683013
+GameObject:
+  m_ObjectHideFlags: 0
+  m_PrefabParentObject: {fileID: 1579474663996116, guid: 42b7699419297d24aa14535697918b4c,
+    type: 2}
+  m_PrefabInternal: {fileID: 0}
+  serializedVersion: 5
+  m_Component:
+  - component: {fileID: 916683014}
+  - component: {fileID: 916683016}
+  - component: {fileID: 916683015}
+  m_Layer: 5
+  m_Name: Subtitle
+  m_TagString: Untagged
+  m_Icon: {fileID: 0}
+  m_NavMeshLayer: 0
+  m_StaticEditorFlags: 0
+  m_IsActive: 1
+--- !u!224 &916683014
+RectTransform:
+  m_ObjectHideFlags: 0
+  m_PrefabParentObject: {fileID: 224867391563566598, guid: 42b7699419297d24aa14535697918b4c,
+    type: 2}
+  m_PrefabInternal: {fileID: 0}
+  m_GameObject: {fileID: 916683013}
+  m_LocalRotation: {x: -0, y: -0, z: -0, w: 1}
+  m_LocalPosition: {x: 0, y: 0, z: 1.3334941}
+  m_LocalScale: {x: 0.00050000026, y: 0.0005, z: 0.00050000026}
+  m_Children: []
+  m_Father: {fileID: 532470550}
+  m_RootOrder: 6
+  m_LocalEulerAnglesHint: {x: 0, y: 0, z: 0}
+  m_AnchorMin: {x: 0.5, y: 0.5}
+  m_AnchorMax: {x: 0.5, y: 0.5}
+  m_AnchoredPosition: {x: -512.82153, y: -322.868}
   m_SizeDelta: {x: 1107.8, y: 89.1924}
   m_Pivot: {x: 0.5, y: 0.5}
---- !u!114 &1900178564
+--- !u!114 &916683015
 MonoBehaviour:
   m_ObjectHideFlags: 0
-  m_PrefabParentObject: {fileID: 114300407264067004, guid: 42b7699419297d24aa14535697918b4c,
-    type: 2}
-  m_PrefabInternal: {fileID: 0}
-  m_GameObject: {fileID: 1900178562}
+  m_PrefabParentObject: {fileID: 114628746298840300, guid: 42b7699419297d24aa14535697918b4c,
+    type: 2}
+  m_PrefabInternal: {fileID: 0}
+  m_GameObject: {fileID: 916683013}
   m_Enabled: 1
   m_EditorHideFlags: 0
   m_Script: {fileID: 708705254, guid: f70555f144d8491a825f0804e09c671c, type: 3}
@@ -3683,25 +1708,73 @@
     m_HorizontalOverflow: 0
     m_VerticalOverflow: 0
     m_LineSpacing: 1
-  m_Text: Related resources
---- !u!222 &1900178565
+  m_Text: CompoundButton script
+--- !u!222 &916683016
 CanvasRenderer:
   m_ObjectHideFlags: 0
-  m_PrefabParentObject: {fileID: 222870682305638952, guid: 42b7699419297d24aa14535697918b4c,
-    type: 2}
-  m_PrefabInternal: {fileID: 0}
-  m_GameObject: {fileID: 1900178562}
---- !u!4 &2014635593 stripped
-Transform:
-  m_PrefabParentObject: {fileID: 4179780062170562, guid: 245cbaa07105c2d4e9dc492bf0287a4a,
+  m_PrefabParentObject: {fileID: 222081016692326802, guid: 42b7699419297d24aa14535697918b4c,
+    type: 2}
+  m_PrefabInternal: {fileID: 0}
+  m_GameObject: {fileID: 916683013}
+--- !u!1001 &933880011
+Prefab:
+  m_ObjectHideFlags: 0
+  serializedVersion: 2
+  m_Modification:
+    m_TransformParent: {fileID: 2068683753}
+    m_Modifications:
+    - target: {fileID: 4179780062170562, guid: 245cbaa07105c2d4e9dc492bf0287a4a, type: 2}
+      propertyPath: m_LocalPosition.x
+      value: -0.497
+      objectReference: {fileID: 0}
+    - target: {fileID: 4179780062170562, guid: 245cbaa07105c2d4e9dc492bf0287a4a, type: 2}
+      propertyPath: m_LocalPosition.y
+      value: -0.13185707
+      objectReference: {fileID: 0}
+    - target: {fileID: 4179780062170562, guid: 245cbaa07105c2d4e9dc492bf0287a4a, type: 2}
+      propertyPath: m_LocalPosition.z
+      value: -0.17047477
+      objectReference: {fileID: 0}
+    - target: {fileID: 4179780062170562, guid: 245cbaa07105c2d4e9dc492bf0287a4a, type: 2}
+      propertyPath: m_LocalRotation.x
+      value: -0
+      objectReference: {fileID: 0}
+    - target: {fileID: 4179780062170562, guid: 245cbaa07105c2d4e9dc492bf0287a4a, type: 2}
+      propertyPath: m_LocalRotation.y
+      value: -0
+      objectReference: {fileID: 0}
+    - target: {fileID: 4179780062170562, guid: 245cbaa07105c2d4e9dc492bf0287a4a, type: 2}
+      propertyPath: m_LocalRotation.z
+      value: -0
+      objectReference: {fileID: 0}
+    - target: {fileID: 4179780062170562, guid: 245cbaa07105c2d4e9dc492bf0287a4a, type: 2}
+      propertyPath: m_LocalRotation.w
+      value: 1
+      objectReference: {fileID: 0}
+    - target: {fileID: 4179780062170562, guid: 245cbaa07105c2d4e9dc492bf0287a4a, type: 2}
+      propertyPath: m_RootOrder
+      value: 5
+      objectReference: {fileID: 0}
+    - target: {fileID: 114786221013835654, guid: 245cbaa07105c2d4e9dc492bf0287a4a,
+        type: 2}
+      propertyPath: Profile
+      value: 
+      objectReference: {fileID: 11400000, guid: a96c7e832944c124cb072aefca636aab,
+        type: 2}
+    - target: {fileID: 23117932575706076, guid: 245cbaa07105c2d4e9dc492bf0287a4a,
+        type: 2}
+      propertyPath: m_Materials.Array.data[0]
+      value: 
+      objectReference: {fileID: 2100000, guid: 27e5b7fa396a0be40847f6983f7147e8, type: 2}
+    m_RemovedComponents: []
+  m_ParentPrefab: {fileID: 100100000, guid: 245cbaa07105c2d4e9dc492bf0287a4a, type: 2}
+  m_IsPrefabParent: 0
+--- !u!1 &933880012 stripped
+GameObject:
+  m_PrefabParentObject: {fileID: 1765319154685436, guid: 245cbaa07105c2d4e9dc492bf0287a4a,
     type: 2}
   m_PrefabInternal: {fileID: 933880011}
---- !u!4 &2033084411 stripped
-Transform:
-  m_PrefabParentObject: {fileID: 4669255948116556, guid: 44cf321bbff3de04689ca73162fd797c,
-    type: 2}
-  m_PrefabInternal: {fileID: 814155957}
---- !u!21 &2039576633
+--- !u!21 &943838423
 Material:
   serializedVersion: 6
   m_ObjectHideFlags: 0
@@ -3783,6 +1856,7 @@
     - _DstBlend: 0
     - _EdgeSmoothingValue: 0.002
     - _EnableEmission: 0
+    - _EnableHoverColorOpaqueOverride: 0
     - _EnableHoverColorOverride: 0
     - _EnableNormalMap: 0
     - _EnvironmentColorIntensity: 0.5
@@ -3794,6 +1868,7 @@
     - _Glossiness: 0.5
     - _GlossyReflections: 1
     - _HoverLight: 0
+    - _HoverLightOpaque: 0
     - _InnerGlow: 0
     - _Metallic: 0
     - _Mode: 1
@@ -3827,9 +1902,1580 @@
     - _EnvironmentColorX: {r: 1, g: 0, b: 0, a: 1}
     - _EnvironmentColorY: {r: 0, g: 1, b: 0, a: 1}
     - _EnvironmentColorZ: {r: 0, g: 0, b: 1, a: 1}
+    - _HoverColorOpaqueOverride: {r: 1, g: 1, b: 1, a: 1}
     - _HoverColorOverride: {r: 1, g: 1, b: 1, a: 1}
     - _InnerGlowColor: {r: 1, g: 1, b: 1, a: 0.75}
     - _RimColor: {r: 0.5, g: 0.5, b: 0.5, a: 1}
+--- !u!1 &959309012
+GameObject:
+  m_ObjectHideFlags: 0
+  m_PrefabParentObject: {fileID: 0}
+  m_PrefabInternal: {fileID: 0}
+  serializedVersion: 5
+  m_Component:
+  - component: {fileID: 959309014}
+  - component: {fileID: 959309013}
+  m_Layer: 0
+  m_Name: SceneContent
+  m_TagString: Untagged
+  m_Icon: {fileID: 0}
+  m_NavMeshLayer: 0
+  m_StaticEditorFlags: 0
+  m_IsActive: 1
+--- !u!114 &959309013
+MonoBehaviour:
+  m_ObjectHideFlags: 0
+  m_PrefabParentObject: {fileID: 0}
+  m_PrefabInternal: {fileID: 0}
+  m_GameObject: {fileID: 959309012}
+  m_Enabled: 1
+  m_EditorHideFlags: 0
+  m_Script: {fileID: 11500000, guid: 906323c940a3fad4f8f7e9e4fcd747f4, type: 3}
+  m_Name: 
+  m_EditorClassIdentifier: 
+  containerObject: {fileID: 0}
+  alignmentType: 0
+  stationarySpaceTypePosition: {x: 0, y: 0, z: 0}
+  roomScaleSpaceTypePosition: {x: 0, y: 0, z: 0}
+--- !u!4 &959309014
+Transform:
+  m_ObjectHideFlags: 0
+  m_PrefabParentObject: {fileID: 0}
+  m_PrefabInternal: {fileID: 0}
+  m_GameObject: {fileID: 959309012}
+  m_LocalRotation: {x: 0, y: 0, z: 0, w: 1}
+  m_LocalPosition: {x: 0, y: 0, z: 0}
+  m_LocalScale: {x: 1, y: 1, z: 1}
+  m_Children:
+  - {fileID: 2068683753}
+  - {fileID: 1490837418}
+  - {fileID: 1809538459}
+  m_Father: {fileID: 0}
+  m_RootOrder: 3
+  m_LocalEulerAnglesHint: {x: 0, y: 0, z: 0}
+--- !u!4 &1024954469 stripped
+Transform:
+  m_PrefabParentObject: {fileID: 4292920337357262, guid: a32cc9bdd2d56574386df0cf52d0b802,
+    type: 2}
+  m_PrefabInternal: {fileID: 170867097}
+--- !u!4 &1033331347 stripped
+Transform:
+  m_PrefabParentObject: {fileID: 4603565383086324, guid: c049ea9647771d94b9bf21eb1cee7c34,
+    type: 2}
+  m_PrefabInternal: {fileID: 1636696635}
+--- !u!1001 &1093760886
+Prefab:
+  m_ObjectHideFlags: 0
+  serializedVersion: 2
+  m_Modification:
+    m_TransformParent: {fileID: 2068683753}
+    m_Modifications:
+    - target: {fileID: 4249060311757736, guid: 40da8a1b3b26ba743b892d890b95a9f9, type: 2}
+      propertyPath: m_LocalPosition.x
+      value: -0.2936
+      objectReference: {fileID: 0}
+    - target: {fileID: 4249060311757736, guid: 40da8a1b3b26ba743b892d890b95a9f9, type: 2}
+      propertyPath: m_LocalPosition.y
+      value: -0.118
+      objectReference: {fileID: 0}
+    - target: {fileID: 4249060311757736, guid: 40da8a1b3b26ba743b892d890b95a9f9, type: 2}
+      propertyPath: m_LocalPosition.z
+      value: -0.17390007
+      objectReference: {fileID: 0}
+    - target: {fileID: 4249060311757736, guid: 40da8a1b3b26ba743b892d890b95a9f9, type: 2}
+      propertyPath: m_LocalRotation.x
+      value: -0
+      objectReference: {fileID: 0}
+    - target: {fileID: 4249060311757736, guid: 40da8a1b3b26ba743b892d890b95a9f9, type: 2}
+      propertyPath: m_LocalRotation.y
+      value: -0
+      objectReference: {fileID: 0}
+    - target: {fileID: 4249060311757736, guid: 40da8a1b3b26ba743b892d890b95a9f9, type: 2}
+      propertyPath: m_LocalRotation.z
+      value: -0
+      objectReference: {fileID: 0}
+    - target: {fileID: 4249060311757736, guid: 40da8a1b3b26ba743b892d890b95a9f9, type: 2}
+      propertyPath: m_LocalRotation.w
+      value: 1
+      objectReference: {fileID: 0}
+    - target: {fileID: 4249060311757736, guid: 40da8a1b3b26ba743b892d890b95a9f9, type: 2}
+      propertyPath: m_RootOrder
+      value: 9
+      objectReference: {fileID: 0}
+    - target: {fileID: 23328387927548302, guid: 40da8a1b3b26ba743b892d890b95a9f9,
+        type: 2}
+      propertyPath: m_Materials.Array.data[0]
+      value: 
+      objectReference: {fileID: 320288219}
+    m_RemovedComponents: []
+  m_ParentPrefab: {fileID: 100100000, guid: 40da8a1b3b26ba743b892d890b95a9f9, type: 2}
+  m_IsPrefabParent: 0
+--- !u!1001 &1151705701
+Prefab:
+  m_ObjectHideFlags: 0
+  serializedVersion: 2
+  m_Modification:
+    m_TransformParent: {fileID: 2068683753}
+    m_Modifications:
+    - target: {fileID: 4450975380623070, guid: f96fd98222a1e2243ba69ffd9b371279, type: 2}
+      propertyPath: m_LocalPosition.x
+      value: -0.267
+      objectReference: {fileID: 0}
+    - target: {fileID: 4450975380623070, guid: f96fd98222a1e2243ba69ffd9b371279, type: 2}
+      propertyPath: m_LocalPosition.y
+      value: -0.08285704
+      objectReference: {fileID: 0}
+    - target: {fileID: 4450975380623070, guid: f96fd98222a1e2243ba69ffd9b371279, type: 2}
+      propertyPath: m_LocalPosition.z
+      value: -0.21747482
+      objectReference: {fileID: 0}
+    - target: {fileID: 4450975380623070, guid: f96fd98222a1e2243ba69ffd9b371279, type: 2}
+      propertyPath: m_LocalRotation.x
+      value: -0
+      objectReference: {fileID: 0}
+    - target: {fileID: 4450975380623070, guid: f96fd98222a1e2243ba69ffd9b371279, type: 2}
+      propertyPath: m_LocalRotation.y
+      value: -0
+      objectReference: {fileID: 0}
+    - target: {fileID: 4450975380623070, guid: f96fd98222a1e2243ba69ffd9b371279, type: 2}
+      propertyPath: m_LocalRotation.z
+      value: -0
+      objectReference: {fileID: 0}
+    - target: {fileID: 4450975380623070, guid: f96fd98222a1e2243ba69ffd9b371279, type: 2}
+      propertyPath: m_LocalRotation.w
+      value: 1
+      objectReference: {fileID: 0}
+    - target: {fileID: 4450975380623070, guid: f96fd98222a1e2243ba69ffd9b371279, type: 2}
+      propertyPath: m_RootOrder
+      value: 2
+      objectReference: {fileID: 0}
+    - target: {fileID: 1723860127229764, guid: f96fd98222a1e2243ba69ffd9b371279, type: 2}
+      propertyPath: m_IsActive
+      value: 1
+      objectReference: {fileID: 0}
+    - target: {fileID: 23518754739827216, guid: f96fd98222a1e2243ba69ffd9b371279,
+        type: 2}
+      propertyPath: m_Materials.Array.data[0]
+      value: 
+      objectReference: {fileID: 2100000, guid: a6d47f8eab86b0944a06a152a982514b, type: 2}
+    - target: {fileID: 23208368517671954, guid: f96fd98222a1e2243ba69ffd9b371279,
+        type: 2}
+      propertyPath: m_Materials.Array.data[0]
+      value: 
+      objectReference: {fileID: 2100000, guid: 3639569bc17f0cf41a8920605a72dcd8, type: 2}
+    - target: {fileID: 23830137844614850, guid: f96fd98222a1e2243ba69ffd9b371279,
+        type: 2}
+      propertyPath: m_Materials.Array.data[0]
+      value: 
+      objectReference: {fileID: 2100000, guid: 1017ef825d041c749bab30bf03aca0d3, type: 2}
+    m_RemovedComponents: []
+  m_ParentPrefab: {fileID: 100100000, guid: f96fd98222a1e2243ba69ffd9b371279, type: 2}
+  m_IsPrefabParent: 0
+--- !u!1 &1151705702 stripped
+GameObject:
+  m_PrefabParentObject: {fileID: 1723860127229764, guid: f96fd98222a1e2243ba69ffd9b371279,
+    type: 2}
+  m_PrefabInternal: {fileID: 1151705701}
+--- !u!1 &1182949964
+GameObject:
+  m_ObjectHideFlags: 0
+  m_PrefabParentObject: {fileID: 1857403430107600, guid: 42b7699419297d24aa14535697918b4c,
+    type: 2}
+  m_PrefabInternal: {fileID: 0}
+  serializedVersion: 5
+  m_Component:
+  - component: {fileID: 1182949965}
+  - component: {fileID: 1182949966}
+  m_Layer: 0
+  m_Name: MRTK_Logo
+  m_TagString: Untagged
+  m_Icon: {fileID: 0}
+  m_NavMeshLayer: 0
+  m_StaticEditorFlags: 0
+  m_IsActive: 1
+--- !u!4 &1182949965
+Transform:
+  m_ObjectHideFlags: 0
+  m_PrefabParentObject: {fileID: 4905320192366726, guid: 42b7699419297d24aa14535697918b4c,
+    type: 2}
+  m_PrefabInternal: {fileID: 0}
+  m_GameObject: {fileID: 1182949964}
+  m_LocalRotation: {x: -0, y: -0, z: -0, w: 1}
+  m_LocalPosition: {x: -512.9825, y: -322.609, z: 1.3330002}
+  m_LocalScale: {x: 0.013813125, y: 0.01381305, z: 0.008287894}
+  m_Children: []
+  m_Father: {fileID: 532470550}
+  m_RootOrder: 5
+  m_LocalEulerAnglesHint: {x: 0, y: 90, z: 0}
+--- !u!212 &1182949966
+SpriteRenderer:
+  m_ObjectHideFlags: 0
+  m_PrefabParentObject: {fileID: 212559292570936782, guid: 42b7699419297d24aa14535697918b4c,
+    type: 2}
+  m_PrefabInternal: {fileID: 0}
+  m_GameObject: {fileID: 1182949964}
+  m_Enabled: 1
+  m_CastShadows: 0
+  m_ReceiveShadows: 0
+  m_DynamicOccludee: 1
+  m_MotionVectors: 1
+  m_LightProbeUsage: 1
+  m_ReflectionProbeUsage: 1
+  m_Materials:
+  - {fileID: 10754, guid: 0000000000000000f000000000000000, type: 0}
+  m_StaticBatchInfo:
+    firstSubMesh: 0
+    subMeshCount: 0
+  m_StaticBatchRoot: {fileID: 0}
+  m_ProbeAnchor: {fileID: 0}
+  m_LightProbeVolumeOverride: {fileID: 0}
+  m_ScaleInLightmap: 1
+  m_PreserveUVs: 0
+  m_IgnoreNormalsForChartDetection: 0
+  m_ImportantGI: 0
+  m_StitchLightmapSeams: 0
+  m_SelectedEditorRenderState: 0
+  m_MinimumChartSize: 4
+  m_AutoUVMaxDistance: 0.5
+  m_AutoUVMaxAngle: 89
+  m_LightmapParameters: {fileID: 0}
+  m_SortingLayerID: 0
+  m_SortingLayer: 0
+  m_SortingOrder: 0
+  m_Sprite: {fileID: 21300000, guid: f721996453d888a4db83f0f9f1a4eb7c, type: 3}
+  m_Color: {r: 1, g: 1, b: 1, a: 1}
+  m_FlipX: 0
+  m_FlipY: 0
+  m_DrawMode: 0
+  m_Size: {x: 20, y: 7.48}
+  m_AdaptiveModeThreshold: 0.5
+  m_SpriteTileMode: 0
+  m_WasSpriteAssigned: 1
+  m_MaskInteraction: 0
+--- !u!1 &1236875466
+GameObject:
+  m_ObjectHideFlags: 0
+  m_PrefabParentObject: {fileID: 1005805910615968, guid: 42b7699419297d24aa14535697918b4c,
+    type: 2}
+  m_PrefabInternal: {fileID: 0}
+  serializedVersion: 5
+  m_Component:
+  - component: {fileID: 1236875467}
+  - component: {fileID: 1236875469}
+  - component: {fileID: 1236875468}
+  m_Layer: 5
+  m_Name: Subtitle (1)
+  m_TagString: Untagged
+  m_Icon: {fileID: 0}
+  m_NavMeshLayer: 0
+  m_StaticEditorFlags: 0
+  m_IsActive: 1
+--- !u!224 &1236875467
+RectTransform:
+  m_ObjectHideFlags: 0
+  m_PrefabParentObject: {fileID: 224610327728189076, guid: 42b7699419297d24aa14535697918b4c,
+    type: 2}
+  m_PrefabInternal: {fileID: 0}
+  m_GameObject: {fileID: 1236875466}
+  m_LocalRotation: {x: -0, y: -0, z: -0, w: 1}
+  m_LocalPosition: {x: 0, y: 0, z: 1.3334941}
+  m_LocalScale: {x: 0.00049999997, y: 0.00049999997, z: 0.00049999997}
+  m_Children: []
+  m_Father: {fileID: 1853084738}
+  m_RootOrder: 2
+  m_LocalEulerAnglesHint: {x: 0, y: 0, z: 0}
+  m_AnchorMin: {x: 0.5, y: 0.5}
+  m_AnchorMax: {x: 0.5, y: 0.5}
+  m_AnchoredPosition: {x: -512.1811, y: -322.85}
+  m_SizeDelta: {x: 1107.8, y: 89.1924}
+  m_Pivot: {x: 0.5, y: 0.5}
+--- !u!114 &1236875468
+MonoBehaviour:
+  m_ObjectHideFlags: 0
+  m_PrefabParentObject: {fileID: 114300407264067004, guid: 42b7699419297d24aa14535697918b4c,
+    type: 2}
+  m_PrefabInternal: {fileID: 0}
+  m_GameObject: {fileID: 1236875466}
+  m_Enabled: 1
+  m_EditorHideFlags: 0
+  m_Script: {fileID: 708705254, guid: f70555f144d8491a825f0804e09c671c, type: 3}
+  m_Name: 
+  m_EditorClassIdentifier: 
+  m_Material: {fileID: 0}
+  m_Color: {r: 1, g: 1, b: 1, a: 1}
+  m_RaycastTarget: 1
+  m_OnCullStateChanged:
+    m_PersistentCalls:
+      m_Calls: []
+    m_TypeName: UnityEngine.UI.MaskableGraphic+CullStateChangedEvent, UnityEngine.UI,
+      Version=1.0.0.0, Culture=neutral, PublicKeyToken=null
+  m_FontData:
+    m_Font: {fileID: 12800000, guid: e3d8348b7d66bae4aa4b1f3ada3ef5fd, type: 3}
+    m_FontSize: 40
+    m_FontStyle: 0
+    m_BestFit: 0
+    m_MinSize: 4
+    m_MaxSize: 101
+    m_Alignment: 0
+    m_AlignByGeometry: 0
+    m_RichText: 1
+    m_HorizontalOverflow: 0
+    m_VerticalOverflow: 0
+    m_LineSpacing: 1
+  m_Text: Running the scene
+--- !u!222 &1236875469
+CanvasRenderer:
+  m_ObjectHideFlags: 0
+  m_PrefabParentObject: {fileID: 222870682305638952, guid: 42b7699419297d24aa14535697918b4c,
+    type: 2}
+  m_PrefabInternal: {fileID: 0}
+  m_GameObject: {fileID: 1236875466}
+--- !u!21 &1274476966
+Material:
+  serializedVersion: 6
+  m_ObjectHideFlags: 0
+  m_PrefabParentObject: {fileID: 0}
+  m_PrefabInternal: {fileID: 0}
+  m_Name: ButtonIconMaterial
+  m_Shader: {fileID: 4800000, guid: d45c0efca53019e43891b0f610f8146e, type: 3}
+  m_ShaderKeywords: _ALPHATEST_ON _BORDER_LIGHT_USES_HOVER_COLOR _DIRECTIONAL_LIGHT
+    _SPECULAR_HIGHLIGHTS _USECOLOR_ON _USEMAINTEX_ON
+  m_LightmapFlags: 4
+  m_EnableInstancingVariants: 0
+  m_DoubleSidedGI: 0
+  m_CustomRenderQueue: 2450
+  stringTagMap:
+    RenderType: TransparentCutout
+  disabledShaderPasses: []
+  m_SavedProperties:
+    serializedVersion: 3
+    m_TexEnvs:
+    - _BumpMap:
+        m_Texture: {fileID: 0}
+        m_Scale: {x: 1, y: 1}
+        m_Offset: {x: 0, y: 0}
+    - _DetailAlbedoMap:
+        m_Texture: {fileID: 0}
+        m_Scale: {x: 1, y: 1}
+        m_Offset: {x: 0, y: 0}
+    - _DetailMask:
+        m_Texture: {fileID: 0}
+        m_Scale: {x: 1, y: 1}
+        m_Offset: {x: 0, y: 0}
+    - _DetailNormalMap:
+        m_Texture: {fileID: 0}
+        m_Scale: {x: 1, y: 1}
+        m_Offset: {x: 0, y: 0}
+    - _EmissionMap:
+        m_Texture: {fileID: 0}
+        m_Scale: {x: 1, y: 1}
+        m_Offset: {x: 0, y: 0}
+    - _MainTex:
+        m_Texture: {fileID: 2800000, guid: e2d1418e284d6a84791331a768e88c69, type: 3}
+        m_Scale: {x: 1, y: 1}
+        m_Offset: {x: 0, y: 0}
+    - _MetallicGlossMap:
+        m_Texture: {fileID: 0}
+        m_Scale: {x: 1, y: 1}
+        m_Offset: {x: 0, y: 0}
+    - _NormalMap:
+        m_Texture: {fileID: 0}
+        m_Scale: {x: 1, y: 1}
+        m_Offset: {x: 0, y: 0}
+    - _OcclusionMap:
+        m_Texture: {fileID: 0}
+        m_Scale: {x: 1, y: 1}
+        m_Offset: {x: 0, y: 0}
+    - _ParallaxMap:
+        m_Texture: {fileID: 0}
+        m_Scale: {x: 1, y: 1}
+        m_Offset: {x: 0, y: 0}
+    m_Floats:
+    - _AlbedoAlphaMode: 0
+    - _BlendOp: 0
+    - _BorderLight: 0
+    - _BorderLightOpaque: 0
+    - _BorderLightUsesHoverColor: 1
+    - _BorderMinValue: 0.1
+    - _BorderWidth: 0.1
+    - _BumpScale: 1
+    - _ClippingPlane: 0
+    - _ClippingPlaneBorder: 0
+    - _ClippingPlaneBorderWidth: 0.025
+    - _ColorWriteMask: 15
+    - _Cull: 2
+    - _CullMode: 2
+    - _CustomMode: 1
+    - _Cutoff: 0.5
+    - _DetailNormalMapScale: 1
+    - _DirectionalLight: 1
+    - _DstBlend: 0
+    - _EdgeSmoothingValue: 0.002
+    - _EnableEmission: 0
+    - _EnableHoverColorOpaqueOverride: 0
+    - _EnableHoverColorOverride: 0
+    - _EnableNormalMap: 0
+    - _EnvironmentColorIntensity: 0.5
+    - _EnvironmentColorThreshold: 1.5
+    - _EnvironmentColoring: 0
+    - _FadeBeginDistance: 0.85
+    - _FadeCompleteDistance: 0.5
+    - _GlossMapScale: 1
+    - _Glossiness: 0.5
+    - _GlossyReflections: 1
+    - _HoverLight: 0
+    - _HoverLightOpaque: 0
+    - _InnerGlow: 0
+    - _Metallic: 0
+    - _Mode: 1
+    - _NearPlaneFade: 0
+    - _OcclusionStrength: 1
+    - _Parallax: 0.02
+    - _Reflections: 0
+    - _Refraction: 0
+    - _RefractiveIndex: 1.1
+    - _RenderQueueOverride: -1
+    - _RimLight: 0
+    - _RimPower: 0.25
+    - _RoundCornerMargin: 0
+    - _RoundCornerRadius: 0.25
+    - _RoundCorners: 0
+    - _Smoothness: 0.5
+    - _SmoothnessTextureChannel: 0
+    - _SpecularHighlights: 1
+    - _SrcBlend: 1
+    - _UVSec: 0
+    - _UseColor: 1
+    - _UseMainTex: 1
+    - _ZTest: 4
+    - _ZWrite: 1
+    m_Colors:
+    - _ClipPlane: {r: 0, g: 1, b: 0, a: 0}
+    - _ClippingPlaneBorderColor: {r: 1, g: 0.2, b: 0, a: 1}
+    - _Color: {r: 1, g: 1, b: 1, a: 1}
+    - _EmissionColor: {r: 0, g: 0, b: 0, a: 1}
+    - _EmissiveColor: {r: 0, g: 0, b: 0, a: 1}
+    - _EnvironmentColorX: {r: 1, g: 0, b: 0, a: 1}
+    - _EnvironmentColorY: {r: 0, g: 1, b: 0, a: 1}
+    - _EnvironmentColorZ: {r: 0, g: 0, b: 1, a: 1}
+    - _HoverColorOpaqueOverride: {r: 1, g: 1, b: 1, a: 1}
+    - _HoverColorOverride: {r: 1, g: 1, b: 1, a: 1}
+    - _InnerGlowColor: {r: 1, g: 1, b: 1, a: 0.75}
+    - _RimColor: {r: 0.5, g: 0.5, b: 0.5, a: 1}
+--- !u!1001 &1292422853
+Prefab:
+  m_ObjectHideFlags: 0
+  serializedVersion: 2
+  m_Modification:
+    m_TransformParent: {fileID: 2068683753}
+    m_Modifications:
+    - target: {fileID: 4531156204415774, guid: 068240e03cf11d043801dbf4530dfddc, type: 2}
+      propertyPath: m_LocalPosition.x
+      value: -0.18136132
+      objectReference: {fileID: 0}
+    - target: {fileID: 4531156204415774, guid: 068240e03cf11d043801dbf4530dfddc, type: 2}
+      propertyPath: m_LocalPosition.y
+      value: 0.06724286
+      objectReference: {fileID: 0}
+    - target: {fileID: 4531156204415774, guid: 068240e03cf11d043801dbf4530dfddc, type: 2}
+      propertyPath: m_LocalPosition.z
+      value: 0.13852525
+      objectReference: {fileID: 0}
+    - target: {fileID: 4531156204415774, guid: 068240e03cf11d043801dbf4530dfddc, type: 2}
+      propertyPath: m_LocalRotation.x
+      value: -0
+      objectReference: {fileID: 0}
+    - target: {fileID: 4531156204415774, guid: 068240e03cf11d043801dbf4530dfddc, type: 2}
+      propertyPath: m_LocalRotation.y
+      value: -0
+      objectReference: {fileID: 0}
+    - target: {fileID: 4531156204415774, guid: 068240e03cf11d043801dbf4530dfddc, type: 2}
+      propertyPath: m_LocalRotation.z
+      value: -0
+      objectReference: {fileID: 0}
+    - target: {fileID: 4531156204415774, guid: 068240e03cf11d043801dbf4530dfddc, type: 2}
+      propertyPath: m_LocalRotation.w
+      value: 1
+      objectReference: {fileID: 0}
+    - target: {fileID: 4531156204415774, guid: 068240e03cf11d043801dbf4530dfddc, type: 2}
+      propertyPath: m_RootOrder
+      value: 4
+      objectReference: {fileID: 0}
+    - target: {fileID: 4531156204415774, guid: 068240e03cf11d043801dbf4530dfddc, type: 2}
+      propertyPath: m_LocalScale.x
+      value: 0.8958579
+      objectReference: {fileID: 0}
+    - target: {fileID: 4531156204415774, guid: 068240e03cf11d043801dbf4530dfddc, type: 2}
+      propertyPath: m_LocalScale.y
+      value: 0.8958579
+      objectReference: {fileID: 0}
+    - target: {fileID: 4531156204415774, guid: 068240e03cf11d043801dbf4530dfddc, type: 2}
+      propertyPath: m_LocalScale.z
+      value: 0.8958579
+      objectReference: {fileID: 0}
+    - target: {fileID: 23982200976270074, guid: 068240e03cf11d043801dbf4530dfddc,
+        type: 2}
+      propertyPath: m_Materials.Array.data[0]
+      value: 
+      objectReference: {fileID: 2100000, guid: 347544df56dcd64408e75005a6aa0c34, type: 2}
+    - target: {fileID: 114683722729046218, guid: 068240e03cf11d043801dbf4530dfddc,
+        type: 2}
+      propertyPath: Profile
+      value: 
+      objectReference: {fileID: 11400000, guid: 7baa76529cc78784cbb604ca360bc1bd,
+        type: 2}
+    m_RemovedComponents: []
+  m_ParentPrefab: {fileID: 100100000, guid: 068240e03cf11d043801dbf4530dfddc, type: 2}
+  m_IsPrefabParent: 0
+--- !u!1 &1292422854 stripped
+GameObject:
+  m_PrefabParentObject: {fileID: 1706183334153938, guid: 068240e03cf11d043801dbf4530dfddc,
+    type: 2}
+  m_PrefabInternal: {fileID: 1292422853}
+--- !u!1 &1324855575
+GameObject:
+  m_ObjectHideFlags: 0
+  m_PrefabParentObject: {fileID: 1113360108618934, guid: 42b7699419297d24aa14535697918b4c,
+    type: 2}
+  m_PrefabInternal: {fileID: 0}
+  serializedVersion: 5
+  m_Component:
+  - component: {fileID: 1324855576}
+  - component: {fileID: 1324855578}
+  - component: {fileID: 1324855577}
+  m_Layer: 5
+  m_Name: DeviceTypes
+  m_TagString: Untagged
+  m_Icon: {fileID: 0}
+  m_NavMeshLayer: 0
+  m_StaticEditorFlags: 0
+  m_IsActive: 1
+--- !u!224 &1324855576
+RectTransform:
+  m_ObjectHideFlags: 0
+  m_PrefabParentObject: {fileID: 224644953376245418, guid: 42b7699419297d24aa14535697918b4c,
+    type: 2}
+  m_PrefabInternal: {fileID: 0}
+  m_GameObject: {fileID: 1324855575}
+  m_LocalRotation: {x: -0, y: -0, z: -0, w: 1}
+  m_LocalPosition: {x: 0, y: 0, z: 1.3334941}
+  m_LocalScale: {x: 0.00050000026, y: 0.0005, z: 0.00050000026}
+  m_Children: []
+  m_Father: {fileID: 532470550}
+  m_RootOrder: 4
+  m_LocalEulerAnglesHint: {x: 0, y: 0, z: 0}
+  m_AnchorMin: {x: 0.5, y: 0.5}
+  m_AnchorMax: {x: 0.5, y: 0.5}
+  m_AnchoredPosition: {x: -512.6625, y: -322.63422}
+  m_SizeDelta: {x: 471.4, y: 140.6}
+  m_Pivot: {x: 0.5, y: 0.5}
+--- !u!114 &1324855577
+MonoBehaviour:
+  m_ObjectHideFlags: 0
+  m_PrefabParentObject: {fileID: 114745954840247250, guid: 42b7699419297d24aa14535697918b4c,
+    type: 2}
+  m_PrefabInternal: {fileID: 0}
+  m_GameObject: {fileID: 1324855575}
+  m_Enabled: 1
+  m_EditorHideFlags: 0
+  m_Script: {fileID: 708705254, guid: f70555f144d8491a825f0804e09c671c, type: 3}
+  m_Name: 
+  m_EditorClassIdentifier: 
+  m_Material: {fileID: 0}
+  m_Color: {r: 1, g: 1, b: 1, a: 1}
+  m_RaycastTarget: 1
+  m_OnCullStateChanged:
+    m_PersistentCalls:
+      m_Calls: []
+    m_TypeName: UnityEngine.UI.MaskableGraphic+CullStateChangedEvent, UnityEngine.UI,
+      Version=1.0.0.0, Culture=neutral, PublicKeyToken=null
+  m_FontData:
+    m_Font: {fileID: 12800000, guid: 86574c70442309b45be5a1c37a37a40b, type: 3}
+    m_FontSize: 28
+    m_FontStyle: 0
+    m_BestFit: 0
+    m_MinSize: 3
+    m_MaxSize: 101
+    m_Alignment: 2
+    m_AlignByGeometry: 0
+    m_RichText: 1
+    m_HorizontalOverflow: 0
+    m_VerticalOverflow: 0
+    m_LineSpacing: 1
+  m_Text: 'HoloLens
+
+    Immersive headset'
+--- !u!222 &1324855578
+CanvasRenderer:
+  m_ObjectHideFlags: 0
+  m_PrefabParentObject: {fileID: 222889759466084120, guid: 42b7699419297d24aa14535697918b4c,
+    type: 2}
+  m_PrefabInternal: {fileID: 0}
+  m_GameObject: {fileID: 1324855575}
+--- !u!4 &1404641069 stripped
+Transform:
+  m_PrefabParentObject: {fileID: 4171230430558470, guid: 574cd1f7d793eed4ca9e45fe01173139,
+    type: 2}
+  m_PrefabInternal: {fileID: 1848826180}
+--- !u!4 &1490837418
+Transform:
+  m_ObjectHideFlags: 0
+  m_PrefabParentObject: {fileID: 4038737183939630, guid: 42b7699419297d24aa14535697918b4c,
+    type: 2}
+  m_PrefabInternal: {fileID: 0}
+  m_GameObject: {fileID: 1721525251}
+  m_LocalRotation: {x: -0, y: -0, z: -0, w: 1}
+  m_LocalPosition: {x: -0.0887143, y: 0.464, z: 2}
+  m_LocalScale: {x: 1, y: 1, z: 1}
+  m_Children:
+  - {fileID: 879149010}
+  - {fileID: 1846332974}
+  m_Father: {fileID: 959309014}
+  m_RootOrder: 1
+  m_LocalEulerAnglesHint: {x: 0, y: 0, z: 0}
+--- !u!1 &1539386667
+GameObject:
+  m_ObjectHideFlags: 0
+  m_PrefabParentObject: {fileID: 1344339051826214, guid: 42b7699419297d24aa14535697918b4c,
+    type: 2}
+  m_PrefabInternal: {fileID: 0}
+  serializedVersion: 5
+  m_Component:
+  - component: {fileID: 1539386668}
+  - component: {fileID: 1539386670}
+  - component: {fileID: 1539386669}
+  m_Layer: 5
+  m_Name: Description
+  m_TagString: Untagged
+  m_Icon: {fileID: 0}
+  m_NavMeshLayer: 0
+  m_StaticEditorFlags: 0
+  m_IsActive: 1
+--- !u!224 &1539386668
+RectTransform:
+  m_ObjectHideFlags: 0
+  m_PrefabParentObject: {fileID: 224856759666131864, guid: 42b7699419297d24aa14535697918b4c,
+    type: 2}
+  m_PrefabInternal: {fileID: 0}
+  m_GameObject: {fileID: 1539386667}
+  m_LocalRotation: {x: -0, y: -0, z: -0, w: 1}
+  m_LocalPosition: {x: 0, y: 0, z: 1.3334956}
+  m_LocalScale: {x: 0.00050000026, y: 0.0005, z: 0.00050000026}
+  m_Children: []
+  m_Father: {fileID: 532470550}
+  m_RootOrder: 1
+  m_LocalEulerAnglesHint: {x: 0, y: 0, z: 0}
+  m_AnchorMin: {x: 0.5, y: 0.5}
+  m_AnchorMax: {x: 0.5, y: 0.5}
+  m_AnchoredPosition: {x: -512.8215, y: -322.98813}
+  m_SizeDelta: {x: 1107.8, y: 1000}
+  m_Pivot: {x: 0.5, y: 0.5}
+--- !u!114 &1539386669
+MonoBehaviour:
+  m_ObjectHideFlags: 0
+  m_PrefabParentObject: {fileID: 114761561608045154, guid: 42b7699419297d24aa14535697918b4c,
+    type: 2}
+  m_PrefabInternal: {fileID: 0}
+  m_GameObject: {fileID: 1539386667}
+  m_Enabled: 1
+  m_EditorHideFlags: 0
+  m_Script: {fileID: 708705254, guid: f70555f144d8491a825f0804e09c671c, type: 3}
+  m_Name: 
+  m_EditorClassIdentifier: 
+  m_Material: {fileID: 0}
+  m_Color: {r: 1, g: 1, b: 1, a: 1}
+  m_RaycastTarget: 1
+  m_OnCullStateChanged:
+    m_PersistentCalls:
+      m_Calls: []
+    m_TypeName: UnityEngine.UI.MaskableGraphic+CullStateChangedEvent, UnityEngine.UI,
+      Version=1.0.0.0, Culture=neutral, PublicKeyToken=null
+  m_FontData:
+    m_Font: {fileID: 12800000, guid: 86574c70442309b45be5a1c37a37a40b, type: 3}
+    m_FontSize: 34
+    m_FontStyle: 0
+    m_BestFit: 0
+    m_MinSize: 3
+    m_MaxSize: 101
+    m_Alignment: 0
+    m_AlignByGeometry: 0
+    m_RichText: 1
+    m_HorizontalOverflow: 0
+    m_VerticalOverflow: 0
+    m_LineSpacing: 1
+  m_Text: "This example shows how you can make any object interactable with CompoundButton
+    script. You can created differentiated visual state for HoloLens gesture input
+    or immersive headset's motion controller input state. \n\n\n\nIn the Hierarchy
+    panel, you can find different type of buttons under SceneContent > ObjectsContainer.
+    These buttons are using modular 'CompoundButton' scripts. On any GameObjects,
+    you can assign these scripts to achieve various types of interaction and visual
+    representation.\n\n- CompoundButton\n- CompoundButtonMesh\n- CompoundButtonText\n-
+    CompoundButtonIcon\n- CompoundButtonSpeech\n- CompoundButtonSounds\n- CompoundButtonAnim"
+--- !u!222 &1539386670
+CanvasRenderer:
+  m_ObjectHideFlags: 0
+  m_PrefabParentObject: {fileID: 222334294151603570, guid: 42b7699419297d24aa14535697918b4c,
+    type: 2}
+  m_PrefabInternal: {fileID: 0}
+  m_GameObject: {fileID: 1539386667}
+--- !u!4 &1556280860 stripped
+Transform:
+  m_PrefabParentObject: {fileID: 4450975380623070, guid: f96fd98222a1e2243ba69ffd9b371279,
+    type: 2}
+  m_PrefabInternal: {fileID: 1151705701}
+--- !u!1 &1562033746 stripped
+GameObject:
+  m_PrefabParentObject: {fileID: 1210820392543280, guid: 40da8a1b3b26ba743b892d890b95a9f9,
+    type: 2}
+  m_PrefabInternal: {fileID: 1093760886}
+--- !u!4 &1562924429 stripped
+Transform:
+  m_PrefabParentObject: {fileID: 4294092198019822, guid: f423f561be8f30b4a855b22deccd77b1,
+    type: 2}
+  m_PrefabInternal: {fileID: 1888798113}
+--- !u!21 &1584068430
+Material:
+  serializedVersion: 6
+  m_ObjectHideFlags: 0
+  m_PrefabParentObject: {fileID: 0}
+  m_PrefabInternal: {fileID: 0}
+  m_Name: ButtonIconMaterial
+  m_Shader: {fileID: 4800000, guid: d45c0efca53019e43891b0f610f8146e, type: 3}
+  m_ShaderKeywords: _ALPHATEST_ON _BORDER_LIGHT_USES_HOVER_COLOR _DIRECTIONAL_LIGHT
+    _SPECULAR_HIGHLIGHTS _USECOLOR_ON _USEMAINTEX_ON
+  m_LightmapFlags: 4
+  m_EnableInstancingVariants: 0
+  m_DoubleSidedGI: 0
+  m_CustomRenderQueue: 2450
+  stringTagMap:
+    RenderType: TransparentCutout
+  disabledShaderPasses: []
+  m_SavedProperties:
+    serializedVersion: 3
+    m_TexEnvs:
+    - _BumpMap:
+        m_Texture: {fileID: 0}
+        m_Scale: {x: 1, y: 1}
+        m_Offset: {x: 0, y: 0}
+    - _DetailAlbedoMap:
+        m_Texture: {fileID: 0}
+        m_Scale: {x: 1, y: 1}
+        m_Offset: {x: 0, y: 0}
+    - _DetailMask:
+        m_Texture: {fileID: 0}
+        m_Scale: {x: 1, y: 1}
+        m_Offset: {x: 0, y: 0}
+    - _DetailNormalMap:
+        m_Texture: {fileID: 0}
+        m_Scale: {x: 1, y: 1}
+        m_Offset: {x: 0, y: 0}
+    - _EmissionMap:
+        m_Texture: {fileID: 0}
+        m_Scale: {x: 1, y: 1}
+        m_Offset: {x: 0, y: 0}
+    - _MainTex:
+        m_Texture: {fileID: 2800000, guid: e2d1418e284d6a84791331a768e88c69, type: 3}
+        m_Scale: {x: 1, y: 1}
+        m_Offset: {x: 0, y: 0}
+    - _MetallicGlossMap:
+        m_Texture: {fileID: 0}
+        m_Scale: {x: 1, y: 1}
+        m_Offset: {x: 0, y: 0}
+    - _NormalMap:
+        m_Texture: {fileID: 0}
+        m_Scale: {x: 1, y: 1}
+        m_Offset: {x: 0, y: 0}
+    - _OcclusionMap:
+        m_Texture: {fileID: 0}
+        m_Scale: {x: 1, y: 1}
+        m_Offset: {x: 0, y: 0}
+    - _ParallaxMap:
+        m_Texture: {fileID: 0}
+        m_Scale: {x: 1, y: 1}
+        m_Offset: {x: 0, y: 0}
+    m_Floats:
+    - _AlbedoAlphaMode: 0
+    - _BlendOp: 0
+    - _BorderLight: 0
+    - _BorderLightOpaque: 0
+    - _BorderLightUsesHoverColor: 1
+    - _BorderMinValue: 0.1
+    - _BorderWidth: 0.1
+    - _BumpScale: 1
+    - _ClippingPlane: 0
+    - _ClippingPlaneBorder: 0
+    - _ClippingPlaneBorderWidth: 0.025
+    - _ColorWriteMask: 15
+    - _Cull: 2
+    - _CullMode: 2
+    - _CustomMode: 1
+    - _Cutoff: 0.5
+    - _DetailNormalMapScale: 1
+    - _DirectionalLight: 1
+    - _DstBlend: 0
+    - _EdgeSmoothingValue: 0.002
+    - _EnableEmission: 0
+    - _EnableHoverColorOpaqueOverride: 0
+    - _EnableHoverColorOverride: 0
+    - _EnableNormalMap: 0
+    - _EnvironmentColorIntensity: 0.5
+    - _EnvironmentColorThreshold: 1.5
+    - _EnvironmentColoring: 0
+    - _FadeBeginDistance: 0.85
+    - _FadeCompleteDistance: 0.5
+    - _GlossMapScale: 1
+    - _Glossiness: 0.5
+    - _GlossyReflections: 1
+    - _HoverLight: 0
+    - _HoverLightOpaque: 0
+    - _InnerGlow: 0
+    - _Metallic: 0
+    - _Mode: 1
+    - _NearPlaneFade: 0
+    - _OcclusionStrength: 1
+    - _Parallax: 0.02
+    - _Reflections: 0
+    - _Refraction: 0
+    - _RefractiveIndex: 1.1
+    - _RenderQueueOverride: -1
+    - _RimLight: 0
+    - _RimPower: 0.25
+    - _RoundCornerMargin: 0
+    - _RoundCornerRadius: 0.25
+    - _RoundCorners: 0
+    - _Smoothness: 0.5
+    - _SmoothnessTextureChannel: 0
+    - _SpecularHighlights: 1
+    - _SrcBlend: 1
+    - _UVSec: 0
+    - _UseColor: 1
+    - _UseMainTex: 1
+    - _ZTest: 4
+    - _ZWrite: 1
+    m_Colors:
+    - _ClipPlane: {r: 0, g: 1, b: 0, a: 0}
+    - _ClippingPlaneBorderColor: {r: 1, g: 0.2, b: 0, a: 1}
+    - _Color: {r: 1, g: 1, b: 1, a: 1}
+    - _EmissionColor: {r: 0, g: 0, b: 0, a: 1}
+    - _EmissiveColor: {r: 0, g: 0, b: 0, a: 1}
+    - _EnvironmentColorX: {r: 1, g: 0, b: 0, a: 1}
+    - _EnvironmentColorY: {r: 0, g: 1, b: 0, a: 1}
+    - _EnvironmentColorZ: {r: 0, g: 0, b: 1, a: 1}
+    - _HoverColorOpaqueOverride: {r: 1, g: 1, b: 1, a: 1}
+    - _HoverColorOverride: {r: 1, g: 1, b: 1, a: 1}
+    - _InnerGlowColor: {r: 1, g: 1, b: 1, a: 0.75}
+    - _RimColor: {r: 0.5, g: 0.5, b: 0.5, a: 1}
+--- !u!1001 &1636696635
+Prefab:
+  m_ObjectHideFlags: 0
+  serializedVersion: 2
+  m_Modification:
+    m_TransformParent: {fileID: 2068683753}
+    m_Modifications:
+    - target: {fileID: 4603565383086324, guid: c049ea9647771d94b9bf21eb1cee7c34, type: 2}
+      propertyPath: m_LocalPosition.x
+      value: 0.107
+      objectReference: {fileID: 0}
+    - target: {fileID: 4603565383086324, guid: c049ea9647771d94b9bf21eb1cee7c34, type: 2}
+      propertyPath: m_LocalPosition.y
+      value: -0.13185707
+      objectReference: {fileID: 0}
+    - target: {fileID: 4603565383086324, guid: c049ea9647771d94b9bf21eb1cee7c34, type: 2}
+      propertyPath: m_LocalPosition.z
+      value: -0.17047477
+      objectReference: {fileID: 0}
+    - target: {fileID: 4603565383086324, guid: c049ea9647771d94b9bf21eb1cee7c34, type: 2}
+      propertyPath: m_LocalRotation.x
+      value: -0
+      objectReference: {fileID: 0}
+    - target: {fileID: 4603565383086324, guid: c049ea9647771d94b9bf21eb1cee7c34, type: 2}
+      propertyPath: m_LocalRotation.y
+      value: 0.70710677
+      objectReference: {fileID: 0}
+    - target: {fileID: 4603565383086324, guid: c049ea9647771d94b9bf21eb1cee7c34, type: 2}
+      propertyPath: m_LocalRotation.z
+      value: -0.7071068
+      objectReference: {fileID: 0}
+    - target: {fileID: 4603565383086324, guid: c049ea9647771d94b9bf21eb1cee7c34, type: 2}
+      propertyPath: m_LocalRotation.w
+      value: 0
+      objectReference: {fileID: 0}
+    - target: {fileID: 4603565383086324, guid: c049ea9647771d94b9bf21eb1cee7c34, type: 2}
+      propertyPath: m_RootOrder
+      value: 7
+      objectReference: {fileID: 0}
+    - target: {fileID: 114373461413558522, guid: c049ea9647771d94b9bf21eb1cee7c34,
+        type: 2}
+      propertyPath: Profile
+      value: 
+      objectReference: {fileID: 11400000, guid: 15e468fba7c2552479d525032a881daa,
+        type: 2}
+    - target: {fileID: 23336536448819794, guid: c049ea9647771d94b9bf21eb1cee7c34,
+        type: 2}
+      propertyPath: m_Materials.Array.data[0]
+      value: 
+      objectReference: {fileID: 2100000, guid: 347544df56dcd64408e75005a6aa0c34, type: 2}
+    - target: {fileID: 23198312000808372, guid: c049ea9647771d94b9bf21eb1cee7c34,
+        type: 2}
+      propertyPath: m_Materials.Array.data[0]
+      value: 
+      objectReference: {fileID: 2100000, guid: 3639569bc17f0cf41a8920605a72dcd8, type: 2}
+    m_RemovedComponents: []
+  m_ParentPrefab: {fileID: 100100000, guid: c049ea9647771d94b9bf21eb1cee7c34, type: 2}
+  m_IsPrefabParent: 0
+--- !u!1 &1636696636 stripped
+GameObject:
+  m_PrefabParentObject: {fileID: 1444601404618700, guid: c049ea9647771d94b9bf21eb1cee7c34,
+    type: 2}
+  m_PrefabInternal: {fileID: 1636696635}
+--- !u!4 &1672194843 stripped
+Transform:
+  m_PrefabParentObject: {fileID: 4249060311757736, guid: 40da8a1b3b26ba743b892d890b95a9f9,
+    type: 2}
+  m_PrefabInternal: {fileID: 1093760886}
+--- !u!1 &1721525251
+GameObject:
+  m_ObjectHideFlags: 0
+  m_PrefabParentObject: {fileID: 1037805327611902, guid: 42b7699419297d24aa14535697918b4c,
+    type: 2}
+  m_PrefabInternal: {fileID: 0}
+  serializedVersion: 5
+  m_Component:
+  - component: {fileID: 1490837418}
+  m_Layer: 0
+  m_Name: SceneDescriptionPanel
+  m_TagString: Untagged
+  m_Icon: {fileID: 0}
+  m_NavMeshLayer: 0
+  m_StaticEditorFlags: 0
+  m_IsActive: 1
+--- !u!21 &1803749631
+Material:
+  serializedVersion: 6
+  m_ObjectHideFlags: 0
+  m_PrefabParentObject: {fileID: 0}
+  m_PrefabInternal: {fileID: 0}
+  m_Name: ButtonIconMaterial
+  m_Shader: {fileID: 4800000, guid: d45c0efca53019e43891b0f610f8146e, type: 3}
+  m_ShaderKeywords: _ALPHATEST_ON _BORDER_LIGHT_USES_HOVER_COLOR _DIRECTIONAL_LIGHT
+    _SPECULAR_HIGHLIGHTS _USECOLOR_ON _USEMAINTEX_ON
+  m_LightmapFlags: 4
+  m_EnableInstancingVariants: 0
+  m_DoubleSidedGI: 0
+  m_CustomRenderQueue: 2450
+  stringTagMap:
+    RenderType: TransparentCutout
+  disabledShaderPasses: []
+  m_SavedProperties:
+    serializedVersion: 3
+    m_TexEnvs:
+    - _BumpMap:
+        m_Texture: {fileID: 0}
+        m_Scale: {x: 1, y: 1}
+        m_Offset: {x: 0, y: 0}
+    - _DetailAlbedoMap:
+        m_Texture: {fileID: 0}
+        m_Scale: {x: 1, y: 1}
+        m_Offset: {x: 0, y: 0}
+    - _DetailMask:
+        m_Texture: {fileID: 0}
+        m_Scale: {x: 1, y: 1}
+        m_Offset: {x: 0, y: 0}
+    - _DetailNormalMap:
+        m_Texture: {fileID: 0}
+        m_Scale: {x: 1, y: 1}
+        m_Offset: {x: 0, y: 0}
+    - _EmissionMap:
+        m_Texture: {fileID: 0}
+        m_Scale: {x: 1, y: 1}
+        m_Offset: {x: 0, y: 0}
+    - _MainTex:
+        m_Texture: {fileID: 2800000, guid: e2d1418e284d6a84791331a768e88c69, type: 3}
+        m_Scale: {x: 1, y: 1}
+        m_Offset: {x: 0, y: 0}
+    - _MetallicGlossMap:
+        m_Texture: {fileID: 0}
+        m_Scale: {x: 1, y: 1}
+        m_Offset: {x: 0, y: 0}
+    - _NormalMap:
+        m_Texture: {fileID: 0}
+        m_Scale: {x: 1, y: 1}
+        m_Offset: {x: 0, y: 0}
+    - _OcclusionMap:
+        m_Texture: {fileID: 0}
+        m_Scale: {x: 1, y: 1}
+        m_Offset: {x: 0, y: 0}
+    - _ParallaxMap:
+        m_Texture: {fileID: 0}
+        m_Scale: {x: 1, y: 1}
+        m_Offset: {x: 0, y: 0}
+    m_Floats:
+    - _AlbedoAlphaMode: 0
+    - _BlendOp: 0
+    - _BorderLight: 0
+    - _BorderLightOpaque: 0
+    - _BorderLightUsesHoverColor: 1
+    - _BorderMinValue: 0.1
+    - _BorderWidth: 0.1
+    - _BumpScale: 1
+    - _ClippingPlane: 0
+    - _ClippingPlaneBorder: 0
+    - _ClippingPlaneBorderWidth: 0.025
+    - _ColorWriteMask: 15
+    - _Cull: 2
+    - _CullMode: 2
+    - _CustomMode: 1
+    - _Cutoff: 0.5
+    - _DetailNormalMapScale: 1
+    - _DirectionalLight: 1
+    - _DstBlend: 0
+    - _EdgeSmoothingValue: 0.002
+    - _EnableEmission: 0
+    - _EnableHoverColorOpaqueOverride: 0
+    - _EnableHoverColorOverride: 0
+    - _EnableNormalMap: 0
+    - _EnvironmentColorIntensity: 0.5
+    - _EnvironmentColorThreshold: 1.5
+    - _EnvironmentColoring: 0
+    - _FadeBeginDistance: 0.85
+    - _FadeCompleteDistance: 0.5
+    - _GlossMapScale: 1
+    - _Glossiness: 0.5
+    - _GlossyReflections: 1
+    - _HoverLight: 0
+    - _HoverLightOpaque: 0
+    - _InnerGlow: 0
+    - _Metallic: 0
+    - _Mode: 1
+    - _NearPlaneFade: 0
+    - _OcclusionStrength: 1
+    - _Parallax: 0.02
+    - _Reflections: 0
+    - _Refraction: 0
+    - _RefractiveIndex: 1.1
+    - _RenderQueueOverride: -1
+    - _RimLight: 0
+    - _RimPower: 0.25
+    - _RoundCornerMargin: 0
+    - _RoundCornerRadius: 0.25
+    - _RoundCorners: 0
+    - _Smoothness: 0.5
+    - _SmoothnessTextureChannel: 0
+    - _SpecularHighlights: 1
+    - _SrcBlend: 1
+    - _UVSec: 0
+    - _UseColor: 1
+    - _UseMainTex: 1
+    - _ZTest: 4
+    - _ZWrite: 1
+    m_Colors:
+    - _ClipPlane: {r: 0, g: 1, b: 0, a: 0}
+    - _ClippingPlaneBorderColor: {r: 1, g: 0.2, b: 0, a: 1}
+    - _Color: {r: 1, g: 1, b: 1, a: 1}
+    - _EmissionColor: {r: 0, g: 0, b: 0, a: 1}
+    - _EmissiveColor: {r: 0, g: 0, b: 0, a: 1}
+    - _EnvironmentColorX: {r: 1, g: 0, b: 0, a: 1}
+    - _EnvironmentColorY: {r: 0, g: 1, b: 0, a: 1}
+    - _EnvironmentColorZ: {r: 0, g: 0, b: 1, a: 1}
+    - _HoverColorOpaqueOverride: {r: 1, g: 1, b: 1, a: 1}
+    - _HoverColorOverride: {r: 1, g: 1, b: 1, a: 1}
+    - _InnerGlowColor: {r: 1, g: 1, b: 1, a: 0.75}
+    - _RimColor: {r: 0.5, g: 0.5, b: 0.5, a: 1}
+--- !u!1 &1809538457
+GameObject:
+  m_ObjectHideFlags: 0
+  m_PrefabParentObject: {fileID: 0}
+  m_PrefabInternal: {fileID: 0}
+  serializedVersion: 5
+  m_Component:
+  - component: {fileID: 1809538459}
+  - component: {fileID: 1809538458}
+  m_Layer: 0
+  m_Name: Receiver
+  m_TagString: Untagged
+  m_Icon: {fileID: 0}
+  m_NavMeshLayer: 0
+  m_StaticEditorFlags: 0
+  m_IsActive: 1
+--- !u!114 &1809538458
+MonoBehaviour:
+  m_ObjectHideFlags: 0
+  m_PrefabParentObject: {fileID: 0}
+  m_PrefabInternal: {fileID: 0}
+  m_GameObject: {fileID: 1809538457}
+  m_Enabled: 1
+  m_EditorHideFlags: 0
+  m_Script: {fileID: 11500000, guid: 47661a148b056b342b3e234fc69bfe19, type: 3}
+  m_Name: 
+  m_EditorClassIdentifier: 
+  focusEnabled: 1
+  interactables:
+  - {fileID: 170867098}
+  - {fileID: 1151705702}
+  - {fileID: 1562033746}
+  - {fileID: 57866394}
+  - {fileID: 1292422854}
+  - {fileID: 933880012}
+  - {fileID: 1888798114}
+  - {fileID: 1636696636}
+  - {fileID: 814155958}
+  - {fileID: 331679819}
+  - {fileID: 733522272}
+  - {fileID: 258197040}
+  - {fileID: 899292815}
+  - {fileID: 914476624}
+  Targets: []
+  lockFocus: 0
+  textObjectState: {fileID: 338549269}
+--- !u!4 &1809538459
+Transform:
+  m_ObjectHideFlags: 0
+  m_PrefabParentObject: {fileID: 0}
+  m_PrefabInternal: {fileID: 0}
+  m_GameObject: {fileID: 1809538457}
+  m_LocalRotation: {x: -0, y: -0, z: -0, w: 1}
+  m_LocalPosition: {x: -0.31819636, y: 0.621771, z: 0.72402936}
+  m_LocalScale: {x: 1, y: 1, z: 1}
+  m_Children: []
+  m_Father: {fileID: 959309014}
+  m_RootOrder: 2
+  m_LocalEulerAnglesHint: {x: 0, y: 0, z: 0}
+--- !u!1 &1846332973
+GameObject:
+  m_ObjectHideFlags: 0
+  m_PrefabParentObject: {fileID: 1502550149394970, guid: 42b7699419297d24aa14535697918b4c,
+    type: 2}
+  m_PrefabInternal: {fileID: 0}
+  serializedVersion: 5
+  m_Component:
+  - component: {fileID: 1846332974}
+  m_Layer: 0
+  m_Name: Panel2
+  m_TagString: Untagged
+  m_Icon: {fileID: 0}
+  m_NavMeshLayer: 0
+  m_StaticEditorFlags: 0
+  m_IsActive: 1
+--- !u!4 &1846332974
+Transform:
+  m_ObjectHideFlags: 0
+  m_PrefabParentObject: {fileID: 4706133977960180, guid: 42b7699419297d24aa14535697918b4c,
+    type: 2}
+  m_PrefabInternal: {fileID: 0}
+  m_GameObject: {fileID: 1846332973}
+  m_LocalRotation: {x: -0, y: -0, z: -0, w: 1}
+  m_LocalPosition: {x: 0.635, y: 0, z: 0}
+  m_LocalScale: {x: 1, y: 1, z: 1}
+  m_Children:
+  - {fileID: 1853084738}
+  - {fileID: 508588705}
+  m_Father: {fileID: 1490837418}
+  m_RootOrder: 1
+  m_LocalEulerAnglesHint: {x: 0, y: 0, z: 0}
+--- !u!1001 &1848826180
+Prefab:
+  m_ObjectHideFlags: 0
+  serializedVersion: 2
+  m_Modification:
+    m_TransformParent: {fileID: 2068683753}
+    m_Modifications:
+    - target: {fileID: 4171230430558470, guid: 574cd1f7d793eed4ca9e45fe01173139, type: 2}
+      propertyPath: m_LocalPosition.x
+      value: -0.048
+      objectReference: {fileID: 0}
+    - target: {fileID: 4171230430558470, guid: 574cd1f7d793eed4ca9e45fe01173139, type: 2}
+      propertyPath: m_LocalPosition.y
+      value: -0.36
+      objectReference: {fileID: 0}
+    - target: {fileID: 4171230430558470, guid: 574cd1f7d793eed4ca9e45fe01173139, type: 2}
+      propertyPath: m_LocalPosition.z
+      value: -0.347
+      objectReference: {fileID: 0}
+    - target: {fileID: 4171230430558470, guid: 574cd1f7d793eed4ca9e45fe01173139, type: 2}
+      propertyPath: m_LocalRotation.x
+      value: 0
+      objectReference: {fileID: 0}
+    - target: {fileID: 4171230430558470, guid: 574cd1f7d793eed4ca9e45fe01173139, type: 2}
+      propertyPath: m_LocalRotation.y
+      value: 0
+      objectReference: {fileID: 0}
+    - target: {fileID: 4171230430558470, guid: 574cd1f7d793eed4ca9e45fe01173139, type: 2}
+      propertyPath: m_LocalRotation.z
+      value: 0
+      objectReference: {fileID: 0}
+    - target: {fileID: 4171230430558470, guid: 574cd1f7d793eed4ca9e45fe01173139, type: 2}
+      propertyPath: m_LocalRotation.w
+      value: 1
+      objectReference: {fileID: 0}
+    - target: {fileID: 4171230430558470, guid: 574cd1f7d793eed4ca9e45fe01173139, type: 2}
+      propertyPath: m_RootOrder
+      value: 11
+      objectReference: {fileID: 0}
+    - target: {fileID: 114109379838904556, guid: 574cd1f7d793eed4ca9e45fe01173139,
+        type: 2}
+      propertyPath: MainCollider
+      value: 
+      objectReference: {fileID: 0}
+    - target: {fileID: 23182796798122038, guid: 574cd1f7d793eed4ca9e45fe01173139,
+        type: 2}
+      propertyPath: m_Materials.Array.data[0]
+      value: 
+      objectReference: {fileID: 1584068430}
+    - target: {fileID: 23679115349237256, guid: 574cd1f7d793eed4ca9e45fe01173139,
+        type: 2}
+      propertyPath: m_Materials.Array.data[0]
+      value: 
+      objectReference: {fileID: 1274476966}
+    - target: {fileID: 23525706146922312, guid: 574cd1f7d793eed4ca9e45fe01173139,
+        type: 2}
+      propertyPath: m_Materials.Array.data[0]
+      value: 
+      objectReference: {fileID: 943838423}
+    - target: {fileID: 23011823956147486, guid: 574cd1f7d793eed4ca9e45fe01173139,
+        type: 2}
+      propertyPath: m_Materials.Array.data[0]
+      value: 
+      objectReference: {fileID: 1803749631}
+    - target: {fileID: 23265318211761208, guid: 574cd1f7d793eed4ca9e45fe01173139,
+        type: 2}
+      propertyPath: m_Materials.Array.data[0]
+      value: 
+      objectReference: {fileID: 6648591}
+    - target: {fileID: 1501958636844708, guid: 574cd1f7d793eed4ca9e45fe01173139, type: 2}
+      propertyPath: m_Name
+      value: Toolbar
+      objectReference: {fileID: 0}
+    - target: {fileID: 1109705013388854, guid: 574cd1f7d793eed4ca9e45fe01173139, type: 2}
+      propertyPath: m_Name
+      value: ToolbarButton1
+      objectReference: {fileID: 0}
+    - target: {fileID: 1843705606683396, guid: 574cd1f7d793eed4ca9e45fe01173139, type: 2}
+      propertyPath: m_Name
+      value: ToolbarButton2
+      objectReference: {fileID: 0}
+    - target: {fileID: 1925428081502850, guid: 574cd1f7d793eed4ca9e45fe01173139, type: 2}
+      propertyPath: m_Name
+      value: ToolbarButton3
+      objectReference: {fileID: 0}
+    - target: {fileID: 1990277334814168, guid: 574cd1f7d793eed4ca9e45fe01173139, type: 2}
+      propertyPath: m_Name
+      value: ToolbarButton4
+      objectReference: {fileID: 0}
+    - target: {fileID: 1764226436162784, guid: 574cd1f7d793eed4ca9e45fe01173139, type: 2}
+      propertyPath: m_Name
+      value: ToolbarButton5
+      objectReference: {fileID: 0}
+    m_RemovedComponents: []
+  m_ParentPrefab: {fileID: 100100000, guid: 574cd1f7d793eed4ca9e45fe01173139, type: 2}
+  m_IsPrefabParent: 0
+--- !u!1 &1852965631
+GameObject:
+  m_ObjectHideFlags: 0
+  m_PrefabParentObject: {fileID: 0}
+  m_PrefabInternal: {fileID: 0}
+  serializedVersion: 5
+  m_Component:
+  - component: {fileID: 1852965633}
+  - component: {fileID: 1852965632}
+  m_Layer: 0
+  m_Name: Reflection Probe
+  m_TagString: Untagged
+  m_Icon: {fileID: 0}
+  m_NavMeshLayer: 0
+  m_StaticEditorFlags: 0
+  m_IsActive: 1
+--- !u!215 &1852965632
+ReflectionProbe:
+  m_ObjectHideFlags: 0
+  m_PrefabParentObject: {fileID: 0}
+  m_PrefabInternal: {fileID: 0}
+  m_GameObject: {fileID: 1852965631}
+  m_Enabled: 1
+  serializedVersion: 2
+  m_Type: 0
+  m_Mode: 1
+  m_RefreshMode: 0
+  m_TimeSlicingMode: 0
+  m_Resolution: 128
+  m_UpdateFrequency: 0
+  m_BoxSize: {x: 1, y: 1, z: 1}
+  m_BoxOffset: {x: 0, y: 0, z: 0}
+  m_NearClip: 0.3
+  m_FarClip: 1000
+  m_ShadowDistance: 100
+  m_ClearFlags: 1
+  m_BackGroundColor: {r: 0.19215687, g: 0.3019608, b: 0.4745098, a: 0}
+  m_CullingMask:
+    serializedVersion: 2
+    m_Bits: 4294967295
+  m_IntensityMultiplier: 1
+  m_BlendDistance: 1
+  m_HDR: 1
+  m_BoxProjection: 0
+  m_RenderDynamicObjects: 0
+  m_UseOcclusionCulling: 1
+  m_Importance: 1
+  m_CustomBakedTexture: {fileID: 0}
+--- !u!4 &1852965633
+Transform:
+  m_ObjectHideFlags: 0
+  m_PrefabParentObject: {fileID: 0}
+  m_PrefabInternal: {fileID: 0}
+  m_GameObject: {fileID: 1852965631}
+  m_LocalRotation: {x: -0, y: -0, z: -0, w: 1}
+  m_LocalPosition: {x: -0.057461314, y: 0.9362427, z: 0.09052527}
+  m_LocalScale: {x: 0.25, y: 0.25, z: 0.25}
+  m_Children: []
+  m_Father: {fileID: 2068683753}
+  m_RootOrder: 10
+  m_LocalEulerAnglesHint: {x: 0, y: 0, z: 0}
+--- !u!1 &1853084737
+GameObject:
+  m_ObjectHideFlags: 0
+  m_PrefabParentObject: {fileID: 1750976490984934, guid: 42b7699419297d24aa14535697918b4c,
+    type: 2}
+  m_PrefabInternal: {fileID: 0}
+  serializedVersion: 5
+  m_Component:
+  - component: {fileID: 1853084738}
+  - component: {fileID: 1853084741}
+  - component: {fileID: 1853084740}
+  - component: {fileID: 1853084739}
+  m_Layer: 0
+  m_Name: TextContent
+  m_TagString: Untagged
+  m_Icon: {fileID: 0}
+  m_NavMeshLayer: 0
+  m_StaticEditorFlags: 0
+  m_IsActive: 1
+--- !u!224 &1853084738
+RectTransform:
+  m_ObjectHideFlags: 0
+  m_PrefabParentObject: {fileID: 224904040068643104, guid: 42b7699419297d24aa14535697918b4c,
+    type: 2}
+  m_PrefabInternal: {fileID: 0}
+  m_GameObject: {fileID: 1853084737}
+  m_LocalRotation: {x: -0, y: -0, z: -0, w: 1}
+  m_LocalPosition: {x: 0, y: 0, z: -1.3525823}
+  m_LocalScale: {x: 1, y: 1, z: 1}
+  m_Children:
+  - {fileID: 204967738}
+  - {fileID: 300890839}
+  - {fileID: 1236875467}
+  - {fileID: 1900178563}
+  m_Father: {fileID: 1846332974}
+  m_RootOrder: 0
+  m_LocalEulerAnglesHint: {x: 0, y: 0, z: 0}
+  m_AnchorMin: {x: 0, y: 0}
+  m_AnchorMax: {x: 0, y: 0}
+  m_AnchoredPosition: {x: 511.9536, y: 323.03625}
+  m_SizeDelta: {x: 1025, y: 648}
+  m_Pivot: {x: 0.5, y: 0.5}
+--- !u!114 &1853084739
+MonoBehaviour:
+  m_ObjectHideFlags: 0
+  m_PrefabParentObject: {fileID: 114247302280288692, guid: 42b7699419297d24aa14535697918b4c,
+    type: 2}
+  m_PrefabInternal: {fileID: 0}
+  m_GameObject: {fileID: 1853084737}
+  m_Enabled: 1
+  m_EditorHideFlags: 0
+  m_Script: {fileID: 1301386320, guid: f70555f144d8491a825f0804e09c671c, type: 3}
+  m_Name: 
+  m_EditorClassIdentifier: 
+  m_IgnoreReversedGraphics: 1
+  m_BlockingObjects: 0
+  m_BlockingMask:
+    serializedVersion: 2
+    m_Bits: 4294967295
+--- !u!114 &1853084740
+MonoBehaviour:
+  m_ObjectHideFlags: 0
+  m_PrefabParentObject: {fileID: 114119232482227162, guid: 42b7699419297d24aa14535697918b4c,
+    type: 2}
+  m_PrefabInternal: {fileID: 0}
+  m_GameObject: {fileID: 1853084737}
+  m_Enabled: 1
+  m_EditorHideFlags: 0
+  m_Script: {fileID: 1980459831, guid: f70555f144d8491a825f0804e09c671c, type: 3}
+  m_Name: 
+  m_EditorClassIdentifier: 
+  m_UiScaleMode: 0
+  m_ReferencePixelsPerUnit: 100
+  m_ScaleFactor: 1
+  m_ReferenceResolution: {x: 800, y: 600}
+  m_ScreenMatchMode: 0
+  m_MatchWidthOrHeight: 0
+  m_PhysicalUnit: 3
+  m_FallbackScreenDPI: 96
+  m_DefaultSpriteDPI: 96
+  m_DynamicPixelsPerUnit: 1
+--- !u!223 &1853084741
+Canvas:
+  m_ObjectHideFlags: 0
+  m_PrefabParentObject: {fileID: 223336420783637346, guid: 42b7699419297d24aa14535697918b4c,
+    type: 2}
+  m_PrefabInternal: {fileID: 0}
+  m_GameObject: {fileID: 1853084737}
+  m_Enabled: 1
+  serializedVersion: 3
+  m_RenderMode: 2
+  m_Camera: {fileID: 0}
+  m_PlaneDistance: 100
+  m_PixelPerfect: 0
+  m_ReceivesEvents: 1
+  m_OverrideSorting: 0
+  m_OverridePixelPerfect: 0
+  m_SortingBucketNormalizedSize: 0
+  m_AdditionalShaderChannelsFlag: 0
+  m_SortingLayerID: 0
+  m_SortingOrder: 0
+  m_TargetDisplay: 0
+--- !u!1001 &1888798113
+Prefab:
+  m_ObjectHideFlags: 0
+  serializedVersion: 2
+  m_Modification:
+    m_TransformParent: {fileID: 2068683753}
+    m_Modifications:
+    - target: {fileID: 4294092198019822, guid: f423f561be8f30b4a855b22deccd77b1, type: 2}
+      propertyPath: m_LocalPosition.x
+      value: 0.347
+      objectReference: {fileID: 0}
+    - target: {fileID: 4294092198019822, guid: f423f561be8f30b4a855b22deccd77b1, type: 2}
+      propertyPath: m_LocalPosition.y
+      value: -0.11985722
+      objectReference: {fileID: 0}
+    - target: {fileID: 4294092198019822, guid: f423f561be8f30b4a855b22deccd77b1, type: 2}
+      propertyPath: m_LocalPosition.z
+      value: -0.17047477
+      objectReference: {fileID: 0}
+    - target: {fileID: 4294092198019822, guid: f423f561be8f30b4a855b22deccd77b1, type: 2}
+      propertyPath: m_LocalRotation.x
+      value: -0
+      objectReference: {fileID: 0}
+    - target: {fileID: 4294092198019822, guid: f423f561be8f30b4a855b22deccd77b1, type: 2}
+      propertyPath: m_LocalRotation.y
+      value: 1
+      objectReference: {fileID: 0}
+    - target: {fileID: 4294092198019822, guid: f423f561be8f30b4a855b22deccd77b1, type: 2}
+      propertyPath: m_LocalRotation.z
+      value: -0
+      objectReference: {fileID: 0}
+    - target: {fileID: 4294092198019822, guid: f423f561be8f30b4a855b22deccd77b1, type: 2}
+      propertyPath: m_LocalRotation.w
+      value: 0
+      objectReference: {fileID: 0}
+    - target: {fileID: 4294092198019822, guid: f423f561be8f30b4a855b22deccd77b1, type: 2}
+      propertyPath: m_RootOrder
+      value: 6
+      objectReference: {fileID: 0}
+    - target: {fileID: 114957046302647836, guid: f423f561be8f30b4a855b22deccd77b1,
+        type: 2}
+      propertyPath: TargetAnimator
+      value: 
+      objectReference: {fileID: 122064659}
+    - target: {fileID: 23949254248225916, guid: f423f561be8f30b4a855b22deccd77b1,
+        type: 2}
+      propertyPath: m_Materials.Array.data[0]
+      value: 
+      objectReference: {fileID: 2100000, guid: 3639569bc17f0cf41a8920605a72dcd8, type: 2}
+    m_RemovedComponents: []
+  m_ParentPrefab: {fileID: 100100000, guid: f423f561be8f30b4a855b22deccd77b1, type: 2}
+  m_IsPrefabParent: 0
+--- !u!1 &1888798114 stripped
+GameObject:
+  m_PrefabParentObject: {fileID: 1873743266187442, guid: f423f561be8f30b4a855b22deccd77b1,
+    type: 2}
+  m_PrefabInternal: {fileID: 1888798113}
+--- !u!1 &1900178562
+GameObject:
+  m_ObjectHideFlags: 0
+  m_PrefabParentObject: {fileID: 1005805910615968, guid: 42b7699419297d24aa14535697918b4c,
+    type: 2}
+  m_PrefabInternal: {fileID: 0}
+  serializedVersion: 5
+  m_Component:
+  - component: {fileID: 1900178563}
+  - component: {fileID: 1900178565}
+  - component: {fileID: 1900178564}
+  m_Layer: 5
+  m_Name: Subtitle (2)
+  m_TagString: Untagged
+  m_Icon: {fileID: 0}
+  m_NavMeshLayer: 0
+  m_StaticEditorFlags: 0
+  m_IsActive: 1
+--- !u!224 &1900178563
+RectTransform:
+  m_ObjectHideFlags: 0
+  m_PrefabParentObject: {fileID: 224610327728189076, guid: 42b7699419297d24aa14535697918b4c,
+    type: 2}
+  m_PrefabInternal: {fileID: 0}
+  m_GameObject: {fileID: 1900178562}
+  m_LocalRotation: {x: -0, y: -0, z: -0, w: 1}
+  m_LocalPosition: {x: 0, y: 0, z: 1.3334941}
+  m_LocalScale: {x: 0.00049999997, y: 0.00049999997, z: 0.00049999997}
+  m_Children: []
+  m_Father: {fileID: 1853084738}
+  m_RootOrder: 3
+  m_LocalEulerAnglesHint: {x: 0, y: 0, z: 0}
+  m_AnchorMin: {x: 0.5, y: 0.5}
+  m_AnchorMax: {x: 0.5, y: 0.5}
+  m_AnchoredPosition: {x: -512.1811, y: -323.012}
+  m_SizeDelta: {x: 1107.8, y: 89.1924}
+  m_Pivot: {x: 0.5, y: 0.5}
+--- !u!114 &1900178564
+MonoBehaviour:
+  m_ObjectHideFlags: 0
+  m_PrefabParentObject: {fileID: 114300407264067004, guid: 42b7699419297d24aa14535697918b4c,
+    type: 2}
+  m_PrefabInternal: {fileID: 0}
+  m_GameObject: {fileID: 1900178562}
+  m_Enabled: 1
+  m_EditorHideFlags: 0
+  m_Script: {fileID: 708705254, guid: f70555f144d8491a825f0804e09c671c, type: 3}
+  m_Name: 
+  m_EditorClassIdentifier: 
+  m_Material: {fileID: 0}
+  m_Color: {r: 1, g: 1, b: 1, a: 1}
+  m_RaycastTarget: 1
+  m_OnCullStateChanged:
+    m_PersistentCalls:
+      m_Calls: []
+    m_TypeName: UnityEngine.UI.MaskableGraphic+CullStateChangedEvent, UnityEngine.UI,
+      Version=1.0.0.0, Culture=neutral, PublicKeyToken=null
+  m_FontData:
+    m_Font: {fileID: 12800000, guid: e3d8348b7d66bae4aa4b1f3ada3ef5fd, type: 3}
+    m_FontSize: 40
+    m_FontStyle: 0
+    m_BestFit: 0
+    m_MinSize: 4
+    m_MaxSize: 101
+    m_Alignment: 0
+    m_AlignByGeometry: 0
+    m_RichText: 1
+    m_HorizontalOverflow: 0
+    m_VerticalOverflow: 0
+    m_LineSpacing: 1
+  m_Text: Related resources
+--- !u!222 &1900178565
+CanvasRenderer:
+  m_ObjectHideFlags: 0
+  m_PrefabParentObject: {fileID: 222870682305638952, guid: 42b7699419297d24aa14535697918b4c,
+    type: 2}
+  m_PrefabInternal: {fileID: 0}
+  m_GameObject: {fileID: 1900178562}
+--- !u!4 &2014635593 stripped
+Transform:
+  m_PrefabParentObject: {fileID: 4179780062170562, guid: 245cbaa07105c2d4e9dc492bf0287a4a,
+    type: 2}
+  m_PrefabInternal: {fileID: 933880011}
+--- !u!4 &2033084411 stripped
+Transform:
+  m_PrefabParentObject: {fileID: 4669255948116556, guid: 44cf321bbff3de04689ca73162fd797c,
+    type: 2}
+  m_PrefabInternal: {fileID: 814155957}
 --- !u!1 &2068683752
 GameObject:
   m_ObjectHideFlags: 0
