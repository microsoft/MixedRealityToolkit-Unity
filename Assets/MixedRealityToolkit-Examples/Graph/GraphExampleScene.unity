--- conflicted
+++ resolved
@@ -38,7 +38,7 @@
   m_ReflectionIntensity: 1
   m_CustomReflection: {fileID: 0}
   m_Sun: {fileID: 0}
-  m_IndirectSpecularColor: {r: 0.44657898, g: 0.4964133, b: 0.5748178, a: 1}
+  m_IndirectSpecularColor: {r: 0.44657844, g: 0.49641222, b: 0.57481694, a: 1}
   m_UseRadianceAmbientProbe: 0
 --- !u!157 &3
 LightmapSettings:
@@ -113,7 +113,6 @@
     debug:
       m_Flags: 0
   m_NavMeshData: {fileID: 0}
-<<<<<<< HEAD
 --- !u!1 &15439876
 GameObject:
   m_ObjectHideFlags: 0
@@ -142,6 +141,7 @@
   m_Script: {fileID: 11500000, guid: 30929016508fb2e44a4f78198008c8b5, type: 3}
   m_Name: 
   m_EditorClassIdentifier: 
+  graphConnector: {fileID: 11400000, guid: 25c2be1a461ea5e45ae8ddf2b5ffa94e, type: 2}
   displayName: {fileID: 907964346}
   jobTitle: {fileID: 386198869}
   profileImage: {fileID: 477830619}
@@ -302,6 +302,105 @@
   m_PrefabParentObject: {fileID: 0}
   m_PrefabInternal: {fileID: 0}
   m_GameObject: {fileID: 477830617}
+--- !u!1 &518292364
+GameObject:
+  m_ObjectHideFlags: 0
+  m_PrefabParentObject: {fileID: 0}
+  m_PrefabInternal: {fileID: 0}
+  serializedVersion: 5
+  m_Component:
+  - component: {fileID: 518292368}
+  - component: {fileID: 518292365}
+  - component: {fileID: 518292367}
+  - component: {fileID: 518292366}
+  m_Layer: 0
+  m_Name: UIRaycastCamera
+  m_TagString: Untagged
+  m_Icon: {fileID: 0}
+  m_NavMeshLayer: 0
+  m_StaticEditorFlags: 0
+  m_IsActive: 1
+--- !u!20 &518292365
+Camera:
+  m_ObjectHideFlags: 0
+  m_PrefabParentObject: {fileID: 0}
+  m_PrefabInternal: {fileID: 0}
+  m_GameObject: {fileID: 518292364}
+  m_Enabled: 0
+  serializedVersion: 2
+  m_ClearFlags: 3
+  m_BackGroundColor: {r: 0.19215687, g: 0.3019608, b: 0.4745098, a: 0}
+  m_NormalizedViewPortRect:
+    serializedVersion: 2
+    x: 0
+    y: 0
+    width: 1
+    height: 1
+  near clip plane: 0.1
+  far clip plane: 1000
+  field of view: 60
+  orthographic: 1
+  orthographic size: 0.5
+  m_Depth: 0
+  m_CullingMask:
+    serializedVersion: 2
+    m_Bits: 4294967295
+  m_RenderingPath: -1
+  m_TargetTexture: {fileID: 0}
+  m_TargetDisplay: 1
+  m_TargetEye: 3
+  m_HDR: 0
+  m_AllowMSAA: 0
+  m_AllowDynamicResolution: 0
+  m_ForceIntoRT: 0
+  m_OcclusionCulling: 0
+  m_StereoConvergence: 10
+  m_StereoSeparation: 0.022
+--- !u!114 &518292366
+MonoBehaviour:
+  m_ObjectHideFlags: 0
+  m_PrefabParentObject: {fileID: 0}
+  m_PrefabInternal: {fileID: 0}
+  m_GameObject: {fileID: 518292364}
+  m_Enabled: 1
+  m_EditorHideFlags: 0
+  m_Script: {fileID: 1077351063, guid: f70555f144d8491a825f0804e09c671c, type: 3}
+  m_Name: 
+  m_EditorClassIdentifier: 
+  m_HorizontalAxis: Horizontal
+  m_VerticalAxis: Vertical
+  m_SubmitButton: Submit
+  m_CancelButton: Cancel
+  m_InputActionsPerSecond: 10
+  m_RepeatDelay: 0.5
+  m_ForceModuleActive: 0
+--- !u!114 &518292367
+MonoBehaviour:
+  m_ObjectHideFlags: 0
+  m_PrefabParentObject: {fileID: 0}
+  m_PrefabInternal: {fileID: 0}
+  m_GameObject: {fileID: 518292364}
+  m_Enabled: 1
+  m_EditorHideFlags: 0
+  m_Script: {fileID: -619905303, guid: f70555f144d8491a825f0804e09c671c, type: 3}
+  m_Name: 
+  m_EditorClassIdentifier: 
+  m_FirstSelected: {fileID: 0}
+  m_sendNavigationEvents: 1
+  m_DragThreshold: 10
+--- !u!4 &518292368
+Transform:
+  m_ObjectHideFlags: 0
+  m_PrefabParentObject: {fileID: 0}
+  m_PrefabInternal: {fileID: 0}
+  m_GameObject: {fileID: 518292364}
+  m_LocalRotation: {x: 0, y: 0, z: 0, w: 1}
+  m_LocalPosition: {x: 0, y: 0, z: 0}
+  m_LocalScale: {x: 1, y: 1, z: 1}
+  m_Children: []
+  m_Father: {fileID: 1307678680}
+  m_RootOrder: 0
+  m_LocalEulerAnglesHint: {x: 0, y: 0, z: 0}
 --- !u!1 &820128544
 GameObject:
   m_ObjectHideFlags: 0
@@ -329,7 +428,7 @@
   m_Script: {fileID: 11500000, guid: 38fefd0e8bfa04349a0184d73493b89d, type: 3}
   m_Name: 
   m_EditorClassIdentifier: 
-  activeProfile: {fileID: 11400000, guid: f7072932df530184dae8bc304f3325e2, type: 2}
+  activeProfile: {fileID: 11400000, guid: 15a347c14c563b9448e99e5d64a1bd6f, type: 2}
 --- !u!4 &820128546
 Transform:
   m_ObjectHideFlags: 0
@@ -417,8 +516,6 @@
   m_PrefabParentObject: {fileID: 0}
   m_PrefabInternal: {fileID: 0}
   m_GameObject: {fileID: 907964344}
-=======
->>>>>>> 4db776c9
 --- !u!1 &974524859
 GameObject:
   m_ObjectHideFlags: 0
@@ -495,6 +592,7 @@
   - component: {fileID: 1307678679}
   - component: {fileID: 1307678678}
   - component: {fileID: 1307678677}
+  - component: {fileID: 1307678682}
   - component: {fileID: 1307678681}
   m_Layer: 0
   m_Name: Main Camera
@@ -526,14 +624,14 @@
   m_Enabled: 1
   serializedVersion: 2
   m_ClearFlags: 1
-  m_BackGroundColor: {r: 0.19215687, g: 0.3019608, b: 0.4745098, a: 0}
+  m_BackGroundColor: {r: 0, g: 0, b: 0, a: 1}
   m_NormalizedViewPortRect:
     serializedVersion: 2
     x: 0
     y: 0
     width: 1
     height: 1
-  near clip plane: 0.3
+  near clip plane: 0.1
   far clip plane: 1000
   field of view: 60
   orthographic: 0
@@ -562,11 +660,47 @@
   m_LocalRotation: {x: 0, y: 0, z: 0, w: 1}
   m_LocalPosition: {x: 0, y: 1, z: -10}
   m_LocalScale: {x: 1, y: 1, z: 1}
-  m_Children: []
+  m_Children:
+  - {fileID: 518292368}
   m_Father: {fileID: 0}
   m_RootOrder: 0
   m_LocalEulerAnglesHint: {x: 0, y: 0, z: 0}
-<<<<<<< HEAD
+--- !u!114 &1307678681
+MonoBehaviour:
+  m_ObjectHideFlags: 0
+  m_PrefabParentObject: {fileID: 0}
+  m_PrefabInternal: {fileID: 0}
+  m_GameObject: {fileID: 1307678676}
+  m_Enabled: 1
+  m_EditorHideFlags: 0
+  m_Script: {fileID: 11500000, guid: 4d1a2a33ffcac354298137001635a001, type: 3}
+  m_Name: 
+  m_EditorClassIdentifier: 
+  cursorPrefab: {fileID: 0}
+  maxGazeCollisionDistance: 10
+  raycastLayerMasks:
+  - serializedVersion: 2
+    m_Bits: 4294967291
+  gazeTransform: {fileID: 0}
+  debugDrawRay: 0
+--- !u!114 &1307678682
+MonoBehaviour:
+  m_ObjectHideFlags: 0
+  m_PrefabParentObject: {fileID: 0}
+  m_PrefabInternal: {fileID: 0}
+  m_GameObject: {fileID: 1307678676}
+  m_Enabled: 1
+  m_EditorHideFlags: 0
+  m_Script: {fileID: 11500000, guid: dcf2f060492f1d847a361796fb794288, type: 3}
+  m_Name: 
+  m_EditorClassIdentifier: 
+  pointingExtent: 10
+  pointingRaycastLayerMasks:
+  - serializedVersion: 2
+    m_Bits: 4294967291
+  debugDrawPointingRays: 0
+  debugDrawPointingRayColors: []
+  uiRaycastCamera: {fileID: 518292365}
 --- !u!1 &1852288760
 GameObject:
   m_ObjectHideFlags: 0
@@ -586,14 +720,10 @@
   m_StaticEditorFlags: 0
   m_IsActive: 1
 --- !u!114 &1852288761
-=======
---- !u!114 &1307678681
->>>>>>> 4db776c9
-MonoBehaviour:
-  m_ObjectHideFlags: 0
-  m_PrefabParentObject: {fileID: 0}
-  m_PrefabInternal: {fileID: 0}
-<<<<<<< HEAD
+MonoBehaviour:
+  m_ObjectHideFlags: 0
+  m_PrefabParentObject: {fileID: 0}
+  m_PrefabInternal: {fileID: 0}
   m_GameObject: {fileID: 1852288760}
   m_Enabled: 1
   m_EditorHideFlags: 0
@@ -666,13 +796,4 @@
   m_AnchorMax: {x: 0, y: 0}
   m_AnchoredPosition: {x: 0, y: 0}
   m_SizeDelta: {x: 75, y: 45}
-  m_Pivot: {x: 0.5, y: 0.5}
-=======
-  m_GameObject: {fileID: 1307678676}
-  m_Enabled: 1
-  m_EditorHideFlags: 0
-  m_Script: {fileID: 11500000, guid: 30929016508fb2e44a4f78198008c8b5, type: 3}
-  m_Name: 
-  m_EditorClassIdentifier: 
-  graphConnector: {fileID: 11400000, guid: 25c2be1a461ea5e45ae8ddf2b5ffa94e, type: 2}
->>>>>>> 4db776c9
+  m_Pivot: {x: 0.5, y: 0.5}