﻿// Copyright (c) Microsoft Corporation. All rights reserved.
// Licensed under the MIT License. See LICENSE in the project root for license information.

using MixedRealityToolkit.SpatialMapping.SpatialProcessing;
using System.Collections.Generic;
using UnityEngine;

namespace MixedRealityToolkit.Examples.SpatialMapping
{
    /// <summary>
    /// Attach this component to a GameObject that contains some meshes (i.e.: the FakeSpatialMappingMesh.fbx).
    /// When running in the Unity editor, the planes are then visualized via editor gizmos.  You can then
    /// play with the API parameters in real-time to see how the impact the plane finding algorithm.
    /// </summary>
    public class PlaneFindingTest : MonoBehaviour
    {
        [Range(0, 45)]
        public float SnapToGravityThreshold = 0.0f;

        [Range(0, 10)]
        public float MinArea = 1.0f;

        public bool VisualizeSubPlanes = false;

        private List<PlaneFinding.MeshData> meshData = new List<PlaneFinding.MeshData>();
        private BoundedPlane[] planes;

        private void Update()
        {
            // Grab the necessary mesh data from the current set of surfaces that we want to run
            // PlaneFinding against.  This must be done on the main UI thread.
            meshData.Clear();
            foreach (MeshFilter mesh in GetComponentsInChildren<MeshFilter>())
            {
                meshData.Add(new PlaneFinding.MeshData(mesh));
            }

            // Now call FindPlanes().  NOTE: In a real application, this MUST be executed on a
            // background thread (i.e.: via ThreadPool.QueueUserWorkItem) so that it doesn't stall the
            // rendering thread while running plane finding.  Maintaining a solid 60fps is crucial
            // to a good user experience.
            planes = (VisualizeSubPlanes) ?
                PlaneFinding.FindSubPlanes(meshData, SnapToGravityThreshold) :
                PlaneFinding.FindPlanes(meshData, SnapToGravityThreshold, MinArea);
        }

        private static Color[] colors = new Color[] { Color.blue, Color.cyan, Color.green, Color.magenta, Color.red, Color.white, Color.yellow };
        private void OnDrawGizmos()
        {
            if (planes != null)
            {
                for (int i = 0; i < planes.Length; ++i)
                {
                    Vector3 center = planes[i].Bounds.Center;
                    Quaternion rotation = planes[i].Bounds.Rotation;
                    Vector3 extents = planes[i].Bounds.Extents;
                    Vector3 normal = planes[i].Plane.normal;
                    center -= planes[i].Plane.GetDistanceToPoint(center) * normal;

                    Vector3[] corners = new Vector3[4] {
                    center + rotation * new Vector3(+extents.x, +extents.y, 0),
                    center + rotation * new Vector3(-extents.x, +extents.y, 0),
                    center + rotation * new Vector3(-extents.x, -extents.y, 0),
                    center + rotation * new Vector3(+extents.x, -extents.y, 0)
                };

                    Color color = colors[i % colors.Length];

                    Gizmos.color = color;
                    Gizmos.DrawLine(corners[0], corners[1]);
                    Gizmos.DrawLine(corners[0], corners[2]);
                    Gizmos.DrawLine(corners[0], corners[3]);
                    Gizmos.DrawLine(corners[1], corners[2]);
                    Gizmos.DrawLine(corners[1], corners[3]);
                    Gizmos.DrawLine(corners[2], corners[3]);
                    Gizmos.DrawLine(center, center + normal * 0.4f);
                }
            }
        }

#if UNITY_EDITOR
        // This relies on helper functionality from the UnityEditor.Handles class, so make it UNITY_EDITOR only
        private void OnDrawGizmosSelected()
        {
            if (planes != null)
            {
                Ray cameraForward = new Ray(Camera.current.transform.position, Camera.current.transform.forward);

                // Draw planes
                for (int i = 0; i < planes.Length; ++i)
                {
                    Vector3 center = planes[i].Bounds.Center;
                    Quaternion rotation = planes[i].Bounds.Rotation;
                    Vector3 extents = planes[i].Bounds.Extents;
                    Vector3 normal = planes[i].Plane.normal;
                    center -= planes[i].Plane.GetDistanceToPoint(center) * normal;

                    Vector3[] corners = new Vector3[4] {
                    center + rotation * new Vector3(+extents.x, +extents.y, 0),
                    center + rotation * new Vector3(-extents.x, +extents.y, 0),
                    center + rotation * new Vector3(-extents.x, -extents.y, 0),
                    center + rotation * new Vector3(+extents.x, -extents.y, 0)
                };

                    Color color = colors[i % colors.Length];

                    // Draw the same plane lines using the Handles class which ignores the depth buffer
                    UnityEditor.Handles.color = color;
                    UnityEditor.Handles.DrawLine(corners[0], corners[1]);
                    UnityEditor.Handles.DrawLine(corners[0], corners[2]);
                    UnityEditor.Handles.DrawLine(corners[0], corners[3]);
                    UnityEditor.Handles.DrawLine(corners[1], corners[2]);
                    UnityEditor.Handles.DrawLine(corners[1], corners[3]);
                    UnityEditor.Handles.DrawLine(corners[2], corners[3]);
<<<<<<< HEAD
#if UNITY_2018_1_OR_NEWER
=======
#if UNITY_2017_3_OR_NEWER
>>>>>>> d31b37e7
                    UnityEditor.Handles.ArrowHandleCap(0, center, Quaternion.FromToRotation(Vector3.forward, normal), 0.4f, EventType.Ignore);
#else
                    UnityEditor.Handles.ArrowHandleCap(0, center, Quaternion.FromToRotation(Vector3.forward, normal), 0.4f, EventType.ignore);
#endif
<<<<<<< HEAD
=======

>>>>>>> d31b37e7
                    // If this plane is currently in the center of the camera's field of view, highlight it by drawing a
                    // solid rectangle, and display the important details about this plane.
                    float planeHitDistance;
                    if (planes[i].Plane.Raycast(cameraForward, out planeHitDistance))
                    {
                        Vector3 hitPoint = Quaternion.Inverse(rotation) * (cameraForward.GetPoint(planeHitDistance) - center);
                        if (Mathf.Abs(hitPoint.x) <= extents.x && Mathf.Abs(hitPoint.y) <= extents.y)
                        {
                            color.a = 0.1f;
                            UnityEditor.Handles.DrawSolidRectangleWithOutline(corners, color, Color.clear);

                            string text = string.Format("Area: {0} Bounds: {1}\nPlane: N{2}, D({3})",
                                planes[i].Area.ToString("F1"),
                                ((Vector2)extents).ToString("F2"),
                                normal.ToString("F3"),
                                planes[i].Plane.distance.ToString("F3"));

                            UnityEditor.Handles.Label(center, text, GUI.skin.textField);
                        }
                    }
                }
            }
        }
#endif
    }
}<|MERGE_RESOLUTION|>--- conflicted
+++ resolved
@@ -112,19 +112,12 @@
                     UnityEditor.Handles.DrawLine(corners[1], corners[2]);
                     UnityEditor.Handles.DrawLine(corners[1], corners[3]);
                     UnityEditor.Handles.DrawLine(corners[2], corners[3]);
-<<<<<<< HEAD
-#if UNITY_2018_1_OR_NEWER
-=======
 #if UNITY_2017_3_OR_NEWER
->>>>>>> d31b37e7
                     UnityEditor.Handles.ArrowHandleCap(0, center, Quaternion.FromToRotation(Vector3.forward, normal), 0.4f, EventType.Ignore);
 #else
                     UnityEditor.Handles.ArrowHandleCap(0, center, Quaternion.FromToRotation(Vector3.forward, normal), 0.4f, EventType.ignore);
 #endif
-<<<<<<< HEAD
-=======
 
->>>>>>> d31b37e7
                     // If this plane is currently in the center of the camera's field of view, highlight it by drawing a
                     // solid rectangle, and display the important details about this plane.
                     float planeHitDistance;
