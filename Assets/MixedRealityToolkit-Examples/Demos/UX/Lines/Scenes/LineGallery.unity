%YAML 1.1
%TAG !u! tag:unity3d.com,2011:
--- !u!29 &1
OcclusionCullingSettings:
  m_ObjectHideFlags: 0
  serializedVersion: 2
  m_OcclusionBakeSettings:
    smallestOccluder: 5
    smallestHole: 0.25
    backfaceThreshold: 100
  m_SceneGUID: 00000000000000000000000000000000
  m_OcclusionCullingData: {fileID: 0}
--- !u!104 &2
RenderSettings:
  m_ObjectHideFlags: 0
  serializedVersion: 9
  m_Fog: 0
  m_FogColor: {r: 0.5, g: 0.5, b: 0.5, a: 1}
  m_FogMode: 3
  m_FogDensity: 0.01
  m_LinearFogStart: 0
  m_LinearFogEnd: 300
  m_AmbientSkyColor: {r: 0.212, g: 0.227, b: 0.259, a: 1}
  m_AmbientEquatorColor: {r: 0.114, g: 0.125, b: 0.133, a: 1}
  m_AmbientGroundColor: {r: 0.047, g: 0.043, b: 0.035, a: 1}
  m_AmbientIntensity: 1
  m_AmbientMode: 0
  m_SubtractiveShadowColor: {r: 0.42, g: 0.478, b: 0.627, a: 1}
  m_SkyboxMaterial: {fileID: 10304, guid: 0000000000000000f000000000000000, type: 0}
  m_HaloStrength: 0.5
  m_FlareStrength: 1
  m_FlareFadeSpeed: 3
  m_HaloTexture: {fileID: 0}
  m_SpotCookie: {fileID: 10001, guid: 0000000000000000e000000000000000, type: 0}
  m_DefaultReflectionMode: 0
  m_DefaultReflectionResolution: 128
  m_ReflectionBounces: 1
  m_ReflectionIntensity: 1
  m_CustomReflection: {fileID: 0}
  m_Sun: {fileID: 0}
  m_IndirectSpecularColor: {r: 0.44657898, g: 0.4964133, b: 0.5748178, a: 1}
  m_UseRadianceAmbientProbe: 0
--- !u!157 &3
LightmapSettings:
  m_ObjectHideFlags: 0
  serializedVersion: 11
  m_GIWorkflowMode: 0
  m_GISettings:
    serializedVersion: 2
    m_BounceScale: 1
    m_IndirectOutputScale: 1
    m_AlbedoBoost: 1
    m_TemporalCoherenceThreshold: 1
    m_EnvironmentLightingMode: 0
    m_EnableBakedLightmaps: 1
    m_EnableRealtimeLightmaps: 1
  m_LightmapEditorSettings:
    serializedVersion: 10
    m_Resolution: 2
    m_BakeResolution: 40
    m_AtlasSize: 1024
    m_AO: 0
    m_AOMaxDistance: 1
    m_CompAOExponent: 1
    m_CompAOExponentDirect: 0
    m_Padding: 2
    m_LightmapParameters: {fileID: 0}
    m_LightmapsBakeMode: 1
    m_TextureCompression: 1
    m_FinalGather: 0
    m_FinalGatherFiltering: 1
    m_FinalGatherRayCount: 256
    m_ReflectionCompression: 2
    m_MixedBakeMode: 2
    m_BakeBackend: 1
    m_PVRSampling: 1
    m_PVRDirectSampleCount: 32
    m_PVRSampleCount: 500
    m_PVRBounces: 2
    m_PVRFilterTypeDirect: 0
    m_PVRFilterTypeIndirect: 0
    m_PVRFilterTypeAO: 0
    m_PVRFilteringMode: 1
    m_PVRCulling: 1
    m_PVRFilteringGaussRadiusDirect: 1
    m_PVRFilteringGaussRadiusIndirect: 5
    m_PVRFilteringGaussRadiusAO: 2
    m_PVRFilteringAtrousPositionSigmaDirect: 0.5
    m_PVRFilteringAtrousPositionSigmaIndirect: 2
    m_PVRFilteringAtrousPositionSigmaAO: 1
    m_ShowResolutionOverlay: 1
  m_LightingDataAsset: {fileID: 0}
  m_UseShadowmask: 1
--- !u!196 &4
NavMeshSettings:
  serializedVersion: 2
  m_ObjectHideFlags: 0
  m_BuildSettings:
    serializedVersion: 2
    agentTypeID: 0
    agentRadius: 0.5
    agentHeight: 2
    agentSlope: 45
    agentClimb: 0.4
    ledgeDropHeight: 0
    maxJumpAcrossDistance: 0
    minRegionArea: 2
    manualCellSize: 0
    cellSize: 0.16666667
    manualTileSize: 0
    tileSize: 256
    accuratePlacement: 0
    debug:
      m_Flags: 0
  m_NavMeshData: {fileID: 0}
--- !u!1 &85486643
GameObject:
  m_ObjectHideFlags: 0
  m_PrefabParentObject: {fileID: 0}
  m_PrefabInternal: {fileID: 0}
  serializedVersion: 5
  m_Component:
  - component: {fileID: 85486644}
  - component: {fileID: 85486647}
  - component: {fileID: 85486646}
  - component: {fileID: 85486645}
  m_Layer: 0
  m_Name: Ellipse
  m_TagString: Untagged
  m_Icon: {fileID: 0}
  m_NavMeshLayer: 0
  m_StaticEditorFlags: 0
  m_IsActive: 1
--- !u!4 &85486644
Transform:
  m_ObjectHideFlags: 0
  m_PrefabParentObject: {fileID: 0}
  m_PrefabInternal: {fileID: 0}
  m_GameObject: {fileID: 85486643}
  m_LocalRotation: {x: -0, y: -0, z: -0, w: 1}
  m_LocalPosition: {x: -1, y: 0, z: 0}
  m_LocalScale: {x: 1, y: 1, z: 1}
  m_Children: []
  m_Father: {fileID: 1528404277}
  m_RootOrder: 1
  m_LocalEulerAnglesHint: {x: 0, y: 0, z: 0}
--- !u!114 &85486645
MonoBehaviour:
  m_ObjectHideFlags: 0
  m_PrefabParentObject: {fileID: 0}
  m_PrefabInternal: {fileID: 0}
  m_GameObject: {fileID: 85486643}
  m_Enabled: 1
  m_EditorHideFlags: 0
  m_Script: {fileID: 11500000, guid: f9a4d6e2d0d55194788e9a2df9c0261f, type: 3}
  m_Name: 
  m_EditorClassIdentifier: 
  lineDataSource: {fileID: 85486647}
  lineColor:
    serializedVersion: 2
    key0: {r: 0.0047169924, g: 0.56144017, b: 1, a: 1}
    key1: {r: 0.0047169924, g: 0.56144017, b: 1, a: 1}
    key2: {r: 0, g: 0, b: 0, a: 0}
    key3: {r: 0, g: 0, b: 0, a: 0}
    key4: {r: 0, g: 0, b: 0, a: 0}
    key5: {r: 0, g: 0, b: 0, a: 0}
    key6: {r: 0, g: 0, b: 0, a: 0}
    key7: {r: 0, g: 0, b: 0, a: 0}
    ctime0: 0
    ctime1: 65535
    ctime2: 0
    ctime3: 0
    ctime4: 0
    ctime5: 0
    ctime6: 0
    ctime7: 0
    atime0: 0
    atime1: 65535
    atime2: 0
    atime3: 0
    atime4: 0
    atime5: 0
    atime6: 0
    atime7: 0
    m_Mode: 0
    m_NumColorKeys: 2
    m_NumAlphaKeys: 2
  lineWidth:
    serializedVersion: 2
    m_Curve:
    - serializedVersion: 3
      time: 0
      value: 1
      inSlope: 0
      outSlope: 0
      tangentMode: 0
      weightedMode: 0
      inWeight: 0
      outWeight: 0
    - serializedVersion: 3
      time: 1
      value: 1
      inSlope: 0
      outSlope: 0
      tangentMode: 0
      weightedMode: 0
      inWeight: 0
      outWeight: 0
    m_PreInfinity: 2
    m_PostInfinity: 2
    m_RotationOrder: 4
  widthMultiplier: 0.18
  colorOffset: 0
  widthOffset: 0
  stepMode: 0
  lineStepCount: 32
  lineMaterial: {fileID: 1720015152}
  roundedEdges: 1
  roundedCaps: 1
  lineRenderer: {fileID: 85486646}
--- !u!120 &85486646
LineRenderer:
  m_ObjectHideFlags: 0
  m_PrefabParentObject: {fileID: 0}
  m_PrefabInternal: {fileID: 0}
  m_GameObject: {fileID: 85486643}
  m_Enabled: 1
  m_CastShadows: 0
  m_ReceiveShadows: 1
  m_DynamicOccludee: 1
  m_MotionVectors: 0
  m_LightProbeUsage: 0
  m_ReflectionProbeUsage: 0
  m_RenderingLayerMask: 4294967295
  m_Materials:
  - {fileID: 1720015152}
  m_StaticBatchInfo:
    firstSubMesh: 0
    subMeshCount: 0
  m_StaticBatchRoot: {fileID: 0}
  m_ProbeAnchor: {fileID: 0}
  m_LightProbeVolumeOverride: {fileID: 0}
  m_ScaleInLightmap: 1
  m_PreserveUVs: 0
  m_IgnoreNormalsForChartDetection: 0
  m_ImportantGI: 0
  m_StitchLightmapSeams: 0
  m_SelectedEditorRenderState: 3
  m_MinimumChartSize: 4
  m_AutoUVMaxDistance: 0.5
  m_AutoUVMaxAngle: 89
  m_LightmapParameters: {fileID: 0}
  m_SortingLayerID: 0
  m_SortingLayer: 0
  m_SortingOrder: 0
  m_Positions:
  - {x: -0.5000001, y: 0.00015707962, z: 0.5}
  - {x: -0.5102943, y: 0.05046856, z: 0.5}
  - {x: -0.540629, y: 0.09871467, z: 0.5}
  - {x: -0.58976305, y: 0.14292102, z: 0.5}
  - {x: -0.65568554, y: 0.18127847, z: 0.5}
  - {x: -0.7356986, y: 0.21221733, z: 0.5}
  - {x: -0.82652795, y: 0.23447146, z: 0.5}
  - {x: -0.92445636, y: 0.24713011, z: 0.5}
  - {x: -1.0254763, y: 0.24967527, z: 0.5}
  - {x: -1.1254538, y: 0.24200277, z: 0.5}
  - {x: -1.2202971, y: 0.22442661, z: 0.5}
  - {x: -1.3061252, y: 0.197666, z: 0.5}
  - {x: -1.3794253, y: 0.16281623, z: 0.5}
  - {x: -1.4371979, y: 0.12130335, z: 0.5}
  - {x: -1.4770787, y: 0.07482633, z: 0.5}
  - {x: -1.4974357, y: 0.025287025, z: 0.5}
  - {x: -1.4974357, y: -0.025287068, z: 0.5}
  - {x: -1.4770787, y: -0.07482626, z: 0.5}
  - {x: -1.4371979, y: -0.12130328, z: 0.5}
  - {x: -1.3794253, y: -0.16281621, z: 0.5}
  - {x: -1.3061252, y: -0.19766599, z: 0.5}
  - {x: -1.2202972, y: -0.22442657, z: 0.5}
  - {x: -1.1254538, y: -0.24200276, z: 0.5}
  - {x: -1.0254763, y: -0.24967526, z: 0.5}
  - {x: -0.92445636, y: -0.24713011, z: 0.5}
  - {x: -0.8265281, y: -0.23447149, z: 0.5}
  - {x: -0.7356987, y: -0.21221736, z: 0.5}
  - {x: -0.6556854, y: -0.18127842, z: 0.5}
  - {x: -0.5897631, y: -0.14292105, z: 0.5}
  - {x: -0.5406291, y: -0.098714694, z: 0.5}
  - {x: -0.5102943, y: -0.050468568, z: 0.5}
  - {x: -0.5000001, y: -0.00015707412, z: 0.5}
  m_Parameters:
    serializedVersion: 2
    widthMultiplier: 0.18
    widthCurve:
      serializedVersion: 2
      m_Curve:
      - serializedVersion: 3
        time: 0
        value: 1
        inSlope: 0
        outSlope: 0
        tangentMode: 0
        weightedMode: 0
        inWeight: 0
        outWeight: 0
      - serializedVersion: 3
        time: 1
        value: 1
        inSlope: 0
        outSlope: 0
        tangentMode: 0
        weightedMode: 0
        inWeight: 0
        outWeight: 0
      m_PreInfinity: 2
      m_PostInfinity: 2
      m_RotationOrder: 4
    colorGradient:
      serializedVersion: 2
      key0: {r: 0.0047169924, g: 0.56144017, b: 1, a: 1}
      key1: {r: 0.0047169924, g: 0.56144017, b: 1, a: 1}
      key2: {r: 0, g: 0, b: 0, a: 0}
      key3: {r: 0, g: 0, b: 0, a: 0}
      key4: {r: 0, g: 0, b: 0, a: 0}
      key5: {r: 0, g: 0, b: 0, a: 0}
      key6: {r: 0, g: 0, b: 0, a: 0}
      key7: {r: 0, g: 0, b: 0, a: 0}
      ctime0: 0
      ctime1: 65535
      ctime2: 0
      ctime3: 0
      ctime4: 0
      ctime5: 0
      ctime6: 0
      ctime7: 0
      atime0: 0
      atime1: 65535
      atime2: 0
      atime3: 0
      atime4: 0
      atime5: 0
      atime6: 0
      atime7: 0
      m_Mode: 0
      m_NumColorKeys: 2
      m_NumAlphaKeys: 2
    numCornerVertices: 8
    numCapVertices: 8
    alignment: 0
    textureMode: 0
    generateLightingData: 0
  m_UseWorldSpace: 1
  m_Loop: 1
--- !u!114 &85486647
MonoBehaviour:
  m_ObjectHideFlags: 0
  m_PrefabParentObject: {fileID: 0}
  m_PrefabInternal: {fileID: 0}
  m_GameObject: {fileID: 85486643}
  m_Enabled: 1
  m_EditorHideFlags: 0
  m_Script: {fileID: 11500000, guid: de408bb391ea251449125ebbb50d896c, type: 3}
  m_Name: 
  m_EditorClassIdentifier: 
  lineStartClamp: 0
  lineEndClamp: 1
  customLineTransform: {fileID: 0}
  loops: 1
  rotationMode: 1
  flipUpVector: 0
  originOffset: {x: 0, y: 0, z: 0}
  manualUpVectorBlend: 0
  manualUpVectors:
  - {x: 0, y: 1, z: 0}
  - {x: 0, y: 1, z: 0}
  - {x: 0, y: 1, z: 0}
  velocitySearchRange: 0.02
  distorters: []
  distortionMode: 0
  distortionStrength:
    serializedVersion: 2
    m_Curve:
    - serializedVersion: 3
      time: 0
      value: 1
      inSlope: 0
      outSlope: 0
      tangentMode: 0
      weightedMode: 0
      inWeight: 0
      outWeight: 0
    - serializedVersion: 3
      time: 1
      value: 1
      inSlope: 0
      outSlope: 0
      tangentMode: 0
      weightedMode: 0
      inWeight: 0
      outWeight: 0
    m_PreInfinity: 2
    m_PostInfinity: 2
    m_RotationOrder: 4
  uniformDistortionStrength: 1
  resolution: 36
  radius: {x: 0.5, y: 0.25}
--- !u!21 &204203605
Material:
  serializedVersion: 6
  m_ObjectHideFlags: 0
  m_PrefabParentObject: {fileID: 0}
  m_PrefabInternal: {fileID: 0}
  m_Name: Particles/Alpha Blended
  m_Shader: {fileID: 203, guid: 0000000000000000f000000000000000, type: 0}
  m_ShaderKeywords: 
  m_LightmapFlags: 4
  m_EnableInstancingVariants: 0
  m_DoubleSidedGI: 0
  m_CustomRenderQueue: -1
  stringTagMap: {}
  disabledShaderPasses: []
  m_SavedProperties:
    serializedVersion: 3
    m_TexEnvs:
    - _MainTex:
        m_Texture: {fileID: 0}
        m_Scale: {x: 1, y: 1}
        m_Offset: {x: 0, y: 0}
    m_Floats:
    - _InvFade: 1
    m_Colors:
    - _TintColor: {r: 0.5, g: 0.5, b: 0.5, a: 1}
--- !u!21 &347146117
Material:
  serializedVersion: 6
  m_ObjectHideFlags: 0
  m_PrefabParentObject: {fileID: 0}
  m_PrefabInternal: {fileID: 0}
  m_Name: Particles/Alpha Blended
  m_Shader: {fileID: 203, guid: 0000000000000000f000000000000000, type: 0}
  m_ShaderKeywords: 
  m_LightmapFlags: 4
  m_EnableInstancingVariants: 0
  m_DoubleSidedGI: 0
  m_CustomRenderQueue: -1
  stringTagMap: {}
  disabledShaderPasses: []
  m_SavedProperties:
    serializedVersion: 3
    m_TexEnvs:
    - _MainTex:
        m_Texture: {fileID: 0}
        m_Scale: {x: 1, y: 1}
        m_Offset: {x: 0, y: 0}
    m_Floats:
    - _InvFade: 1
    m_Colors:
    - _TintColor: {r: 0.5, g: 0.5, b: 0.5, a: 1}
--- !u!1 &674509250
GameObject:
  m_ObjectHideFlags: 0
  m_PrefabParentObject: {fileID: 0}
  m_PrefabInternal: {fileID: 0}
  serializedVersion: 5
  m_Component:
  - component: {fileID: 674509251}
  - component: {fileID: 674509254}
  - component: {fileID: 674509253}
  - component: {fileID: 674509252}
  m_Layer: 0
  m_Name: Parabola
  m_TagString: Untagged
  m_Icon: {fileID: 0}
  m_NavMeshLayer: 0
  m_StaticEditorFlags: 0
  m_IsActive: 1
--- !u!4 &674509251
Transform:
  m_ObjectHideFlags: 0
  m_PrefabParentObject: {fileID: 0}
  m_PrefabInternal: {fileID: 0}
  m_GameObject: {fileID: 674509250}
  m_LocalRotation: {x: -0, y: -0, z: -0, w: 1}
  m_LocalPosition: {x: 1, y: 0, z: 0}
  m_LocalScale: {x: 1, y: 1, z: 1}
  m_Children: []
  m_Father: {fileID: 1528404277}
  m_RootOrder: 3
  m_LocalEulerAnglesHint: {x: 0, y: 0, z: 0}
--- !u!114 &674509252
MonoBehaviour:
  m_ObjectHideFlags: 0
  m_PrefabParentObject: {fileID: 0}
  m_PrefabInternal: {fileID: 0}
  m_GameObject: {fileID: 674509250}
  m_Enabled: 1
  m_EditorHideFlags: 0
  m_Script: {fileID: 11500000, guid: f9a4d6e2d0d55194788e9a2df9c0261f, type: 3}
  m_Name: 
  m_EditorClassIdentifier: 
  lineDataSource: {fileID: 674509254}
  lineColor:
    serializedVersion: 2
    key0: {r: 1, g: 0, b: 0, a: 1}
    key1: {r: 1, g: 0, b: 0, a: 0}
    key2: {r: 0, g: 0, b: 0, a: 0}
    key3: {r: 0, g: 0, b: 0, a: 0}
    key4: {r: 0, g: 0, b: 0, a: 0}
    key5: {r: 0, g: 0, b: 0, a: 0}
    key6: {r: 0, g: 0, b: 0, a: 0}
    key7: {r: 0, g: 0, b: 0, a: 0}
    ctime0: 0
    ctime1: 65535
    ctime2: 0
    ctime3: 0
    ctime4: 0
    ctime5: 0
    ctime6: 0
    ctime7: 0
    atime0: 0
    atime1: 65535
    atime2: 0
    atime3: 0
    atime4: 0
    atime5: 0
    atime6: 0
    atime7: 0
    m_Mode: 0
    m_NumColorKeys: 2
    m_NumAlphaKeys: 2
  lineWidth:
    serializedVersion: 2
    m_Curve:
    - serializedVersion: 3
      time: 0
      value: 0
      inSlope: 1
      outSlope: 1
      tangentMode: 34
      weightedMode: 0
      inWeight: 0
      outWeight: 0
    - serializedVersion: 3
      time: 1
      value: 1
      inSlope: 1
      outSlope: 1
      tangentMode: 34
      weightedMode: 0
      inWeight: 0
      outWeight: 0
    m_PreInfinity: 2
    m_PostInfinity: 2
    m_RotationOrder: 4
  widthMultiplier: 0.1
  colorOffset: 0
  widthOffset: 0
  stepMode: 0
  lineStepCount: 32
  lineMaterial: {fileID: 1189006756}
  roundedEdges: 1
  roundedCaps: 0
  lineRenderer: {fileID: 674509253}
--- !u!120 &674509253
LineRenderer:
  m_ObjectHideFlags: 0
  m_PrefabParentObject: {fileID: 0}
  m_PrefabInternal: {fileID: 0}
  m_GameObject: {fileID: 674509250}
  m_Enabled: 1
  m_CastShadows: 0
  m_ReceiveShadows: 1
  m_DynamicOccludee: 1
  m_MotionVectors: 0
  m_LightProbeUsage: 0
  m_ReflectionProbeUsage: 0
  m_RenderingLayerMask: 4294967295
  m_Materials:
  - {fileID: 1189006756}
  m_StaticBatchInfo:
    firstSubMesh: 0
    subMeshCount: 0
  m_StaticBatchRoot: {fileID: 0}
  m_ProbeAnchor: {fileID: 0}
  m_LightProbeVolumeOverride: {fileID: 0}
  m_ScaleInLightmap: 1
  m_PreserveUVs: 0
  m_IgnoreNormalsForChartDetection: 0
  m_ImportantGI: 0
  m_StitchLightmapSeams: 0
  m_SelectedEditorRenderState: 3
  m_MinimumChartSize: 4
  m_AutoUVMaxDistance: 0.5
  m_AutoUVMaxAngle: 89
  m_LightmapParameters: {fileID: 0}
  m_SortingLayerID: 0
  m_SortingLayer: 0
  m_SortingOrder: 0
  m_Positions:
  - {x: 1, y: 0.00039990718, z: 0.5001}
  - {x: 1, y: 0.12521994, z: 0.5323516}
  - {x: 1, y: 0.24171855, z: 0.5646032}
  - {x: 1, y: 0.3498959, z: 0.5968548}
  - {x: 1, y: 0.44975194, z: 0.62910646}
  - {x: 1, y: 0.5412865, z: 0.66135806}
  - {x: 1, y: 0.6244998, z: 0.69360965}
  - {x: 1, y: 0.69939184, z: 0.7258613}
  - {x: 1, y: 0.7659625, z: 0.7581129}
  - {x: 1, y: 0.82421184, z: 0.7903645}
  - {x: 1, y: 0.8741398, z: 0.8226161}
  - {x: 1, y: 0.9157465, z: 0.8548677}
  - {x: 1, y: 0.94903183, z: 0.8871193}
  - {x: 1, y: 0.9739958, z: 0.91937095}
  - {x: 1, y: 0.9906385, z: 0.95162255}
  - {x: 1, y: 0.99895984, z: 0.9838742}
  - {x: 1, y: 0.99895984, z: 1.0161258}
  - {x: 1, y: 0.9906385, z: 1.0483774}
  - {x: 1, y: 0.97399586, z: 1.080629}
  - {x: 1, y: 0.94903183, z: 1.1128807}
  - {x: 1, y: 0.9157465, z: 1.1451323}
  - {x: 1, y: 0.8741399, z: 1.1773839}
  - {x: 1, y: 0.82421196, z: 1.2096355}
  - {x: 1, y: 0.76596254, z: 1.2418871}
  - {x: 1, y: 0.6993919, z: 1.2741387}
  - {x: 1, y: 0.6245, z: 1.3063903}
  - {x: 1, y: 0.5412867, z: 1.3386419}
  - {x: 1, y: 0.44975194, z: 1.3708935}
  - {x: 1, y: 0.349896, z: 1.4031451}
  - {x: 1, y: 0.24171875, z: 1.4353967}
  - {x: 1, y: 0.12522016, z: 1.4676483}
  - {x: 1, y: 0.00040002636, z: 1.4999}
  m_Parameters:
    serializedVersion: 2
    widthMultiplier: 0.1
    widthCurve:
      serializedVersion: 2
      m_Curve:
      - serializedVersion: 3
        time: 0
        value: 0
        inSlope: 1
        outSlope: 1
        tangentMode: 34
        weightedMode: 0
        inWeight: 0
        outWeight: 0
      - serializedVersion: 3
        time: 1
        value: 1
        inSlope: 1
        outSlope: 1
        tangentMode: 34
        weightedMode: 0
        inWeight: 0
        outWeight: 0
      m_PreInfinity: 2
      m_PostInfinity: 2
      m_RotationOrder: 4
    colorGradient:
      serializedVersion: 2
      key0: {r: 1, g: 0, b: 0, a: 1}
      key1: {r: 1, g: 0, b: 0, a: 0}
      key2: {r: 0, g: 0, b: 0, a: 0}
      key3: {r: 0, g: 0, b: 0, a: 0}
      key4: {r: 0, g: 0, b: 0, a: 0}
      key5: {r: 0, g: 0, b: 0, a: 0}
      key6: {r: 0, g: 0, b: 0, a: 0}
      key7: {r: 0, g: 0, b: 0, a: 0}
      ctime0: 0
      ctime1: 65535
      ctime2: 0
      ctime3: 0
      ctime4: 0
      ctime5: 0
      ctime6: 0
      ctime7: 0
      atime0: 0
      atime1: 65535
      atime2: 0
      atime3: 0
      atime4: 0
      atime5: 0
      atime6: 0
      atime7: 0
      m_Mode: 0
      m_NumColorKeys: 2
      m_NumAlphaKeys: 2
    numCornerVertices: 8
    numCapVertices: 0
    alignment: 0
    textureMode: 0
    generateLightingData: 0
  m_UseWorldSpace: 1
  m_Loop: 0
--- !u!114 &674509254
MonoBehaviour:
  m_ObjectHideFlags: 0
  m_PrefabParentObject: {fileID: 0}
  m_PrefabInternal: {fileID: 0}
  m_GameObject: {fileID: 674509250}
  m_Enabled: 1
  m_EditorHideFlags: 0
  m_Script: {fileID: 11500000, guid: c7e3c33e3cf65214794c3127a32a3ff8, type: 3}
  m_Name: 
  m_EditorClassIdentifier: 
  lineStartClamp: 0
  lineEndClamp: 1
  customLineTransform: {fileID: 0}
  loops: 0
  rotationMode: 1
  flipUpVector: 0
  originOffset: {x: 0, y: 0, z: 0}
  manualUpVectorBlend: 0
  manualUpVectors:
  - {x: 0, y: 1, z: 0}
  - {x: 0, y: 1, z: 0}
  - {x: 0, y: 1, z: 0}
  velocitySearchRange: 0.02
  distorters: []
  distortionMode: 0
  distortionStrength:
    serializedVersion: 2
    m_Curve:
    - serializedVersion: 3
      time: 0
      value: 1
      inSlope: 0
      outSlope: 0
      tangentMode: 0
      weightedMode: 0
      inWeight: 0
      outWeight: 0
    - serializedVersion: 3
      time: 1
      value: 1
      inSlope: 0
      outSlope: 0
      tangentMode: 0
      weightedMode: 0
      inWeight: 0
      outWeight: 0
    m_PreInfinity: 2
    m_PostInfinity: 2
    m_RotationOrder: 4
  uniformDistortionStrength: 1
  startPoint:
    position: {x: 0, y: 0, z: 0}
    rotation: {x: 0, y: 0, z: 0, w: 1}
  endPoint:
    position: {x: 0, y: 0, z: 1}
    rotation: {x: 0, y: 0, z: 0, w: 1}
  upDirection: {x: 0, y: 1, z: 0}
  height: 1
--- !u!1 &748189781
GameObject:
  m_ObjectHideFlags: 0
  m_PrefabParentObject: {fileID: 0}
  m_PrefabInternal: {fileID: 0}
  serializedVersion: 5
  m_Component:
  - component: {fileID: 748189785}
  - component: {fileID: 748189782}
  - component: {fileID: 748189784}
  - component: {fileID: 748189783}
  m_Layer: 0
  m_Name: UIRaycastCamera
  m_TagString: Untagged
  m_Icon: {fileID: 0}
  m_NavMeshLayer: 0
  m_StaticEditorFlags: 0
  m_IsActive: 1
--- !u!20 &748189782
Camera:
  m_ObjectHideFlags: 0
  m_PrefabParentObject: {fileID: 0}
  m_PrefabInternal: {fileID: 0}
  m_GameObject: {fileID: 748189781}
  m_Enabled: 0
  serializedVersion: 2
  m_ClearFlags: 3
  m_BackGroundColor: {r: 0.19215687, g: 0.3019608, b: 0.4745098, a: 0}
  m_NormalizedViewPortRect:
    serializedVersion: 2
    x: 0
    y: 0
    width: 1
    height: 1
  near clip plane: 0.1
  far clip plane: 1000
  field of view: 60
  orthographic: 1
  orthographic size: 0.5
  m_Depth: 0
  m_CullingMask:
    serializedVersion: 2
    m_Bits: 4294967295
  m_RenderingPath: -1
  m_TargetTexture: {fileID: 0}
  m_TargetDisplay: 1
  m_TargetEye: 3
  m_HDR: 0
  m_AllowMSAA: 0
  m_AllowDynamicResolution: 0
  m_ForceIntoRT: 0
  m_OcclusionCulling: 0
  m_StereoConvergence: 10
  m_StereoSeparation: 0.022
--- !u!114 &748189783
MonoBehaviour:
  m_ObjectHideFlags: 0
  m_PrefabParentObject: {fileID: 0}
  m_PrefabInternal: {fileID: 0}
  m_GameObject: {fileID: 748189781}
  m_Enabled: 1
  m_EditorHideFlags: 0
  m_Script: {fileID: 1077351063, guid: f70555f144d8491a825f0804e09c671c, type: 3}
  m_Name: 
  m_EditorClassIdentifier: 
  m_HorizontalAxis: Horizontal
  m_VerticalAxis: Vertical
  m_SubmitButton: Submit
  m_CancelButton: Cancel
  m_InputActionsPerSecond: 10
  m_RepeatDelay: 0.5
  m_ForceModuleActive: 0
--- !u!114 &748189784
MonoBehaviour:
  m_ObjectHideFlags: 0
  m_PrefabParentObject: {fileID: 0}
  m_PrefabInternal: {fileID: 0}
  m_GameObject: {fileID: 748189781}
  m_Enabled: 1
  m_EditorHideFlags: 0
  m_Script: {fileID: -619905303, guid: f70555f144d8491a825f0804e09c671c, type: 3}
  m_Name: 
  m_EditorClassIdentifier: 
  m_FirstSelected: {fileID: 0}
  m_sendNavigationEvents: 1
  m_DragThreshold: 10
--- !u!4 &748189785
Transform:
  m_ObjectHideFlags: 0
  m_PrefabParentObject: {fileID: 0}
  m_PrefabInternal: {fileID: 0}
  m_GameObject: {fileID: 748189781}
  m_LocalRotation: {x: 0, y: 0, z: 0, w: 1}
  m_LocalPosition: {x: 0, y: 0, z: 0}
  m_LocalScale: {x: 1, y: 1, z: 1}
  m_Children: []
  m_Father: {fileID: 1524062333}
  m_RootOrder: 0
  m_LocalEulerAnglesHint: {x: 0, y: 0, z: 0}
--- !u!1 &785226066
GameObject:
  m_ObjectHideFlags: 0
  m_PrefabParentObject: {fileID: 0}
  m_PrefabInternal: {fileID: 0}
  serializedVersion: 5
  m_Component:
  - component: {fileID: 785226068}
  - component: {fileID: 785226067}
  m_Layer: 0
  m_Name: MixedRealityManager
  m_TagString: Untagged
  m_Icon: {fileID: 0}
  m_NavMeshLayer: 0
  m_StaticEditorFlags: 0
  m_IsActive: 1
--- !u!114 &785226067
MonoBehaviour:
  m_ObjectHideFlags: 0
  m_PrefabParentObject: {fileID: 0}
  m_PrefabInternal: {fileID: 0}
  m_GameObject: {fileID: 785226066}
  m_Enabled: 1
  m_EditorHideFlags: 0
  m_Script: {fileID: 11500000, guid: 38fefd0e8bfa04349a0184d73493b89d, type: 3}
  m_Name: 
  m_EditorClassIdentifier: 
  activeProfile: {fileID: 11400000, guid: 15a347c14c563b9448e99e5d64a1bd6f, type: 2}
--- !u!4 &785226068
Transform:
  m_ObjectHideFlags: 0
  m_PrefabParentObject: {fileID: 0}
  m_PrefabInternal: {fileID: 0}
  m_GameObject: {fileID: 785226066}
  m_LocalRotation: {x: 0, y: 0, z: 0, w: 1}
  m_LocalPosition: {x: 0, y: 0, z: 0}
  m_LocalScale: {x: 1, y: 1, z: 1}
  m_Children: []
  m_Father: {fileID: 0}
  m_RootOrder: 2
  m_LocalEulerAnglesHint: {x: 0, y: 0, z: 0}
--- !u!1 &912466667
GameObject:
  m_ObjectHideFlags: 0
  m_PrefabParentObject: {fileID: 0}
  m_PrefabInternal: {fileID: 0}
  serializedVersion: 5
  m_Component:
  - component: {fileID: 912466668}
  - component: {fileID: 912466671}
  - component: {fileID: 912466670}
  - component: {fileID: 912466669}
  m_Layer: 0
  m_Name: SimpleLine
  m_TagString: Untagged
  m_Icon: {fileID: 0}
  m_NavMeshLayer: 0
  m_StaticEditorFlags: 0
  m_IsActive: 1
--- !u!4 &912466668
Transform:
  m_ObjectHideFlags: 0
  m_PrefabParentObject: {fileID: 0}
  m_PrefabInternal: {fileID: 0}
  m_GameObject: {fileID: 912466667}
  m_LocalRotation: {x: -0, y: -0, z: -0, w: 1}
  m_LocalPosition: {x: 1.5, y: 0, z: 0}
  m_LocalScale: {x: 1, y: 1, z: 1}
  m_Children: []
  m_Father: {fileID: 1528404277}
  m_RootOrder: 4
  m_LocalEulerAnglesHint: {x: 0, y: 0, z: 0}
--- !u!114 &912466669
MonoBehaviour:
  m_ObjectHideFlags: 0
  m_PrefabParentObject: {fileID: 0}
  m_PrefabInternal: {fileID: 0}
  m_GameObject: {fileID: 912466667}
  m_Enabled: 1
  m_EditorHideFlags: 0
  m_Script: {fileID: 11500000, guid: f9a4d6e2d0d55194788e9a2df9c0261f, type: 3}
  m_Name: 
  m_EditorClassIdentifier: 
  lineDataSource: {fileID: 912466671}
  lineColor:
    serializedVersion: 2
    key0: {r: 0, g: 0, b: 1, a: 1}
    key1: {r: 0, g: 1, b: 0.99528414, a: 1}
    key2: {r: 0, g: 0, b: 1, a: 0}
    key3: {r: 0, g: 0, b: 0, a: 0}
    key4: {r: 0, g: 0, b: 0, a: 0}
    key5: {r: 0, g: 0, b: 0, a: 0}
    key6: {r: 0, g: 0, b: 0, a: 0}
    key7: {r: 0, g: 0, b: 0, a: 0}
    ctime0: 0
    ctime1: 32768
    ctime2: 65535
    ctime3: 0
    ctime4: 0
    ctime5: 0
    ctime6: 0
    ctime7: 0
    atime0: 0
    atime1: 65535
    atime2: 0
    atime3: 0
    atime4: 0
    atime5: 0
    atime6: 0
    atime7: 0
    m_Mode: 0
    m_NumColorKeys: 3
    m_NumAlphaKeys: 2
  lineWidth:
    serializedVersion: 2
    m_Curve:
    - serializedVersion: 3
      time: 0.006450653
      value: 1
      inSlope: 0
      outSlope: 0
      tangentMode: 0
      weightedMode: 0
      inWeight: 0
      outWeight: 0.33333334
    - serializedVersion: 3
      time: 0.5002954
      value: 0.007489532
      inSlope: 0
      outSlope: 0
      tangentMode: 0
      weightedMode: 0
      inWeight: 0.33333334
      outWeight: 0.33333334
    - serializedVersion: 3
      time: 1
      value: 1
      inSlope: 1.9861944
      outSlope: 1.9861944
      tangentMode: 34
      weightedMode: 0
      inWeight: 0.33333334
      outWeight: 0
    m_PreInfinity: 2
    m_PostInfinity: 2
    m_RotationOrder: 4
  widthMultiplier: 0.25
  colorOffset: 0
  widthOffset: 0
  stepMode: 0
  lineStepCount: 16
  lineMaterial: {fileID: 1734310451}
  roundedEdges: 0
  roundedCaps: 0
  lineRenderer: {fileID: 912466670}
--- !u!120 &912466670
LineRenderer:
  m_ObjectHideFlags: 0
  m_PrefabParentObject: {fileID: 0}
  m_PrefabInternal: {fileID: 0}
  m_GameObject: {fileID: 912466667}
  m_Enabled: 1
  m_CastShadows: 0
  m_ReceiveShadows: 1
  m_DynamicOccludee: 1
  m_MotionVectors: 0
  m_LightProbeUsage: 0
  m_ReflectionProbeUsage: 0
  m_RenderingLayerMask: 4294967295
  m_Materials:
  - {fileID: 1734310451}
  m_StaticBatchInfo:
    firstSubMesh: 0
    subMeshCount: 0
  m_StaticBatchRoot: {fileID: 0}
  m_ProbeAnchor: {fileID: 0}
  m_LightProbeVolumeOverride: {fileID: 0}
  m_ScaleInLightmap: 1
  m_PreserveUVs: 0
  m_IgnoreNormalsForChartDetection: 0
  m_ImportantGI: 0
  m_StitchLightmapSeams: 0
  m_SelectedEditorRenderState: 3
  m_MinimumChartSize: 4
  m_AutoUVMaxDistance: 0.5
  m_AutoUVMaxAngle: 89
  m_LightmapParameters: {fileID: 0}
  m_SortingLayerID: 0
  m_SortingLayer: 0
  m_SortingOrder: 0
  m_Positions:
  - {x: 1.5001, y: 0, z: 0.5}
  - {x: 1.5667534, y: 0, z: 0.5}
  - {x: 1.6334066, y: 0, z: 0.5}
  - {x: 1.70006, y: 0, z: 0.5}
  - {x: 1.7667134, y: 0, z: 0.5}
  - {x: 1.8333666, y: 0, z: 0.5}
  - {x: 1.90002, y: 0, z: 0.5}
  - {x: 1.9666734, y: 0, z: 0.5}
  - {x: 2.0333266, y: 0, z: 0.5}
  - {x: 2.0999799, y: 0, z: 0.5}
  - {x: 2.1666334, y: 0, z: 0.5}
  - {x: 2.2332866, y: 0, z: 0.5}
  - {x: 2.29994, y: 0, z: 0.5}
  - {x: 2.3665934, y: 0, z: 0.5}
  - {x: 2.4332466, y: 0, z: 0.5}
  - {x: 2.4998999, y: 0, z: 0.5}
  m_Parameters:
    serializedVersion: 2
    widthMultiplier: 0.25
    widthCurve:
      serializedVersion: 2
      m_Curve:
      - serializedVersion: 3
        time: 0.006450653
        value: 1
        inSlope: 0
        outSlope: 0
        tangentMode: 0
        weightedMode: 0
        inWeight: 0
        outWeight: 0.33333334
      - serializedVersion: 3
        time: 0.5002954
        value: 0.007489532
        inSlope: 0
        outSlope: 0
        tangentMode: 0
        weightedMode: 0
        inWeight: 0.33333334
        outWeight: 0.33333334
      - serializedVersion: 3
        time: 1
        value: 1
        inSlope: 1.9861944
        outSlope: 1.9861944
        tangentMode: 34
        weightedMode: 0
        inWeight: 0.33333334
        outWeight: 0
      m_PreInfinity: 2
      m_PostInfinity: 2
      m_RotationOrder: 4
    colorGradient:
      serializedVersion: 2
      key0: {r: 0, g: 0, b: 1, a: 1}
      key1: {r: 0, g: 1, b: 0.99528414, a: 1}
      key2: {r: 0, g: 0, b: 1, a: 0}
      key3: {r: 0, g: 0, b: 0, a: 0}
      key4: {r: 0, g: 0, b: 0, a: 0}
      key5: {r: 0, g: 0, b: 0, a: 0}
      key6: {r: 0, g: 0, b: 0, a: 0}
      key7: {r: 0, g: 0, b: 0, a: 0}
      ctime0: 0
      ctime1: 32768
      ctime2: 65535
      ctime3: 0
      ctime4: 0
      ctime5: 0
      ctime6: 0
      ctime7: 0
      atime0: 0
      atime1: 65535
      atime2: 0
      atime3: 0
      atime4: 0
      atime5: 0
      atime6: 0
      atime7: 0
      m_Mode: 0
      m_NumColorKeys: 3
      m_NumAlphaKeys: 2
    numCornerVertices: 0
    numCapVertices: 0
    alignment: 0
    textureMode: 0
    generateLightingData: 0
  m_UseWorldSpace: 1
  m_Loop: 0
--- !u!114 &912466671
MonoBehaviour:
  m_ObjectHideFlags: 0
  m_PrefabParentObject: {fileID: 0}
  m_PrefabInternal: {fileID: 0}
  m_GameObject: {fileID: 912466667}
  m_Enabled: 1
  m_EditorHideFlags: 0
  m_Script: {fileID: 11500000, guid: bec4b46028f8fb94c9b03b88fca37bd6, type: 3}
  m_Name: 
  m_EditorClassIdentifier: 
  lineStartClamp: 0
  lineEndClamp: 1
  customLineTransform: {fileID: 0}
  loops: 0
  rotationMode: 1
  flipUpVector: 0
  originOffset: {x: 0, y: 0, z: 0}
  manualUpVectorBlend: 0
  manualUpVectors:
  - {x: 0, y: 1, z: 0}
  - {x: 0, y: 1, z: 0}
  - {x: 0, y: 1, z: 0}
  velocitySearchRange: 0.02
  distorters: []
  distortionMode: 0
  distortionStrength:
    serializedVersion: 2
    m_Curve:
    - serializedVersion: 3
      time: 0
      value: 1
      inSlope: 0
      outSlope: 0
      tangentMode: 0
      weightedMode: 0
      inWeight: 0
      outWeight: 0
    - serializedVersion: 3
      time: 1
      value: 1
      inSlope: 0
      outSlope: 0
      tangentMode: 0
      weightedMode: 0
      inWeight: 0
      outWeight: 0
    m_PreInfinity: 2
    m_PostInfinity: 2
    m_RotationOrder: 4
  uniformDistortionStrength: 1
  startPoint:
    position: {x: 0, y: 0, z: 0}
    rotation: {x: 0, y: 0, z: 0, w: 1}
  endPoint:
    position: {x: 1, y: 0, z: 0}
    rotation: {x: 0, y: 0, z: 0, w: 1}
--- !u!1 &1015483195
GameObject:
  m_ObjectHideFlags: 0
  m_PrefabParentObject: {fileID: 1567772222813912, guid: da6cb4b5656af404ca2740df7f360792,
    type: 2}
  m_PrefabInternal: {fileID: 0}
  serializedVersion: 5
  m_Component:
  - component: {fileID: 1015483196}
  m_Layer: 0
  m_Name: SceneDescriptionPanel
  m_TagString: Untagged
  m_Icon: {fileID: 0}
  m_NavMeshLayer: 0
  m_StaticEditorFlags: 0
  m_IsActive: 1
--- !u!4 &1015483196
Transform:
  m_ObjectHideFlags: 0
  m_PrefabParentObject: {fileID: 4379023372676368, guid: da6cb4b5656af404ca2740df7f360792,
    type: 2}
  m_PrefabInternal: {fileID: 0}
  m_GameObject: {fileID: 1015483195}
  m_LocalRotation: {x: 0, y: 0, z: 0, w: 1}
  m_LocalPosition: {x: 0, y: 1.59, z: 3}
  m_LocalScale: {x: 5, y: 5, z: 5}
  m_Children:
  - {fileID: 1420623844}
  - {fileID: 1491536846}
  - {fileID: 1237288067}
  - {fileID: 1829248918}
  m_Father: {fileID: 0}
  m_RootOrder: 3
  m_LocalEulerAnglesHint: {x: 0, y: 0, z: 0}
--- !u!21 &1189006756
Material:
  serializedVersion: 6
  m_ObjectHideFlags: 0
  m_PrefabParentObject: {fileID: 0}
  m_PrefabInternal: {fileID: 0}
  m_Name: Particles/Alpha Blended
  m_Shader: {fileID: 203, guid: 0000000000000000f000000000000000, type: 0}
  m_ShaderKeywords: 
  m_LightmapFlags: 4
  m_EnableInstancingVariants: 0
  m_DoubleSidedGI: 0
  m_CustomRenderQueue: -1
  stringTagMap: {}
  disabledShaderPasses: []
  m_SavedProperties:
    serializedVersion: 3
    m_TexEnvs:
    - _MainTex:
        m_Texture: {fileID: 0}
        m_Scale: {x: 1, y: 1}
        m_Offset: {x: 0, y: 0}
    m_Floats:
    - _InvFade: 1
    m_Colors:
    - _TintColor: {r: 0.5, g: 0.5, b: 0.5, a: 1}
--- !u!1 &1237288066
GameObject:
  m_ObjectHideFlags: 0
  m_PrefabParentObject: {fileID: 1537677706907048, guid: cf1e39a641f010e42a8168c9737d1803,
    type: 2}
  m_PrefabInternal: {fileID: 0}
  serializedVersion: 5
  m_Component:
  - component: {fileID: 1237288067}
  - component: {fileID: 1237288068}
  m_Layer: 0
  m_Name: MRTK_Logo
  m_TagString: Untagged
  m_Icon: {fileID: 0}
  m_NavMeshLayer: 0
  m_StaticEditorFlags: 0
  m_IsActive: 1
--- !u!4 &1237288067
Transform:
  m_ObjectHideFlags: 0
  m_PrefabParentObject: {fileID: 4821338419154824, guid: cf1e39a641f010e42a8168c9737d1803,
    type: 2}
  m_PrefabInternal: {fileID: 0}
  m_GameObject: {fileID: 1237288066}
  m_LocalRotation: {x: -0, y: -0, z: -0, w: 1}
  m_LocalPosition: {x: -0.094, y: 0.317, z: -0.019582}
  m_LocalScale: {x: 0.025, y: 0.025, z: 0.025}
  m_Children: []
  m_Father: {fileID: 1015483196}
  m_RootOrder: 2
  m_LocalEulerAnglesHint: {x: 0, y: 90, z: 0}
--- !u!212 &1237288068
SpriteRenderer:
  m_ObjectHideFlags: 0
  m_PrefabParentObject: {fileID: 212217607194078942, guid: cf1e39a641f010e42a8168c9737d1803,
    type: 2}
  m_PrefabInternal: {fileID: 0}
  m_GameObject: {fileID: 1237288066}
  m_Enabled: 1
  m_CastShadows: 0
  m_ReceiveShadows: 0
  m_DynamicOccludee: 1
  m_MotionVectors: 1
  m_LightProbeUsage: 1
  m_ReflectionProbeUsage: 1
  m_RenderingLayerMask: 4294967295
  m_Materials:
  - {fileID: 10754, guid: 0000000000000000f000000000000000, type: 0}
  m_StaticBatchInfo:
    firstSubMesh: 0
    subMeshCount: 0
  m_StaticBatchRoot: {fileID: 0}
  m_ProbeAnchor: {fileID: 0}
  m_LightProbeVolumeOverride: {fileID: 0}
  m_ScaleInLightmap: 1
  m_PreserveUVs: 0
  m_IgnoreNormalsForChartDetection: 0
  m_ImportantGI: 0
  m_StitchLightmapSeams: 0
  m_SelectedEditorRenderState: 0
  m_MinimumChartSize: 4
  m_AutoUVMaxDistance: 0.5
  m_AutoUVMaxAngle: 89
  m_LightmapParameters: {fileID: 0}
  m_SortingLayerID: 0
  m_SortingLayer: 0
  m_SortingOrder: 10
  m_Sprite: {fileID: 21300000, guid: 2b20db4b7402f8f46811ee773da1ffd2, type: 3}
  m_Color: {r: 1, g: 1, b: 1, a: 1}
  m_FlipX: 0
  m_FlipY: 0
  m_DrawMode: 0
  m_Size: {x: 5.12, y: 2.24}
  m_AdaptiveModeThreshold: 0.5
  m_SpriteTileMode: 0
  m_WasSpriteAssigned: 1
  m_MaskInteraction: 0
--- !u!1 &1264058818
GameObject:
  m_ObjectHideFlags: 0
  m_PrefabParentObject: {fileID: 0}
  m_PrefabInternal: {fileID: 0}
  serializedVersion: 5
  m_Component:
  - component: {fileID: 1264058819}
  - component: {fileID: 1264058821}
  - component: {fileID: 1264058820}
  m_Layer: 0
  m_Name: Header
  m_TagString: Untagged
  m_Icon: {fileID: 0}
  m_NavMeshLayer: 0
  m_StaticEditorFlags: 0
  m_IsActive: 1
--- !u!224 &1264058819
RectTransform:
  m_ObjectHideFlags: 0
  m_PrefabParentObject: {fileID: 0}
  m_PrefabInternal: {fileID: 0}
  m_GameObject: {fileID: 1264058818}
  m_LocalRotation: {x: -0, y: -0, z: -0, w: 1}
  m_LocalPosition: {x: 0, y: 0, z: 0}
  m_LocalScale: {x: 1, y: 1, z: 1}
  m_Children: []
  m_Father: {fileID: 1851543326}
  m_RootOrder: 0
  m_LocalEulerAnglesHint: {x: 0, y: 0, z: 0}
  m_AnchorMin: {x: 0, y: 0}
  m_AnchorMax: {x: 0, y: 0}
  m_AnchoredPosition: {x: 0, y: 0}
  m_SizeDelta: {x: 0, y: 64}
  m_Pivot: {x: 0.5, y: 1}
--- !u!114 &1264058820
MonoBehaviour:
  m_ObjectHideFlags: 0
  m_PrefabParentObject: {fileID: 0}
  m_PrefabInternal: {fileID: 0}
  m_GameObject: {fileID: 1264058818}
  m_Enabled: 1
  m_EditorHideFlags: 0
  m_Script: {fileID: 11500000, guid: f4688fdb7df04437aeb418b961361dc5, type: 3}
  m_Name: 
  m_EditorClassIdentifier: 
  m_Material: {fileID: 0}
  m_Color: {r: 1, g: 1, b: 1, a: 1}
  m_RaycastTarget: 0
  m_OnCullStateChanged:
    m_PersistentCalls:
      m_Calls: []
    m_TypeName: UnityEngine.UI.MaskableGraphic+CullStateChangedEvent, UnityEngine.UI,
      Version=1.0.0.0, Culture=neutral, PublicKeyToken=null
  m_text: '<b>Works On</b>

    <size=75%>All Platforms</size>'
  m_isRightToLeft: 0
  m_fontAsset: {fileID: 11400000, guid: 8f586378b4e144a9851e7b34d9b748ee, type: 2}
  m_sharedMaterial: {fileID: 2180264, guid: 8f586378b4e144a9851e7b34d9b748ee, type: 2}
  m_fontSharedMaterials: []
  m_fontMaterial: {fileID: 0}
  m_fontMaterials: []
  m_fontColor32:
    serializedVersion: 2
    rgba: 4294967295
  m_fontColor: {r: 1, g: 1, b: 1, a: 1}
  m_enableVertexGradient: 0
  m_fontColorGradient:
    topLeft: {r: 1, g: 1, b: 1, a: 1}
    topRight: {r: 1, g: 1, b: 1, a: 1}
    bottomLeft: {r: 1, g: 1, b: 1, a: 1}
    bottomRight: {r: 1, g: 1, b: 1, a: 1}
  m_fontColorGradientPreset: {fileID: 0}
  m_spriteAsset: {fileID: 0}
  m_tintAllSprites: 0
  m_overrideHtmlColors: 0
  m_faceColor:
    serializedVersion: 2
    rgba: 4294967295
  m_outlineColor:
    serializedVersion: 2
    rgba: 4278190080
  m_fontSize: 24
  m_fontSizeBase: 24
  m_fontWeight: 400
  m_enableAutoSizing: 0
  m_fontSizeMin: 18
  m_fontSizeMax: 72
  m_fontStyle: 0
  m_textAlignment: 260
  m_isAlignmentEnumConverted: 1
  m_characterSpacing: 0
  m_wordSpacing: 0
  m_lineSpacing: 0
  m_lineSpacingMax: 0
  m_paragraphSpacing: 0
  m_charWidthMaxAdj: 0
  m_enableWordWrapping: 1
  m_wordWrappingRatios: 0.4
  m_overflowMode: 0
  m_firstOverflowCharacterIndex: -1
  m_linkedTextComponent: {fileID: 0}
  m_isLinkedTextComponent: 0
  m_isTextTruncated: 0
  m_enableKerning: 1
  m_enableExtraPadding: 0
  checkPaddingRequired: 0
  m_isRichText: 1
  m_parseCtrlCharacters: 1
  m_isOrthographic: 1
  m_isCullingEnabled: 0
  m_ignoreRectMaskCulling: 0
  m_ignoreCulling: 1
  m_horizontalMapping: 0
  m_verticalMapping: 0
  m_uvLineOffset: 0
  m_geometrySortingOrder: 0
  m_firstVisibleCharacter: 0
  m_useMaxVisibleDescender: 1
  m_pageToDisplay: 1
  m_margin: {x: 0, y: 0, z: 0, w: -17.611118}
  m_textInfo:
    textComponent: {fileID: 1264058820}
    characterCount: 22
    spriteCount: 0
    spaceCount: 3
    wordCount: 4
    linkCount: 0
    lineCount: 2
    pageCount: 1
    materialCount: 1
  m_havePropertiesChanged: 0
  m_isUsingLegacyAnimationComponent: 0
  m_isVolumetricText: 0
  m_spriteAnimator: {fileID: 0}
  m_isInputParsingRequired: 0
  m_inputSource: 0
  m_hasFontAssetChanged: 0
  m_subTextObjects:
  - {fileID: 0}
  - {fileID: 0}
  - {fileID: 0}
  - {fileID: 0}
  - {fileID: 0}
  - {fileID: 0}
  - {fileID: 0}
  - {fileID: 0}
  m_baseMaterial: {fileID: 0}
  m_maskOffset: {x: 0, y: 0, z: 0, w: 0}
--- !u!222 &1264058821
CanvasRenderer:
  m_ObjectHideFlags: 0
  m_PrefabParentObject: {fileID: 0}
  m_PrefabInternal: {fileID: 0}
  m_GameObject: {fileID: 1264058818}
--- !u!1 &1420623843
GameObject:
  m_ObjectHideFlags: 0
  m_PrefabParentObject: {fileID: 1098357601187676, guid: da6cb4b5656af404ca2740df7f360792,
    type: 2}
  m_PrefabInternal: {fileID: 0}
  serializedVersion: 5
  m_Component:
  - component: {fileID: 1420623844}
  - component: {fileID: 1420623846}
  - component: {fileID: 1420623845}
  m_Layer: 0
  m_Name: Break
  m_TagString: Untagged
  m_Icon: {fileID: 0}
  m_NavMeshLayer: 0
  m_StaticEditorFlags: 0
  m_IsActive: 1
--- !u!4 &1420623844
Transform:
  m_ObjectHideFlags: 0
  m_PrefabParentObject: {fileID: 4841041826402756, guid: da6cb4b5656af404ca2740df7f360792,
    type: 2}
  m_PrefabInternal: {fileID: 0}
  m_GameObject: {fileID: 1420623843}
  m_LocalRotation: {x: -0, y: -0, z: -0, w: 1}
  m_LocalPosition: {x: 0, y: 0.266, z: -0.004}
  m_LocalScale: {x: 0.49, y: 0.003072646, z: 0.01}
  m_Children: []
  m_Father: {fileID: 1015483196}
  m_RootOrder: 0
  m_LocalEulerAnglesHint: {x: 0, y: 0, z: 0}
--- !u!23 &1420623845
MeshRenderer:
  m_ObjectHideFlags: 0
  m_PrefabParentObject: {fileID: 23244390913877232, guid: da6cb4b5656af404ca2740df7f360792,
    type: 2}
  m_PrefabInternal: {fileID: 0}
  m_GameObject: {fileID: 1420623843}
  m_Enabled: 1
  m_CastShadows: 1
  m_ReceiveShadows: 1
  m_DynamicOccludee: 1
  m_MotionVectors: 1
  m_LightProbeUsage: 1
  m_ReflectionProbeUsage: 1
  m_RenderingLayerMask: 4294967295
  m_Materials:
  - {fileID: 2100000, guid: e106645f46550d54bacf6c82811c99e6, type: 2}
  m_StaticBatchInfo:
    firstSubMesh: 0
    subMeshCount: 0
  m_StaticBatchRoot: {fileID: 0}
  m_ProbeAnchor: {fileID: 0}
  m_LightProbeVolumeOverride: {fileID: 0}
  m_ScaleInLightmap: 1
  m_PreserveUVs: 1
  m_IgnoreNormalsForChartDetection: 0
  m_ImportantGI: 0
  m_StitchLightmapSeams: 0
  m_SelectedEditorRenderState: 3
  m_MinimumChartSize: 4
  m_AutoUVMaxDistance: 0.5
  m_AutoUVMaxAngle: 89
  m_LightmapParameters: {fileID: 0}
  m_SortingLayerID: 0
  m_SortingLayer: 0
  m_SortingOrder: 0
--- !u!33 &1420623846
MeshFilter:
  m_ObjectHideFlags: 0
  m_PrefabParentObject: {fileID: 33681390382101906, guid: da6cb4b5656af404ca2740df7f360792,
    type: 2}
  m_PrefabInternal: {fileID: 0}
  m_GameObject: {fileID: 1420623843}
  m_Mesh: {fileID: 10202, guid: 0000000000000000e000000000000000, type: 0}
--- !u!1 &1491536845
GameObject:
  m_ObjectHideFlags: 0
  m_PrefabParentObject: {fileID: 1617302903321292, guid: da6cb4b5656af404ca2740df7f360792,
    type: 2}
  m_PrefabInternal: {fileID: 0}
  serializedVersion: 5
  m_Component:
  - component: {fileID: 1491536846}
  - component: {fileID: 1491536850}
  - component: {fileID: 1491536849}
  - component: {fileID: 1491536848}
  - component: {fileID: 1491536847}
  m_Layer: 0
  m_Name: Backpanel
  m_TagString: Untagged
  m_Icon: {fileID: 0}
  m_NavMeshLayer: 0
  m_StaticEditorFlags: 0
  m_IsActive: 1
--- !u!4 &1491536846
Transform:
  m_ObjectHideFlags: 0
  m_PrefabParentObject: {fileID: 4121299678842376, guid: da6cb4b5656af404ca2740df7f360792,
    type: 2}
  m_PrefabInternal: {fileID: 0}
  m_GameObject: {fileID: 1491536845}
  m_LocalRotation: {x: 0, y: 0, z: 0, w: 1}
  m_LocalPosition: {x: 0, y: 0, z: 0}
  m_LocalScale: {x: 0.5, y: 0.75, z: 0.01}
  m_Children: []
  m_Father: {fileID: 1015483196}
  m_RootOrder: 1
  m_LocalEulerAnglesHint: {x: 0, y: 0, z: 0}
--- !u!54 &1491536847
Rigidbody:
  m_ObjectHideFlags: 0
  m_PrefabParentObject: {fileID: 54445563858238718, guid: da6cb4b5656af404ca2740df7f360792,
    type: 2}
  m_PrefabInternal: {fileID: 0}
  m_GameObject: {fileID: 1491536845}
  serializedVersion: 2
  m_Mass: 100
  m_Drag: 0
  m_AngularDrag: 0.05
  m_UseGravity: 0
  m_IsKinematic: 1
  m_Interpolate: 0
  m_Constraints: 126
  m_CollisionDetection: 0
--- !u!23 &1491536848
MeshRenderer:
  m_ObjectHideFlags: 0
  m_PrefabParentObject: {fileID: 23162781178432390, guid: da6cb4b5656af404ca2740df7f360792,
    type: 2}
  m_PrefabInternal: {fileID: 0}
  m_GameObject: {fileID: 1491536845}
  m_Enabled: 1
  m_CastShadows: 1
  m_ReceiveShadows: 1
  m_DynamicOccludee: 1
  m_MotionVectors: 1
  m_LightProbeUsage: 1
  m_ReflectionProbeUsage: 1
  m_RenderingLayerMask: 4294967295
  m_Materials:
  - {fileID: 2100000, guid: 2dfe4d4feb257274da81a0244c4c0f33, type: 2}
  m_StaticBatchInfo:
    firstSubMesh: 0
    subMeshCount: 0
  m_StaticBatchRoot: {fileID: 0}
  m_ProbeAnchor: {fileID: 0}
  m_LightProbeVolumeOverride: {fileID: 0}
  m_ScaleInLightmap: 1
  m_PreserveUVs: 1
  m_IgnoreNormalsForChartDetection: 0
  m_ImportantGI: 0
  m_StitchLightmapSeams: 0
  m_SelectedEditorRenderState: 3
  m_MinimumChartSize: 4
  m_AutoUVMaxDistance: 0.5
  m_AutoUVMaxAngle: 89
  m_LightmapParameters: {fileID: 0}
  m_SortingLayerID: 0
  m_SortingLayer: 0
  m_SortingOrder: 0
--- !u!65 &1491536849
BoxCollider:
  m_ObjectHideFlags: 0
  m_PrefabParentObject: {fileID: 65610606690005306, guid: da6cb4b5656af404ca2740df7f360792,
    type: 2}
  m_PrefabInternal: {fileID: 0}
  m_GameObject: {fileID: 1491536845}
  m_Material: {fileID: 0}
  m_IsTrigger: 0
  m_Enabled: 1
  serializedVersion: 2
  m_Size: {x: 1, y: 1, z: 1}
  m_Center: {x: 0, y: 0, z: 0}
--- !u!33 &1491536850
MeshFilter:
  m_ObjectHideFlags: 0
  m_PrefabParentObject: {fileID: 33376072416181890, guid: da6cb4b5656af404ca2740df7f360792,
    type: 2}
  m_PrefabInternal: {fileID: 0}
  m_GameObject: {fileID: 1491536845}
  m_Mesh: {fileID: 10202, guid: 0000000000000000e000000000000000, type: 0}
--- !u!1 &1505022809
GameObject:
  m_ObjectHideFlags: 0
  m_PrefabParentObject: {fileID: 0}
  m_PrefabInternal: {fileID: 0}
  serializedVersion: 5
  m_Component:
  - component: {fileID: 1505022810}
  - component: {fileID: 1505022812}
  - component: {fileID: 1505022811}
  m_Layer: 0
  m_Name: Description
  m_TagString: Untagged
  m_Icon: {fileID: 0}
  m_NavMeshLayer: 0
  m_StaticEditorFlags: 0
  m_IsActive: 1
--- !u!224 &1505022810
RectTransform:
  m_ObjectHideFlags: 0
  m_PrefabParentObject: {fileID: 0}
  m_PrefabInternal: {fileID: 0}
  m_GameObject: {fileID: 1505022809}
  m_LocalRotation: {x: 0, y: 0, z: 0, w: 1}
  m_LocalPosition: {x: 0, y: 0, z: 0}
  m_LocalScale: {x: 1, y: 1, z: 1}
  m_Children: []
  m_Father: {fileID: 1851543326}
  m_RootOrder: 1
  m_LocalEulerAnglesHint: {x: 0, y: 0, z: 0}
  m_AnchorMin: {x: 0, y: 0}
  m_AnchorMax: {x: 0, y: 0}
  m_AnchoredPosition: {x: 0, y: 0}
  m_SizeDelta: {x: 0, y: 590}
  m_Pivot: {x: 0.5, y: 0.5}
--- !u!114 &1505022811
MonoBehaviour:
  m_ObjectHideFlags: 0
  m_PrefabParentObject: {fileID: 0}
  m_PrefabInternal: {fileID: 0}
  m_GameObject: {fileID: 1505022809}
  m_Enabled: 1
  m_EditorHideFlags: 0
  m_Script: {fileID: 11500000, guid: f4688fdb7df04437aeb418b961361dc5, type: 3}
  m_Name: 
  m_EditorClassIdentifier: 
  m_Material: {fileID: 0}
  m_Color: {r: 1, g: 1, b: 1, a: 1}
  m_RaycastTarget: 0
  m_OnCullStateChanged:
    m_PersistentCalls:
      m_Calls: []
    m_TypeName: UnityEngine.UI.MaskableGraphic+CullStateChangedEvent, UnityEngine.UI,
      Version=1.0.0.0, Culture=neutral, PublicKeyToken=null
  m_text: "Line Examples\n<size=75%>\nThe Mixed Reality Toolkit's built in lines are
    split into two components: Data and Renderers.\n</size>\nLine Data Providers<size=75%>\nLine
    components that define all the characteristics of that line and all the data associated
    with it. This does not handle any aspect of rendering a line in the scene, and
    can be used for paths, interpolation, and more.\n\n\u2022<indent=3%>Simple Line
    \u2013 a line with two points</indent>\n\u2022<indent=3%>Parabola \u2013  parabolic
    arc between two points</indent>\n\u2022<indent=3%>Rectange \u2013 a line that
    loops back on itself with 4 corners</indent>\n\u2022<indent=3%>Ellipse \u2013
    a line that loops back on itself with no corners</indent>\n\u2022<indent=3%>Spline
    \u2013 a multi-point line with Bezier interpolation</indent>\r\n</size>\nLine
    Renderers<size=75%>\nThe components take the line data and render it in the scene.\n\n\u2022<indent=3%>MixedRealityLineRenderer
    \u2013 Implements Unity's built in line renderer component, and applies the line
    data to it</indent>\n\u2022<indent=3%>ParticleSystemLineRenderer \u2013 attaches
    a set of particle systems along the length of the line</indent>\r\n\u2022<indent=3%>MeshLineRenderer
    \u2013 creates insances of a mesh, then places them along the length of the line</indent>\n\u2022<indent=3%>StripMeshLineRenderer
    \u2013 draws a strip of polygons along the length of the line</indent>"
  m_isRightToLeft: 0
  m_fontAsset: {fileID: 11400000, guid: 8f586378b4e144a9851e7b34d9b748ee, type: 2}
  m_sharedMaterial: {fileID: 2180264, guid: 8f586378b4e144a9851e7b34d9b748ee, type: 2}
  m_fontSharedMaterials: []
  m_fontMaterial: {fileID: 0}
  m_fontMaterials: []
  m_fontColor32:
    serializedVersion: 2
    rgba: 4294967295
  m_fontColor: {r: 1, g: 1, b: 1, a: 1}
  m_enableVertexGradient: 0
  m_fontColorGradient:
    topLeft: {r: 1, g: 1, b: 1, a: 1}
    topRight: {r: 1, g: 1, b: 1, a: 1}
    bottomLeft: {r: 1, g: 1, b: 1, a: 1}
    bottomRight: {r: 1, g: 1, b: 1, a: 1}
  m_fontColorGradientPreset: {fileID: 0}
  m_spriteAsset: {fileID: 0}
  m_tintAllSprites: 0
  m_overrideHtmlColors: 0
  m_faceColor:
    serializedVersion: 2
    rgba: 4294967295
  m_outlineColor:
    serializedVersion: 2
    rgba: 4278190080
  m_fontSize: 22
  m_fontSizeBase: 22
  m_fontWeight: 400
  m_enableAutoSizing: 0
  m_fontSizeMin: 18
  m_fontSizeMax: 72
  m_fontStyle: 0
  m_textAlignment: 257
  m_isAlignmentEnumConverted: 1
  m_characterSpacing: 0
  m_wordSpacing: 0
  m_lineSpacing: 0
  m_lineSpacingMax: 0
  m_paragraphSpacing: 0
  m_charWidthMaxAdj: 0
  m_enableWordWrapping: 1
  m_wordWrappingRatios: 0.4
  m_overflowMode: 0
  m_firstOverflowCharacterIndex: -1
  m_linkedTextComponent: {fileID: 0}
  m_isLinkedTextComponent: 0
  m_isTextTruncated: 0
  m_enableKerning: 1
  m_enableExtraPadding: 0
  checkPaddingRequired: 0
  m_isRichText: 1
  m_parseCtrlCharacters: 1
  m_isOrthographic: 1
  m_isCullingEnabled: 0
  m_ignoreRectMaskCulling: 0
  m_ignoreCulling: 1
  m_horizontalMapping: 0
  m_verticalMapping: 0
  m_uvLineOffset: 0
  m_geometrySortingOrder: 0
  m_firstVisibleCharacter: 0
  m_useMaxVisibleDescender: 1
  m_pageToDisplay: 1
  m_margin: {x: 0, y: 0, z: 0, w: 0}
  m_textInfo:
    textComponent: {fileID: 1505022811}
    characterCount: 1071
    spriteCount: 0
    spaceCount: 184
    wordCount: 170
    linkCount: 0
    lineCount: 28
    pageCount: 1
    materialCount: 1
  m_havePropertiesChanged: 0
  m_isUsingLegacyAnimationComponent: 0
  m_isVolumetricText: 0
  m_spriteAnimator: {fileID: 0}
  m_isInputParsingRequired: 0
  m_inputSource: 0
  m_hasFontAssetChanged: 0
  m_subTextObjects:
  - {fileID: 0}
  - {fileID: 0}
  - {fileID: 0}
  - {fileID: 0}
  - {fileID: 0}
  - {fileID: 0}
  - {fileID: 0}
  - {fileID: 0}
  m_baseMaterial: {fileID: 0}
  m_maskOffset: {x: 0, y: 0, z: 0, w: 0}
--- !u!222 &1505022812
CanvasRenderer:
  m_ObjectHideFlags: 0
  m_PrefabParentObject: {fileID: 0}
  m_PrefabInternal: {fileID: 0}
  m_GameObject: {fileID: 1505022809}
--- !u!1 &1524062329
GameObject:
  m_ObjectHideFlags: 0
  m_PrefabParentObject: {fileID: 0}
  m_PrefabInternal: {fileID: 0}
  serializedVersion: 5
  m_Component:
  - component: {fileID: 1524062333}
  - component: {fileID: 1524062332}
  - component: {fileID: 1524062331}
  - component: {fileID: 1524062330}
  - component: {fileID: 1524062335}
  - component: {fileID: 1524062334}
  m_Layer: 0
  m_Name: Main Camera
  m_TagString: MainCamera
  m_Icon: {fileID: 0}
  m_NavMeshLayer: 0
  m_StaticEditorFlags: 0
  m_IsActive: 1
--- !u!81 &1524062330
AudioListener:
  m_ObjectHideFlags: 0
  m_PrefabParentObject: {fileID: 0}
  m_PrefabInternal: {fileID: 0}
  m_GameObject: {fileID: 1524062329}
  m_Enabled: 1
--- !u!124 &1524062331
Behaviour:
  m_ObjectHideFlags: 0
  m_PrefabParentObject: {fileID: 0}
  m_PrefabInternal: {fileID: 0}
  m_GameObject: {fileID: 1524062329}
  m_Enabled: 1
--- !u!20 &1524062332
Camera:
  m_ObjectHideFlags: 0
  m_PrefabParentObject: {fileID: 0}
  m_PrefabInternal: {fileID: 0}
  m_GameObject: {fileID: 1524062329}
  m_Enabled: 1
  serializedVersion: 2
  m_ClearFlags: 1
  m_BackGroundColor: {r: 0, g: 0, b: 0, a: 1}
  m_NormalizedViewPortRect:
    serializedVersion: 2
    x: 0
    y: 0
    width: 1
    height: 1
  near clip plane: 0.1
  far clip plane: 1000
  field of view: 60
  orthographic: 0
  orthographic size: 5
  m_Depth: 0
  m_CullingMask:
    serializedVersion: 2
    m_Bits: 4294967295
  m_RenderingPath: -1
  m_TargetTexture: {fileID: 0}
  m_TargetDisplay: 0
  m_TargetEye: 3
  m_HDR: 1
  m_AllowMSAA: 1
  m_AllowDynamicResolution: 0
  m_ForceIntoRT: 0
  m_OcclusionCulling: 1
  m_StereoConvergence: 10
  m_StereoSeparation: 0.022
--- !u!4 &1524062333
Transform:
  m_ObjectHideFlags: 0
  m_PrefabParentObject: {fileID: 0}
  m_PrefabInternal: {fileID: 0}
  m_GameObject: {fileID: 1524062329}
  m_LocalRotation: {x: 0, y: 0, z: 0, w: 1}
  m_LocalPosition: {x: 0, y: 0, z: 0}
  m_LocalScale: {x: 1, y: 1, z: 1}
  m_Children:
  - {fileID: 748189785}
  m_Father: {fileID: 0}
  m_RootOrder: 1
  m_LocalEulerAnglesHint: {x: 0, y: 0, z: 0}
--- !u!114 &1524062334
MonoBehaviour:
  m_ObjectHideFlags: 0
  m_PrefabParentObject: {fileID: 0}
  m_PrefabInternal: {fileID: 0}
  m_GameObject: {fileID: 1524062329}
  m_Enabled: 1
  m_EditorHideFlags: 0
  m_Script: {fileID: 11500000, guid: 4d1a2a33ffcac354298137001635a001, type: 3}
  m_Name: 
  m_EditorClassIdentifier: 
  cursorPrefab: {fileID: 1000012072213228, guid: 62718441f3682f94ab10c70a637e014b,
    type: 2}
  maxGazeCollisionDistance: 10
  raycastLayerMasks:
  - serializedVersion: 2
    m_Bits: 4294967291
  stabilizer:
    storedStabilitySamples: 60
  gazeTransform: {fileID: 0}
  minHeadVelocityThreshold: 0.5
  maxHeadVelocityThreshold: 2
  debugDrawRay: 0
--- !u!114 &1524062335
MonoBehaviour:
  m_ObjectHideFlags: 0
  m_PrefabParentObject: {fileID: 0}
  m_PrefabInternal: {fileID: 0}
  m_GameObject: {fileID: 1524062329}
  m_Enabled: 1
  m_EditorHideFlags: 0
  m_Script: {fileID: 11500000, guid: dcf2f060492f1d847a361796fb794288, type: 3}
  m_Name: 
  m_EditorClassIdentifier: 
  pointingExtent: 10
  uiRaycastCamera: {fileID: 748189782}
  pointingRaycastLayerMasks:
  - serializedVersion: 2
    m_Bits: 4294967291
  debugDrawPointingRays: 0
  debugDrawPointingRayColors: []
--- !u!1 &1528404276
GameObject:
  m_ObjectHideFlags: 0
  m_PrefabParentObject: {fileID: 0}
  m_PrefabInternal: {fileID: 0}
  serializedVersion: 5
  m_Component:
  - component: {fileID: 1528404277}
  m_Layer: 0
  m_Name: RenderedLines
  m_TagString: Untagged
  m_Icon: {fileID: 0}
  m_NavMeshLayer: 0
  m_StaticEditorFlags: 0
  m_IsActive: 1
--- !u!4 &1528404277
Transform:
  m_ObjectHideFlags: 0
  m_PrefabParentObject: {fileID: 0}
  m_PrefabInternal: {fileID: 0}
  m_GameObject: {fileID: 1528404276}
  m_LocalRotation: {x: 0, y: 0, z: 0, w: 1}
  m_LocalPosition: {x: 0, y: 0, z: 0.5}
  m_LocalScale: {x: 1, y: 1, z: 1}
  m_Children:
  - {fileID: 1842129600}
  - {fileID: 85486644}
  - {fileID: 1761987567}
  - {fileID: 674509251}
  - {fileID: 912466668}
  m_Father: {fileID: 0}
  m_RootOrder: 4
  m_LocalEulerAnglesHint: {x: 0, y: 0, z: 0}
--- !u!21 &1720015152
Material:
  serializedVersion: 6
  m_ObjectHideFlags: 0
  m_PrefabParentObject: {fileID: 0}
  m_PrefabInternal: {fileID: 0}
  m_Name: Particles/Alpha Blended
  m_Shader: {fileID: 203, guid: 0000000000000000f000000000000000, type: 0}
  m_ShaderKeywords: 
  m_LightmapFlags: 4
  m_EnableInstancingVariants: 0
  m_DoubleSidedGI: 0
  m_CustomRenderQueue: -1
  stringTagMap: {}
  disabledShaderPasses: []
  m_SavedProperties:
    serializedVersion: 3
    m_TexEnvs:
    - _MainTex:
        m_Texture: {fileID: 0}
        m_Scale: {x: 1, y: 1}
        m_Offset: {x: 0, y: 0}
    m_Floats:
    - _InvFade: 1
    m_Colors:
    - _TintColor: {r: 0.5, g: 0.5, b: 0.5, a: 1}
--- !u!21 &1734310451
Material:
  serializedVersion: 6
  m_ObjectHideFlags: 0
  m_PrefabParentObject: {fileID: 0}
  m_PrefabInternal: {fileID: 0}
  m_Name: Particles/Alpha Blended
  m_Shader: {fileID: 203, guid: 0000000000000000f000000000000000, type: 0}
  m_ShaderKeywords: 
  m_LightmapFlags: 4
  m_EnableInstancingVariants: 0
  m_DoubleSidedGI: 0
  m_CustomRenderQueue: -1
  stringTagMap: {}
  disabledShaderPasses: []
  m_SavedProperties:
    serializedVersion: 3
    m_TexEnvs:
    - _MainTex:
        m_Texture: {fileID: 0}
        m_Scale: {x: 1, y: 1}
        m_Offset: {x: 0, y: 0}
    m_Floats:
    - _InvFade: 1
    m_Colors:
    - _TintColor: {r: 0.5, g: 0.5, b: 0.5, a: 1}
--- !u!1 &1761987566
GameObject:
  m_ObjectHideFlags: 0
  m_PrefabParentObject: {fileID: 0}
  m_PrefabInternal: {fileID: 0}
  serializedVersion: 5
  m_Component:
  - component: {fileID: 1761987567}
  - component: {fileID: 1761987570}
  - component: {fileID: 1761987569}
  - component: {fileID: 1761987568}
  m_Layer: 0
  m_Name: Rectangle
  m_TagString: Untagged
  m_Icon: {fileID: 0}
  m_NavMeshLayer: 0
  m_StaticEditorFlags: 0
  m_IsActive: 1
--- !u!4 &1761987567
Transform:
  m_ObjectHideFlags: 0
  m_PrefabParentObject: {fileID: 0}
  m_PrefabInternal: {fileID: 0}
  m_GameObject: {fileID: 1761987566}
  m_LocalRotation: {x: -0, y: -0, z: -0, w: 1}
  m_LocalPosition: {x: 0, y: 0, z: 0}
  m_LocalScale: {x: 1, y: 1, z: 1}
  m_Children: []
  m_Father: {fileID: 1528404277}
  m_RootOrder: 2
  m_LocalEulerAnglesHint: {x: 0, y: 0, z: 0}
--- !u!114 &1761987568
MonoBehaviour:
  m_ObjectHideFlags: 0
  m_PrefabParentObject: {fileID: 0}
  m_PrefabInternal: {fileID: 0}
  m_GameObject: {fileID: 1761987566}
  m_Enabled: 1
  m_EditorHideFlags: 0
  m_Script: {fileID: 11500000, guid: f9a4d6e2d0d55194788e9a2df9c0261f, type: 3}
  m_Name: 
  m_EditorClassIdentifier: 
  lineDataSource: {fileID: 1761987570}
  lineColor:
    serializedVersion: 2
    key0: {r: 0, g: 1, b: 0.49818897, a: 1}
    key1: {r: 0, g: 1, b: 0.49818897, a: 1}
    key2: {r: 0, g: 0, b: 0, a: 0}
    key3: {r: 0, g: 0, b: 0, a: 0}
    key4: {r: 0, g: 0, b: 0, a: 0}
    key5: {r: 0, g: 0, b: 0, a: 0}
    key6: {r: 0, g: 0, b: 0, a: 0}
    key7: {r: 0, g: 0, b: 0, a: 0}
    ctime0: 0
    ctime1: 65535
    ctime2: 0
    ctime3: 0
    ctime4: 0
    ctime5: 0
    ctime6: 0
    ctime7: 0
    atime0: 0
    atime1: 65535
    atime2: 0
    atime3: 0
    atime4: 0
    atime5: 0
    atime6: 0
    atime7: 0
    m_Mode: 0
    m_NumColorKeys: 2
    m_NumAlphaKeys: 2
  lineWidth:
    serializedVersion: 2
    m_Curve:
    - serializedVersion: 3
      time: 0
      value: 1
      inSlope: 0
      outSlope: 0
      tangentMode: 0
      weightedMode: 0
      inWeight: 0
      outWeight: 0
    - serializedVersion: 3
      time: 1
      value: 1
      inSlope: 0
      outSlope: 0
      tangentMode: 0
      weightedMode: 0
      inWeight: 0
      outWeight: 0
    m_PreInfinity: 2
    m_PostInfinity: 2
    m_RotationOrder: 4
  widthMultiplier: 0.07
  colorOffset: 0
  widthOffset: 0
  stepMode: 1
  lineStepCount: 4
  lineMaterial: {fileID: 204203605}
  roundedEdges: 1
  roundedCaps: 1
  lineRenderer: {fileID: 1761987569}
--- !u!120 &1761987569
LineRenderer:
  m_ObjectHideFlags: 0
  m_PrefabParentObject: {fileID: 0}
  m_PrefabInternal: {fileID: 0}
  m_GameObject: {fileID: 1761987566}
  m_Enabled: 1
  m_CastShadows: 0
  m_ReceiveShadows: 1
  m_DynamicOccludee: 1
  m_MotionVectors: 0
  m_LightProbeUsage: 0
  m_ReflectionProbeUsage: 0
  m_RenderingLayerMask: 4294967295
  m_Materials:
  - {fileID: 204203605}
  m_StaticBatchInfo:
    firstSubMesh: 0
    subMeshCount: 0
  m_StaticBatchRoot: {fileID: 0}
  m_ProbeAnchor: {fileID: 0}
  m_LightProbeVolumeOverride: {fileID: 0}
  m_ScaleInLightmap: 1
  m_PreserveUVs: 0
  m_IgnoreNormalsForChartDetection: 0
  m_ImportantGI: 0
  m_StitchLightmapSeams: 0
  m_SelectedEditorRenderState: 3
  m_MinimumChartSize: 4
  m_AutoUVMaxDistance: 0.5
  m_AutoUVMaxAngle: 89
  m_LightmapParameters: {fileID: 0}
  m_SortingLayerID: 0
  m_SortingLayer: 0
  m_SortingOrder: 0
  m_Positions:
  - {x: -0.25, y: 0.25, z: 0.5}
  - {x: 0, y: 0.25, z: 0.5}
  - {x: 0.25, y: 0.25, z: 0.5}
  - {x: 0.25, y: 0, z: 0.5}
  - {x: 0.25, y: -0.25, z: 0.5}
  - {x: 0, y: -0.25, z: 0.5}
  - {x: -0.25, y: -0.25, z: 0.5}
  - {x: -0.25, y: 0, z: 0.5}
  m_Parameters:
    serializedVersion: 2
    widthMultiplier: 0.07
    widthCurve:
      serializedVersion: 2
      m_Curve:
      - serializedVersion: 3
        time: 0
        value: 1
        inSlope: 0
        outSlope: 0
        tangentMode: 0
        weightedMode: 0
        inWeight: 0
        outWeight: 0
      - serializedVersion: 3
        time: 1
        value: 1
        inSlope: 0
        outSlope: 0
        tangentMode: 0
        weightedMode: 0
        inWeight: 0
        outWeight: 0
      m_PreInfinity: 2
      m_PostInfinity: 2
      m_RotationOrder: 4
    colorGradient:
      serializedVersion: 2
      key0: {r: 0, g: 1, b: 0.49818897, a: 1}
      key1: {r: 0, g: 1, b: 0.49818897, a: 1}
      key2: {r: 0, g: 0, b: 0, a: 0}
      key3: {r: 0, g: 0, b: 0, a: 0}
      key4: {r: 0, g: 0, b: 0, a: 0}
      key5: {r: 0, g: 0, b: 0, a: 0}
      key6: {r: 0, g: 0, b: 0, a: 0}
      key7: {r: 0, g: 0, b: 0, a: 0}
      ctime0: 0
      ctime1: 65535
      ctime2: 0
      ctime3: 0
      ctime4: 0
      ctime5: 0
      ctime6: 0
      ctime7: 0
      atime0: 0
      atime1: 65535
      atime2: 0
      atime3: 0
      atime4: 0
      atime5: 0
      atime6: 0
      atime7: 0
      m_Mode: 0
      m_NumColorKeys: 2
      m_NumAlphaKeys: 2
    numCornerVertices: 8
    numCapVertices: 8
    alignment: 0
    textureMode: 0
    generateLightingData: 0
  m_UseWorldSpace: 1
  m_Loop: 1
--- !u!114 &1761987570
MonoBehaviour:
  m_ObjectHideFlags: 0
  m_PrefabParentObject: {fileID: 0}
  m_PrefabInternal: {fileID: 0}
  m_GameObject: {fileID: 1761987566}
  m_Enabled: 1
  m_EditorHideFlags: 0
  m_Script: {fileID: 11500000, guid: 3b92ef91b40f8354ca95d136161548ec, type: 3}
  m_Name: 
  m_EditorClassIdentifier: 
  lineStartClamp: 0
  lineEndClamp: 1
  customLineTransform: {fileID: 0}
  loops: 1
  rotationMode: 1
  flipUpVector: 0
  originOffset: {x: 0, y: 0, z: 0}
  manualUpVectorBlend: 0
  manualUpVectors:
  - {x: 0, y: 1, z: 0}
  - {x: 0, y: 1, z: 0}
  - {x: 0, y: 1, z: 0}
  velocitySearchRange: 0.02
  distorters: []
  distortionMode: 0
  distortionStrength:
    serializedVersion: 2
    m_Curve:
    - serializedVersion: 3
      time: 0
      value: 1
      inSlope: 0
      outSlope: 0
      tangentMode: 0
      weightedMode: 0
      inWeight: 0
      outWeight: 0
    - serializedVersion: 3
      time: 1
      value: 1
      inSlope: 0
      outSlope: 0
      tangentMode: 0
      weightedMode: 0
      inWeight: 0
      outWeight: 0
    m_PreInfinity: 2
    m_PostInfinity: 2
    m_RotationOrder: 4
  uniformDistortionStrength: 1
  points:
  - {x: -0.25, y: 0.25, z: 0}
  - {x: 0, y: 0.25, z: 0}
  - {x: 0.25, y: 0.25, z: 0}
  - {x: 0.25, y: 0, z: 0}
  - {x: 0.25, y: -0.25, z: 0}
  - {x: 0, y: -0.25, z: 0}
  - {x: -0.25, y: -0.25, z: 0}
  - {x: -0.25, y: 0, z: 0}
  width: 0.5
  height: 0.5
  zOffset: 0
--- !u!1 &1829248917
GameObject:
  m_ObjectHideFlags: 0
  m_PrefabParentObject: {fileID: 0}
  m_PrefabInternal: {fileID: 0}
  serializedVersion: 5
  m_Component:
  - component: {fileID: 1829248918}
  - component: {fileID: 1829248921}
  - component: {fileID: 1829248920}
  - component: {fileID: 1829248919}
  - component: {fileID: 1829248922}
  m_Layer: 0
  m_Name: Canvas
  m_TagString: Untagged
  m_Icon: {fileID: 0}
  m_NavMeshLayer: 0
  m_StaticEditorFlags: 0
  m_IsActive: 1
--- !u!224 &1829248918
RectTransform:
  m_ObjectHideFlags: 0
  m_PrefabParentObject: {fileID: 0}
  m_PrefabInternal: {fileID: 0}
  m_GameObject: {fileID: 1829248917}
  m_LocalRotation: {x: -0, y: -0, z: -0, w: 1}
  m_LocalPosition: {x: 0, y: 0, z: -0.01}
  m_LocalScale: {x: 0.001, y: 0.001, z: 0.001}
  m_Children:
  - {fileID: 1851543326}
  m_Father: {fileID: 1015483196}
  m_RootOrder: 3
  m_LocalEulerAnglesHint: {x: 0, y: 0, z: 0}
  m_AnchorMin: {x: 0, y: 0}
  m_AnchorMax: {x: 0, y: 0}
  m_AnchoredPosition: {x: 0, y: 0}
  m_SizeDelta: {x: 500, y: 750}
  m_Pivot: {x: 0.5, y: 0.5}
--- !u!114 &1829248919
MonoBehaviour:
  m_ObjectHideFlags: 0
  m_PrefabParentObject: {fileID: 0}
  m_PrefabInternal: {fileID: 0}
  m_GameObject: {fileID: 1829248917}
  m_Enabled: 1
  m_EditorHideFlags: 0
  m_Script: {fileID: 1301386320, guid: f70555f144d8491a825f0804e09c671c, type: 3}
  m_Name: 
  m_EditorClassIdentifier: 
  m_IgnoreReversedGraphics: 1
  m_BlockingObjects: 0
  m_BlockingMask:
    serializedVersion: 2
    m_Bits: 4294967295
--- !u!114 &1829248920
MonoBehaviour:
  m_ObjectHideFlags: 0
  m_PrefabParentObject: {fileID: 0}
  m_PrefabInternal: {fileID: 0}
  m_GameObject: {fileID: 1829248917}
  m_Enabled: 1
  m_EditorHideFlags: 0
  m_Script: {fileID: 1980459831, guid: f70555f144d8491a825f0804e09c671c, type: 3}
  m_Name: 
  m_EditorClassIdentifier: 
  m_UiScaleMode: 0
  m_ReferencePixelsPerUnit: 100
  m_ScaleFactor: 1
  m_ReferenceResolution: {x: 800, y: 600}
  m_ScreenMatchMode: 0
  m_MatchWidthOrHeight: 0
  m_PhysicalUnit: 3
  m_FallbackScreenDPI: 96
  m_DefaultSpriteDPI: 96
  m_DynamicPixelsPerUnit: 1
--- !u!223 &1829248921
Canvas:
  m_ObjectHideFlags: 0
  m_PrefabParentObject: {fileID: 0}
  m_PrefabInternal: {fileID: 0}
  m_GameObject: {fileID: 1829248917}
  m_Enabled: 1
  serializedVersion: 3
  m_RenderMode: 2
  m_Camera: {fileID: 748189782}
  m_PlaneDistance: 100
  m_PixelPerfect: 0
  m_ReceivesEvents: 1
  m_OverrideSorting: 0
  m_OverridePixelPerfect: 0
  m_SortingBucketNormalizedSize: 0
  m_AdditionalShaderChannelsFlag: 25
  m_SortingLayerID: 0
  m_SortingOrder: 0
  m_TargetDisplay: 0
--- !u!114 &1829248922
MonoBehaviour:
  m_ObjectHideFlags: 0
  m_PrefabParentObject: {fileID: 0}
  m_PrefabInternal: {fileID: 0}
  m_GameObject: {fileID: 1829248917}
  m_Enabled: 1
  m_EditorHideFlags: 0
  m_Script: {fileID: 11500000, guid: 2aebab3047f2113489ca3eb8423228b6, type: 3}
  m_Name: 
  m_EditorClassIdentifier: 
--- !u!1 &1842129598
GameObject:
  m_ObjectHideFlags: 0
  m_PrefabParentObject: {fileID: 0}
  m_PrefabInternal: {fileID: 0}
  serializedVersion: 5
  m_Component:
  - component: {fileID: 1842129600}
  - component: {fileID: 1842129599}
  - component: {fileID: 1842129602}
  - component: {fileID: 1842129601}
  m_Layer: 0
  m_Name: Spline
  m_TagString: Untagged
  m_Icon: {fileID: 0}
  m_NavMeshLayer: 0
  m_StaticEditorFlags: 0
  m_IsActive: 1
--- !u!114 &1842129599
MonoBehaviour:
  m_ObjectHideFlags: 0
  m_PrefabParentObject: {fileID: 0}
  m_PrefabInternal: {fileID: 0}
  m_GameObject: {fileID: 1842129598}
  m_Enabled: 1
  m_EditorHideFlags: 0
  m_Script: {fileID: 11500000, guid: b26c15dcaf594844ca59863543510699, type: 3}
  m_Name: 
  m_EditorClassIdentifier: 
  lineStartClamp: 0
  lineEndClamp: 1
  customLineTransform: {fileID: 0}
  loops: 0
  rotationMode: 1
  flipUpVector: 0
  originOffset: {x: 0, y: 0, z: 0}
  manualUpVectorBlend: 0
  manualUpVectors:
  - {x: 0, y: 1, z: 0}
  - {x: 0, y: 1, z: 0}
  velocitySearchRange: 0.02
  distorters: []
  distortionMode: 0
  distortionStrength:
    serializedVersion: 2
    m_Curve:
    - serializedVersion: 3
      time: 0
      value: 1
      inSlope: 0
      outSlope: 0
      tangentMode: 0
      weightedMode: 0
      inWeight: 0
      outWeight: 0
    - serializedVersion: 3
      time: 1
      value: 1
      inSlope: 0
      outSlope: 0
      tangentMode: 0
      weightedMode: 0
      inWeight: 0
      outWeight: 0
    m_PreInfinity: 2
    m_PostInfinity: 2
    m_RotationOrder: 4
  uniformDistortionStrength: 1
  controlPoints:
  - position: {x: 0, y: 0, z: 0}
    rotation: {x: 0, y: 0, z: 0, w: 1}
  - position: {x: 0.5928917, y: 0.0418154, z: 0.0034427047}
    rotation: {x: 0, y: 0, z: 0, w: 1}
  - position: {x: 0.47503617, y: 0.3083095, z: 0.5011646}
    rotation: {x: 0, y: 0, z: 0, w: 1}
  - position: {x: 0, y: 0.5, z: 0.5}
    rotation: {x: 0, y: 0, z: 0, w: 1}
  - position: {x: -0.44839406, y: 0.6809397, z: 0.49890068}
    rotation: {x: 0, y: 0, z: 0, w: 1}
  - position: {x: -0.49537897, y: 0.78584373, z: 0.007106304}
    rotation: {x: 0, y: 0, z: 0, w: 1}
  - position: {x: 0, y: 1, z: 0}
    rotation: {x: 0, y: 0, z: 0, w: 1}
  alignAllControlPoints: 1
--- !u!4 &1842129600
Transform:
  m_ObjectHideFlags: 0
  m_PrefabParentObject: {fileID: 0}
  m_PrefabInternal: {fileID: 0}
  m_GameObject: {fileID: 1842129598}
  m_LocalRotation: {x: 0, y: 1, z: 0, w: 0}
  m_LocalPosition: {x: -2, y: 0, z: 0}
  m_LocalScale: {x: 1, y: 1, z: 1}
  m_Children: []
  m_Father: {fileID: 1528404277}
  m_RootOrder: 0
  m_LocalEulerAnglesHint: {x: 0, y: 180, z: 0}
--- !u!114 &1842129601
MonoBehaviour:
  m_ObjectHideFlags: 0
  m_PrefabParentObject: {fileID: 0}
  m_PrefabInternal: {fileID: 0}
  m_GameObject: {fileID: 1842129598}
  m_Enabled: 1
  m_EditorHideFlags: 0
  m_Script: {fileID: 11500000, guid: f9a4d6e2d0d55194788e9a2df9c0261f, type: 3}
  m_Name: 
  m_EditorClassIdentifier: 
  lineDataSource: {fileID: 1842129599}
  lineColor:
    serializedVersion: 2
    key0: {r: 0.6292379, g: 0.37166253, b: 0.9056604, a: 1}
    key1: {r: 1, g: 0, b: 0, a: 1}
    key2: {r: 0, g: 0, b: 0, a: 0}
    key3: {r: 0, g: 0, b: 0, a: 0}
    key4: {r: 0, g: 0, b: 0, a: 0}
    key5: {r: 0, g: 0, b: 0, a: 0}
    key6: {r: 0, g: 0, b: 0, a: 0}
    key7: {r: 0, g: 0, b: 0, a: 0}
    ctime0: 0
    ctime1: 65535
    ctime2: 0
    ctime3: 0
    ctime4: 0
    ctime5: 0
    ctime6: 0
    ctime7: 0
    atime0: 0
    atime1: 65535
    atime2: 0
    atime3: 0
    atime4: 0
    atime5: 0
    atime6: 0
    atime7: 0
    m_Mode: 0
    m_NumColorKeys: 2
    m_NumAlphaKeys: 2
  lineWidth:
    serializedVersion: 2
    m_Curve:
    - serializedVersion: 3
      time: 0
      value: 0
      inSlope: 2.1987011
      outSlope: 2.1987011
      tangentMode: 0
      weightedMode: 0
      inWeight: 0
      outWeight: 0.16707118
    - serializedVersion: 3
      time: 1
      value: 0.006248474
      inSlope: -1.8448529
      outSlope: -1.8448529
      tangentMode: 0
      weightedMode: 0
      inWeight: 0.18141192
      outWeight: 0
    m_PreInfinity: 2
    m_PostInfinity: 2
    m_RotationOrder: 4
  widthMultiplier: 0.42
  colorOffset: 0
  widthOffset: 0
  stepMode: 0
  lineStepCount: 32
  lineMaterial: {fileID: 347146117}
  roundedEdges: 1
  roundedCaps: 1
  lineRenderer: {fileID: 1842129602}
--- !u!120 &1842129602
LineRenderer:
  m_ObjectHideFlags: 0
  m_PrefabParentObject: {fileID: 0}
  m_PrefabInternal: {fileID: 0}
  m_GameObject: {fileID: 1842129598}
  m_Enabled: 1
  m_CastShadows: 0
  m_ReceiveShadows: 1
  m_DynamicOccludee: 1
  m_MotionVectors: 0
  m_LightProbeUsage: 0
  m_ReflectionProbeUsage: 0
  m_RenderingLayerMask: 4294967295
  m_Materials:
  - {fileID: 347146117}
  m_StaticBatchInfo:
    firstSubMesh: 0
    subMeshCount: 0
  m_StaticBatchRoot: {fileID: 0}
  m_ProbeAnchor: {fileID: 0}
  m_LightProbeVolumeOverride: {fileID: 0}
  m_ScaleInLightmap: 1
  m_PreserveUVs: 0
  m_IgnoreNormalsForChartDetection: 0
  m_ImportantGI: 0
  m_StitchLightmapSeams: 0
  m_SelectedEditorRenderState: 3
  m_MinimumChartSize: 4
  m_AutoUVMaxDistance: 0.5
  m_AutoUVMaxAngle: 89
  m_LightmapParameters: {fileID: 0}
  m_SortingLayerID: 0
  m_SortingLayer: 0
  m_SortingOrder: 0
  m_Positions:
  - {x: -2.0003557, y: 0.000025116198, z: 0.49999788}
  - {x: -2.106255, y: 0.010857508, z: 0.49339285}
  - {x: -2.1949825, y: 0.026815038, z: 0.47605288}
  - {x: -2.2671075, y: 0.047415458, z: 0.44957715}
  - {x: -2.323199, y: 0.07217653, z: 0.41556498}
  - {x: -2.3638265, y: 0.10061602, z: 0.3756156}
  - {x: -2.3895595, y: 0.13225168, z: 0.3313282}
  - {x: -2.400967, y: 0.16660121, z: 0.28430223}
  - {x: -2.3986185, y: 0.20318244, z: 0.23613673}
  - {x: -2.3830833, y: 0.24151313, z: 0.18843102}
  - {x: -2.3549309, y: 0.281111, z: 0.14278436}
  - {x: -2.3147306, y: 0.3214938, z: 0.100796014}
  - {x: -2.2630515, y: 0.36217928, z: 0.06406525}
  - {x: -2.200463, y: 0.4026853, z: 0.03419125}
  - {x: -2.1275346, y: 0.44252947, z: 0.012773365}
  - {x: -2.0448356, y: 0.48122963, z: 0.0014107823}
  - {x: -1.9578731, y: 0.51727575, z: 0.0016048551}
  - {x: -1.8812482, y: 0.5505527, z: 0.013216525}
  - {x: -1.8149846, y: 0.58237916, z: 0.03472197}
  - {x: -1.7593092, y: 0.6130534, z: 0.06455061}
  - {x: -1.7144489, y: 0.6428736, z: 0.1011318}
  - {x: -1.6806309, y: 0.67213833, z: 0.14289492}
  - {x: -1.6580819, y: 0.7011459, z: 0.18826926}
  - {x: -1.6470289, y: 0.7301948, z: 0.23568442}
  - {x: -1.6476992, y: 0.7595831, z: 0.28356957}
  - {x: -1.6603196, y: 0.7896094, z: 0.33035415}
  - {x: -1.6851168, y: 0.8205719, z: 0.37446755}
  - {x: -1.7223182, y: 0.8527692, z: 0.4143393}
  - {x: -1.7721504, y: 0.8864994, z: 0.44839856}
  - {x: -1.8348407, y: 0.9220609, z: 0.47507477}
  - {x: -1.9106157, y: 0.95975214, z: 0.49279734}
  - {x: -1.9997029, y: 0.99987155, z: 0.49999568}
  m_Parameters:
    serializedVersion: 2
    widthMultiplier: 0.42
    widthCurve:
      serializedVersion: 2
      m_Curve:
      - serializedVersion: 3
        time: 0
        value: 0
        inSlope: 2.1987011
        outSlope: 2.1987011
        tangentMode: 0
        weightedMode: 0
        inWeight: 0
        outWeight: 0.16707118
      - serializedVersion: 3
        time: 1
        value: 0.006248474
        inSlope: -1.8448529
        outSlope: -1.8448529
        tangentMode: 0
        weightedMode: 0
        inWeight: 0.18141192
        outWeight: 0
      m_PreInfinity: 2
      m_PostInfinity: 2
      m_RotationOrder: 4
    colorGradient:
      serializedVersion: 2
      key0: {r: 0.6292379, g: 0.37166253, b: 0.9056604, a: 1}
      key1: {r: 1, g: 0, b: 0, a: 1}
      key2: {r: 0, g: 0, b: 0, a: 0}
      key3: {r: 0, g: 0, b: 0, a: 0}
      key4: {r: 0, g: 0, b: 0, a: 0}
      key5: {r: 0, g: 0, b: 0, a: 0}
      key6: {r: 0, g: 0, b: 0, a: 0}
      key7: {r: 0, g: 0, b: 0, a: 0}
      ctime0: 0
      ctime1: 65535
      ctime2: 0
      ctime3: 0
      ctime4: 0
      ctime5: 0
      ctime6: 0
      ctime7: 0
      atime0: 0
      atime1: 65535
      atime2: 0
      atime3: 0
      atime4: 0
      atime5: 0
      atime6: 0
      atime7: 0
      m_Mode: 0
      m_NumColorKeys: 2
      m_NumAlphaKeys: 2
    numCornerVertices: 8
    numCapVertices: 8
    alignment: 0
    textureMode: 0
    generateLightingData: 0
  m_UseWorldSpace: 1
  m_Loop: 0
--- !u!1 &1851543325
GameObject:
  m_ObjectHideFlags: 0
  m_PrefabParentObject: {fileID: 0}
  m_PrefabInternal: {fileID: 0}
  serializedVersion: 5
  m_Component:
  - component: {fileID: 1851543326}
  - component: {fileID: 1851543328}
  - component: {fileID: 1851543327}
  m_Layer: 0
  m_Name: TextPanel
  m_TagString: Untagged
  m_Icon: {fileID: 0}
  m_NavMeshLayer: 0
  m_StaticEditorFlags: 0
  m_IsActive: 1
--- !u!224 &1851543326
RectTransform:
  m_ObjectHideFlags: 0
  m_PrefabParentObject: {fileID: 0}
  m_PrefabInternal: {fileID: 0}
  m_GameObject: {fileID: 1851543325}
  m_LocalRotation: {x: 0, y: 0, z: 0, w: 1}
  m_LocalPosition: {x: 0, y: 0, z: 0}
  m_LocalScale: {x: 1, y: 1, z: 1}
  m_Children:
  - {fileID: 1264058819}
  - {fileID: 1505022810}
  m_Father: {fileID: 1829248918}
  m_RootOrder: 0
  m_LocalEulerAnglesHint: {x: 0, y: 0, z: 0}
  m_AnchorMin: {x: 0, y: 0}
  m_AnchorMax: {x: 1, y: 1}
  m_AnchoredPosition: {x: 0, y: 0}
  m_SizeDelta: {x: 0, y: 0}
  m_Pivot: {x: 0.5, y: 0.5}
--- !u!114 &1851543327
MonoBehaviour:
  m_ObjectHideFlags: 0
  m_PrefabParentObject: {fileID: 0}
  m_PrefabInternal: {fileID: 0}
  m_GameObject: {fileID: 1851543325}
  m_Enabled: 1
  m_EditorHideFlags: 0
  m_Script: {fileID: 1297475563, guid: f70555f144d8491a825f0804e09c671c, type: 3}
  m_Name: 
  m_EditorClassIdentifier: 
  m_Padding:
    m_Left: 20
    m_Right: 20
    m_Top: 20
    m_Bottom: 20
  m_ChildAlignment: 1
  m_Spacing: 50
  m_ChildForceExpandWidth: 1
  m_ChildForceExpandHeight: 0
  m_ChildControlWidth: 1
  m_ChildControlHeight: 0
--- !u!222 &1851543328
CanvasRenderer:
  m_ObjectHideFlags: 0
  m_PrefabParentObject: {fileID: 0}
  m_PrefabInternal: {fileID: 0}
  m_GameObject: {fileID: 1851543325}
--- !u!1 &2076895323
GameObject:
  m_ObjectHideFlags: 0
  m_PrefabParentObject: {fileID: 0}
  m_PrefabInternal: {fileID: 0}
  serializedVersion: 5
  m_Component:
  - component: {fileID: 2076895325}
  - component: {fileID: 2076895324}
  m_Layer: 0
  m_Name: Directional Light
  m_TagString: Untagged
  m_Icon: {fileID: 0}
  m_NavMeshLayer: 0
  m_StaticEditorFlags: 0
  m_IsActive: 1
--- !u!108 &2076895324
Light:
  m_ObjectHideFlags: 0
  m_PrefabParentObject: {fileID: 0}
  m_PrefabInternal: {fileID: 0}
  m_GameObject: {fileID: 2076895323}
  m_Enabled: 1
  serializedVersion: 8
  m_Type: 1
  m_Color: {r: 1, g: 0.95686275, b: 0.8392157, a: 1}
  m_Intensity: 1
  m_Range: 10
  m_SpotAngle: 30
  m_CookieSize: 10
  m_Shadows:
    m_Type: 2
    m_Resolution: -1
    m_CustomResolution: -1
    m_Strength: 1
    m_Bias: 0.05
    m_NormalBias: 0.4
    m_NearPlane: 0.2
  m_Cookie: {fileID: 0}
  m_DrawHalo: 0
  m_Flare: {fileID: 0}
  m_RenderMode: 0
  m_CullingMask:
    serializedVersion: 2
    m_Bits: 4294967295
  m_Lightmapping: 4
  m_AreaSize: {x: 1, y: 1}
  m_BounceIntensity: 1
  m_ColorTemperature: 6570
  m_UseColorTemperature: 0
  m_ShadowRadius: 0
  m_ShadowAngle: 0
--- !u!4 &2076895325
Transform:
  m_ObjectHideFlags: 0
  m_PrefabParentObject: {fileID: 0}
  m_PrefabInternal: {fileID: 0}
  m_GameObject: {fileID: 2076895323}
  m_LocalRotation: {x: 0.40821788, y: -0.23456968, z: 0.10938163, w: 0.8754261}
  m_LocalPosition: {x: 0, y: 3, z: 0}
  m_LocalScale: {x: 1, y: 1, z: 1}
  m_Children: []
  m_Father: {fileID: 0}
  m_RootOrder: 0
<<<<<<< HEAD
  m_LocalEulerAnglesHint: {x: 50, y: -30, z: 0}
--- !u!1 &2113354773
GameObject:
  m_ObjectHideFlags: 0
  m_PrefabParentObject: {fileID: 0}
  m_PrefabInternal: {fileID: 0}
  serializedVersion: 5
  m_Component:
  - component: {fileID: 2113354774}
  - component: {fileID: 2113354777}
  - component: {fileID: 2113354776}
  - component: {fileID: 2113354775}
  m_Layer: 0
  m_Name: MRTK_Logo
  m_TagString: Untagged
  m_Icon: {fileID: 0}
  m_NavMeshLayer: 0
  m_StaticEditorFlags: 0
  m_IsActive: 1
--- !u!224 &2113354774
RectTransform:
  m_ObjectHideFlags: 0
  m_PrefabParentObject: {fileID: 0}
  m_PrefabInternal: {fileID: 0}
  m_GameObject: {fileID: 2113354773}
  m_LocalRotation: {x: 0, y: 0, z: 0, w: 1}
  m_LocalPosition: {x: 0, y: 0, z: 0}
  m_LocalScale: {x: 1, y: 1, z: 1}
  m_Children: []
  m_Father: {fileID: 1829248918}
  m_RootOrder: 0
  m_LocalEulerAnglesHint: {x: 0, y: 0, z: 0}
  m_AnchorMin: {x: 0, y: 1}
  m_AnchorMax: {x: 0, y: 1}
  m_AnchoredPosition: {x: 16, y: -16}
  m_SizeDelta: {x: 0, y: 64}
  m_Pivot: {x: 0, y: 1}
--- !u!114 &2113354775
MonoBehaviour:
  m_ObjectHideFlags: 0
  m_PrefabParentObject: {fileID: 0}
  m_PrefabInternal: {fileID: 0}
  m_GameObject: {fileID: 2113354773}
  m_Enabled: 1
  m_EditorHideFlags: 0
  m_Script: {fileID: -1254083943, guid: f70555f144d8491a825f0804e09c671c, type: 3}
  m_Name: 
  m_EditorClassIdentifier: 
  m_AspectMode: 2
  m_AspectRatio: 4
--- !u!114 &2113354776
MonoBehaviour:
  m_ObjectHideFlags: 0
  m_PrefabParentObject: {fileID: 0}
  m_PrefabInternal: {fileID: 0}
  m_GameObject: {fileID: 2113354773}
  m_Enabled: 1
  m_EditorHideFlags: 0
  m_Script: {fileID: -765806418, guid: f70555f144d8491a825f0804e09c671c, type: 3}
  m_Name: 
  m_EditorClassIdentifier: 
  m_Material: {fileID: 0}
  m_Color: {r: 1, g: 1, b: 1, a: 1}
  m_RaycastTarget: 0
  m_OnCullStateChanged:
    m_PersistentCalls:
      m_Calls: []
    m_TypeName: UnityEngine.UI.MaskableGraphic+CullStateChangedEvent, UnityEngine.UI,
      Version=1.0.0.0, Culture=neutral, PublicKeyToken=null
  m_Sprite: {fileID: 21300000, guid: c5f3a9231356e5e4cb5e2656064ebb5d, type: 3}
  m_Type: 0
  m_PreserveAspect: 1
  m_FillCenter: 1
  m_FillMethod: 4
  m_FillAmount: 1
  m_FillClockwise: 1
  m_FillOrigin: 0
--- !u!222 &2113354777
CanvasRenderer:
  m_ObjectHideFlags: 0
  m_PrefabParentObject: {fileID: 0}
  m_PrefabInternal: {fileID: 0}
  m_GameObject: {fileID: 2113354773}
=======
  m_LocalEulerAnglesHint: {x: 50, y: -30, z: 0}
>>>>>>> 098fc9e4
<|MERGE_RESOLUTION|>--- conflicted
+++ resolved
@@ -1369,7 +1369,7 @@
   m_EditorClassIdentifier: 
   m_Material: {fileID: 0}
   m_Color: {r: 1, g: 1, b: 1, a: 1}
-  m_RaycastTarget: 0
+  m_RaycastTarget: 1
   m_OnCullStateChanged:
     m_PersistentCalls:
       m_Calls: []
@@ -1708,7 +1708,7 @@
   m_EditorClassIdentifier: 
   m_Material: {fileID: 0}
   m_Color: {r: 1, g: 1, b: 1, a: 1}
-  m_RaycastTarget: 0
+  m_RaycastTarget: 1
   m_OnCullStateChanged:
     m_PersistentCalls:
       m_Calls: []
@@ -2851,90 +2851,4 @@
   m_Children: []
   m_Father: {fileID: 0}
   m_RootOrder: 0
-<<<<<<< HEAD
-  m_LocalEulerAnglesHint: {x: 50, y: -30, z: 0}
---- !u!1 &2113354773
-GameObject:
-  m_ObjectHideFlags: 0
-  m_PrefabParentObject: {fileID: 0}
-  m_PrefabInternal: {fileID: 0}
-  serializedVersion: 5
-  m_Component:
-  - component: {fileID: 2113354774}
-  - component: {fileID: 2113354777}
-  - component: {fileID: 2113354776}
-  - component: {fileID: 2113354775}
-  m_Layer: 0
-  m_Name: MRTK_Logo
-  m_TagString: Untagged
-  m_Icon: {fileID: 0}
-  m_NavMeshLayer: 0
-  m_StaticEditorFlags: 0
-  m_IsActive: 1
---- !u!224 &2113354774
-RectTransform:
-  m_ObjectHideFlags: 0
-  m_PrefabParentObject: {fileID: 0}
-  m_PrefabInternal: {fileID: 0}
-  m_GameObject: {fileID: 2113354773}
-  m_LocalRotation: {x: 0, y: 0, z: 0, w: 1}
-  m_LocalPosition: {x: 0, y: 0, z: 0}
-  m_LocalScale: {x: 1, y: 1, z: 1}
-  m_Children: []
-  m_Father: {fileID: 1829248918}
-  m_RootOrder: 0
-  m_LocalEulerAnglesHint: {x: 0, y: 0, z: 0}
-  m_AnchorMin: {x: 0, y: 1}
-  m_AnchorMax: {x: 0, y: 1}
-  m_AnchoredPosition: {x: 16, y: -16}
-  m_SizeDelta: {x: 0, y: 64}
-  m_Pivot: {x: 0, y: 1}
---- !u!114 &2113354775
-MonoBehaviour:
-  m_ObjectHideFlags: 0
-  m_PrefabParentObject: {fileID: 0}
-  m_PrefabInternal: {fileID: 0}
-  m_GameObject: {fileID: 2113354773}
-  m_Enabled: 1
-  m_EditorHideFlags: 0
-  m_Script: {fileID: -1254083943, guid: f70555f144d8491a825f0804e09c671c, type: 3}
-  m_Name: 
-  m_EditorClassIdentifier: 
-  m_AspectMode: 2
-  m_AspectRatio: 4
---- !u!114 &2113354776
-MonoBehaviour:
-  m_ObjectHideFlags: 0
-  m_PrefabParentObject: {fileID: 0}
-  m_PrefabInternal: {fileID: 0}
-  m_GameObject: {fileID: 2113354773}
-  m_Enabled: 1
-  m_EditorHideFlags: 0
-  m_Script: {fileID: -765806418, guid: f70555f144d8491a825f0804e09c671c, type: 3}
-  m_Name: 
-  m_EditorClassIdentifier: 
-  m_Material: {fileID: 0}
-  m_Color: {r: 1, g: 1, b: 1, a: 1}
-  m_RaycastTarget: 0
-  m_OnCullStateChanged:
-    m_PersistentCalls:
-      m_Calls: []
-    m_TypeName: UnityEngine.UI.MaskableGraphic+CullStateChangedEvent, UnityEngine.UI,
-      Version=1.0.0.0, Culture=neutral, PublicKeyToken=null
-  m_Sprite: {fileID: 21300000, guid: c5f3a9231356e5e4cb5e2656064ebb5d, type: 3}
-  m_Type: 0
-  m_PreserveAspect: 1
-  m_FillCenter: 1
-  m_FillMethod: 4
-  m_FillAmount: 1
-  m_FillClockwise: 1
-  m_FillOrigin: 0
---- !u!222 &2113354777
-CanvasRenderer:
-  m_ObjectHideFlags: 0
-  m_PrefabParentObject: {fileID: 0}
-  m_PrefabInternal: {fileID: 0}
-  m_GameObject: {fileID: 2113354773}
-=======
-  m_LocalEulerAnglesHint: {x: 50, y: -30, z: 0}
->>>>>>> 098fc9e4
+  m_LocalEulerAnglesHint: {x: 50, y: -30, z: 0}