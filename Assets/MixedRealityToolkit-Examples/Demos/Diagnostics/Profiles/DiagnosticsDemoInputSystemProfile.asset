--- conflicted
+++ resolved
@@ -12,12 +12,8 @@
   m_Name: DiagnosticsDemoInputSystemProfile
   m_EditorClassIdentifier: 
   isCustomProfile: 1
-<<<<<<< HEAD
-  focusProfile: {fileID: 11400000, guid: beeececedae57b145bd5ecc515d501c5, type: 2}
-=======
   focusProviderType:
     reference: Microsoft.MixedReality.Toolkit.SDK.Input.FocusProvider, Microsoft.MixedReality.Toolkit.SDK
->>>>>>> e3ad7701
   inputActionsProfile: {fileID: 11400000, guid: 1cb83b83ddbd33f4a8e2d9257636f8f8,
     type: 2}
   inputActionRulesProfile: {fileID: 11400000, guid: 03945385d89102f41855bc8f5116b199,
@@ -27,7 +23,7 @@
   speechCommandsProfile: {fileID: 11400000, guid: 2fc34c2e7de22134a9d2dfd6665a00c6,
     type: 2}
   enableControllerMapping: 1
-  controllerMappingProfile: {fileID: 11400000, guid: 39ded1fd0711a0c448413d0e1ec4f7f3,
+  controllerMappingProfiles: {fileID: 11400000, guid: 39ded1fd0711a0c448413d0e1ec4f7f3,
     type: 2}
   controllerVisualizationProfile: {fileID: 11400000, guid: 345c06fdf3732db46b96299bd3cba653,
     type: 2}