--- conflicted
+++ resolved
@@ -12,11 +12,7 @@
     /// Test MonoBehaviour that simply prints out a message very time a supported event is received from the input module.
     /// This is used to make sure that the input module routes events appropriately to game objects.
     /// </summary>
-<<<<<<< HEAD
-    public class InputTest : MonoBehaviour, IInputHandler, IInputClickHandler, IFocusable, ISourceStateHandler, IHoldHandler, IManipulationHandler, INavigationHandler, IPointerClickHandler, IPlacementHandler
-=======
-    public class InputTest : FocusTarget, IInputHandler, IPointerHandler, ISourceStateHandler, IHoldHandler, IManipulationHandler, INavigationHandler
->>>>>>> 7245b2f6
+    public class InputTest : FocusTarget, IInputHandler, IPointerHandler, ISourceStateHandler, IHoldHandler, IManipulationHandler, INavigationHandler, IPlacementHandler
     {
         [Tooltip("Set to true if gestures update (ManipulationUpdated, NavigationUpdated) should be logged. Note that this can impact performance.")]
         public bool LogGesturesUpdateEvents = false;
