﻿// Copyright (c) Microsoft Corporation. All rights reserved.
// Licensed under the MIT License. See LICENSE in the project root for license information.

using System.Collections.Generic;
using UnityEditor;
using UnityEngine;

namespace Microsoft.MixedReality.Toolkit.SDK.UX
{
    /// <summary>
    /// A colleciton of helper functions to make consistent looking Inspectors easier
    /// </summary>
    
#if UNITY_EDITOR
    public abstract class InspectorBase : Editor
    {
        public struct ListSettings
        {
            public bool Show;
            public Vector2 Scroll;
        }

        // add custom settings

        // Colors
        protected readonly static Color defaultColor = new Color(1f, 1f, 1f);
        protected readonly static Color baseColor = new Color(0.75f, 0.75f, 0.75f);
        protected readonly static Color disabledColor = new Color(0.6f, 0.6f, 0.6f);
        protected readonly static Color warningColor = new Color(1f, 0.85f, 0.6f);
        protected readonly static Color errorColor = new Color(1f, 0.55f, 0.5f);
        protected readonly static Color successColor = new Color(0.5f, 1f, 0.5f);
        protected readonly static Color titleColor = new Color(0.5f, 0.5f, 0.5f);
        protected readonly static Color sectionColor = new Color(0.85f, 0.9f, 1f);

        // default text sizes
        protected const int titleFontSize = 14;
        protected const int defaultFontSize = 10;

        // special characters
        protected readonly static string minus = "\u2212";
        protected readonly static string plus = "\u002B";
        protected readonly static string astrisk = "\u2217";
        protected readonly static string left = "\u02C2";
        protected readonly static string right = "\u02C3";
        protected readonly static string up = "\u02C4";
        protected readonly static string down = "\u02C5";
        protected readonly static string close = "\u2715";
        protected readonly static string heart = "\u2661";
        protected readonly static string star = "\u2606";
        protected readonly static string emoji = "\u263A";

        protected static int indentOnSectionStart = 0;
        public const float DottedLineScreenSpace = 4.65f;

<<<<<<< HEAD
        // button callbacks
        protected delegate void ListButtonEvent(int index);
        protected delegate void MultiListButtonEvent(int[] arr);
=======
        public delegate void ListButtonEvent(int index, SerializedProperty prop = null);
        public delegate void MultiListButtonEvent(int[] arr, SerializedProperty prop = null);
>>>>>>> 02fd7472

        protected List<ListSettings> listSettings;

        protected GUIStyle boxStyle;

        /// <summary>
        /// Box style with left margin
        /// </summary>
        /// <param name="margin"></param>
        /// <returns></returns>
        public static GUIStyle Box(int margin)
        {
            GUIStyle box = new GUIStyle(GUI.skin.box);
            box.margin.left = margin;
            return box;
        }

<<<<<<< HEAD
        /// <summary>
        /// A button who's width and based on the label's width
        /// </summary>
        /// <param name="label"></param>
        /// <param name="index"></param>
        /// <param name="callback"></param>
        /// <returns></returns>
        protected virtual bool FlexButton(GUIContent label, int index, ListButtonEvent callback)
=======
        public static bool FlexButton(GUIContent label, int index, ListButtonEvent callback, SerializedProperty prop = null)
>>>>>>> 02fd7472
        {
            // delete button
            GUIStyle buttonStyle = new GUIStyle(GUI.skin.button);
            
            float buttonWidth = GUI.skin.button.CalcSize(label).x;

            EditorGUILayout.BeginHorizontal();
            GUILayout.FlexibleSpace();

            bool triggered = false;
            if (GUILayout.Button(label, buttonStyle, GUILayout.Width(buttonWidth)))
            {
                callback(index, prop);
                triggered = true;
            }

            EditorGUILayout.EndHorizontal();
            return triggered;
        }

<<<<<<< HEAD
        /// <summary>
        /// A button who's width and based on the label's width
        /// </summary>
        /// <param name="label"></param>
        /// <param name="index"></param>
        /// <param name="callback"></param>
        /// <returns></returns>
        protected virtual bool FlexButton(GUIContent label, int[] arr, MultiListButtonEvent callback)
=======
        public static bool FlexButton(GUIContent label, int[] arr, MultiListButtonEvent callback, SerializedProperty prop = null)
>>>>>>> 02fd7472
        {
            // delete button
            GUIStyle buttonStyle = new GUIStyle(GUI.skin.button);
            
            float buttonWidth = GUI.skin.button.CalcSize(label).x;

            EditorGUILayout.BeginHorizontal();
            GUILayout.FlexibleSpace();

            bool triggered = false;
            if (GUILayout.Button(label, buttonStyle, GUILayout.Width(buttonWidth)))
            {
                callback(arr, prop);
                triggered = true;
            }

            EditorGUILayout.EndHorizontal();
            return triggered;
        }

<<<<<<< HEAD
        /// <summary>
        /// A button who's width stretches all the way across the negative space
        /// </summary>
        /// <param name="label"></param>
        /// <param name="index"></param>
        /// <param name="callback"></param>
        /// <returns></returns>
        protected virtual bool FullWidthButton(GUIContent label, float padding, int index, ListButtonEvent callback)
=======
        public static bool FullWidthButton(GUIContent label, float padding, int index, ListButtonEvent callback, SerializedProperty prop = null)
>>>>>>> 02fd7472
        {
            GUIStyle addStyle = new GUIStyle(GUI.skin.button);
            addStyle.fixedHeight = 25;
            float addButtonWidth = GUI.skin.button.CalcSize(label).x * padding;
            EditorGUILayout.BeginHorizontal();
            GUILayout.FlexibleSpace();

            bool triggered = false;
            if (GUILayout.Button(label, addStyle, GUILayout.Width(addButtonWidth)))
            {
                callback(index, prop);
                triggered = true;
            }

            GUILayout.FlexibleSpace();
            EditorGUILayout.EndHorizontal();
            return triggered;
        }

<<<<<<< HEAD
        /// <summary>
        /// A button who's width stretches all the way across the negative space
        /// </summary>
        /// <param name="label"></param>
        /// <param name="index"></param>
        /// <param name="callback"></param>
        /// <returns></returns>
        protected virtual bool FullWidthButton(GUIContent label, float padding, int[] arr, MultiListButtonEvent callback)
=======
        public static bool FullWidthButton(GUIContent label, float padding, int[] arr, MultiListButtonEvent callback, SerializedProperty prop = null)
>>>>>>> 02fd7472
        {
            GUIStyle addStyle = new GUIStyle(GUI.skin.button);
            addStyle.fixedHeight = 25;
            float addButtonWidth = GUI.skin.button.CalcSize(label).x * padding;
            EditorGUILayout.BeginHorizontal();
            GUILayout.FlexibleSpace();

            bool triggered = false;
            if (GUILayout.Button(label, addStyle, GUILayout.Width(addButtonWidth)))
            {
                callback(arr, prop);
                triggered = true;
            }

            GUILayout.FlexibleSpace();
            EditorGUILayout.EndHorizontal();
            return triggered;
        }

<<<<<<< HEAD
        /// <summary>
        /// A small button perfect for a single icon, like a minus or plus
        /// </summary>
        /// <param name="label"></param>
        /// <param name="index"></param>
        /// <param name="callback"></param>
        /// <returns></returns>
        protected virtual bool SmallButton(GUIContent label, int index, ListButtonEvent callback)
=======
        public static bool SmallButton(GUIContent label, int index, ListButtonEvent callback, SerializedProperty prop = null)
>>>>>>> 02fd7472
        {

            GUIStyle smallButton = new GUIStyle(EditorStyles.miniButton);
            float smallButtonWidth = GUI.skin.button.CalcSize(new GUIContent(label)).x;

            bool triggered = false;
            if (GUILayout.Button(label, smallButton, GUILayout.Width(smallButtonWidth)))
            {
                callback(index, prop);
                triggered = true;
            }
            return triggered;
        }

<<<<<<< HEAD
        /// <summary>
        /// A small button perfect for a single icon, like a minus or plus
        /// </summary>
        /// <param name="label"></param>
        /// <param name="index"></param>
        /// <param name="callback"></param>
        /// <returns></returns>
        protected virtual bool SmallButton(GUIContent label, int[] arr, MultiListButtonEvent callback)
=======
        public static bool SmallButton(GUIContent label, int[] arr, MultiListButtonEvent callback, SerializedProperty prop = null)
>>>>>>> 02fd7472
        {
            GUIStyle smallButton = new GUIStyle(EditorStyles.miniButton);
            float smallButtonWidth = GUI.skin.button.CalcSize(label).x;

            bool triggered = false;
            if (GUILayout.Button(label, smallButton, GUILayout.Width(smallButtonWidth)))
            {
                callback(arr, prop);
                triggered = true;
            }
            return triggered;
        }

        /// <summary>
        /// Large title format
        /// </summary>
        /// <param name="title"></param>
        public static void DrawTitle(string title)
        {
            GUIStyle labelStyle = GetLableStyle(titleFontSize, titleColor);
            EditorGUILayout.LabelField(new GUIContent(title), labelStyle);
            GUILayout.Space(titleFontSize * 0.5f);
        }

        /// <summary>
        /// Draw a basic lable
        /// </summary>
        /// <param name="title"></param>
        /// <param name="size"></param>
        /// <param name="color"></param>
        public static void DrawLabel(string title, int size, Color color)
        {
            GUIStyle labelStyle = GetLableStyle(size, color);
            EditorGUILayout.LabelField(new GUIContent(title), labelStyle);
            GUILayout.Space(titleFontSize * 0.5f);
        }

        /// <summary>
        /// Create a custom label style based on color and size
        /// </summary>
        /// <param name="size"></param>
        /// <param name="color"></param>
        /// <returns></returns>
        public static GUIStyle GetLableStyle(int size, Color color)
        {
            GUIStyle labelStyle = new GUIStyle(EditorStyles.boldLabel);
            labelStyle.fontStyle = FontStyle.Bold;
            labelStyle.fontSize = size;
            labelStyle.fixedHeight = size * 2;
            labelStyle.normal.textColor = color;
            return labelStyle;
        }

        /// <summary>
        /// draw a label with a yellow coloring
        /// </summary>
        /// <param name="warning"></param>
        public static void DrawWarning(string warning)
        {
            Color prevColor = GUI.color;

            GUI.color = warningColor;
            EditorGUILayout.BeginVertical(EditorStyles.textArea);
            EditorGUILayout.LabelField(warning, EditorStyles.wordWrappedMiniLabel);
            EditorGUILayout.EndVertical();

            GUI.color = prevColor;
        }

        /// <summary>
        /// draw a notice area, normal coloring
        /// </summary>
        /// <param name="notice"></param>
        public static void DrawNotice(string notice)
        {
            Color prevColor = GUI.color;

            GUI.color = defaultColor;
            EditorGUILayout.BeginVertical(EditorStyles.textArea);
            EditorGUILayout.LabelField(notice, EditorStyles.wordWrappedMiniLabel);
            EditorGUILayout.EndVertical();

            GUI.color = prevColor;
        }

        /// <summary>
        /// draw a notice with green coloring
        /// </summary>
        /// <param name="notice"></param>
        public static void DrawSuccess(string notice)
        {
            Color prevColor = GUI.color;

            GUI.color = successColor;
            EditorGUILayout.BeginVertical(EditorStyles.textArea);
            EditorGUILayout.LabelField(notice, EditorStyles.wordWrappedMiniLabel);
            EditorGUILayout.EndVertical();

            GUI.color = prevColor;
        }

        /// <summary>
        /// draw a notice with red coloring
        /// </summary>
        /// <param name="error"></param>
        public static void DrawError(string error)
        {
            Color prevColor = GUI.color;

            GUI.color = errorColor;
            EditorGUILayout.BeginVertical(EditorStyles.textArea);
            EditorGUILayout.LabelField(error, EditorStyles.wordWrappedMiniLabel);
            EditorGUILayout.EndVertical();

            GUI.color = prevColor;
        }

        /// <summary>
        /// Create a line across the negative space
        /// </summary>
        public static void DrawDivider()
        {
            GUIStyle styleHR = new GUIStyle(GUI.skin.box);
            styleHR.stretchWidth = true;
            styleHR.fixedHeight = 1;
            styleHR.border = new RectOffset(1,1,1,0);
            GUILayout.Box("", styleHR);
        }

        /// <summary>
        /// Draws a section start (initiated by the Header attribute)
        /// </summary>
        /// <param name="targetName"></param>
        /// <param name="headerName"></param>
        /// <param name="toUpper"></param>
        /// <param name="drawInitially"></param>
        /// <returns></returns>
        public static bool DrawSectionStart(string headerName, int indent, bool open = true, FontStyle style = FontStyle.Bold, bool toUpper = true, int size = 0)
        {
            GUIStyle sectionStyle = new GUIStyle(EditorStyles.foldout);
            sectionStyle.fontStyle = style;
            if (size > 0)
            {
                sectionStyle.fontSize = size;
                sectionStyle.fixedHeight = size * 2;
            }
            Color tColor = GUI.color;
            GUI.color = sectionColor;

            if (toUpper)
            {
                headerName = headerName.ToUpper();
            }

            bool drawSection = EditorGUILayout.Foldout(open, headerName, true, sectionStyle);
            EditorGUILayout.BeginVertical();
            GUI.color = tColor;
            EditorGUI.indentLevel = indent;

            return drawSection;
        }

        /// <summary>
        /// Draws section end (initiated by next Header attribute)
        /// </summary>
        public static void DrawSectionEnd(int indent)
        {
            EditorGUILayout.EndVertical();
            EditorGUI.indentLevel = indent;
        }

        /// <summary>
        /// adjust list settings as things change
        /// </summary>
        /// <param name="count"></param>
        protected void AdjustListSettings(int count)
        {
            if(listSettings == null)
            {
                listSettings = new List<ListSettings>();
            }

            int diff = count - listSettings.Count;
            if (diff > 0)
            {
                for (int i = 0; i < diff; i++)
                {
                    listSettings.Add(new ListSettings() { Show = false, Scroll = new Vector2() });
                }
            }
            else if (diff < 0)
            {
                int removeCnt = 0;
                for (int i = listSettings.Count - 1; i > -1; i--)
                {
                    if (removeCnt > diff)
                    {
                        listSettings.RemoveAt(i);
                        removeCnt--;
                    }
                }
            }
        }
<<<<<<< HEAD
        
        /// <summary>
        /// Get an int value based on string comparisons
        /// </summary>
        /// <param name="options"></param>
        /// <param name="selection"></param>
        /// <returns></returns>
        protected static int GetOptionsIndex(SerializedProperty options, string selection)
=======

        public static string[] GetOptions(SerializedProperty options)
        {
            List<string> list = new List<string>();
            for (int i = 0; i < options.arraySize; i++)
            {
                list.Add(options.GetArrayElementAtIndex(i).stringValue);
            }

            return list.ToArray();
        }

        public static int GetOptionsIndex(SerializedProperty options, string selection)
>>>>>>> 02fd7472
        {
            for (int i = 0; i < options.arraySize; i++)
            {
                if (options.GetArrayElementAtIndex(i).stringValue == selection)
                {
                    return i;
                }
            }

            return 0;
        }
<<<<<<< HEAD
        
        /// <summary>
        /// Create a string array from a serialized string array
        /// </summary>
        /// <param name="arr"></param>
        /// <returns></returns>
=======

        public static int ReverseLookup(string option, string[] options)
        {
            for (int i = 0; i < options.Length; i++)
            {
                if (options[i] == option)
                {
                    return i;
                }
            }

            return 0;
        }

>>>>>>> 02fd7472
        public static string[] SerializedPropertyToOptions(SerializedProperty arr)
        {
            List<string> list = new List<string>();
            for (int i = 0; i < arr.arraySize; i++)
            {
                list.Add(arr.GetArrayElementAtIndex(i).stringValue);
            }
            return list.ToArray();
        }

        protected static void PropertySettingsList(SerializedProperty settings, List<InteractableEvent.FieldData> data)
        {
            settings.ClearArray();

            for (int i = 0; i < data.Count; i++)
            {
                settings.InsertArrayElementAtIndex(settings.arraySize);
                SerializedProperty settingItem = settings.GetArrayElementAtIndex(settings.arraySize - 1);

                UpdatePropertySettings(settingItem, (int)data[i].Attributes.Type, data[i].Value);

                SerializedProperty type = settingItem.FindPropertyRelative("Type");
                SerializedProperty tooltip = settingItem.FindPropertyRelative("Tooltip");
                SerializedProperty label = settingItem.FindPropertyRelative("Label");
                SerializedProperty options = settingItem.FindPropertyRelative("Options");
                SerializedProperty name = settingItem.FindPropertyRelative("Name");

                type.enumValueIndex = (int)data[i].Attributes.Type;
                tooltip.stringValue = data[i].Attributes.Tooltip;
                label.stringValue = data[i].Attributes.Label;
                name.stringValue = data[i].Name;

                options.ClearArray();

                if (data[i].Attributes.Options != null)
                {
                    for (int j = 0; j < data[i].Attributes.Options.Length; j++)
                    {
                        options.InsertArrayElementAtIndex(j);
                        SerializedProperty item = options.GetArrayElementAtIndex(j);
                        item.stringValue = data[i].Attributes.Options[j];
                    }
                }
            }
        }

        public static void UpdatePropertySettings(SerializedProperty prop, int type, object update)
        {
            SerializedProperty intValue = prop.FindPropertyRelative("IntValue");
            SerializedProperty stringValue = prop.FindPropertyRelative("StringValue");

            switch ((InspectorField.FieldTypes)type)
            {
                case InspectorField.FieldTypes.Float:
                    SerializedProperty floatValue = prop.FindPropertyRelative("FloatValue");
                    floatValue.floatValue = (float)update;
                    break;
                case InspectorField.FieldTypes.Int:
                    intValue.intValue = (int)update;
                    break;
                case InspectorField.FieldTypes.String:

                    stringValue.stringValue = (string)update;
                    break;
                case InspectorField.FieldTypes.Bool:
                    SerializedProperty boolValue = prop.FindPropertyRelative("BoolValue");
                    boolValue.boolValue = (bool)update;
                    break;
                case InspectorField.FieldTypes.Color:
                    SerializedProperty colorValue = prop.FindPropertyRelative("ColorValue");
                    colorValue.colorValue = (Color)update;
                    break;
                case InspectorField.FieldTypes.DropdownInt:
                    intValue.intValue = (int)update;
                    break;
                case InspectorField.FieldTypes.DropdownString:
                    stringValue.stringValue = (string)update;
                    break;
                case InspectorField.FieldTypes.GameObject:
                    SerializedProperty gameObjectValue = prop.FindPropertyRelative("GameObjectValue");
                    gameObjectValue.objectReferenceValue = (GameObject)update;
                    break;
                case InspectorField.FieldTypes.ScriptableObject:
                    SerializedProperty scriptableObjectValue = prop.FindPropertyRelative("ScriptableObjectValue");
                    scriptableObjectValue.objectReferenceValue = (ScriptableObject)update;
                    break;
                case InspectorField.FieldTypes.Object:
                    SerializedProperty objectValue = prop.FindPropertyRelative("ObjectValue");
                    objectValue.objectReferenceValue = (UnityEngine.Object)update;
                    break;
                case InspectorField.FieldTypes.Material:
                    SerializedProperty materialValue = prop.FindPropertyRelative("MaterialValue");
                    materialValue.objectReferenceValue = (Material)update;
                    break;
                case InspectorField.FieldTypes.Texture:
                    SerializedProperty textureValue = prop.FindPropertyRelative("TextureValue");
                    textureValue.objectReferenceValue = (Texture)update;
                    break;
                case InspectorField.FieldTypes.Vector2:
                    SerializedProperty vector2Value = prop.FindPropertyRelative("Vector2Value");
                    vector2Value.vector2Value = (Vector2)update;
                    break;
                case InspectorField.FieldTypes.Vector3:
                    SerializedProperty vector3Value = prop.FindPropertyRelative("Vector3Value");
                    vector3Value.vector3Value = (Vector3)update;
                    break;
                case InspectorField.FieldTypes.Vector4:
                    SerializedProperty vector4Value = prop.FindPropertyRelative("Vector4Value");
                    vector4Value.vector4Value = (Vector4)update;
                    break;
                case InspectorField.FieldTypes.Curve:
                    SerializedProperty curveValue = prop.FindPropertyRelative("CurveValue");
                    curveValue.animationCurveValue = (AnimationCurve)update;
                    break;
                case InspectorField.FieldTypes.Quaternion:
                    SerializedProperty quaternionValue = prop.FindPropertyRelative("QuaternionValue");
                    quaternionValue.quaternionValue = (Quaternion)update;
                    break;
                case InspectorField.FieldTypes.AudioClip:
                    SerializedProperty audioClip = prop.FindPropertyRelative("AudioClipValue");
                    audioClip.objectReferenceValue = (AudioClip)update;
                    break;
                case InspectorField.FieldTypes.Event:
                    //SerializedProperty uEvent = prop.FindPropertyRelative("EventValue");
                    //uEvent.objectReferenceValue = update as UnityEngine.Object;
                    break;
                default:
                    break;
            }
        }

        public static void DisplayPropertyField(SerializedProperty prop)
        {
            SerializedProperty type = prop.FindPropertyRelative("Type");
            SerializedProperty label = prop.FindPropertyRelative("Label");
            SerializedProperty tooltip = prop.FindPropertyRelative("Tooltip");
            SerializedProperty options = prop.FindPropertyRelative("Options");

            SerializedProperty intValue = prop.FindPropertyRelative("IntValue");
            SerializedProperty stringValue = prop.FindPropertyRelative("StringValue");

            switch ((InspectorField.FieldTypes)type.intValue)
            {
                case InspectorField.FieldTypes.Float:
                    SerializedProperty floatValue = prop.FindPropertyRelative("FloatValue");
                    floatValue.floatValue = EditorGUILayout.FloatField(new GUIContent(label.stringValue, tooltip.stringValue), floatValue.floatValue);
                    break;
                case InspectorField.FieldTypes.Int:
                    intValue.intValue = EditorGUILayout.IntField(new GUIContent(label.stringValue, tooltip.stringValue), intValue.intValue);
                    break;
                case InspectorField.FieldTypes.String:
                    stringValue.stringValue = EditorGUILayout.TextField(new GUIContent(label.stringValue, tooltip.stringValue), stringValue.stringValue);
                    break;
                case InspectorField.FieldTypes.Bool:
                    SerializedProperty boolValue = prop.FindPropertyRelative("BoolValue");
                    boolValue.boolValue = EditorGUILayout.Toggle(new GUIContent(label.stringValue, tooltip.stringValue), boolValue.boolValue);
                    break;
                case InspectorField.FieldTypes.Color:
                    SerializedProperty colorValue = prop.FindPropertyRelative("ColorValue");
                    colorValue.colorValue = EditorGUILayout.ColorField(new GUIContent(label.stringValue, tooltip.stringValue), colorValue.colorValue);
                    break;
                case InspectorField.FieldTypes.DropdownInt:
                    intValue.intValue = EditorGUILayout.Popup(label.stringValue, intValue.intValue, GetOptions(options));
                    break;
                case InspectorField.FieldTypes.DropdownString:
                    string[] stringOptions = GetOptions(options);
                    int selection = GetOptionsIndex(options, stringValue.stringValue);
                    int newIndex = EditorGUILayout.Popup(label.stringValue, intValue.intValue, stringOptions);
                    if (selection != newIndex)
                    {
                        stringValue.stringValue = stringOptions[newIndex];
                    }
                    break;
                case InspectorField.FieldTypes.GameObject:
                    SerializedProperty gameObjectValue = prop.FindPropertyRelative("GameObjectValue");
                    EditorGUILayout.PropertyField(gameObjectValue, new GUIContent(label.stringValue, tooltip.stringValue), false);
                    break;
                case InspectorField.FieldTypes.ScriptableObject:
                    SerializedProperty scriptableObjectValue = prop.FindPropertyRelative("ScriptableObjectValue");
                    EditorGUILayout.PropertyField(scriptableObjectValue, new GUIContent(label.stringValue, tooltip.stringValue), false);
                    break;
                case InspectorField.FieldTypes.Object:
                    SerializedProperty objectValue = prop.FindPropertyRelative("ObjectValue");
                    EditorGUILayout.PropertyField(objectValue, new GUIContent(label.stringValue, tooltip.stringValue), true);
                    break;
                case InspectorField.FieldTypes.Material:
                    SerializedProperty materialValue = prop.FindPropertyRelative("MaterialValue");
                    EditorGUILayout.PropertyField(materialValue, new GUIContent(label.stringValue, tooltip.stringValue), false);
                    break;
                case InspectorField.FieldTypes.Texture:
                    SerializedProperty textureValue = prop.FindPropertyRelative("TextureValue");
                    EditorGUILayout.PropertyField(textureValue, new GUIContent(label.stringValue, tooltip.stringValue), false);
                    break;
                case InspectorField.FieldTypes.Vector2:
                    SerializedProperty vector2Value = prop.FindPropertyRelative("Vector2Value");
                    vector2Value.vector2Value = EditorGUILayout.Vector2Field(new GUIContent(label.stringValue, tooltip.stringValue), vector2Value.vector2Value);
                    break;
                case InspectorField.FieldTypes.Vector3:
                    SerializedProperty vector3Value = prop.FindPropertyRelative("Vector3Value");
                    vector3Value.vector3Value = EditorGUILayout.Vector3Field(new GUIContent(label.stringValue, tooltip.stringValue), vector3Value.vector3Value);
                    break;
                case InspectorField.FieldTypes.Vector4:
                    SerializedProperty vector4Value = prop.FindPropertyRelative("Vector4Value");
                    vector4Value.vector4Value = EditorGUILayout.Vector4Field(new GUIContent(label.stringValue, tooltip.stringValue), vector4Value.vector4Value);
                    break;
                case InspectorField.FieldTypes.Curve:
                    SerializedProperty curveValue = prop.FindPropertyRelative("CurveValue");
                    curveValue.animationCurveValue = EditorGUILayout.CurveField(new GUIContent(label.stringValue, tooltip.stringValue), curveValue.animationCurveValue);
                    break;
                case InspectorField.FieldTypes.Quaternion:
                    SerializedProperty quaternionValue = prop.FindPropertyRelative("QuaternionValue");
                    Vector4 vect4 = new Vector4(quaternionValue.quaternionValue.x, quaternionValue.quaternionValue.y, quaternionValue.quaternionValue.z, quaternionValue.quaternionValue.w);
                    vect4 = EditorGUILayout.Vector4Field(new GUIContent(label.stringValue, tooltip.stringValue), vect4);
                    quaternionValue.quaternionValue = new Quaternion(vect4.x, vect4.y, vect4.z, vect4.w);
                    break;
                case InspectorField.FieldTypes.AudioClip:
                    SerializedProperty audioClip = prop.FindPropertyRelative("AudioClipValue");
                    EditorGUILayout.PropertyField(audioClip, new GUIContent(label.stringValue, tooltip.stringValue), false);
                    break;
                case InspectorField.FieldTypes.Event:
                    SerializedProperty uEvent = prop.FindPropertyRelative("EventValue");
                    if (uEvent != null)
                    {
                        //Debug.Log("update? " + uEvent);
                    }
                    EditorGUILayout.PropertyField(uEvent, new GUIContent(label.stringValue, tooltip.stringValue));
                    break;
                default:
                    break;
            }
        }
    }
#endif
}<|MERGE_RESOLUTION|>--- conflicted
+++ resolved
@@ -52,14 +52,8 @@
         protected static int indentOnSectionStart = 0;
         public const float DottedLineScreenSpace = 4.65f;
 
-<<<<<<< HEAD
-        // button callbacks
-        protected delegate void ListButtonEvent(int index);
-        protected delegate void MultiListButtonEvent(int[] arr);
-=======
         public delegate void ListButtonEvent(int index, SerializedProperty prop = null);
         public delegate void MultiListButtonEvent(int[] arr, SerializedProperty prop = null);
->>>>>>> 02fd7472
 
         protected List<ListSettings> listSettings;
 
@@ -77,18 +71,7 @@
             return box;
         }
 
-<<<<<<< HEAD
-        /// <summary>
-        /// A button who's width and based on the label's width
-        /// </summary>
-        /// <param name="label"></param>
-        /// <param name="index"></param>
-        /// <param name="callback"></param>
-        /// <returns></returns>
-        protected virtual bool FlexButton(GUIContent label, int index, ListButtonEvent callback)
-=======
         public static bool FlexButton(GUIContent label, int index, ListButtonEvent callback, SerializedProperty prop = null)
->>>>>>> 02fd7472
         {
             // delete button
             GUIStyle buttonStyle = new GUIStyle(GUI.skin.button);
@@ -109,18 +92,7 @@
             return triggered;
         }
 
-<<<<<<< HEAD
-        /// <summary>
-        /// A button who's width and based on the label's width
-        /// </summary>
-        /// <param name="label"></param>
-        /// <param name="index"></param>
-        /// <param name="callback"></param>
-        /// <returns></returns>
-        protected virtual bool FlexButton(GUIContent label, int[] arr, MultiListButtonEvent callback)
-=======
         public static bool FlexButton(GUIContent label, int[] arr, MultiListButtonEvent callback, SerializedProperty prop = null)
->>>>>>> 02fd7472
         {
             // delete button
             GUIStyle buttonStyle = new GUIStyle(GUI.skin.button);
@@ -141,18 +113,7 @@
             return triggered;
         }
 
-<<<<<<< HEAD
-        /// <summary>
-        /// A button who's width stretches all the way across the negative space
-        /// </summary>
-        /// <param name="label"></param>
-        /// <param name="index"></param>
-        /// <param name="callback"></param>
-        /// <returns></returns>
-        protected virtual bool FullWidthButton(GUIContent label, float padding, int index, ListButtonEvent callback)
-=======
         public static bool FullWidthButton(GUIContent label, float padding, int index, ListButtonEvent callback, SerializedProperty prop = null)
->>>>>>> 02fd7472
         {
             GUIStyle addStyle = new GUIStyle(GUI.skin.button);
             addStyle.fixedHeight = 25;
@@ -172,18 +133,7 @@
             return triggered;
         }
 
-<<<<<<< HEAD
-        /// <summary>
-        /// A button who's width stretches all the way across the negative space
-        /// </summary>
-        /// <param name="label"></param>
-        /// <param name="index"></param>
-        /// <param name="callback"></param>
-        /// <returns></returns>
-        protected virtual bool FullWidthButton(GUIContent label, float padding, int[] arr, MultiListButtonEvent callback)
-=======
         public static bool FullWidthButton(GUIContent label, float padding, int[] arr, MultiListButtonEvent callback, SerializedProperty prop = null)
->>>>>>> 02fd7472
         {
             GUIStyle addStyle = new GUIStyle(GUI.skin.button);
             addStyle.fixedHeight = 25;
@@ -203,18 +153,7 @@
             return triggered;
         }
 
-<<<<<<< HEAD
-        /// <summary>
-        /// A small button perfect for a single icon, like a minus or plus
-        /// </summary>
-        /// <param name="label"></param>
-        /// <param name="index"></param>
-        /// <param name="callback"></param>
-        /// <returns></returns>
-        protected virtual bool SmallButton(GUIContent label, int index, ListButtonEvent callback)
-=======
         public static bool SmallButton(GUIContent label, int index, ListButtonEvent callback, SerializedProperty prop = null)
->>>>>>> 02fd7472
         {
 
             GUIStyle smallButton = new GUIStyle(EditorStyles.miniButton);
@@ -229,18 +168,7 @@
             return triggered;
         }
 
-<<<<<<< HEAD
-        /// <summary>
-        /// A small button perfect for a single icon, like a minus or plus
-        /// </summary>
-        /// <param name="label"></param>
-        /// <param name="index"></param>
-        /// <param name="callback"></param>
-        /// <returns></returns>
-        protected virtual bool SmallButton(GUIContent label, int[] arr, MultiListButtonEvent callback)
-=======
         public static bool SmallButton(GUIContent label, int[] arr, MultiListButtonEvent callback, SerializedProperty prop = null)
->>>>>>> 02fd7472
         {
             GUIStyle smallButton = new GUIStyle(EditorStyles.miniButton);
             float smallButtonWidth = GUI.skin.button.CalcSize(label).x;
@@ -444,16 +372,6 @@
                 }
             }
         }
-<<<<<<< HEAD
-        
-        /// <summary>
-        /// Get an int value based on string comparisons
-        /// </summary>
-        /// <param name="options"></param>
-        /// <param name="selection"></param>
-        /// <returns></returns>
-        protected static int GetOptionsIndex(SerializedProperty options, string selection)
-=======
 
         public static string[] GetOptions(SerializedProperty options)
         {
@@ -467,7 +385,6 @@
         }
 
         public static int GetOptionsIndex(SerializedProperty options, string selection)
->>>>>>> 02fd7472
         {
             for (int i = 0; i < options.arraySize; i++)
             {
@@ -479,14 +396,6 @@
 
             return 0;
         }
-<<<<<<< HEAD
-        
-        /// <summary>
-        /// Create a string array from a serialized string array
-        /// </summary>
-        /// <param name="arr"></param>
-        /// <returns></returns>
-=======
 
         public static int ReverseLookup(string option, string[] options)
         {
@@ -501,7 +410,6 @@
             return 0;
         }
 
->>>>>>> 02fd7472
         public static string[] SerializedPropertyToOptions(SerializedProperty arr)
         {
             List<string> list = new List<string>();
