﻿// Copyright (c) Microsoft Corporation. All rights reserved.
// Licensed under the MIT License. See LICENSE in the project root for license information.

using System;
using System.Collections;
using System.Collections.Generic;
using UnityEditor;
using UnityEngine;


namespace Microsoft.MixedReality.Toolkit.SDK.UX
{
#if UNITY_EDITOR
    [CustomEditor(typeof(States))]
    public class StatesInspector : InspectorBase
    {
        protected States instance;
        protected SerializedProperty stateList;

        // list of InteractableStates
        protected Type[] stateTypes;

        // list of State names
        protected string[] stateOptions;
        
        protected virtual void OnEnable()
        {
            instance = (States)target;
            
            stateList = serializedObject.FindProperty("StateList");
            AdjustListSettings(stateList.arraySize);
            instance.SetupStateOptions();
        }

        public override void OnInspectorGUI()
        {
            //base.OnInspectorGUI();
            serializedObject.Update();
            
            DrawTitle("States");
            DrawNotice("Manage state configurations to drive Interactables or Tansitions");

            // get the list of options and InteractableStates
            stateOptions = instance.StateOptions;
            stateTypes = instance.StateTypes;
            
            SerializedProperty stateLogicName = serializedObject.FindProperty("StateLogicName");
            int option = States.ReverseLookup(stateLogicName.stringValue, stateOptions);

            int newLogic = EditorGUILayout.Popup("State Model", option, stateOptions);
            if (option != newLogic)
            {
                stateLogicName.stringValue = stateOptions[newLogic];
            }

            int bitCount = 0;
            for (int i = 0; i < stateList.arraySize; i++)
            {
                if (i == 0)
                {
                    bitCount += 1;
                }
                else
                {
                    bitCount += bitCount;
                }

                EditorGUILayout.BeginVertical("Box");
                SerializedProperty stateItem = stateList.GetArrayElementAtIndex(i);

                SerializedProperty name = stateItem.FindPropertyRelative("Name");
                SerializedProperty index = stateItem.FindPropertyRelative("ActiveIndex");
                SerializedProperty bit = stateItem.FindPropertyRelative("Bit");

                index.intValue = i;

                EditorGUILayout.BeginHorizontal();
                string[] stateEnums = GetStateOptions();
                int enumIndex = States.ReverseLookup(name.stringValue, stateEnums);

                int newEnumIndex = EditorGUILayout.Popup(name.stringValue + " (" + bitCount + ")", enumIndex, stateEnums);
                if (enumIndex != newEnumIndex)
                {
                    name.stringValue = stateEnums[newEnumIndex];
                }

                SmallButton(new GUIContent(minus, "Remove State"), i, RemoveState);
                
                EditorGUILayout.EndHorizontal();

                // assign the bitcount based on location in the list
                bit.intValue = bitCount;
                
                EditorGUILayout.EndVertical();
            }

            FlexButton(new GUIContent("+", "Add Theme Property"), 0, AddState);

            serializedObject.ApplyModifiedProperties();
        }

<<<<<<< HEAD
        /// <summary>
        /// Add a state to the list
        /// </summary>
        /// <param name="index"></param>
        protected void AddState(int index)
=======
        protected void AddState(int index, SerializedProperty prop = null)
>>>>>>> 02fd7472
        {
            stateList.InsertArrayElementAtIndex(stateList.arraySize);
        }

<<<<<<< HEAD
        /// <summary>
        /// Remove a state from the list
        /// </summary>
        /// <param name="index"></param>
        protected void RemoveState(int index)
=======
        protected void RemoveState(int index, SerializedProperty prop = null)
>>>>>>> 02fd7472
        {
            stateList.DeleteArrayElementAtIndex(index);
        }

        /// <summary>
        /// Get a list of state names
        /// </summary>
        /// <returns></returns>
        protected string[] GetStateOptions()
        {
            return Enum.GetNames(typeof(InteractableStates.InteractableStateEnum));
        }
    }
#endif
}<|MERGE_RESOLUTION|>--- conflicted
+++ resolved
@@ -99,28 +99,12 @@
             serializedObject.ApplyModifiedProperties();
         }
 
-<<<<<<< HEAD
-        /// <summary>
-        /// Add a state to the list
-        /// </summary>
-        /// <param name="index"></param>
-        protected void AddState(int index)
-=======
         protected void AddState(int index, SerializedProperty prop = null)
->>>>>>> 02fd7472
         {
             stateList.InsertArrayElementAtIndex(stateList.arraySize);
         }
 
-<<<<<<< HEAD
-        /// <summary>
-        /// Remove a state from the list
-        /// </summary>
-        /// <param name="index"></param>
-        protected void RemoveState(int index)
-=======
         protected void RemoveState(int index, SerializedProperty prop = null)
->>>>>>> 02fd7472
         {
             stateList.DeleteArrayElementAtIndex(index);
         }
