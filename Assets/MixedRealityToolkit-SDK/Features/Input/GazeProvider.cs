﻿// Copyright (c) Microsoft Corporation. All rights reserved.
// Licensed under the MIT License. See LICENSE in the project root for license information.

using Microsoft.MixedReality.Toolkit.Core.Definitions.InputSystem;
using Microsoft.MixedReality.Toolkit.Core.Definitions.Utilities;
using Microsoft.MixedReality.Toolkit.Core.EventDatum.Input;
using Microsoft.MixedReality.Toolkit.Core.Interfaces.DataProviders.Controllers;
using Microsoft.MixedReality.Toolkit.Core.Interfaces.InputSystem;
using Microsoft.MixedReality.Toolkit.Core.Interfaces.InputSystem.Handlers;
using Microsoft.MixedReality.Toolkit.Core.Services;
using Microsoft.MixedReality.Toolkit.Core.Services.InputSystem.Pointers;
using Microsoft.MixedReality.Toolkit.Core.Services.InputSystem.Sources;
using Microsoft.MixedReality.Toolkit.Core.Utilities;
using Microsoft.MixedReality.Toolkit.Core.Utilities.Async;
using Microsoft.MixedReality.Toolkit.Core.Utilities.Physics;
<<<<<<< HEAD
=======
using Microsoft.MixedReality.Toolkit.InputSystem.Pointers;
using Microsoft.MixedReality.Toolkit.InputSystem.Sources;
>>>>>>> 0212270b
using System;
using UnityEngine;

namespace Microsoft.MixedReality.Toolkit.SDK.Input
{
    /// <summary>
    /// This class provides Gaze as an Input Source so users can interact with objects using their head.
    /// </summary>
    [DisallowMultipleComponent]
    public class GazeProvider : InputSystemGlobalListener, IMixedRealityGazeProvider, IMixedRealityInputHandler
    {
        private const float VelocityThreshold = 0.1f;

        private const float MovementThreshold = 0.01f;

<<<<<<< HEAD
        private GameObject cursorObject;

        /// <summary>
        /// Current Instanced Gaze Cursor.
        /// </summary>
        public GameObject GazeCursor
        {
            get { return cursorObject; }
            set
            {
                cursorObject = value;
                value.transform.parent = transform.parent;
                GazePointer.BaseCursor = value.GetComponent<IMixedRealityCursor>();
                Debug.Assert(GazePointer.BaseCursor != null, "Failed to load cursor");
                GazePointer.BaseCursor.SetVisibilityOnSourceDetected = false;
                GazePointer.BaseCursor.Pointer = GazePointer;
            }
        }

=======
>>>>>>> 0212270b
        [SerializeField]
        [Tooltip("Maximum distance at which the gaze can hit a GameObject.")]
        private float maxGazeCollisionDistance = 10.0f;

        /// <summary>
        /// The LayerMasks, in prioritized order, that are used to determine the GazeTarget when raycasting.
        /// <example>
        /// <para>Allow the cursor to hit SR, but first prioritize any DefaultRaycastLayers (potentially behind SR)</para>
        /// <code language="csharp"><![CDATA[
        /// int sr = LayerMask.GetMask("SR");
        /// int nonSR = Physics.DefaultRaycastLayers &amp; ~sr;
        /// GazeProvider.Instance.RaycastLayerMasks = new LayerMask[] { nonSR, sr };
        /// ]]></code>
        /// </example>
        /// </summary>
        [SerializeField]
        [Tooltip("The LayerMasks, in prioritized order, that are used to determine the GazeTarget when raycasting.")]
        private LayerMask[] raycastLayerMasks = { Physics.DefaultRaycastLayers };

        /// <summary>
        /// Current stabilization method, used to smooth out the gaze ray data.
        /// If left null, no stabilization will be performed.
        /// </summary>
        [SerializeField]
        [Tooltip("Stabilizer, if any, used to smooth out the gaze ray data.")]
        private GazeStabilizer stabilizer = null;

        /// <summary>
        /// Transform that should be used as the source of the gaze position and rotation.
        /// Defaults to the main camera.
        /// </summary>
        [SerializeField]
        [Tooltip("Transform that should be used to represent the gaze position and rotation. Defaults to CameraCache.Main")]
        private Transform gazeTransform = null;

        [SerializeField]
        [Range(0.01f, 1f)]
        [Tooltip("Minimum head velocity threshold")]
        private float minHeadVelocityThreshold = 0.5f;

        [SerializeField]
        [Range(0.1f, 5f)]
        [Tooltip("Maximum head velocity threshold")]
        private float maxHeadVelocityThreshold = 2f;

        /// <inheritdoc />
        public bool Enabled
        {
            get { return enabled; }
            set { enabled = value; }
        }

        /// <inheritdoc />
        public IMixedRealityInputSource GazeInputSource
        {
            get
            {
                if (gazeInputSource == null)
                {
                    gazeInputSource = new BaseGenericInputSource("Gaze");
                    gazePointer.SetGazeInputSourceParent(gazeInputSource);
                }

                return gazeInputSource;
            }
        }

        private BaseGenericInputSource gazeInputSource;

        /// <inheritdoc />
        public IMixedRealityPointer GazePointer => gazePointer ?? InitializeGazePointer();

        private IMixedRealityCursor gazeCursor = null;

        /// <inheritdoc />
<<<<<<< HEAD
        IMixedRealityCursor IMixedRealityGazeProvider.GazeCursor
        {
            get
            {
                if (gazeCursor == null &&
                    MixedRealityToolkit.Instance.ActiveProfile.InputSystemProfile != null &&
                    MixedRealityToolkit.Instance.ActiveProfile.InputSystemProfile.PointerProfile != null)
                {
                    cursorObject = Instantiate(MixedRealityToolkit.Instance.ActiveProfile.InputSystemProfile.PointerProfile.GazeCursorPrefab);
                    gazeCursor = cursorObject.GetComponent<IMixedRealityCursor>();
                }

                return gazeCursor;
            }
        }
=======
        public IMixedRealityCursor GazeCursor => gazeCursor;
>>>>>>> 0212270b

        private InternalGazePointer gazePointer = null;

        /// <inheritdoc />
        public GameObject GazeTarget { get; private set; }

        /// <inheritdoc />
        public RaycastHit HitInfo { get; private set; }

        /// <inheritdoc />
        public Vector3 HitPosition { get; private set; }

        /// <inheritdoc />
        public Vector3 HitNormal { get; private set; }

        /// <inheritdoc />
        public Vector3 GazeOrigin => GazePointer.Rays[0].Origin;

        /// <inheritdoc />
        public Vector3 GazeDirection => GazePointer.Rays[0].Direction;

        /// <inheritdoc />
        public Vector3 HeadVelocity { get; private set; }

        /// <inheritdoc />
        public Vector3 HeadMovementDirection { get; private set; }

        /// <inheritdoc />
        public GameObject GameObjectReference => gameObject;

        private float lastHitDistance = 2.0f;

        private bool delayInitialization = true;

        private Vector3 lastHeadPosition = Vector3.zero;

        #region InternalGazePointer Class

        private class InternalGazePointer : GenericPointer
        {
            private readonly Transform gazeTransform;
            private readonly BaseRayStabilizer stabilizer;
            private readonly GazeProvider gazeProvider;

            public InternalGazePointer(GazeProvider gazeProvider, string pointerName, IMixedRealityInputSource inputSourceParent, LayerMask[] raycastLayerMasks, float pointerExtent, Transform gazeTransform, BaseRayStabilizer stabilizer)
                    : base(pointerName, inputSourceParent)
            {
                this.gazeProvider = gazeProvider;
                PrioritizedLayerMasksOverride = raycastLayerMasks;
                this.pointerExtent = pointerExtent;
                this.gazeTransform = gazeTransform;
                this.stabilizer = stabilizer;
                IsInteractionEnabled = true;
            }

            #region IMixedRealityPointer Implementation

            /// <inheritdoc />
            public override IMixedRealityController Controller { get; set; }

            /// <inheritdoc />
            public override IMixedRealityInputSource InputSourceParent { get; protected set; }

            private float pointerExtent;

            /// <inheritdoc />
            public override float PointerExtent
            {
                get { return pointerExtent; }
                set { pointerExtent = value; }
            }

            /// <summary>
            /// Only for use when initializing Gaze Pointer on startup.
            /// </summary>
            /// <param name="gazeInputSource"></param>
            internal void SetGazeInputSourceParent(IMixedRealityInputSource gazeInputSource)
            {
                InputSourceParent = gazeInputSource;
            }

            /// <inheritdoc />
            public override void OnPreRaycast()
            {
                Vector3 newGazeOrigin = gazeTransform.position;
                Vector3 newGazeNormal = gazeTransform.forward;

                // Update gaze info from stabilizer
                if (stabilizer != null)
                {
                    stabilizer.UpdateStability(newGazeOrigin, gazeTransform.rotation);
                    newGazeOrigin = stabilizer.StablePosition;
                    newGazeNormal = stabilizer.StableRay.direction;
                }

                Rays[0].UpdateRayStep(newGazeOrigin, newGazeOrigin + (newGazeNormal * pointerExtent));

                gazeProvider.HitPosition = Rays[0].Origin + (gazeProvider.lastHitDistance * Rays[0].Direction);
            }

            public override void OnPostRaycast()
            {
                gazeProvider.HitInfo = Result.Details.LastRaycastHit;
                gazeProvider.GazeTarget = Result.Details.Object;

                if (Result.Details.Object != null)
                {
                    gazeProvider.lastHitDistance = (Result.Details.Point - Rays[0].Origin).magnitude;
                    gazeProvider.HitPosition = Rays[0].Origin + (gazeProvider.lastHitDistance * Rays[0].Direction);
                    gazeProvider.HitNormal = Result.Details.Normal;
                }
            }

            public override bool TryGetPointerPosition(out Vector3 position)
            {
                position = gazeTransform.position;
                return true;
            }

            public override bool TryGetPointingRay(out Ray pointingRay)
            {
                pointingRay = new Ray(gazeProvider.GazeOrigin, gazeProvider.GazeDirection);
                return true;
            }

            public override bool TryGetPointerRotation(out Quaternion rotation)
            {
                rotation = Quaternion.identity;
                return false;
            }

            #endregion IMixedRealityPointer Implementation

            /// <summary>
            /// Press this pointer. This sends a pointer down event across the input system.
            /// </summary>
            /// <param name="mixedRealityInputAction">The input action that corresponds to the pressed button or axis.</param>
            /// <param name="handedness">Optional handedness of the source that pressed the pointer.</param>
            public void RaisePointerDown(MixedRealityInputAction mixedRealityInputAction, Handedness handedness = Handedness.None)
            {
                MixedRealityToolkit.InputSystem.RaisePointerDown(this, handedness, mixedRealityInputAction);
            }

            /// <summary>
            /// Release this pointer. This sends pointer clicked and pointer up events across the input system.
            /// </summary>
            /// <param name="mixedRealityInputAction">The input action that corresponds to the released button or axis.</param>
            /// <param name="handedness">Optional handedness of the source that released the pointer.</param>
            public void RaisePointerUp(MixedRealityInputAction mixedRealityInputAction, Handedness handedness = Handedness.None)
            {
                MixedRealityToolkit.InputSystem.RaisePointerClicked(this, handedness, mixedRealityInputAction, 0);
                MixedRealityToolkit.InputSystem.RaisePointerUp(this, handedness, mixedRealityInputAction);
            }
        }

        #endregion InternalGazePointer Class

        #region MonoBehaviour Implementation

        private void OnValidate()
        {
            Debug.Assert(minHeadVelocityThreshold < maxHeadVelocityThreshold, "Minimum head velocity threshold should be less than the maximum velocity threshold.");
        }

        protected override void OnEnable()
        {
            base.OnEnable();

            if (!delayInitialization)
            {
                // The first time we call OnEnable we skip this.
                RaiseSourceDetected();
            }
        }

        protected override async void Start()
        {
            base.Start();

            await WaitUntilInputSystemValid;

<<<<<<< HEAD
            if (cursorObject != null)
            {
                GazePointer.BaseCursor?.SetVisibility(true);
            }
=======
            GazePointer.BaseCursor?.SetVisibility(true);
>>>>>>> 0212270b

            if (delayInitialization)
            {
                delayInitialization = false;
                RaiseSourceDetected();
            }
        }

        private void Update()
        {
            if (MixedRealityRaycaster.DebugEnabled && gazeTransform != null)
            {
                Debug.DrawRay(GazeOrigin, (HitPosition - GazeOrigin), Color.white);
            }
        }

        private void LateUpdate()
        {
            // Update head velocity.
            Vector3 headPosition = GazeOrigin;
            Vector3 headDelta = headPosition - lastHeadPosition;

            if (headDelta.sqrMagnitude < MovementThreshold * MovementThreshold)
            {
                headDelta = Vector3.zero;
            }

            if (Time.fixedDeltaTime > 0)
            {
                float velocityAdjustmentRate = 3f * Time.fixedDeltaTime;
                HeadVelocity = HeadVelocity * (1f - velocityAdjustmentRate) + headDelta * velocityAdjustmentRate / Time.fixedDeltaTime;

                if (HeadVelocity.sqrMagnitude < VelocityThreshold * VelocityThreshold)
                {
                    HeadVelocity = Vector3.zero;
                }
            }

            // Update Head Movement Direction
            float multiplier = Mathf.Clamp01(Mathf.InverseLerp(minHeadVelocityThreshold, maxHeadVelocityThreshold, HeadVelocity.magnitude));

            Vector3 newHeadMoveDirection = Vector3.Lerp(headPosition, HeadVelocity, multiplier).normalized;
            lastHeadPosition = headPosition;
            float directionAdjustmentRate = Mathf.Clamp01(5f * Time.fixedDeltaTime);

            HeadMovementDirection = Vector3.Slerp(HeadMovementDirection, newHeadMoveDirection, directionAdjustmentRate);

            if (MixedRealityRaycaster.DebugEnabled && gazeTransform != null)
            {
                Debug.DrawLine(lastHeadPosition, lastHeadPosition + HeadMovementDirection * 10f, Color.Lerp(Color.red, Color.green, multiplier));
                Debug.DrawLine(lastHeadPosition, lastHeadPosition + HeadVelocity, Color.yellow);
            }
        }

        protected override void OnDisable()
        {
            base.OnDisable();
            GazePointer.BaseCursor?.SetVisibility(false);
            MixedRealityToolkit.InputSystem?.RaiseSourceLost(GazeInputSource);
        }

        #endregion MonoBehaviour Implementation

        #region IMixedRealityInputHandler Implementation

        public void OnInputUp(InputEventData eventData)
        {
            for (int i = 0; i < eventData.InputSource.Pointers.Length; i++)
            {
                if (eventData.InputSource.Pointers[i].PointerId == GazePointer.PointerId)
                {
                    gazePointer.RaisePointerUp(eventData.MixedRealityInputAction, eventData.Handedness);
                    return;
                }
            }
        }

        public void OnInputDown(InputEventData eventData)
        {
            for (int i = 0; i < eventData.InputSource.Pointers.Length; i++)
            {
                if (eventData.InputSource.Pointers[i].PointerId == GazePointer.PointerId)
                {
                    gazePointer.RaisePointerDown(eventData.MixedRealityInputAction, eventData.Handedness);
                    return;
                }
            }
        }

        [Obsolete]
        public void OnInputPressed(InputEventData<float> eventData) { }

        [Obsolete]
        public void OnPositionInputChanged(InputEventData<Vector2> eventData) { }

        #endregion IMixedRealityInputHandler Implementation

        #region Utilities

        private IMixedRealityPointer InitializeGazePointer()
        {
            if (gazeTransform == null)
            {
                gazeTransform = CameraCache.Main.transform;
            }

            Debug.Assert(gazeTransform != null, "No gaze transform to raycast from!");

            gazePointer = new InternalGazePointer(this, "Gaze Pointer", null, raycastLayerMasks, maxGazeCollisionDistance, gazeTransform, stabilizer);

            if (gazeCursor == null &&
                MixedRealityToolkit.Instance.ActiveProfile.InputSystemProfile != null &&
                MixedRealityToolkit.Instance.ActiveProfile.InputSystemProfile.PointerProfile != null)
            {
                var cursor = Instantiate(MixedRealityToolkit.Instance.ActiveProfile.InputSystemProfile.PointerProfile.GazeCursorPrefab, MixedRealityToolkit.Instance.MixedRealityPlayspace);
                SetGazeCursor(cursor);
            }

            return gazePointer;
        }

        private async void RaiseSourceDetected()
        {
            await WaitUntilInputSystemValid;
            MixedRealityToolkit.InputSystem.RaiseSourceDetected(GazeInputSource);
            GazePointer.BaseCursor?.SetVisibility(true);
        }

        /// <summary>
        /// Set the gaze cursor.
        /// </summary>
        public void SetGazeCursor(GameObject cursor)
        {
            Debug.Assert(cursor != null);
            cursor.transform.parent = transform.parent;
            GazePointer.BaseCursor = cursor.GetComponent<IMixedRealityCursor>();
            Debug.Assert(GazePointer.BaseCursor != null, "Failed to load cursor");
            GazePointer.BaseCursor.SetVisibilityOnSourceDetected = false;
            GazePointer.BaseCursor.Pointer = GazePointer;
        }

        #endregion Utilities
    }
}<|MERGE_RESOLUTION|>--- conflicted
+++ resolved
@@ -4,20 +4,15 @@
 using Microsoft.MixedReality.Toolkit.Core.Definitions.InputSystem;
 using Microsoft.MixedReality.Toolkit.Core.Definitions.Utilities;
 using Microsoft.MixedReality.Toolkit.Core.EventDatum.Input;
-using Microsoft.MixedReality.Toolkit.Core.Interfaces.DataProviders.Controllers;
+using Microsoft.MixedReality.Toolkit.Core.Interfaces.Devices;
 using Microsoft.MixedReality.Toolkit.Core.Interfaces.InputSystem;
 using Microsoft.MixedReality.Toolkit.Core.Interfaces.InputSystem.Handlers;
 using Microsoft.MixedReality.Toolkit.Core.Services;
-using Microsoft.MixedReality.Toolkit.Core.Services.InputSystem.Pointers;
-using Microsoft.MixedReality.Toolkit.Core.Services.InputSystem.Sources;
 using Microsoft.MixedReality.Toolkit.Core.Utilities;
 using Microsoft.MixedReality.Toolkit.Core.Utilities.Async;
 using Microsoft.MixedReality.Toolkit.Core.Utilities.Physics;
-<<<<<<< HEAD
-=======
 using Microsoft.MixedReality.Toolkit.InputSystem.Pointers;
 using Microsoft.MixedReality.Toolkit.InputSystem.Sources;
->>>>>>> 0212270b
 using System;
 using UnityEngine;
 
@@ -33,28 +28,6 @@
 
         private const float MovementThreshold = 0.01f;
 
-<<<<<<< HEAD
-        private GameObject cursorObject;
-
-        /// <summary>
-        /// Current Instanced Gaze Cursor.
-        /// </summary>
-        public GameObject GazeCursor
-        {
-            get { return cursorObject; }
-            set
-            {
-                cursorObject = value;
-                value.transform.parent = transform.parent;
-                GazePointer.BaseCursor = value.GetComponent<IMixedRealityCursor>();
-                Debug.Assert(GazePointer.BaseCursor != null, "Failed to load cursor");
-                GazePointer.BaseCursor.SetVisibilityOnSourceDetected = false;
-                GazePointer.BaseCursor.Pointer = GazePointer;
-            }
-        }
-
-=======
->>>>>>> 0212270b
         [SerializeField]
         [Tooltip("Maximum distance at which the gaze can hit a GameObject.")]
         private float maxGazeCollisionDistance = 10.0f;
@@ -130,25 +103,7 @@
         private IMixedRealityCursor gazeCursor = null;
 
         /// <inheritdoc />
-<<<<<<< HEAD
-        IMixedRealityCursor IMixedRealityGazeProvider.GazeCursor
-        {
-            get
-            {
-                if (gazeCursor == null &&
-                    MixedRealityToolkit.Instance.ActiveProfile.InputSystemProfile != null &&
-                    MixedRealityToolkit.Instance.ActiveProfile.InputSystemProfile.PointerProfile != null)
-                {
-                    cursorObject = Instantiate(MixedRealityToolkit.Instance.ActiveProfile.InputSystemProfile.PointerProfile.GazeCursorPrefab);
-                    gazeCursor = cursorObject.GetComponent<IMixedRealityCursor>();
-                }
-
-                return gazeCursor;
-            }
-        }
-=======
         public IMixedRealityCursor GazeCursor => gazeCursor;
->>>>>>> 0212270b
 
         private InternalGazePointer gazePointer = null;
 
@@ -330,14 +285,7 @@
 
             await WaitUntilInputSystemValid;
 
-<<<<<<< HEAD
-            if (cursorObject != null)
-            {
-                GazePointer.BaseCursor?.SetVisibility(true);
-            }
-=======
             GazePointer.BaseCursor?.SetVisibility(true);
->>>>>>> 0212270b
 
             if (delayInitialization)
             {
