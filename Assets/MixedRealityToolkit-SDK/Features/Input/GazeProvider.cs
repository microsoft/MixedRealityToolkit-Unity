﻿// Copyright (c) Microsoft Corporation. All rights reserved.
// Licensed under the MIT License. See LICENSE in the project root for license information.

using Microsoft.MixedReality.Toolkit.Core.Definitions.InputSystem;
using Microsoft.MixedReality.Toolkit.Core.Definitions.Utilities;
using Microsoft.MixedReality.Toolkit.Core.EventDatum.Input;
using Microsoft.MixedReality.Toolkit.Core.Interfaces.Devices;
using Microsoft.MixedReality.Toolkit.Core.Interfaces.InputSystem;
using Microsoft.MixedReality.Toolkit.Core.Interfaces.InputSystem.Handlers;
using Microsoft.MixedReality.Toolkit.Core.Services;
using Microsoft.MixedReality.Toolkit.Core.Services.InputSystem.Pointers;
using Microsoft.MixedReality.Toolkit.Core.Services.InputSystem.Sources;
using Microsoft.MixedReality.Toolkit.Core.Utilities;
using Microsoft.MixedReality.Toolkit.Core.Utilities.Async;
using Microsoft.MixedReality.Toolkit.Core.Utilities.Physics;
<<<<<<< HEAD
=======
using Microsoft.MixedReality.Toolkit.InputSystem.Pointers;
using Microsoft.MixedReality.Toolkit.InputSystem.Sources;
>>>>>>> 1e5db55b
using System;
using UnityEngine;

namespace Microsoft.MixedReality.Toolkit.SDK.Input
{
    /// <summary>
    /// This class provides Gaze as an Input Source so users can interact with objects using their head.
    /// </summary>
    [DisallowMultipleComponent]
    public class GazeProvider : InputSystemGlobalListener, IMixedRealityGazeProvider, IMixedRealityInputHandler
    {
        private const float VelocityThreshold = 0.1f;

        private const float MovementThreshold = 0.01f;

        private GameObject cursorObject;

        /// <summary>
        /// Current Instanced Gaze Cursor.
        /// </summary>
        public GameObject GazeCursor
        {
            get { return cursorObject; }
            set
            {
                cursorObject = value;
                value.transform.parent = transform.parent;
                GazePointer.BaseCursor = value.GetComponent<IMixedRealityCursor>();
                Debug.Assert(GazePointer.BaseCursor != null, "Failed to load cursor");
                GazePointer.BaseCursor.SetVisibilityOnSourceDetected = false;
                GazePointer.BaseCursor.Pointer = GazePointer;
            }
        }

        [SerializeField]
        [Tooltip("Maximum distance at which the gaze can hit a GameObject.")]
        private float maxGazeCollisionDistance = 10.0f;

        /// <summary>
        /// The LayerMasks, in prioritized order, that are used to determine the GazeTarget when raycasting.
        /// <example>
        /// <para>Allow the cursor to hit SR, but first prioritize any DefaultRaycastLayers (potentially behind SR)</para>
        /// <code language="csharp"><![CDATA[
        /// int sr = LayerMask.GetMask("SR");
        /// int nonSR = Physics.DefaultRaycastLayers &amp; ~sr;
        /// GazeProvider.Instance.RaycastLayerMasks = new LayerMask[] { nonSR, sr };
        /// ]]></code>
        /// </example>
        /// </summary>
        [SerializeField]
        [Tooltip("The LayerMasks, in prioritized order, that are used to determine the GazeTarget when raycasting.")]
        private LayerMask[] raycastLayerMasks = { Physics.DefaultRaycastLayers };

        /// <summary>
        /// Current stabilization method, used to smooth out the gaze ray data.
        /// If left null, no stabilization will be performed.
        /// </summary>
        [SerializeField]
        [Tooltip("Stabilizer, if any, used to smooth out the gaze ray data.")]
        private GazeStabilizer stabilizer = null;

        /// <summary>
        /// Transform that should be used as the source of the gaze position and rotation.
        /// Defaults to the main camera.
        /// </summary>
        [SerializeField]
        [Tooltip("Transform that should be used to represent the gaze position and rotation. Defaults to CameraCache.Main")]
        private Transform gazeTransform = null;

        [SerializeField]
        [Range(0.01f, 1f)]
        [Tooltip("Minimum head velocity threshold")]
        private float minHeadVelocityThreshold = 0.5f;

        [SerializeField]
        [Range(0.1f, 5f)]
        [Tooltip("Maximum head velocity threshold")]
        private float maxHeadVelocityThreshold = 2f;

        /// <inheritdoc />
        public bool Enabled
        {
            get { return enabled; }
            set { enabled = value; }
        }

        /// <inheritdoc />
        public IMixedRealityInputSource GazeInputSource
        {
            get
            {
                if (gazeInputSource == null)
                {
                    gazeInputSource = new BaseGenericInputSource("Gaze");
                    gazePointer.SetGazeInputSourceParent(gazeInputSource);
                }

                return gazeInputSource;
            }
        }

        private BaseGenericInputSource gazeInputSource;

        /// <inheritdoc />
        public IMixedRealityPointer GazePointer => gazePointer ?? InitializeGazePointer();

        private IMixedRealityCursor gazeCursor = null;

<<<<<<< HEAD
=======
        /// <inheritdoc />
>>>>>>> 1e5db55b
        IMixedRealityCursor IMixedRealityGazeProvider.GazeCursor
        {
            get
            {
                if (gazeCursor == null &&
                    MixedRealityToolkit.Instance.ActiveProfile.InputSystemProfile != null &&
                    MixedRealityToolkit.Instance.ActiveProfile.InputSystemProfile.PointerProfile != null)
                {
                    cursorObject = Instantiate(MixedRealityToolkit.Instance.ActiveProfile.InputSystemProfile.PointerProfile.GazeCursorPrefab);
                    gazeCursor = cursorObject.GetComponent<IMixedRealityCursor>();
                }
<<<<<<< HEAD

=======
>>>>>>> 1e5db55b
                return gazeCursor;
            }
        }

        private InternalGazePointer gazePointer = null;

        /// <inheritdoc />
        public GameObject GazeTarget { get; private set; }

        /// <inheritdoc />
        public RaycastHit HitInfo { get; private set; }

        /// <inheritdoc />
        public Vector3 HitPosition { get; private set; }

        /// <inheritdoc />
        public Vector3 HitNormal { get; private set; }

        /// <inheritdoc />
        public Vector3 GazeOrigin => GazePointer.Rays[0].Origin;

        /// <inheritdoc />
        public Vector3 GazeDirection => GazePointer.Rays[0].Direction;

        /// <inheritdoc />
        public Vector3 HeadVelocity { get; private set; }

        /// <inheritdoc />
        public Vector3 HeadMovementDirection { get; private set; }

        /// <inheritdoc />
        public GameObject GameObjectReference => gameObject;

        private float lastHitDistance = 2.0f;

        private bool delayInitialization = true;

        private Vector3 lastHeadPosition = Vector3.zero;

        #region InternalGazePointer Class

        private class InternalGazePointer : GenericPointer
        {
            private readonly Transform gazeTransform;
            private readonly BaseRayStabilizer stabilizer;
            private readonly GazeProvider gazeProvider;

            public InternalGazePointer(GazeProvider gazeProvider, string pointerName, IMixedRealityInputSource inputSourceParent, LayerMask[] raycastLayerMasks, float pointerExtent, Transform gazeTransform, BaseRayStabilizer stabilizer)
                    : base(pointerName, inputSourceParent)
            {
                this.gazeProvider = gazeProvider;
                PrioritizedLayerMasksOverride = raycastLayerMasks;
                this.pointerExtent = pointerExtent;
                this.gazeTransform = gazeTransform;
                this.stabilizer = stabilizer;
                IsInteractionEnabled = true;
            }

            #region IMixedRealityPointer Implementation

            /// <inheritdoc />
            public override IMixedRealityController Controller { get; set; }

            /// <inheritdoc />
            public override IMixedRealityInputSource InputSourceParent { get; protected set; }

            private float pointerExtent;

            /// <inheritdoc />
            public override float PointerExtent
            {
                get { return pointerExtent; }
                set { pointerExtent = value; }
            }

            /// <summary>
            /// Only for use when initializing Gaze Pointer on startup.
            /// </summary>
            /// <param name="gazeInputSource"></param>
            internal void SetGazeInputSourceParent(IMixedRealityInputSource gazeInputSource)
            {
                InputSourceParent = gazeInputSource;
            }

            /// <inheritdoc />
            public override void OnPreRaycast()
            {
                Vector3 newGazeOrigin = gazeTransform.position;
                Vector3 newGazeNormal = gazeTransform.forward;

                // Update gaze info from stabilizer
                if (stabilizer != null)
                {
                    stabilizer.UpdateStability(newGazeOrigin, gazeTransform.rotation);
                    newGazeOrigin = stabilizer.StablePosition;
                    newGazeNormal = stabilizer.StableRay.direction;
                }

                Rays[0].UpdateRayStep(newGazeOrigin, newGazeOrigin + (newGazeNormal * pointerExtent));

                gazeProvider.HitPosition = Rays[0].Origin + (gazeProvider.lastHitDistance * Rays[0].Direction);
            }

            public override void OnPostRaycast()
            {
                gazeProvider.HitInfo = Result.Details.LastRaycastHit;
                gazeProvider.GazeTarget = Result.Details.Object;

                if (Result.Details.Object != null)
                {
                    gazeProvider.lastHitDistance = (Result.Details.Point - Rays[0].Origin).magnitude;
                    gazeProvider.HitPosition = Rays[0].Origin + (gazeProvider.lastHitDistance * Rays[0].Direction);
                    gazeProvider.HitNormal = Result.Details.Normal;
                }
            }

            public override bool TryGetPointerPosition(out Vector3 position)
            {
                position = gazeTransform.position;
                return true;
            }

            public override bool TryGetPointingRay(out Ray pointingRay)
            {
                pointingRay = new Ray(gazeProvider.GazeOrigin, gazeProvider.GazeDirection);
                return true;
            }

            public override bool TryGetPointerRotation(out Quaternion rotation)
            {
                rotation = Quaternion.identity;
                return false;
            }

            #endregion IMixedRealityPointer Implementation

            /// <summary>
            /// Press this pointer. This sends a pointer down event across the input system.
            /// </summary>
            /// <param name="mixedRealityInputAction">The input action that corresponds to the pressed button or axis.</param>
            /// <param name="handedness">Optional handedness of the source that pressed the pointer.</param>
            public void RaisePointerDown(MixedRealityInputAction mixedRealityInputAction, Handedness handedness = Handedness.None)
            {
                MixedRealityToolkit.InputSystem.RaisePointerDown(this, handedness, mixedRealityInputAction);
            }

            /// <summary>
            /// Release this pointer. This sends pointer clicked and pointer up events across the input system.
            /// </summary>
            /// <param name="mixedRealityInputAction">The input action that corresponds to the released button or axis.</param>
            /// <param name="handedness">Optional handedness of the source that released the pointer.</param>
            public void RaisePointerUp(MixedRealityInputAction mixedRealityInputAction, Handedness handedness = Handedness.None)
            {
                MixedRealityToolkit.InputSystem.RaisePointerClicked(this, handedness, mixedRealityInputAction, 0);
                MixedRealityToolkit.InputSystem.RaisePointerUp(this, handedness, mixedRealityInputAction);
            }
        }

        #endregion InternalGazePointer Class

        #region MonoBehaviour Implementation

        private void OnValidate()
        {
            Debug.Assert(minHeadVelocityThreshold < maxHeadVelocityThreshold, "Minimum head velocity threshold should be less than the maximum velocity threshold.");
        }

        protected override void OnEnable()
        {
            base.OnEnable();

            if (!delayInitialization)
            {
                // The first time we call OnEnable we skip this.
                RaiseSourceDetected();
            }
        }

        protected override async void Start()
        {
            base.Start();

            await WaitUntilInputSystemValid;

            if (cursorObject != null)
            {
                GazePointer.BaseCursor?.SetVisibility(true);
            }

            if (delayInitialization)
            {
                delayInitialization = false;
                RaiseSourceDetected();
            }
        }

        private void Update()
        {
            if (MixedRealityRaycaster.DebugEnabled && gazeTransform != null)
            {
                Debug.DrawRay(GazeOrigin, (HitPosition - GazeOrigin), Color.white);
            }
        }

        private void LateUpdate()
        {
            // Update head velocity.
            Vector3 headPosition = GazeOrigin;
            Vector3 headDelta = headPosition - lastHeadPosition;

            if (headDelta.sqrMagnitude < MovementThreshold * MovementThreshold)
            {
                headDelta = Vector3.zero;
            }

            if (Time.fixedDeltaTime > 0)
            {
                float velocityAdjustmentRate = 3f * Time.fixedDeltaTime;
                HeadVelocity = HeadVelocity * (1f - velocityAdjustmentRate) + headDelta * velocityAdjustmentRate / Time.fixedDeltaTime;

                if (HeadVelocity.sqrMagnitude < VelocityThreshold * VelocityThreshold)
                {
                    HeadVelocity = Vector3.zero;
                }
            }

            // Update Head Movement Direction
            float multiplier = Mathf.Clamp01(Mathf.InverseLerp(minHeadVelocityThreshold, maxHeadVelocityThreshold, HeadVelocity.magnitude));

            Vector3 newHeadMoveDirection = Vector3.Lerp(headPosition, HeadVelocity, multiplier).normalized;
            lastHeadPosition = headPosition;
            float directionAdjustmentRate = Mathf.Clamp01(5f * Time.fixedDeltaTime);

            HeadMovementDirection = Vector3.Slerp(HeadMovementDirection, newHeadMoveDirection, directionAdjustmentRate);

            if (MixedRealityRaycaster.DebugEnabled && gazeTransform != null)
            {
                Debug.DrawLine(lastHeadPosition, lastHeadPosition + HeadMovementDirection * 10f, Color.Lerp(Color.red, Color.green, multiplier));
                Debug.DrawLine(lastHeadPosition, lastHeadPosition + HeadVelocity, Color.yellow);
            }
        }

        protected override void OnDisable()
        {
            base.OnDisable();
            GazePointer.BaseCursor?.SetVisibility(false);
            MixedRealityToolkit.InputSystem?.RaiseSourceLost(GazeInputSource);
        }

        #endregion MonoBehaviour Implementation

        #region IMixedRealityInputHandler Implementation

        public void OnInputUp(InputEventData eventData)
        {
            for (int i = 0; i < eventData.InputSource.Pointers.Length; i++)
            {
                if (eventData.InputSource.Pointers[i].PointerId == GazePointer.PointerId)
                {
                    gazePointer.RaisePointerUp(eventData.MixedRealityInputAction, eventData.Handedness);
                    return;
                }
            }
        }

        public void OnInputDown(InputEventData eventData)
        {
            for (int i = 0; i < eventData.InputSource.Pointers.Length; i++)
            {
                if (eventData.InputSource.Pointers[i].PointerId == GazePointer.PointerId)
                {
                    gazePointer.RaisePointerDown(eventData.MixedRealityInputAction, eventData.Handedness);
                    return;
                }
            }
        }

        [Obsolete]
        public void OnInputPressed(InputEventData<float> eventData) { }

        [Obsolete]
        public void OnPositionInputChanged(InputEventData<Vector2> eventData) { }

        #endregion IMixedRealityInputHandler Implementation

        #region Utilities

        private IMixedRealityPointer InitializeGazePointer()
        {
            if (gazeTransform == null)
            {
                gazeTransform = CameraCache.Main.transform;
            }

            Debug.Assert(gazeTransform != null, "No gaze transform to raycast from!");
            return gazePointer = new InternalGazePointer(this, "Gaze Pointer", null, raycastLayerMasks, maxGazeCollisionDistance, gazeTransform, stabilizer);
        }

        private async void RaiseSourceDetected()
        {
            await WaitUntilInputSystemValid;
            MixedRealityToolkit.InputSystem.RaiseSourceDetected(GazeInputSource);
            GazePointer.BaseCursor?.SetVisibility(true);
        }

        #endregion Utilities
    }
}<|MERGE_RESOLUTION|>--- conflicted
+++ resolved
@@ -13,11 +13,6 @@
 using Microsoft.MixedReality.Toolkit.Core.Utilities;
 using Microsoft.MixedReality.Toolkit.Core.Utilities.Async;
 using Microsoft.MixedReality.Toolkit.Core.Utilities.Physics;
-<<<<<<< HEAD
-=======
-using Microsoft.MixedReality.Toolkit.InputSystem.Pointers;
-using Microsoft.MixedReality.Toolkit.InputSystem.Sources;
->>>>>>> 1e5db55b
 using System;
 using UnityEngine;
 
@@ -126,10 +121,7 @@
 
         private IMixedRealityCursor gazeCursor = null;
 
-<<<<<<< HEAD
-=======
-        /// <inheritdoc />
->>>>>>> 1e5db55b
+        /// <inheritdoc />
         IMixedRealityCursor IMixedRealityGazeProvider.GazeCursor
         {
             get
@@ -141,10 +133,7 @@
                     cursorObject = Instantiate(MixedRealityToolkit.Instance.ActiveProfile.InputSystemProfile.PointerProfile.GazeCursorPrefab);
                     gazeCursor = cursorObject.GetComponent<IMixedRealityCursor>();
                 }
-<<<<<<< HEAD
-
-=======
->>>>>>> 1e5db55b
+
                 return gazeCursor;
             }
         }
