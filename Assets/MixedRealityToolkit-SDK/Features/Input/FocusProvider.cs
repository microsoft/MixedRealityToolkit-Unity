--- conflicted
+++ resolved
@@ -33,7 +33,6 @@
 
         /// <inheritdoc />
         public override uint Priority => 2;
-<<<<<<< HEAD
 
         /// <inheritdoc />
         float IMixedRealityFocusProvider.GlobalPointingExtent
@@ -54,28 +53,6 @@
         private LayerMask[] focusLayerMasks = null;
 
         /// <inheritdoc />
-=======
-
-        /// <inheritdoc />
-        float IMixedRealityFocusProvider.GlobalPointingExtent
-        {
-            get
-            {
-                if (MixedRealityToolkit.HasActiveProfile &&
-                    MixedRealityToolkit.Instance.ActiveProfile.IsInputSystemEnabled &&
-                    MixedRealityToolkit.Instance.ActiveProfile.InputSystemProfile.PointerProfile != null)
-                {
-                    return MixedRealityToolkit.Instance.ActiveProfile.InputSystemProfile.PointerProfile.PointingExtent;
-                }
-
-                return 10f;
-            }
-        }
-
-        private LayerMask[] focusLayerMasks = null;
-
-        /// <inheritdoc />
->>>>>>> 0d598ab0
         public LayerMask[] FocusLayerMasks
         {
             get
@@ -126,7 +103,6 @@
             get
             {
                 if (!MixedRealityToolkit.Instance.ActiveProfile.IsInputSystemEnabled) { return false; }
-<<<<<<< HEAD
 
                 if (MixedRealityToolkit.InputSystem == null)
                 {
@@ -146,27 +122,6 @@
                     return false;
                 }
 
-=======
-
-                if (MixedRealityToolkit.InputSystem == null)
-                {
-                    Debug.LogError($"Unable to start {Name}. An Input System is required for this feature.");
-                    return false;
-                }
-
-                if (MixedRealityToolkit.Instance.ActiveProfile.InputSystemProfile == null)
-                {
-                    Debug.LogError($"Unable to start {Name}. An Input System Profile is required for this feature.");
-                    return false;
-                }
-
-                if (MixedRealityToolkit.Instance.ActiveProfile.InputSystemProfile.PointerProfile == null)
-                {
-                    Debug.LogError($"Unable to start {Name}. An Pointer Profile is required for this feature.");
-                    return false;
-                }
-
->>>>>>> 0d598ab0
                 return true;
             }
         }
@@ -447,13 +402,10 @@
 
             cameraObject.transform.localPosition = Vector3.zero;
             cameraObject.transform.localRotation = Quaternion.identity;
-<<<<<<< HEAD
-=======
 
             // The raycast camera is used to raycast into the UI scene, it doesn't need to render 
             // anything so is disabled, however its projection matrix will be used to calculate raycast info 
             // so it is helpful to have a very close near-clip plane
->>>>>>> 0d598ab0
             uiRaycastCamera = cameraObject.EnsureComponent<Camera>();
             uiRaycastCamera.enabled = false;
             uiRaycastCamera.nearClipPlane = 0.01f;
