--- conflicted
+++ resolved
@@ -189,14 +189,6 @@
 
             speechEventData = new SpeechEventData(EventSystem.current);
             dictationEventData = new DictationEventData(EventSystem.current);
-<<<<<<< HEAD
-
-            if (MixedRealityManager.Instance.ActiveProfile.InputSystemProfile.IsTouchScreenInputEnabled)
-            {
-                TouchscreenInputSource = new TouchscreenInputSource();
-            }
-=======
->>>>>>> 1e793c89
         }
 
         /// <inheritdoc />
