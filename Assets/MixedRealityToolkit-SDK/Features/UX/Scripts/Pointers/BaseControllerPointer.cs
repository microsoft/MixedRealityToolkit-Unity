﻿// Copyright (c) Microsoft Corporation. All rights reserved.
// Licensed under the MIT License. See LICENSE in the project root for license information.

using Microsoft.MixedReality.Toolkit.Core.Definitions.InputSystem;
using Microsoft.MixedReality.Toolkit.Core.Definitions.Physics;
using Microsoft.MixedReality.Toolkit.Core.EventDatum.Input;
using Microsoft.MixedReality.Toolkit.Core.EventDatum.Teleport;
using Microsoft.MixedReality.Toolkit.Core.Interfaces.Devices;
using Microsoft.MixedReality.Toolkit.Core.Interfaces.InputSystem;
using Microsoft.MixedReality.Toolkit.Core.Interfaces.InputSystem.Handlers;
using Microsoft.MixedReality.Toolkit.Core.Interfaces.Physics;
using Microsoft.MixedReality.Toolkit.Core.Interfaces.TeleportSystem;
using Microsoft.MixedReality.Toolkit.Core.Managers;
using Microsoft.MixedReality.Toolkit.Core.Utilities.Async;
using Microsoft.MixedReality.Toolkit.SDK.Input.Handlers;
using System.Collections;
using UnityEngine;

namespace Microsoft.MixedReality.Toolkit.SDK.UX.Pointers
{
    /// <summary>
    /// Base Pointer class for pointers that exist in the scene as GameObjects.
    /// </summary>
    [DisallowMultipleComponent]
    public abstract class BaseControllerPointer : ControllerPoseSynchronizer, IMixedRealityPointer, IMixedRealityTeleportHandler
    {
        [SerializeField]
        private GameObject cursorPrefab = null;

        [SerializeField]
        private bool disableCursorOnStart = false;

        [SerializeField]
        private bool setCursorVisibilityOnSourceDetected = false;

        private GameObject cursorInstance = null;

        [SerializeField]
        [Tooltip("Source transform for raycast origin - leave null to use default transform")]
        private Transform raycastOrigin = null;

        [SerializeField]
        [Tooltip("The hold action that will enable the raise the input event for this pointer.")]
        private MixedRealityInputAction activeHoldAction = MixedRealityInputAction.None;

        [SerializeField]
        [Tooltip("The action that will enable the raise the input event for this pointer.")]
        private MixedRealityInputAction pointerAction = MixedRealityInputAction.None;

        [SerializeField]
        [Tooltip("Does the interaction require hold?")]
        private bool requiresHoldAction = false;

        /// <summary>
        /// True if select is pressed right now
        /// </summary>
        protected bool IsSelectPressed = false;

        /// <summary>
        /// True if select has been pressed once since this component was enabled
        /// </summary>
        protected bool HasSelectPressedOnce = false;

        protected bool IsHoldPressed = false;

        protected bool IsTeleportRequestActive = false;

        private bool lateRegisterTeleport = true;

        /// <summary>
        /// The forward direction of the targeting ray
        /// </summary>
        public virtual Vector3 PointerDirection => raycastOrigin != null ? raycastOrigin.forward : transform.forward;

        /// <summary>
        /// Set a new cursor for this <see cref="IMixedRealityPointer"/>
        /// </summary>
        /// <remarks>This <see cref="GameObject"/> must have a <see cref="IMixedRealityCursor"/> attached to it.</remarks>
        /// <param name="newCursor">The new cursor</param>
        public virtual void SetCursor(GameObject newCursor = null)
        {
            if (cursorInstance != null)
            {
                if (Application.isEditor)
                {
                    DestroyImmediate(cursorInstance);
                }
                else
                {
                    Destroy(cursorInstance);
                }

                cursorInstance = newCursor;
            }

            if (cursorInstance == null && cursorPrefab != null)
            {
                cursorInstance = Instantiate(cursorPrefab, transform);
            }

            if (cursorInstance != null)
            {
                cursorInstance.name = $"{Handedness}_{name}_Cursor";
                BaseCursor = cursorInstance.GetComponent<IMixedRealityCursor>();

                if (BaseCursor != null)
                {
                    BaseCursor.DefaultCursorDistance = PointerExtent;
                    BaseCursor.Pointer = this;
                    BaseCursor.SetVisibilityOnSourceDetected = setCursorVisibilityOnSourceDetected;

                    if (disableCursorOnStart)
                    {
                        BaseCursor.SetVisibility(false);
                    }
                }
                else
                {
                    Debug.LogError($"No IMixedRealityCursor component found on {cursorInstance.name}");
                }
            }
        }

        #region MonoBehaviour Implementation

        protected override void OnEnable()
        {
            base.OnEnable();

            if (MixedRealityManager.IsInitialized && MixedRealityManager.TeleportSystem != null && !lateRegisterTeleport)
            {
                MixedRealityManager.TeleportSystem.Register(gameObject);
            }
        }

        protected override async void Start()
        {
            base.Start();

            if (lateRegisterTeleport)
            {
                await new WaitUntil(() => MixedRealityManager.TeleportSystem != null);
                lateRegisterTeleport = false;
                MixedRealityManager.TeleportSystem.Register(gameObject);
            }

            await WaitUntilInputSystemValid;
            SetCursor();
        }

        protected override void OnDisable()
        {
            base.OnDisable();
            MixedRealityManager.TeleportSystem?.Unregister(gameObject);

            IsHoldPressed = false;
            IsSelectPressed = false;
            HasSelectPressedOnce = false;
            BaseCursor?.SetVisibility(false);
        }

        #endregion  MonoBehaviour Implementation

        #region IMixedRealityPointer Implementation

        /// <inheritdoc />
        public override IMixedRealityController Controller
        {
            get { return base.Controller; }
            set
            {
                base.Controller = value;
                InputSourceParent = base.Controller.InputSource;
            }
        }

        private uint pointerId;

        /// <inheritdoc />
        public uint PointerId
        {
            get
            {
                if (pointerId == 0)
                {
                    pointerId = MixedRealityManager.InputSystem.FocusProvider.GenerateNewPointerId();
                }

                return pointerId;
            }
        }

        private string pointerName = string.Empty;

        /// <inheritdoc />
        public string PointerName
        {
<<<<<<< HEAD
            get
            {
                return pointerName;
            }
=======
            get { return pointerName; }
>>>>>>> d82c1641
            set
            {
                pointerName = value;
                gameObject.name = value;
            }
        }

        /// <inheritdoc />
        public IMixedRealityInputSource InputSourceParent { get; protected set; }

        /// <inheritdoc />
        public IMixedRealityCursor BaseCursor { get; set; }

        /// <inheritdoc />
        public ICursorModifier CursorModifier { get; set; }

        /// <inheritdoc />
        public IMixedRealityTeleportHotSpot TeleportHotSpot { get; set; }

        /// <inheritdoc />
        public virtual bool IsInteractionEnabled
        {
            get
            {
                if (IsTeleportRequestActive)
                {
                    return false;
                }

                if (requiresHoldAction && IsHoldPressed)
                {
                    return true;
                }

                if (IsSelectPressed)
                {
                    return true;
                }

                return HasSelectPressedOnce;
            }
        }

        /// <inheritdoc />
        public bool IsFocusLocked { get; set; }

        [SerializeField]
        private bool overrideGlobalPointerExtent = false;

        [SerializeField]
        private float pointerExtent = 10f;

        /// <inheritdoc />
        public float PointerExtent
        {
            get { return overrideGlobalPointerExtent ? MixedRealityManager.InputSystem.FocusProvider.GlobalPointingExtent : pointerExtent; }
            set { pointerExtent = value; }
        }

        /// <inheritdoc />
        public RayStep[] Rays { get; protected set; } = { new RayStep(Vector3.zero, Vector3.forward) };

        /// <inheritdoc />
        public LayerMask[] PrioritizedLayerMasksOverride { get; set; }

        /// <inheritdoc />
        public IMixedRealityFocusHandler FocusTarget { get; set; }

        /// <inheritdoc />
        public IPointerResult Result { get; set; }

        /// <inheritdoc />
        public IBaseRayStabilizer RayStabilizer { get; set; }

        /// <inheritdoc />
        public RaycastModeType RaycastMode { get; set; } = RaycastModeType.Simple;

        /// <inheritdoc />
        public float SphereCastRadius { get; set; } = 0.1f;

        [SerializeField]
        [Range(0f, 360f)]
        [Tooltip("The Y orientation of the pointer - used for rotation and navigation")]
        private float pointerOrientation = 0f;

        /// <inheritdoc />
        public virtual float PointerOrientation
        {
            get
            {
                return pointerOrientation + (raycastOrigin != null ? raycastOrigin.eulerAngles.y : transform.eulerAngles.y);
            }
            set
            {
                pointerOrientation = value < 0
                    ? Mathf.Clamp(value, -360f, 0f)
                    : Mathf.Clamp(value, 0f, 360f);
            }
        }

        /// <inheritdoc />
        public virtual void OnPreRaycast() { }

        /// <inheritdoc />
        public virtual void OnPostRaycast() { }

        /// <inheritdoc />
        public virtual bool TryGetPointerPosition(out Vector3 position)
        {
            position = raycastOrigin != null ? raycastOrigin.position : transform.position;
            return true;
        }

        /// <inheritdoc />
        public virtual bool TryGetPointingRay(out Ray pointingRay)
        {
            Vector3 pointerPosition;
            TryGetPointerPosition(out pointerPosition);
            pointingRay = pointerRay;
            pointingRay.origin = pointerPosition;
            pointingRay.direction = PointerDirection;
            return true;
        }

        private readonly Ray pointerRay = new Ray();

        /// <inheritdoc />
        public virtual bool TryGetPointerRotation(out Quaternion rotation)
        {
            Vector3 pointerRotation = raycastOrigin != null ? raycastOrigin.eulerAngles : transform.eulerAngles;
            rotation = Quaternion.Euler(pointerRotation.x, PointerOrientation, pointerRotation.z);
            return true;
        }

        #region IEquality Implementation

        private static bool Equals(IMixedRealityPointer left, IMixedRealityPointer right)
        {
            return left.Equals(right);
        }

        /// <inheritdoc />
        bool IEqualityComparer.Equals(object left, object right)
        {
            return left.Equals(right);
        }

        /// <inheritdoc />
        public override bool Equals(object obj)
        {
            if (ReferenceEquals(null, obj)) { return false; }
            if (ReferenceEquals(this, obj)) { return true; }
            if (obj.GetType() != GetType()) { return false; }

            return Equals((IMixedRealityPointer)obj);
        }

        private bool Equals(IMixedRealityPointer other)
        {
            return other != null && PointerId == other.PointerId && string.Equals(PointerName, other.PointerName);
        }

        /// <inheritdoc />
        int IEqualityComparer.GetHashCode(object obj)
        {
            return obj.GetHashCode();
        }

        /// <inheritdoc />
        public override int GetHashCode()
        {
            unchecked
            {
                int hashCode = 0;
                hashCode = (hashCode * 397) ^ (int)PointerId;
                hashCode = (hashCode * 397) ^ (PointerName != null ? PointerName.GetHashCode() : 0);
                return hashCode;
            }
        }

        #endregion IEquality Implementation

        #endregion IMixedRealityPointer Implementation

        #region IMixedRealityInputHandler Implementation

        /// <inheritdoc />
        public override void OnInputUp(InputEventData eventData)
        {
            base.OnInputUp(eventData);

            if (eventData.SourceId == InputSourceParent.SourceId)
            {
                if (requiresHoldAction && eventData.MixedRealityInputAction == activeHoldAction)
                {
                    IsHoldPressed = false;
                }

                if (eventData.MixedRealityInputAction == pointerAction)
                {
                    IsSelectPressed = false;
                    MixedRealityManager.InputSystem.RaisePointerClicked(this, Handedness, pointerAction, 0);
                    MixedRealityManager.InputSystem.RaisePointerUp(this, Handedness, pointerAction);
                }
            }
        }

        /// <inheritdoc />
        public override void OnInputDown(InputEventData eventData)
        {
            base.OnInputDown(eventData);

            if (eventData.SourceId == InputSourceParent.SourceId)
            {
                if (requiresHoldAction && eventData.MixedRealityInputAction == activeHoldAction)
                {
                    IsHoldPressed = true;
                }

                if (eventData.MixedRealityInputAction == pointerAction)
                {
                    IsSelectPressed = true;
                    HasSelectPressedOnce = true;
                    MixedRealityManager.InputSystem.RaisePointerDown(this, Handedness, pointerAction);
                }
            }
        }

        #endregion  IMixedRealityInputHandler Implementation

        #region IMixedRealityTeleportHandler Implementation

        /// <inheritdoc />
        public virtual void OnTeleportRequest(TeleportEventData eventData)
        {
            // Only turn off pointers that aren't making the request.
            IsTeleportRequestActive = true;
            BaseCursor?.SetVisibility(false);
        }

        /// <inheritdoc />
        public virtual void OnTeleportStarted(TeleportEventData eventData)
        {
            // Turn off all pointers while we teleport.
            IsTeleportRequestActive = true;
            BaseCursor?.SetVisibility(false);
        }

        /// <inheritdoc />
        public virtual void OnTeleportCompleted(TeleportEventData eventData)
        {
            // Turn all our pointers back on.
            IsTeleportRequestActive = false;
            BaseCursor?.SetVisibility(true);
        }

        /// <inheritdoc />
        public virtual void OnTeleportCanceled(TeleportEventData eventData)
        {
            // Turn all our pointers back on.
            IsTeleportRequestActive = false;
            BaseCursor?.SetVisibility(true);
        }

        #endregion IMixedRealityTeleportHandler Implementation
    }
}<|MERGE_RESOLUTION|>--- conflicted
+++ resolved
@@ -195,14 +195,7 @@
         /// <inheritdoc />
         public string PointerName
         {
-<<<<<<< HEAD
-            get
-            {
-                return pointerName;
-            }
-=======
             get { return pointerName; }
->>>>>>> d82c1641
             set
             {
                 pointerName = value;
