%YAML 1.1
%TAG !u! tag:unity3d.com,2011:
--- !u!114 &11400000
MonoBehaviour:
  m_ObjectHideFlags: 0
  m_PrefabParentObject: {fileID: 0}
  m_PrefabInternal: {fileID: 0}
  m_GameObject: {fileID: 0}
  m_Enabled: 1
  m_EditorHideFlags: 0
  m_Script: {fileID: 11500000, guid: d1a15d870c8b4e52acc4643bd258ed6e, type: 3}
  m_Name: DefaultMixedRealityInputActionsProfile
  m_EditorClassIdentifier: 
  inputActions:
  - id: 1
    description: Select
    axisConstraint: 2
  - id: 2
    description: Menu
    axisConstraint: 2
  - id: 3
    description: Grip Pose
    axisConstraint: 7
  - id: 4
    description: Pointer Pose
    axisConstraint: 7
  - id: 5
    description: Teleport Direction
    axisConstraint: 4
  - id: 6
    description: Trigger
    axisConstraint: 3
  - id: 7
    description: Grip Press
    axisConstraint: 3
  - id: 8
    description: Hold Action
    axisConstraint: 0
  - id: 9
    description: Manipulate Action
    axisConstraint: 0
  - id: 10
<<<<<<< HEAD
    description: Navigation Action
    axisConstraint: 0
=======
    description: Scroll
    axisConstraint: 4
>>>>>>> 72c8a920
<|MERGE_RESOLUTION|>--- conflicted
+++ resolved
@@ -40,10 +40,8 @@
     description: Manipulate Action
     axisConstraint: 0
   - id: 10
-<<<<<<< HEAD
     description: Navigation Action
     axisConstraint: 0
-=======
+  - id: 11
     description: Scroll
-    axisConstraint: 4
->>>>>>> 72c8a920
+    axisConstraint: 4