%YAML 1.1
%TAG !u! tag:unity3d.com,2011:
--- !u!114 &11400000
MonoBehaviour:
  m_ObjectHideFlags: 0
  m_PrefabParentObject: {fileID: 0}
  m_PrefabInternal: {fileID: 0}
  m_GameObject: {fileID: 0}
  m_Enabled: 1
  m_EditorHideFlags: 0
  m_Script: {fileID: 11500000, guid: 41718b8e5d86c37409b7ce6847fa00a3, type: 3}
  m_Name: DefaultMixedRealityConfigurationProfile
  m_EditorClassIdentifier: 
  enableInputSystem: 1
  inputSystem:
<<<<<<< HEAD
    reference: 
=======
    reference: Microsoft.MixedReality.Toolkit.InputSystem.MixedRealityInputManager,
      Microsoft.MixedReality.Toolkit.InputSystem
>>>>>>> ea484f08
  enableControllers: 1
  leftControllerModel: {fileID: 1774971220009634, guid: 89aca206fbe292649bca7605a95fa801,
    type: 2}
  rightControllerModel: {fileID: 1774971220009634, guid: 89aca206fbe292649bca7605a95fa801,
    type: 2}
  controllerMappingsProfile:
  - {fileID: 11400000, guid: bbbc9918bf16a5942ae999851b42bb8c, type: 2}
  - {fileID: 11400000, guid: ac7de1beb96622147ad330ea3ceaee0c, type: 2}
  enableBoundarySystem: 1<|MERGE_RESOLUTION|>--- conflicted
+++ resolved
@@ -13,18 +13,7 @@
   m_EditorClassIdentifier: 
   enableInputSystem: 1
   inputSystem:
-<<<<<<< HEAD
-    reference: 
-=======
     reference: Microsoft.MixedReality.Toolkit.InputSystem.MixedRealityInputManager,
       Microsoft.MixedReality.Toolkit.InputSystem
->>>>>>> ea484f08
   enableControllers: 1
-  leftControllerModel: {fileID: 1774971220009634, guid: 89aca206fbe292649bca7605a95fa801,
-    type: 2}
-  rightControllerModel: {fileID: 1774971220009634, guid: 89aca206fbe292649bca7605a95fa801,
-    type: 2}
-  controllerMappingsProfile:
-  - {fileID: 11400000, guid: bbbc9918bf16a5942ae999851b42bb8c, type: 2}
-  - {fileID: 11400000, guid: ac7de1beb96622147ad330ea3ceaee0c, type: 2}
   enableBoundarySystem: 1