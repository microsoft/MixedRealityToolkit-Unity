%YAML 1.1
%TAG !u! tag:unity3d.com,2011:
--- !u!114 &11400000
MonoBehaviour:
  m_ObjectHideFlags: 0
  m_PrefabParentObject: {fileID: 0}
  m_PrefabInternal: {fileID: 0}
  m_GameObject: {fileID: 0}
  m_Enabled: 1
  m_EditorHideFlags: 0
  m_Script: {fileID: 11500000, guid: 41718b8e5d86c37409b7ce6847fa00a3, type: 3}
  m_Name: DefaultMixedRealityConfigurationProfile
  m_EditorClassIdentifier: 
  enableInputSystem: 1
  inputSystemType:
    reference: Microsoft.MixedReality.Toolkit.InputSystem.MixedRealityInputManager,
      Microsoft.MixedReality.Toolkit.InputSystem
  inputActionsProfile: {fileID: 11400000, guid: be78d428948031141b6168f82a821ef3,
    type: 2}
  enableSpeechCommands: 1
<<<<<<< HEAD
  speechCommandsProfile: {fileID: 0}
  renderMotionControllers: 1
  leftControllerModel: {fileID: 1607431784136684, guid: cb3c161aa200f6442b611e27b6af4f8a,
    type: 2}
  rightControllerModel: {fileID: 1607431784136684, guid: cb3c161aa200f6442b611e27b6af4f8a,
    type: 2}
  controllerMappingsProfile:
  - {fileID: 11400000, guid: bbbc9918bf16a5942ae999851b42bb8c, type: 2}
  - {fileID: 11400000, guid: ac7de1beb96622147ad330ea3ceaee0c, type: 2}
=======
  speechCommandsProfile: {fileID: 11400000, guid: 4e56e370eff09834984d8fa79612acc2,
    type: 2}
  renderMotionControllers: 1
>>>>>>> 49a6491e
  enableBoundarySystem: 1<|MERGE_RESOLUTION|>--- conflicted
+++ resolved
@@ -18,19 +18,7 @@
   inputActionsProfile: {fileID: 11400000, guid: be78d428948031141b6168f82a821ef3,
     type: 2}
   enableSpeechCommands: 1
-<<<<<<< HEAD
-  speechCommandsProfile: {fileID: 0}
-  renderMotionControllers: 1
-  leftControllerModel: {fileID: 1607431784136684, guid: cb3c161aa200f6442b611e27b6af4f8a,
-    type: 2}
-  rightControllerModel: {fileID: 1607431784136684, guid: cb3c161aa200f6442b611e27b6af4f8a,
-    type: 2}
-  controllerMappingsProfile:
-  - {fileID: 11400000, guid: bbbc9918bf16a5942ae999851b42bb8c, type: 2}
-  - {fileID: 11400000, guid: ac7de1beb96622147ad330ea3ceaee0c, type: 2}
-=======
   speechCommandsProfile: {fileID: 11400000, guid: 4e56e370eff09834984d8fa79612acc2,
     type: 2}
   renderMotionControllers: 1
->>>>>>> 49a6491e
   enableBoundarySystem: 1