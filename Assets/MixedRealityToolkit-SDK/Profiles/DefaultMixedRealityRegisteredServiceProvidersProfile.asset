%YAML 1.1
%TAG !u! tag:unity3d.com,2011:
--- !u!114 &11400000
MonoBehaviour:
  m_ObjectHideFlags: 0
  m_CorrespondingSourceObject: {fileID: 0}
  m_PrefabInternal: {fileID: 0}
  m_GameObject: {fileID: 0}
  m_Enabled: 1
  m_EditorHideFlags: 0
  m_Script: {fileID: 11500000, guid: eebbca41bb0b40d298ef201735d08616, type: 3}
  m_Name: DefaultMixedRealityRegisteredServiceProvidersProfile
  m_EditorClassIdentifier: 
  isCustomProfile: 0
  configurations:
  - componentType:
      reference: Microsoft.MixedReality.Toolkit.Core.Devices.Controllers.UnityInput.UnityJoystickManager,
        Microsoft.MixedReality.Toolkit
    componentName: Unity Joystick Manager
    priority: 10
    runtimePlatform: -1
    configurationProfile: {fileID: 0}
  - componentType:
      reference: Microsoft.MixedReality.Toolkit.Core.Devices.Controllers.OpenVR.OpenVRDeviceManager,
        Microsoft.MixedReality.Toolkit
    componentName: Unity Open VR Device Manager
    priority: 10
    runtimePlatform: 7
    configurationProfile: {fileID: 0}
  - componentType:
      reference: Microsoft.MixedReality.Toolkit.Core.Devices.Controllers.WindowsMixedReality.WindowsMixedRealityDeviceManager,
        Microsoft.MixedReality.Toolkit.Core.Devices.Controllers.WindowsMixedReality
    componentName: Mixed Reality Device Manager
    priority: 10
    runtimePlatform: 8
    configurationProfile: {fileID: 0}
  - componentType:
      reference: Microsoft.MixedReality.Toolkit.Core.Devices.Controllers.WindowsMixedReality.WindowsSpeechInputDeviceManager,
        Microsoft.MixedReality.Toolkit.Core.Devices.Controllers.WindowsMixedReality
    componentName: Windows Speech Input Manager
    priority: 10
    runtimePlatform: 9
    configurationProfile: {fileID: 0}
  - componentType:
      reference: Microsoft.MixedReality.Toolkit.Core.Devices.Controllers.WindowsMixedReality.WindowsDictationInputDeviceManager,
        Microsoft.MixedReality.Toolkit.Core.Devices.Controllers.WindowsMixedReality
    componentName: Windows Dictation Input Manager
    priority: 10
    runtimePlatform: 9
    configurationProfile: {fileID: 0}
  - componentType:
      reference: Microsoft.MixedReality.Toolkit.Core.Devices.Controllers.UnityInput.UnityTouchDeviceManager,
        Microsoft.MixedReality.Toolkit
    componentName: Unity Touch Input Manger
    priority: 10
    runtimePlatform: -1
    configurationProfile: {fileID: 0}
  - componentType:
<<<<<<< HEAD
      reference: Microsoft.MixedReality.Toolkit.Core.Devices.SpatialObservers.WindowsMixedReality.WindowsMixedRealitySpatialObserver,
        Microsoft.MixedReality.Toolkit.Core.Devices.SpatialObservers.WindowsMixedReality
    componentName: Windows Mixed Reality Spatial Observer
    priority: 10
    runtimePlatform: 8
    configurationProfile: {fileID: 0}
  - componentType:
      reference: Microsoft.MixedReality.Toolkit.Core.Devices.Controllers.UnityInput.MouseDeviceManager,
=======
      reference: Microsoft.MixedReality.Toolkit.Core.Devices.UnityInput.MouseDeviceManager,
>>>>>>> b2e704ce
        Microsoft.MixedReality.Toolkit
    componentName: Mouse Input Manager
    priority: 10
    runtimePlatform: -1
    configurationProfile: {fileID: 0}<|MERGE_RESOLUTION|>--- conflicted
+++ resolved
@@ -14,60 +14,49 @@
   isCustomProfile: 0
   configurations:
   - componentType:
-      reference: Microsoft.MixedReality.Toolkit.Core.Devices.Controllers.UnityInput.UnityJoystickManager,
+      reference: Microsoft.MixedReality.Toolkit.Core.Devices.UnityInput.UnityJoystickManager,
         Microsoft.MixedReality.Toolkit
     componentName: Unity Joystick Manager
     priority: 10
     runtimePlatform: -1
     configurationProfile: {fileID: 0}
   - componentType:
-      reference: Microsoft.MixedReality.Toolkit.Core.Devices.Controllers.OpenVR.OpenVRDeviceManager,
+      reference: Microsoft.MixedReality.Toolkit.Core.Devices.OpenVR.OpenVRDeviceManager,
         Microsoft.MixedReality.Toolkit
     componentName: Unity Open VR Device Manager
     priority: 10
     runtimePlatform: 7
     configurationProfile: {fileID: 0}
   - componentType:
-      reference: Microsoft.MixedReality.Toolkit.Core.Devices.Controllers.WindowsMixedReality.WindowsMixedRealityDeviceManager,
-        Microsoft.MixedReality.Toolkit.Core.Devices.Controllers.WindowsMixedReality
+      reference: Microsoft.MixedReality.Toolkit.Core.Devices.WindowsMixedReality.WindowsMixedRealityDeviceManager,
+        Microsoft.MixedReality.Toolkit
     componentName: Mixed Reality Device Manager
     priority: 10
     runtimePlatform: 8
     configurationProfile: {fileID: 0}
   - componentType:
-      reference: Microsoft.MixedReality.Toolkit.Core.Devices.Controllers.WindowsMixedReality.WindowsSpeechInputDeviceManager,
-        Microsoft.MixedReality.Toolkit.Core.Devices.Controllers.WindowsMixedReality
+      reference: Microsoft.MixedReality.Toolkit.Core.Devices.VoiceInput.WindowsSpeechInputDeviceManager,
+        Microsoft.MixedReality.Toolkit
     componentName: Windows Speech Input Manager
     priority: 10
     runtimePlatform: 9
     configurationProfile: {fileID: 0}
   - componentType:
-      reference: Microsoft.MixedReality.Toolkit.Core.Devices.Controllers.WindowsMixedReality.WindowsDictationInputDeviceManager,
-        Microsoft.MixedReality.Toolkit.Core.Devices.Controllers.WindowsMixedReality
+      reference: Microsoft.MixedReality.Toolkit.Core.Devices.VoiceInput.WindowsDictationInputDeviceManager,
+        Microsoft.MixedReality.Toolkit
     componentName: Windows Dictation Input Manager
     priority: 10
     runtimePlatform: 9
     configurationProfile: {fileID: 0}
   - componentType:
-      reference: Microsoft.MixedReality.Toolkit.Core.Devices.Controllers.UnityInput.UnityTouchDeviceManager,
+      reference: Microsoft.MixedReality.Toolkit.Core.Devices.UnityInput.UnityTouchDeviceManager,
         Microsoft.MixedReality.Toolkit
     componentName: Unity Touch Input Manger
     priority: 10
     runtimePlatform: -1
     configurationProfile: {fileID: 0}
   - componentType:
-<<<<<<< HEAD
-      reference: Microsoft.MixedReality.Toolkit.Core.Devices.SpatialObservers.WindowsMixedReality.WindowsMixedRealitySpatialObserver,
-        Microsoft.MixedReality.Toolkit.Core.Devices.SpatialObservers.WindowsMixedReality
-    componentName: Windows Mixed Reality Spatial Observer
-    priority: 10
-    runtimePlatform: 8
-    configurationProfile: {fileID: 0}
-  - componentType:
-      reference: Microsoft.MixedReality.Toolkit.Core.Devices.Controllers.UnityInput.MouseDeviceManager,
-=======
       reference: Microsoft.MixedReality.Toolkit.Core.Devices.UnityInput.MouseDeviceManager,
->>>>>>> b2e704ce
         Microsoft.MixedReality.Toolkit
     componentName: Mouse Input Manager
     priority: 10
