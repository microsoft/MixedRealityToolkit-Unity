%YAML 1.1
%TAG !u! tag:unity3d.com,2011:
--- !u!114 &11400000
MonoBehaviour:
  m_ObjectHideFlags: 0
  m_CorrespondingSourceObject: {fileID: 0}
  m_PrefabInternal: {fileID: 0}
  m_GameObject: {fileID: 0}
  m_Enabled: 1
  m_EditorHideFlags: 0
  m_Script: {fileID: 11500000, guid: eebbca41bb0b40d298ef201735d08616, type: 3}
  m_Name: DefaultMixedRealityRegisteredServiceProvidersProfile
  m_EditorClassIdentifier: 
  isCustomProfile: 0
  configurations:
  - componentType:
      reference: Microsoft.MixedReality.Toolkit.Core.Devices.Controllers.UnityInput.UnityJoystickManager,
        Microsoft.MixedReality.Toolkit
    componentName: Unity Joystick Manager
    priority: 10
    runtimePlatform: -1
    configurationProfile: {fileID: 0}
  - componentType:
      reference: Microsoft.MixedReality.Toolkit.Core.Devices.Controllers.OpenVR.OpenVRDeviceManager,
        Microsoft.MixedReality.Toolkit
    componentName: Unity Open VR Device Manager
    priority: 10
    runtimePlatform: 7
    configurationProfile: {fileID: 0}
  - componentType:
      reference: Microsoft.MixedReality.Toolkit.Core.Devices.Controllers.WindowsMixedReality.WindowsMixedRealityDeviceManager,
        Microsoft.MixedReality.Toolkit.Core.Devices.Controllers.WindowsMixedReality
    componentName: Mixed Reality Device Manager
    priority: 10
    runtimePlatform: 8
    configurationProfile: {fileID: 0}
  - componentType:
      reference: Microsoft.MixedReality.Toolkit.Core.Devices.Controllers.WindowsMixedReality.WindowsSpeechInputDeviceManager,
        Microsoft.MixedReality.Toolkit.Core.Devices.Controllers.WindowsMixedReality
    componentName: Windows Speech Input Manager
    priority: 10
    runtimePlatform: 9
    configurationProfile: {fileID: 0}
  - componentType:
      reference: Microsoft.MixedReality.Toolkit.Core.Devices.Controllers.WindowsMixedReality.WindowsDictationInputDeviceManager,
        Microsoft.MixedReality.Toolkit.Core.Devices.Controllers.WindowsMixedReality
    componentName: Windows Dictation Input Manager
    priority: 10
    runtimePlatform: 9
    configurationProfile: {fileID: 0}
  - componentType:
      reference: Microsoft.MixedReality.Toolkit.Core.Devices.Controllers.UnityInput.UnityTouchDeviceManager,
        Microsoft.MixedReality.Toolkit
    componentName: Unity Touch Input Manger
    priority: 10
    runtimePlatform: -1
    configurationProfile: {fileID: 0}
  - componentType:
      reference: Microsoft.MixedReality.Toolkit.Core.Devices.Controllers.UnityInput.MouseDeviceManager,
        Microsoft.MixedReality.Toolkit
    componentName: Mouse Input Manager
    priority: 10
    runtimePlatform: -1
    configurationProfile: {fileID: 0}
  - componentType:
<<<<<<< HEAD
      reference: Microsoft.MixedReality.Toolkit.Core.Devices.SpatialObservers.WindowsMixedReality.WindowsMixedRealitySpatialObserver,
        Microsoft.MixedReality.Toolkit.Core.Devices.SpatialObservers.WindowsMixedReality
    componentName: Windows Mixed Reality Spatial Observer
=======
      reference: Microsoft.MixedReality.Toolkit.SDK.Input.FocusProvider, Microsoft.MixedReality.Toolkit.SDK
    componentName: Focus Provider
    priority: 2
    runtimePlatform: -1
    configurationProfile: {fileID: 0}
  - componentType:
      reference: Microsoft.MixedReality.Toolkit.Core.Devices.UnityInput.MouseDeviceManager,
        Microsoft.MixedReality.Toolkit
    componentName: Mouse Input Manager
>>>>>>> bb15952b
    priority: 10
    runtimePlatform: -1
    configurationProfile: {fileID: 0}<|MERGE_RESOLUTION|>--- conflicted
+++ resolved
@@ -63,21 +63,15 @@
     runtimePlatform: -1
     configurationProfile: {fileID: 0}
   - componentType:
-<<<<<<< HEAD
       reference: Microsoft.MixedReality.Toolkit.Core.Devices.SpatialObservers.WindowsMixedReality.WindowsMixedRealitySpatialObserver,
         Microsoft.MixedReality.Toolkit.Core.Devices.SpatialObservers.WindowsMixedReality
     componentName: Windows Mixed Reality Spatial Observer
-=======
-      reference: Microsoft.MixedReality.Toolkit.SDK.Input.FocusProvider, Microsoft.MixedReality.Toolkit.SDK
-    componentName: Focus Provider
-    priority: 2
+    priority: 10
     runtimePlatform: -1
     configurationProfile: {fileID: 0}
   - componentType:
-      reference: Microsoft.MixedReality.Toolkit.Core.Devices.UnityInput.MouseDeviceManager,
-        Microsoft.MixedReality.Toolkit
-    componentName: Mouse Input Manager
->>>>>>> bb15952b
+      reference: Microsoft.MixedReality.Toolkit.SDK.Input.FocusProvider, Microsoft.MixedReality.Toolkit.SDK
+    componentName: Focus Provider
     priority: 10
     runtimePlatform: -1
     configurationProfile: {fileID: 0}