--- conflicted
+++ resolved
@@ -53,7 +53,6 @@
         Microsoft.MixedReality.Toolkit
     componentName: Unity Touch Input Manger
     priority: 10
-<<<<<<< HEAD
     runtimePlatform: 15
     configurationProfile: {fileID: 0}
   - componentType:
@@ -62,8 +61,6 @@
     componentName: Lumin Device Manager
     priority: 10
     runtimePlatform: 16
-=======
-    runtimePlatform: -1
     configurationProfile: {fileID: 0}
   - componentType:
       reference: Microsoft.MixedReality.Toolkit.Core.Devices.SpatialAwareness.WindowsMixedRealitySpatialObserver,
@@ -78,5 +75,4 @@
     componentName: Mouse Input Manager
     priority: 10
     runtimePlatform: -1
->>>>>>> 0b28bf30
     configurationProfile: {fileID: 0}