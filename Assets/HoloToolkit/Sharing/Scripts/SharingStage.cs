--- conflicted
+++ resolved
@@ -26,13 +26,8 @@
         /// <summary>
         /// Default username to use when joining a session.
         /// </summary>
-<<<<<<< HEAD
-        /// <remarks>User code should set the user name by setting the UserName property.</remarks>
-        private const string defaultUserName = "User ";
-=======
         /// <remarks>Set the user name with the <see cref="UserName"/> property.</remarks>
         private const string DefaultUserName = "User ";
->>>>>>> fbd1ca1a
 
         /// <summary>
         /// Set whether this app should be a Primary or Secondary client.
@@ -421,15 +416,11 @@
             SessionsTracker = new ServerSessionsTracker(Manager.GetSessionManager());
             SessionUsersTracker = new SessionUsersTracker(SessionsTracker);
 
-<<<<<<< HEAD
-            using (var userName = new XString(defaultUserName))
-=======
             RoomManagerAdapter = new RoomManagerAdapter();
 
             CurrentRoomManager.AddListener(RoomManagerAdapter);
 
             using (var userName = new XString(DefaultUserName))
->>>>>>> fbd1ca1a
             {
 #if UNITY_WSA && !UNITY_EDITOR
                 Manager.SetUserName(SystemInfo.deviceName);
