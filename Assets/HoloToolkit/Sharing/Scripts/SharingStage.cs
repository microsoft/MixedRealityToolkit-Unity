--- conflicted
+++ resolved
@@ -22,11 +22,7 @@
         /// Default username to use when joining a session.
         /// </summary>
         /// <remarks>User code should set the user name by setting the UserName property.</remarks>
-<<<<<<< HEAD
-        private const string DefaultUserName = "User";
-=======
-        private const string DefaultUserName = "User ";
->>>>>>> 35527b9e
+        private const string defaultUserName = "User ";
 
         /// <summary>
         /// Set whether this app should be a Primary or Secondary client.
@@ -299,7 +295,7 @@
             SessionsTracker = new ServerSessionsTracker(Manager.GetSessionManager());
             SessionUsersTracker = new SessionUsersTracker(SessionsTracker);
 
-            using (var userName = new XString(DefaultUserName))
+            using (var userName = new XString(defaultUserName))
             {
 #if UNITY_WSA && !UNITY_EDITOR
                 Manager.SetUserName(SystemInfo.deviceName);
