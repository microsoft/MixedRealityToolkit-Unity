--- conflicted
+++ resolved
@@ -10,18 +10,11 @@
     {
         private SessionUsersTracker usersTracker;
         private static User localUser = null;
-<<<<<<< HEAD
-        private void Start()
-        {
-            // SharingStage should be valid at this point.
-            if (SharingStage.Instance.Connection.IsConnected())
-=======
 
         private void Start()
         {
             // SharingStage should be valid at this point, but we may not be connected.
             if (SharingStage.Instance.IsConnected)
->>>>>>> 35527b9e
             {
                 Connected();
             }
