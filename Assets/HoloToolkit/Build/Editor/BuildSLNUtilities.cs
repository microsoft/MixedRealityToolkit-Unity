//
// Copyright (c) Microsoft Corporation. All rights reserved.
// Licensed under the MIT License. See LICENSE in the project root for license information.
//

using System;
using System.Collections.Generic;
using System.Globalization;
using System.IO;
using System.Linq;
using System.Reflection;
using System.Xml;
using UnityEditor;
using UnityEngine;

namespace HoloToolkit.Unity
{
    /// <summary>
    /// Class containing various utility methods to build a WSA solution from a Unity project.
    /// </summary>
    public static class BuildSLNUtilities
    {
        /// <summary>
        /// A method capable of configuring <see cref="BuildInfo"/> settings.
        /// </summary>
        /// <param name="toConfigure">The settings to configure.</param>
        public delegate void BuildInfoConfigurationMethod(ref BuildInfo toConfigure);

        /// <summary>
        /// Add a handler to this event to override <see cref="BuildInfo"/> defaults before a build.
        /// </summary>
        /// <seealso cref="RaiseOverrideBuildDefaults"/>
        public static event BuildInfoConfigurationMethod OverrideBuildDefaults;

        /// <summary>
        /// Call this method to give other code an opportunity to override <see cref="BuildInfo"/> defaults.
        /// </summary>
        /// <param name="toConfigure">>The settings to configure.</param>
        /// <seealso cref="OverrideBuildDefaults"/>
        public static void RaiseOverrideBuildDefaults(ref BuildInfo toConfigure)
        {
<<<<<<< HEAD
            public string OutputDirectory { get; set; }
            public IEnumerable<string> Scenes { get; set; }
            public IEnumerable<CopyDirectoryInfo> CopyDirectories { get; set; }

            public Action<BuildInfo> PreBuildAction { get; set; }
            public Action<BuildInfo, string> PostBuildAction { get; set; }

            public BuildOptions BuildOptions { get; set; }

            // EditorUserBuildSettings
            public BuildTarget BuildTarget { get; set; }

            public WSASDK? WSASdk { get; set; }

            public string WsaUwpSdk { get; set; }

            public WSAUWPBuildType? WSAUWPBuildType { get; set; }

            public Boolean? WSAGenerateReferenceProjects { get; set; }

            public ColorSpace? ColorSpace { get; set; }
            public bool IsCommandLine { get; set; }
            public string BuildSymbols { get; private set; }

            public BuildInfo()
            {
                BuildSymbols = string.Empty;
            }

            public void AppendSymbols(params string[] symbol)
            {
                this.AppendSymbols((IEnumerable<string>)symbol);
            }

            public void AppendSymbols(IEnumerable<string> symbols)
            {
                string[] toAdd = symbols.Except(this.BuildSymbols.Split(';'))
                    .Where(sym => !string.IsNullOrEmpty(sym)).ToArray();

                if (!toAdd.Any())
                {
                    return;
                }

                if (!String.IsNullOrEmpty(this.BuildSymbols))
                {
                    this.BuildSymbols += ";";
                }

                this.BuildSymbols += String.Join(";", toAdd);
            }

            public bool HasAnySymbols(params string[] symbols)
            {
                return this.BuildSymbols.Split(';').Intersect(symbols).Any();
            }

            public bool HasConfigurationSymbol()
            {
                return HasAnySymbols(
                    BuildSLNUtilities.BuildSymbolDebug,
                    BuildSLNUtilities.BuildSymbolRelease,
                    BuildSLNUtilities.BuildSymbolMaster);
            }

            public static IEnumerable<string> RemoveConfigurationSymbols(string symbolstring)
            {
                return symbolstring.Split(';').Except(new[]
                {
                    BuildSLNUtilities.BuildSymbolDebug,
                    BuildSLNUtilities.BuildSymbolRelease,
                    BuildSLNUtilities.BuildSymbolMaster
                });
            }

            public bool HasAnySymbols(IEnumerable<string> symbols)
=======
            if (OverrideBuildDefaults != null)
>>>>>>> 2cb94ef6
            {
                OverrideBuildDefaults(ref toConfigure);
            }
        }

        /// <summary>
        /// A method capable of configuring <see cref="BuildInfo"/> settings.
        /// </summary>
        /// <param name="toConfigure">The settings to configure.</param>
        public delegate void BuildInfoConfigurationMethod(ref BuildInfo toConfigure);

        /// <summary>
        /// Add a handler to this event to override <see cref="BuildInfo"/> defaults before a build.
        /// </summary>
        /// <seealso cref="RaiseOverrideBuildDefaults"/>
        public static event BuildInfoConfigurationMethod OverrideBuildDefaults;

        /// <summary>
        /// Call this method to give other code an opportunity to override <see cref="BuildInfo"/> defaults.
        /// </summary>
        /// <param name="toConfigure">>The settings to configure.</param>
        /// <seealso cref="OverrideBuildDefaults"/>
        public static void RaiseOverrideBuildDefaults(ref BuildInfo toConfigure)
        {
            var handlers = OverrideBuildDefaults;

            if (handlers != null)
            {
                handlers(ref toConfigure);
            }
        }

        // Build configurations. Exactly one of these should be defined for any given build.
        public const string BuildSymbolDebug = "DEBUG";
        public const string BuildSymbolRelease = "RELEASE";
        public const string BuildSymbolMaster = "MASTER";

        /// <summary>
        /// Event triggered when a build starts.
        /// </summary>
        public static event Action<BuildInfo> BuildStarted;

        /// <summary>
        /// Event triggered when a build completes.
        /// </summary>
        public static event Action<BuildInfo, string> BuildCompleted;

        public static void PerformBuild(BuildInfo buildInfo)
        {
            BuildTargetGroup buildTargetGroup = GetGroup(buildInfo.BuildTarget);
            string oldBuildSymbols = PlayerSettings.GetScriptingDefineSymbolsForGroup(buildTargetGroup);
            if (!string.IsNullOrEmpty(oldBuildSymbols))
            {
                if (buildInfo.HasConfigurationSymbol())
                {
                    buildInfo.AppendSymbols(BuildInfo.RemoveConfigurationSymbols(oldBuildSymbols));
                }
                else
                {
                    buildInfo.AppendSymbols(oldBuildSymbols.Split(';'));
                }
            }

            if ((buildInfo.BuildOptions & BuildOptions.Development) == BuildOptions.Development)
            {
                if (!buildInfo.HasConfigurationSymbol())
                {
                    buildInfo.AppendSymbols(BuildSymbolDebug);
                }
            }

            if (buildInfo.HasAnySymbols(BuildSymbolDebug))
            {
                buildInfo.BuildOptions |= BuildOptions.Development | BuildOptions.AllowDebugging;
            }

            if (buildInfo.HasAnySymbols(BuildSymbolRelease))
            {
                //Unity automatically adds the DEBUG symbol if the BuildOptions.Development flag is
                //specified. In order to have debug symbols and the RELEASE symbole we have to
                //inject the symbol Unity relies on to enable the /debug+ flag of csc.exe which is "DEVELOPMENT_BUILD"
                buildInfo.AppendSymbols("DEVELOPMENT_BUILD");
            }

            BuildTarget oldBuildTarget = EditorUserBuildSettings.activeBuildTarget;
            BuildTargetGroup oldBuildTargetGroup = GetGroup(oldBuildTarget);

            EditorUserBuildSettings.SwitchActiveBuildTarget(buildTargetGroup, buildInfo.BuildTarget);

            WSASDK oldWSASDK = EditorUserBuildSettings.wsaSDK;
            if (buildInfo.WSASdk.HasValue)
            {
                EditorUserBuildSettings.wsaSDK = buildInfo.WSASdk.Value;
            }

            string oldWsaUwpSdk = null;
            WSAUWPBuildType? oldWSAUWPBuildType = null;
            if (EditorUserBuildSettings.wsaSDK == WSASDK.UWP)
            {
                oldWsaUwpSdk = EditorUserBuildSettings.wsaUWPSDK;
                EditorUserBuildSettings.wsaUWPSDK = buildInfo.WsaUwpSdk;

                oldWSAUWPBuildType = EditorUserBuildSettings.wsaUWPBuildType;
                if (buildInfo.WSAUWPBuildType.HasValue)
                {
                    EditorUserBuildSettings.wsaUWPBuildType = buildInfo.WSAUWPBuildType.Value;
                }
            }

            var oldWSAGenerateReferenceProjects = EditorUserBuildSettings.wsaGenerateReferenceProjects;
            if (buildInfo.WSAGenerateReferenceProjects.HasValue)
            {
                EditorUserBuildSettings.wsaGenerateReferenceProjects = buildInfo.WSAGenerateReferenceProjects.Value;
            }

            var oldColorSpace = PlayerSettings.colorSpace;
            if (buildInfo.ColorSpace.HasValue)
            {
                PlayerSettings.colorSpace = buildInfo.ColorSpace.Value;
            }

            if (buildInfo.BuildSymbols != null)
            {
                PlayerSettings.SetScriptingDefineSymbolsForGroup(buildTargetGroup, buildInfo.BuildSymbols);
            }

            string buildError = "Error";
            try
            {
                if (EditorUserBuildSettings.wsaSDK == WSASDK.UWP)
                {
                    VerifyWsaUwpSdkIsInstalled(EditorUserBuildSettings.wsaUWPSDK);
                }

                // For the WSA player, Unity builds into a target directory.
                // For other players, the OutputPath parameter indicates the
                // path to the target executable to build.
                if (buildInfo.BuildTarget == BuildTarget.WSAPlayer)
                {
                    Directory.CreateDirectory(buildInfo.OutputDirectory);
                }

                OnPreProcessBuild(buildInfo);
                buildError = BuildPipeline.BuildPlayer(
                    buildInfo.Scenes.ToArray(),
                    buildInfo.OutputDirectory,
                    buildInfo.BuildTarget,
                    buildInfo.BuildOptions);

                if (buildError.StartsWith("Error"))
                {
                    throw new Exception(buildError);
                }
            }
            finally
            {
                OnPostProcessBuild(buildInfo, buildError);

                if (buildInfo.BuildTarget == BuildTarget.WSAPlayer && EditorUserBuildSettings.wsaGenerateReferenceProjects)
                {
                    UwpProjectPostProcess.Execute(buildInfo.OutputDirectory);
                }

                PlayerSettings.colorSpace = oldColorSpace;
                PlayerSettings.SetScriptingDefineSymbolsForGroup(buildTargetGroup, oldBuildSymbols);

<<<<<<< HEAD
                if (EditorUserBuildSettings.wsaSDK == WSASDK.UWP)
=======
                if (oldWSAUWPBuildType.HasValue)
>>>>>>> 2cb94ef6
                {
                    EditorUserBuildSettings.wsaUWPSDK = oldWsaUwpSdk;
                    EditorUserBuildSettings.wsaUWPBuildType = oldWSAUWPBuildType.Value;
                }
                EditorUserBuildSettings.wsaSDK = oldWSASDK;

                EditorUserBuildSettings.wsaSDK = oldWSASDK;

                EditorUserBuildSettings.wsaGenerateReferenceProjects = oldWSAGenerateReferenceProjects;

                EditorUserBuildSettings.SwitchActiveBuildTarget(oldBuildTargetGroup, oldBuildTarget);
            }
        }

        private static void VerifyWsaUwpSdkIsInstalled(string wsaUwpSdk)
        {
            if (string.IsNullOrEmpty(wsaUwpSdk))
            {
                // Unity uses a null or empty string to mean "use the latest sdk that's installed", so we don't need to
                // verify any particular version.
                return;
            }

            IEnumerable<Version> uwpSdksAvailable;
            try
            {
                // In order to get the same list of SDKs that the Unity build settings "UWP SDK" box has, we call into an
                // internal Unity function.  If Unity changes how its internals work, we'll need to update this code.
                Type uwpReferencesType = typeof(Editor).Assembly.GetType("UnityEditor.Scripting.Compilers.UWPReferences", throwOnError: false);

                MethodInfo uwpReferencesMethod = uwpReferencesType == null
                    ? null
                    : uwpReferencesType.GetMethod("GetInstalledSDKVersions");

                uwpSdksAvailable = uwpReferencesMethod == null
                    ? null
                    : uwpReferencesMethod.Invoke(null, null) as IEnumerable<Version>;
            }
            catch
            {
                uwpSdksAvailable = null;
            }

            if (uwpSdksAvailable == null)
            {
                Debug.LogWarningFormat("Couldn't verify that UWP SDK \"{0}\" is installed. You better make sure it's installed"
                                    + " and available in your Unity Build settings menu, or you may get unexpected build breaks or runtime"
                                    + " behavior.",
                    wsaUwpSdk
                );
            }
            else if (!uwpSdksAvailable.Select(version => version.ToString()).Contains(wsaUwpSdk))
            {
                throw new Exception(string.Format("UWP SDK \"{0}\" is not installed. Please install it and try building again. If"
                                               + " you really want to build without that SDK, build directly from Unity's Build settings menu instead.",
                    wsaUwpSdk
                ));
            }

            // The SDK is verified installed. All is right with the world!
        }

        private static void VerifyWsaUwpSdkIsInstalled(string wsaUwpSdk)
        {
            if (string.IsNullOrEmpty(wsaUwpSdk))
            {
                // Unity uses a null or empty string to mean "use the latest sdk that's installed", so we don't need to
                // verify any particular version.
                return;
            }


            IEnumerable<Version> uwpSdksAvailable;
            try
            {
                // In order to get the same list of SDKs that the Unity build settings "UWP SDK" box has, we call into an
                // internal Unity function.  If Unity changes how its internals work, we'll need to update this code.

                Type uwpReferencesType = typeof(UnityEditor.Editor).Assembly
                    .GetType("UnityEditor.Scripting.Compilers.UWPReferences", throwOnError: false);

                MethodInfo uwpReferencesMethod = (uwpReferencesType == null)
                    ? null
                    : uwpReferencesType.GetMethod("GetInstalledSDKVersions");

                uwpSdksAvailable = (uwpReferencesMethod == null)
                    ? null
                    : (uwpReferencesMethod.Invoke(obj: null, parameters: null) as IEnumerable<Version>);
            }
            catch
            {
                uwpSdksAvailable = null;
            }


            if (uwpSdksAvailable == null)
            {
                Debug.LogWarningFormat("Couldn't verify that UWP SDK \"{0}\" is installed. You better make sure it's installed"
                        + " and available in your Unity Build settings menu, or you may get unexpected build breaks or runtime"
                        + " behavior.",
                    wsaUwpSdk
                    );
            }
            else if (!uwpSdksAvailable.Select(version => version.ToString()).Contains(wsaUwpSdk))
            {
                throw new Exception(string.Format("UWP SDK \"{0}\" is not installed. Please install it and try building again. If"
                        + " you really want to build without that SDK, build directly from Unity's Build settings menu instead.",
                    wsaUwpSdk
                    ));
            }
            else
            {
                // The SDK is verified installed. All is right with the world!
            }
        }

        public static void ParseBuildCommandLine(ref BuildInfo buildInfo)
        {
            string[] arguments = Environment.GetCommandLineArgs();

            buildInfo.IsCommandLine = true;

            for (int i = 0; i < arguments.Length; ++i)
            {
                // Can't use -buildTarget which is something Unity already takes as an argument for something.
                if (string.Equals(arguments[i], "-duskBuildTarget", StringComparison.InvariantCultureIgnoreCase))
                {
                    buildInfo.BuildTarget = (BuildTarget)Enum.Parse(typeof(BuildTarget), arguments[++i]);
                }
                else if (string.Equals(arguments[i], "-wsaSDK", StringComparison.InvariantCultureIgnoreCase))
                {
                    string wsaSdkArg = arguments[++i];

                    buildInfo.WSASdk = (WSASDK)Enum.Parse(typeof(WSASDK), wsaSdkArg);
                }
<<<<<<< HEAD
                else if (string.Equals(arguments[i], "-wsaUwpSdk", StringComparison.InvariantCultureIgnoreCase))
                {
                    buildInfo.WsaUwpSdk = arguments[++i];
=======
                else if (string.Equals(arguments[i], "-usaUwpSdk", StringComparison.InvariantCultureIgnoreCase))
                {
                    buildInfo.WSAUwpSdk = arguments[++i];
>>>>>>> 2cb94ef6
                }
                else if (string.Equals(arguments[i], "-wsaUWPBuildType", StringComparison.InvariantCultureIgnoreCase))
                {
                    buildInfo.WSAUWPBuildType = (WSAUWPBuildType)Enum.Parse(typeof(WSAUWPBuildType), arguments[++i]);
                }
                else if (string.Equals(arguments[i], "-wsaGenerateReferenceProjects", StringComparison.InvariantCultureIgnoreCase))
                {
                    buildInfo.WSAGenerateReferenceProjects = bool.Parse(arguments[++i]);
                }
                else if (string.Equals(arguments[i], "-buildOutput", StringComparison.InvariantCultureIgnoreCase))
                {
                    buildInfo.OutputDirectory = arguments[++i];
                }
                else if (string.Equals(arguments[i], "-buildDesc", StringComparison.InvariantCultureIgnoreCase))
                {
                    ParseBuildDescriptionFile(arguments[++i], ref buildInfo);
                }
                else if (string.Equals(arguments[i], "-unityBuildSymbols", StringComparison.InvariantCultureIgnoreCase))
                {
                    string newBuildSymbols = arguments[++i];
                    buildInfo.AppendSymbols(newBuildSymbols.Split(new[] { ';' }, StringSplitOptions.RemoveEmptyEntries));
                }
            }
        }

        public static void PerformBuild_CommandLine()
        {
            var buildInfo = new BuildInfo
            {
<<<<<<< HEAD
                Scenes = EditorBuildSettings.scenes.Where(scene => scene.enabled).Select(scene => scene.path), // Use scenes from the editor build settings.
            };

            RaiseOverrideBuildDefaults(ref buildInfo);
=======
                // Use scenes from the editor build settings.
                Scenes = EditorBuildSettings.scenes.Where(scene => scene.enabled).Select(scene => scene.path),

                // Configure a post build action to throw appropreate error code.
                PostBuildAction = (innerBuildInfo, buildError) =>
                {
                    if (!string.IsNullOrEmpty(buildError))
                    {
                        EditorApplication.Exit(1);
                    }
                }
            };

            RaiseOverrideBuildDefaults(ref buildInfo);

>>>>>>> 2cb94ef6
            ParseBuildCommandLine(ref buildInfo);

            PerformBuild(buildInfo);
        }

        public static void ParseBuildDescriptionFile(string filename, ref BuildInfo buildInfo)
        {
            Debug.Log(string.Format(CultureInfo.InvariantCulture, "Build: Using \"{0}\" as build description", filename));

            // Parse the XML file
            var reader = new XmlTextReader(filename);

            while (reader.Read())
            {
                switch (reader.NodeType)
                {
                    case XmlNodeType.Element:
                        if (string.Equals(reader.Name, "SceneList", StringComparison.InvariantCultureIgnoreCase))
                        {
                            // Set the scenes we want to build
                            buildInfo.Scenes = ReadSceneList(reader);
                        }
                        else if (string.Equals(reader.Name, "CopyList", StringComparison.InvariantCultureIgnoreCase))
                        {
                            // Set the directories we want to copy
                            buildInfo.CopyDirectories = ReadCopyList(reader);
                        }
                        break;
                }
            }
        }

        private static BuildTargetGroup GetGroup(BuildTarget buildTarget)
        {
            switch (buildTarget)
            {
                case BuildTarget.WSAPlayer:
                    return BuildTargetGroup.WSA;
                case BuildTarget.StandaloneWindows:
                case BuildTarget.StandaloneWindows64:
                    return BuildTargetGroup.Standalone;
                default:
                    return BuildTargetGroup.Unknown;
            }
        }

        private static IEnumerable<string> ReadSceneList(XmlTextReader reader)
        {
            var result = new List<string>();
            while (reader.Read())
            {
                switch (reader.NodeType)
                {
                    case XmlNodeType.Element:
                        if (string.Equals(reader.Name, "Scene", StringComparison.InvariantCultureIgnoreCase))
                        {
                            while (reader.MoveToNextAttribute())
                            {
                                if (string.Equals(reader.Name, "Name", StringComparison.InvariantCultureIgnoreCase))
                                {
                                    result.Add(reader.Value);
                                    Debug.Log(string.Format(CultureInfo.InvariantCulture, "Build: Adding scene \"{0}\"", reader.Value));
                                }
                            }
                        }
                        break;

                    case XmlNodeType.EndElement:
                        if (string.Equals(reader.Name, "SceneList", StringComparison.InvariantCultureIgnoreCase))
                            return result;
                        break;
                }
            }

            return result;
        }

        private static IEnumerable<CopyDirectoryInfo> ReadCopyList(XmlTextReader reader)
        {
            var result = new List<CopyDirectoryInfo>();
            while (reader.Read())
            {
                switch (reader.NodeType)
                {
                    case XmlNodeType.Element:
                        if (string.Equals(reader.Name, "Copy", StringComparison.InvariantCultureIgnoreCase))
                        {
                            string source = null;
                            string dest = null;
                            string filter = null;
                            bool recursive = false;

                            while (reader.MoveToNextAttribute())
                            {
                                if (string.Equals(reader.Name, "Source", StringComparison.InvariantCultureIgnoreCase))
                                {
                                    source = reader.Value;
                                }
                                else if (string.Equals(reader.Name, "Destination", StringComparison.InvariantCultureIgnoreCase))
                                {
                                    dest = reader.Value;
                                }
                                else if (string.Equals(reader.Name, "Recursive", StringComparison.InvariantCultureIgnoreCase))
                                {
                                    recursive = Convert.ToBoolean(reader.Value);
                                }
                                else if (string.Equals(reader.Name, "Filter", StringComparison.InvariantCultureIgnoreCase))
                                {
                                    filter = reader.Value;
                                }
                            }

                            if (source != null)
                            {
                                // Either the file specifies the Destination as well, or else CopyDirectory will use Source for Destination
                                var info = new CopyDirectoryInfo { Source = source };

                                if (dest != null)
                                {
                                    info.Destination = dest;
                                }

                                if (filter != null)
                                {
                                    info.Filter = filter;
                                }

                                info.Recursive = recursive;

                                Debug.Log(string.Format(CultureInfo.InvariantCulture, @"Build: Adding {0}copy ""{1}\{2}"" => ""{3}""", info.Recursive ? "Recursive " : "", info.Source, info.Filter, info.Destination ?? info.Source));

                                result.Add(info);
                            }
                        }
                        break;

                    case XmlNodeType.EndElement:
                        if (string.Equals(reader.Name, "CopyList", StringComparison.InvariantCultureIgnoreCase))
                            return result;
                        break;
                }
            }

            return result;
        }

        public static void CopyDirectory(string sourceDirectoryPath, string destinationDirectoryPath, CopyDirectoryInfo directoryInfo)
        {
            sourceDirectoryPath = Path.Combine(sourceDirectoryPath, directoryInfo.Source);
            destinationDirectoryPath = Path.Combine(destinationDirectoryPath, directoryInfo.Destination ?? directoryInfo.Source);

            Debug.Log(string.Format(CultureInfo.InvariantCulture, @"{0} ""{1}\{2}"" to ""{3}""", directoryInfo.Recursive ? "Recursively copying" : "Copying", sourceDirectoryPath, directoryInfo.Filter, destinationDirectoryPath));

            foreach (string sourceFilePath in Directory.GetFiles(sourceDirectoryPath, directoryInfo.Filter, directoryInfo.Recursive ? SearchOption.AllDirectories : SearchOption.TopDirectoryOnly))
            {
                string destinationFilePath = sourceFilePath.Replace(sourceDirectoryPath, destinationDirectoryPath);
                try
                {
                    Directory.CreateDirectory(Path.GetDirectoryName(destinationFilePath));
                    if (File.Exists(destinationFilePath))
                    {
                        File.SetAttributes(destinationFilePath, FileAttributes.Normal);
                    }
                    File.Copy(sourceFilePath, destinationFilePath, true);
                    File.SetAttributes(destinationFilePath, FileAttributes.Normal);
                }
                catch (Exception exception)
                {
                    Debug.LogError(string.Format(CultureInfo.InvariantCulture, "Failed to copy \"{0}\" to \"{1}\" with \"{2}\"", sourceFilePath, destinationFilePath, exception));
                }
            }
        }

        private static void OnPreProcessBuild(BuildInfo buildInfo)
        {
            // Raise the global event for listeners
            BuildStarted.RaiseEvent(buildInfo);

            // Call the pre-build action, if any
            if (buildInfo.PreBuildAction != null)
            {
                buildInfo.PreBuildAction(buildInfo);
            }
        }

        private static void OnPostProcessBuild(BuildInfo buildInfo, string buildError)
        {
            if (string.IsNullOrEmpty(buildError))
            {
                if (buildInfo.CopyDirectories != null)
                {
                    string inputProjectDirectoryPath = GetProjectPath();
                    string outputProjectDirectoryPath = Path.Combine(GetProjectPath(), buildInfo.OutputDirectory);
                    foreach (var directory in buildInfo.CopyDirectories)
                    {
                        CopyDirectory(inputProjectDirectoryPath, outputProjectDirectoryPath, directory);
                    }
                }
            }

            // Raise the global event for listeners
            BuildCompleted.RaiseEvent(buildInfo, buildError);

            // Call the post-build action, if any
            if (buildInfo.PostBuildAction != null)
            {
                buildInfo.PostBuildAction(buildInfo, buildError);
            }
        }

        public static string GetProjectPath()
        {
            return Path.GetDirectoryName(Path.GetFullPath(Application.dataPath));
        }
    }
}<|MERGE_RESOLUTION|>--- conflicted
+++ resolved
@@ -39,115 +39,9 @@
         /// <seealso cref="OverrideBuildDefaults"/>
         public static void RaiseOverrideBuildDefaults(ref BuildInfo toConfigure)
         {
-<<<<<<< HEAD
-            public string OutputDirectory { get; set; }
-            public IEnumerable<string> Scenes { get; set; }
-            public IEnumerable<CopyDirectoryInfo> CopyDirectories { get; set; }
-
-            public Action<BuildInfo> PreBuildAction { get; set; }
-            public Action<BuildInfo, string> PostBuildAction { get; set; }
-
-            public BuildOptions BuildOptions { get; set; }
-
-            // EditorUserBuildSettings
-            public BuildTarget BuildTarget { get; set; }
-
-            public WSASDK? WSASdk { get; set; }
-
-            public string WsaUwpSdk { get; set; }
-
-            public WSAUWPBuildType? WSAUWPBuildType { get; set; }
-
-            public Boolean? WSAGenerateReferenceProjects { get; set; }
-
-            public ColorSpace? ColorSpace { get; set; }
-            public bool IsCommandLine { get; set; }
-            public string BuildSymbols { get; private set; }
-
-            public BuildInfo()
-            {
-                BuildSymbols = string.Empty;
-            }
-
-            public void AppendSymbols(params string[] symbol)
-            {
-                this.AppendSymbols((IEnumerable<string>)symbol);
-            }
-
-            public void AppendSymbols(IEnumerable<string> symbols)
-            {
-                string[] toAdd = symbols.Except(this.BuildSymbols.Split(';'))
-                    .Where(sym => !string.IsNullOrEmpty(sym)).ToArray();
-
-                if (!toAdd.Any())
-                {
-                    return;
-                }
-
-                if (!String.IsNullOrEmpty(this.BuildSymbols))
-                {
-                    this.BuildSymbols += ";";
-                }
-
-                this.BuildSymbols += String.Join(";", toAdd);
-            }
-
-            public bool HasAnySymbols(params string[] symbols)
-            {
-                return this.BuildSymbols.Split(';').Intersect(symbols).Any();
-            }
-
-            public bool HasConfigurationSymbol()
-            {
-                return HasAnySymbols(
-                    BuildSLNUtilities.BuildSymbolDebug,
-                    BuildSLNUtilities.BuildSymbolRelease,
-                    BuildSLNUtilities.BuildSymbolMaster);
-            }
-
-            public static IEnumerable<string> RemoveConfigurationSymbols(string symbolstring)
-            {
-                return symbolstring.Split(';').Except(new[]
-                {
-                    BuildSLNUtilities.BuildSymbolDebug,
-                    BuildSLNUtilities.BuildSymbolRelease,
-                    BuildSLNUtilities.BuildSymbolMaster
-                });
-            }
-
-            public bool HasAnySymbols(IEnumerable<string> symbols)
-=======
             if (OverrideBuildDefaults != null)
->>>>>>> 2cb94ef6
             {
                 OverrideBuildDefaults(ref toConfigure);
-            }
-        }
-
-        /// <summary>
-        /// A method capable of configuring <see cref="BuildInfo"/> settings.
-        /// </summary>
-        /// <param name="toConfigure">The settings to configure.</param>
-        public delegate void BuildInfoConfigurationMethod(ref BuildInfo toConfigure);
-
-        /// <summary>
-        /// Add a handler to this event to override <see cref="BuildInfo"/> defaults before a build.
-        /// </summary>
-        /// <seealso cref="RaiseOverrideBuildDefaults"/>
-        public static event BuildInfoConfigurationMethod OverrideBuildDefaults;
-
-        /// <summary>
-        /// Call this method to give other code an opportunity to override <see cref="BuildInfo"/> defaults.
-        /// </summary>
-        /// <param name="toConfigure">>The settings to configure.</param>
-        /// <seealso cref="OverrideBuildDefaults"/>
-        public static void RaiseOverrideBuildDefaults(ref BuildInfo toConfigure)
-        {
-            var handlers = OverrideBuildDefaults;
-
-            if (handlers != null)
-            {
-                handlers(ref toConfigure);
             }
         }
 
@@ -214,13 +108,9 @@
                 EditorUserBuildSettings.wsaSDK = buildInfo.WSASdk.Value;
             }
 
-            string oldWsaUwpSdk = null;
             WSAUWPBuildType? oldWSAUWPBuildType = null;
             if (EditorUserBuildSettings.wsaSDK == WSASDK.UWP)
             {
-                oldWsaUwpSdk = EditorUserBuildSettings.wsaUWPSDK;
-                EditorUserBuildSettings.wsaUWPSDK = buildInfo.WsaUwpSdk;
-
                 oldWSAUWPBuildType = EditorUserBuildSettings.wsaUWPBuildType;
                 if (buildInfo.WSAUWPBuildType.HasValue)
                 {
@@ -285,16 +175,10 @@
                 PlayerSettings.colorSpace = oldColorSpace;
                 PlayerSettings.SetScriptingDefineSymbolsForGroup(buildTargetGroup, oldBuildSymbols);
 
-<<<<<<< HEAD
-                if (EditorUserBuildSettings.wsaSDK == WSASDK.UWP)
-=======
                 if (oldWSAUWPBuildType.HasValue)
->>>>>>> 2cb94ef6
-                {
-                    EditorUserBuildSettings.wsaUWPSDK = oldWsaUwpSdk;
+                {
                     EditorUserBuildSettings.wsaUWPBuildType = oldWSAUWPBuildType.Value;
                 }
-                EditorUserBuildSettings.wsaSDK = oldWSASDK;
 
                 EditorUserBuildSettings.wsaSDK = oldWSASDK;
 
@@ -352,60 +236,6 @@
             // The SDK is verified installed. All is right with the world!
         }
 
-        private static void VerifyWsaUwpSdkIsInstalled(string wsaUwpSdk)
-        {
-            if (string.IsNullOrEmpty(wsaUwpSdk))
-            {
-                // Unity uses a null or empty string to mean "use the latest sdk that's installed", so we don't need to
-                // verify any particular version.
-                return;
-            }
-
-
-            IEnumerable<Version> uwpSdksAvailable;
-            try
-            {
-                // In order to get the same list of SDKs that the Unity build settings "UWP SDK" box has, we call into an
-                // internal Unity function.  If Unity changes how its internals work, we'll need to update this code.
-
-                Type uwpReferencesType = typeof(UnityEditor.Editor).Assembly
-                    .GetType("UnityEditor.Scripting.Compilers.UWPReferences", throwOnError: false);
-
-                MethodInfo uwpReferencesMethod = (uwpReferencesType == null)
-                    ? null
-                    : uwpReferencesType.GetMethod("GetInstalledSDKVersions");
-
-                uwpSdksAvailable = (uwpReferencesMethod == null)
-                    ? null
-                    : (uwpReferencesMethod.Invoke(obj: null, parameters: null) as IEnumerable<Version>);
-            }
-            catch
-            {
-                uwpSdksAvailable = null;
-            }
-
-
-            if (uwpSdksAvailable == null)
-            {
-                Debug.LogWarningFormat("Couldn't verify that UWP SDK \"{0}\" is installed. You better make sure it's installed"
-                        + " and available in your Unity Build settings menu, or you may get unexpected build breaks or runtime"
-                        + " behavior.",
-                    wsaUwpSdk
-                    );
-            }
-            else if (!uwpSdksAvailable.Select(version => version.ToString()).Contains(wsaUwpSdk))
-            {
-                throw new Exception(string.Format("UWP SDK \"{0}\" is not installed. Please install it and try building again. If"
-                        + " you really want to build without that SDK, build directly from Unity's Build settings menu instead.",
-                    wsaUwpSdk
-                    ));
-            }
-            else
-            {
-                // The SDK is verified installed. All is right with the world!
-            }
-        }
-
         public static void ParseBuildCommandLine(ref BuildInfo buildInfo)
         {
             string[] arguments = Environment.GetCommandLineArgs();
@@ -425,15 +255,9 @@
 
                     buildInfo.WSASdk = (WSASDK)Enum.Parse(typeof(WSASDK), wsaSdkArg);
                 }
-<<<<<<< HEAD
-                else if (string.Equals(arguments[i], "-wsaUwpSdk", StringComparison.InvariantCultureIgnoreCase))
-                {
-                    buildInfo.WsaUwpSdk = arguments[++i];
-=======
                 else if (string.Equals(arguments[i], "-usaUwpSdk", StringComparison.InvariantCultureIgnoreCase))
                 {
                     buildInfo.WSAUwpSdk = arguments[++i];
->>>>>>> 2cb94ef6
                 }
                 else if (string.Equals(arguments[i], "-wsaUWPBuildType", StringComparison.InvariantCultureIgnoreCase))
                 {
@@ -463,12 +287,6 @@
         {
             var buildInfo = new BuildInfo
             {
-<<<<<<< HEAD
-                Scenes = EditorBuildSettings.scenes.Where(scene => scene.enabled).Select(scene => scene.path), // Use scenes from the editor build settings.
-            };
-
-            RaiseOverrideBuildDefaults(ref buildInfo);
-=======
                 // Use scenes from the editor build settings.
                 Scenes = EditorBuildSettings.scenes.Where(scene => scene.enabled).Select(scene => scene.path),
 
@@ -484,7 +302,6 @@
 
             RaiseOverrideBuildDefaults(ref buildInfo);
 
->>>>>>> 2cb94ef6
             ParseBuildCommandLine(ref buildInfo);
 
             PerformBuild(buildInfo);
