// Copyright (c) Microsoft Corporation. All rights reserved.
// Licensed under the MIT License. See LICENSE in the project root for license information.

using System;
using UnityEditor;
using UnityEngine;

namespace HoloToolkit.Unity
{
    /// <summary>
    /// Renders the UI and handles update logic for HoloToolkit/Configure/Apply HoloLens Capability Settings.
    /// </summary>
    public class CapabilitySettingsWindow : AutoConfigureWindow<PlayerSettings.WSACapability>
    {
        #region Internal Methods

        private void ApplySetting(PlayerSettings.WSACapability setting)
        {
            switch (setting)
            {
                case PlayerSettings.WSACapability.InternetClient:
                    if (Values[setting])
                    {
                        PlayerSettings.WSA.SetCapability(PlayerSettings.WSACapability.InternetClientServer, false);
                    }
                    break;
                case PlayerSettings.WSACapability.InternetClientServer:
                    if (Values[setting])
                    {
                        PlayerSettings.WSA.SetCapability(PlayerSettings.WSACapability.InternetClient, false);
                    }
                    break;
                case PlayerSettings.WSACapability.PrivateNetworkClientServer:
                    if (Values[setting])
                    {
                        PlayerSettings.WSA.SetCapability(PlayerSettings.WSACapability.InternetClient, false);
                        PlayerSettings.WSA.SetCapability(PlayerSettings.WSACapability.InternetClientServer, true);
                    }
                    break;
                case PlayerSettings.WSACapability.Chat:
                case PlayerSettings.WSACapability.WebCam:
                case PlayerSettings.WSACapability.AllJoyn:
                case PlayerSettings.WSACapability.Location:
                case PlayerSettings.WSACapability.VoipCall:
                case PlayerSettings.WSACapability.Objects3D:
                case PlayerSettings.WSACapability.PhoneCall:
                case PlayerSettings.WSACapability.Bluetooth:
                case PlayerSettings.WSACapability.Proximity:
                case PlayerSettings.WSACapability.Microphone:
                case PlayerSettings.WSACapability.MusicLibrary:
                case PlayerSettings.WSACapability.VideosLibrary:
                case PlayerSettings.WSACapability.CodeGeneration:
                case PlayerSettings.WSACapability.PicturesLibrary:
                case PlayerSettings.WSACapability.RemovableStorage:
                case PlayerSettings.WSACapability.SpatialPerception:
                case PlayerSettings.WSACapability.BlockedChatMessages:
                case PlayerSettings.WSACapability.HumanInterfaceDevice:
                case PlayerSettings.WSACapability.SharedUserCertificates:
                case PlayerSettings.WSACapability.UserAccountInformation:
                case PlayerSettings.WSACapability.InputInjectionBrokered:
                case PlayerSettings.WSACapability.EnterpriseAuthentication:
                    break;
                default:
                    throw new ArgumentOutOfRangeException("setting", setting, null);
            }

            PlayerSettings.WSA.SetCapability(setting, Values[setting]);
        }

        private void LoadSetting(PlayerSettings.WSACapability setting)
        {
            Values[setting] = PlayerSettings.WSA.GetCapability(setting);
        }

        #endregion // Internal Methods

        #region Overrides / Event Handlers

        protected override void ApplySettings()
        {
<<<<<<< HEAD
            ApplySetting(PlayerSettings.WSACapability.Microphone);
            ApplySetting(PlayerSettings.WSACapability.SpatialPerception);
            ApplySetting(PlayerSettings.WSACapability.WebCam);
            ApplySetting(PlayerSettings.WSACapability.InternetClient);
            ApplySetting(PlayerSettings.WSACapability.InternetClientServer);
            ApplySetting(PlayerSettings.WSACapability.PrivateNetworkClientServer);
=======
            Close();
>>>>>>> a7e31a5e
        }

        protected override void LoadSettings()
        {
            LoadSetting(PlayerSettings.WSACapability.Microphone);
            LoadSetting(PlayerSettings.WSACapability.WebCam);
            LoadSetting(PlayerSettings.WSACapability.SpatialPerception);
            LoadSetting(PlayerSettings.WSACapability.InternetClient);
            LoadSetting(PlayerSettings.WSACapability.InternetClientServer);
            LoadSetting(PlayerSettings.WSACapability.PrivateNetworkClientServer);
<<<<<<< HEAD
=======
        }

        protected override void OnGuiChanged()
        {
            ApplySetting(PlayerSettings.WSACapability.Microphone);
            ApplySetting(PlayerSettings.WSACapability.WebCam);
            ApplySetting(PlayerSettings.WSACapability.SpatialPerception);
            ApplySetting(PlayerSettings.WSACapability.InternetClient);
            ApplySetting(PlayerSettings.WSACapability.InternetClientServer);
            ApplySetting(PlayerSettings.WSACapability.PrivateNetworkClientServer);

            LoadSettings();
>>>>>>> a7e31a5e
        }

        protected override void LoadStrings()
        {
            Names[PlayerSettings.WSACapability.Microphone] = "Microphone";
            Descriptions[PlayerSettings.WSACapability.Microphone] = "Required for access to the Microphone. This includes behaviors like DictationRecognizer, " +
                                                                    "GrammarRecognizer, and KeywordRecognizer. This capability is NOT required for the 'Select' keyword.\n\n" +
                                                                    "Recommendation: Only enable if your application needs access to the microphone beyond the 'Select' keyword. " +
                                                                    "The microphone is considered a privacy sensitive resource.";

            Names[PlayerSettings.WSACapability.WebCam] = "Webcam";
            Descriptions[PlayerSettings.WSACapability.WebCam] = "Required for access to the RGB camera (also known as the locatable camera). This includes " +
                                                                "APIs like PhotoCapture and VideoCapture. This capability is NOT required for mixed reality streaming " +
                                                                "or for capturing photos or videos using the start menu.\n\n" +
                                                                "Recommendation: Only enable if your application needs to programmatically capture photos or videos " +
                                                                "from the RGB camera. The RGB camera is considered a privacy sensitive resource.\n\nNote: The webcam capability " +
                                                                "only grants access to the video stream. In order to grant access to the audio stream as well, the microphone " +
                                                                "capability must be added.";

            Names[PlayerSettings.WSACapability.SpatialPerception] = "Spatial Perception";
            Descriptions[PlayerSettings.WSACapability.SpatialPerception] = "Required for access to the HoloLens world mapping capabilities. These include behaviors like " +
                                                                           "SurfaceObserver, SpatialMappingManager and SpatialAnchor.\n\n" +
                                                                           "Recommendation: Enabled, unless your application doesn't use spatial mapping or spatial " +
                                                                           "collisions in any way.";

            Names[PlayerSettings.WSACapability.InternetClient] = "Internet Client";
<<<<<<< HEAD
            Descriptions[PlayerSettings.WSACapability.InternetClient] = "Required if your application needs to access the Internet.\n\nRecommendation: Leave unchecked unless your application uses online services.";

            Names[PlayerSettings.WSACapability.InternetClientServer] = "Internet Client Server";
            Descriptions[PlayerSettings.WSACapability.InternetClientServer] = "Required if your application uses the Sharing Services.";

            Names[PlayerSettings.WSACapability.PrivateNetworkClientServer] = "Private Network Client Server";
            Descriptions[PlayerSettings.WSACapability.PrivateNetworkClientServer] = "Required if your application uses the Sharing Services.";
=======
            Descriptions[PlayerSettings.WSACapability.InternetClient] = "The Internet Client capability indicates that apps can receive incoming data from the Internet. " +
                                                                        "Cannot act as a server. No local network access.\n\n" +
                                                                        "Recommendation: Leave unchecked unless your application uses online services.";

            Names[PlayerSettings.WSACapability.InternetClientServer] = "Internet Client Server";
            Descriptions[PlayerSettings.WSACapability.InternetClientServer] = "The Internet Client Server capability indicates that apps can receive incoming data from the " +
                                                                              "Internet. Can act as a server. No local network access.\n\nNote: Apps that enable peer-to-peer " +
                                                                              "(P2P) scenarios where the app needs to listen for incoming network connections should use " +
                                                                              "Internet Client Server. The Internet Client Server capability includes the access that the " +
                                                                              "Internet Client capability provides, so you don't need to specify Internet Client when you specify " +
                                                                              "Internet Client Server.";

            Names[PlayerSettings.WSACapability.PrivateNetworkClientServer] = "Private Network Client Server";
            Descriptions[PlayerSettings.WSACapability.PrivateNetworkClientServer] = "The Private Network Client Server capability provides inbound and outbound access to home and " +
                                                                                    "work networks through the firewall. This capability is typically used for games that " +
                                                                                    "communicate across the local area network (LAN), and for apps that share data across a variety " +
                                                                                    "of local devices.\n\nNote: On Windows, this capability does not provide access to the Internet.";
>>>>>>> a7e31a5e
        }

        protected override void OnEnable()
        {
            // Pass to base first
            base.OnEnable();

            // Set size
            minSize = new Vector2(350, 350);
            maxSize = minSize;
        }

        #endregion // Overrides / Event Handlers
    }
}<|MERGE_RESOLUTION|>--- conflicted
+++ resolved
@@ -78,16 +78,7 @@
 
         protected override void ApplySettings()
         {
-<<<<<<< HEAD
-            ApplySetting(PlayerSettings.WSACapability.Microphone);
-            ApplySetting(PlayerSettings.WSACapability.SpatialPerception);
-            ApplySetting(PlayerSettings.WSACapability.WebCam);
-            ApplySetting(PlayerSettings.WSACapability.InternetClient);
-            ApplySetting(PlayerSettings.WSACapability.InternetClientServer);
-            ApplySetting(PlayerSettings.WSACapability.PrivateNetworkClientServer);
-=======
             Close();
->>>>>>> a7e31a5e
         }
 
         protected override void LoadSettings()
@@ -98,8 +89,6 @@
             LoadSetting(PlayerSettings.WSACapability.InternetClient);
             LoadSetting(PlayerSettings.WSACapability.InternetClientServer);
             LoadSetting(PlayerSettings.WSACapability.PrivateNetworkClientServer);
-<<<<<<< HEAD
-=======
         }
 
         protected override void OnGuiChanged()
@@ -112,7 +101,6 @@
             ApplySetting(PlayerSettings.WSACapability.PrivateNetworkClientServer);
 
             LoadSettings();
->>>>>>> a7e31a5e
         }
 
         protected override void LoadStrings()
@@ -139,15 +127,6 @@
                                                                            "collisions in any way.";
 
             Names[PlayerSettings.WSACapability.InternetClient] = "Internet Client";
-<<<<<<< HEAD
-            Descriptions[PlayerSettings.WSACapability.InternetClient] = "Required if your application needs to access the Internet.\n\nRecommendation: Leave unchecked unless your application uses online services.";
-
-            Names[PlayerSettings.WSACapability.InternetClientServer] = "Internet Client Server";
-            Descriptions[PlayerSettings.WSACapability.InternetClientServer] = "Required if your application uses the Sharing Services.";
-
-            Names[PlayerSettings.WSACapability.PrivateNetworkClientServer] = "Private Network Client Server";
-            Descriptions[PlayerSettings.WSACapability.PrivateNetworkClientServer] = "Required if your application uses the Sharing Services.";
-=======
             Descriptions[PlayerSettings.WSACapability.InternetClient] = "The Internet Client capability indicates that apps can receive incoming data from the Internet. " +
                                                                         "Cannot act as a server. No local network access.\n\n" +
                                                                         "Recommendation: Leave unchecked unless your application uses online services.";
@@ -165,7 +144,6 @@
                                                                                     "work networks through the firewall. This capability is typically used for games that " +
                                                                                     "communicate across the local area network (LAN), and for apps that share data across a variety " +
                                                                                     "of local devices.\n\nNote: On Windows, this capability does not provide access to the Internet.";
->>>>>>> a7e31a5e
         }
 
         protected override void OnEnable()
