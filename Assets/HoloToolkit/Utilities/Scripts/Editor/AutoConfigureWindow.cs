--- conflicted
+++ resolved
@@ -134,10 +134,7 @@
         #endregion // Overrides / Event Handlers
 
         #region Protected Properties
-<<<<<<< HEAD
-=======
 
->>>>>>> a7e31a5e
         /// <summary>
         /// Gets the descriptions of the settings.
         /// </summary>
@@ -186,13 +183,6 @@
             }
         }
 
-<<<<<<< HEAD
-        /// <summary>
-        /// Gets or sets the status message displayed at the bottom of the window.
-        /// </summary>
-        private string StatusMessage { get { return statusMessage; } set { statusMessage = value; } }
-=======
->>>>>>> a7e31a5e
         #endregion // Protected Properties
     }
 }