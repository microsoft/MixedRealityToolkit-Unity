--- conflicted
+++ resolved
@@ -38,11 +38,7 @@
 
         private void Update()
         {
-<<<<<<< HEAD
-            IsHighlighted = GazeManager.Instance.GazeTarget == gameObject;
-=======
             IsHighlighted = GazeManager.GazeTarget == gameObject;
->>>>>>> e67be1bc
         }
 
         private bool IsHighlighted
