--- conflicted
+++ resolved
@@ -561,11 +561,7 @@
 
                 if (GUILayout.Button("Open APPX Packages Location", GUILayout.Width(buttonWidth_Full)))
                 {
-<<<<<<< HEAD
-                   Process.Start("explorer.exe", "/f /open," + Path.GetFullPath(curBuildDirectory + "/" + PlayerSettings.productName + "/AppPackages"));
-=======
                     Process.Start("explorer.exe", "/f /open," + Path.GetFullPath(curBuildDirectory + "/" + PlayerSettings.productName + "/AppPackages"));
->>>>>>> fbd1ca1a
                 }
 
                 GUI.enabled = true;
