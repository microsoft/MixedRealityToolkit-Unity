﻿//
// Copyright (c) Microsoft Corporation. All rights reserved.
// Licensed under the MIT License. See LICENSE in the project root for license information.
//

using System;
using System.Diagnostics;
using System.IO;
using System.Linq;
using System.Xml.Linq;
using Microsoft.Win32;
using UnityEditor;
using UnityEngine;
using Debug = UnityEngine.Debug;

namespace HoloToolkit.Unity
{
    /// <summary>
    /// Contains utility functions for building for the device
    /// </summary>
    public class BuildDeployTools
    {
        public static readonly string DefaultMSBuildVersion = "14.0";

        public static bool BuildSLN(string buildDirectory, bool showDialog = true)
        {
            // Use BuildSLNUtilities to create the SLN
            bool buildSuccess = false;

            var buildInfo = new BuildInfo
            {
                // These properties should all match what the Standalone.proj file specifies
                OutputDirectory = buildDirectory,
                Scenes = EditorBuildSettings.scenes.Where(scene => scene.enabled).Select(scene => scene.path),
                BuildTarget = BuildTarget.WSAPlayer,
                WSASdk = WSASDK.UWP,
                WSAUWPBuildType = EditorUserBuildSettings.wsaUWPBuildType,
                WSAUwpSdk = EditorUserBuildSettings.wsaUWPSDK,

                // Configure a post build action that will compile the generated solution
                PostBuildAction = (innerBuildInfo, buildError) =>
                {
                    if (!string.IsNullOrEmpty(buildError))
                    {
                        EditorUtility.DisplayDialog(PlayerSettings.productName + " WindowsStoreApp Build Failed!", buildError, "OK");
                    }
                    else
                    {
                        if (showDialog)
                        {
                            if (!EditorUtility.DisplayDialog(PlayerSettings.productName, "Build Complete", "OK", "Build AppX"))
                            {
                                BuildAppxFromSLN(
                                    PlayerSettings.productName,
                                    BuildDeployPrefs.MsBuildVersion,
                                    BuildDeployPrefs.ForceRebuild,
                                    BuildDeployPrefs.BuildConfig,
                                    BuildDeployPrefs.BuildDirectory,
                                    BuildDeployPrefs.IncrementBuildVersion);
                            }
                        }

                        buildSuccess = true;
                    }
                }
            };

            BuildSLNUtilities.RaiseOverrideBuildDefaults(ref buildInfo);

            BuildSLNUtilities.PerformBuild(buildInfo);

            return buildSuccess;
        }

        public static string CalcMSBuildPath(string msBuildVersion)
        {
            if (msBuildVersion.Equals("14.0"))
            {
                using (RegistryKey key =
                    Registry.LocalMachine.OpenSubKey(
                        string.Format(@"Software\Microsoft\MSBuild\ToolsVersions\{0}", msBuildVersion)))
                {
                    if (key == null)
                    {
                        return null;
                    }

                    var msBuildBinFolder = (string)key.GetValue("MSBuildToolsPath");
                    return Path.Combine(msBuildBinFolder, "msbuild.exe");
                }
            }

            // For MSBuild 15+ we should to use vswhere to give us the correct instance
            string output = @"/C vswhere -version " + msBuildVersion + " -products * -requires Microsoft.Component.MSBuild -property installationPath";
<<<<<<< HEAD

            // get the right program files path based on whether the pc is x86 or x64
            string programFiles = @"C:\Program Files\";
            if (System.Environment.GetEnvironmentVariable("PROCESSOR_ARCHITECTURE", EnvironmentVariableTarget.Machine).ToString() == "AMD64")
            {
                programFiles = @"C:\Program Files (x86)\";
            }

=======
>>>>>>> a7e31a5e

            // get the right program files path based on whether the pc is x86 or x64
            string programFiles = @"C:\Program Files\";
            if (Environment.GetEnvironmentVariable("PROCESSOR_ARCHITECTURE", EnvironmentVariableTarget.Machine) == "AMD64")
            {
                programFiles = @"C:\Program Files (x86)\";
            }

            var vswherePInfo = new ProcessStartInfo
            {
                FileName = "cmd.exe",
                CreateNoWindow = true,
                UseShellExecute = false,
                RedirectStandardOutput = true,
                RedirectStandardError = false,
                Arguments = output,
                WorkingDirectory = programFiles + @"Microsoft Visual Studio\Installer"
            };

<<<<<<< HEAD

            using (var vswhereP = new System.Diagnostics.Process())
=======
            using (var vswhereP = new Process())
>>>>>>> a7e31a5e
            {
                vswhereP.StartInfo = vswherePInfo;
                vswhereP.Start();
                output = vswhereP.StandardOutput.ReadToEnd();
                vswhereP.WaitForExit();
            }

            string[] paths = output.Split(new[] { Environment.NewLine }, StringSplitOptions.RemoveEmptyEntries);

<<<<<<< HEAD

=======
>>>>>>> a7e31a5e
            // if there are multiple 2017 installs,
            // prefer enterprise, then pro, then community
            string bestPath = paths.OrderBy(p => p.ToLower().Contains("enterprise")).ThenBy(p => p.ToLower().Contains("professional")).First();
            if (File.Exists(bestPath + @"\MSBuild\" + msBuildVersion + @"\Bin\MSBuild.exe"))
            {
                return bestPath + @"\MSBuild\" + msBuildVersion + @"\Bin\MSBuild.exe";
            }


            Debug.LogError("Unable to find a valid path to Visual Studio Instance!");
            return string.Empty;
        }

        public static bool RestoreNugetPackages(string nugetPath, string storePath)
        {
            var nugetPInfo = new ProcessStartInfo
            {
                FileName = nugetPath,
                CreateNoWindow = true,
                UseShellExecute = false,
                Arguments = "restore \"" + storePath + "/project.json\""
            };

            using (var nugetP = new Process())
            {
                nugetP.StartInfo = nugetPInfo;
                nugetP.Start();
                nugetP.WaitForExit();
                nugetP.Close();
                nugetP.Dispose();
            }

            return File.Exists(storePath + "\\project.lock.json");
        }

        public static bool BuildAppxFromSLN(string productName, string msBuildVersion, bool forceRebuildAppx, string buildConfig, string buildDirectory, bool incrementVersion, bool showDialog = true)
        {
            EditorUtility.DisplayProgressBar("Build AppX", "Building AppX Package...", 0);
            string slnFilename = Path.Combine(buildDirectory, PlayerSettings.productName + ".sln");

            if (!File.Exists(slnFilename))
            {
                Debug.LogError("Unable to find Solution to build from!");
                EditorUtility.ClearProgressBar();
                return false;
            }

            // Get and validate the msBuild path...
            var vs = CalcMSBuildPath(msBuildVersion);

            if (!File.Exists(vs))
            {
                Debug.LogError("MSBuild.exe is missing or invalid (path=" + vs + "). Note that the default version is " + DefaultMSBuildVersion);
                EditorUtility.ClearProgressBar();
                return false;
            }

            // Get the path to the NuGet tool
            string unity = Path.GetDirectoryName(EditorApplication.applicationPath);
            System.Diagnostics.Debug.Assert(unity != null, "unity != null");
            string storePath = Path.GetFullPath(Path.Combine(Path.Combine(Application.dataPath, ".."), buildDirectory));
            string solutionProjectPath = Path.GetFullPath(Path.Combine(storePath, productName + @".sln"));

            // Bug in Unity editor that doesn't copy project.json and project.lock.json files correctly if solutionProjectPath is not in a folder named UWP.
            if (!File.Exists(storePath + "\\project.json"))
            {
                File.Copy(unity + @"\Data\PlaybackEngines\MetroSupport\Tools\project.json", storePath + "\\project.json");
            }

            string nugetPath = Path.Combine(unity, @"Data\PlaybackEngines\MetroSupport\Tools\NuGet.exe");

            // Before building, need to run a nuget restore to generate a json.lock file. Failing to do
            // this breaks the build in VS RTM
            if (!RestoreNugetPackages(nugetPath, storePath) ||
                !RestoreNugetPackages(nugetPath, storePath + "\\" + productName) ||
                EditorUserBuildSettings.wsaGenerateReferenceProjects && !RestoreNugetPackages(nugetPath, storePath + "/GeneratedProjects/UWP/Assembly-CSharp") ||
                EditorUserBuildSettings.wsaGenerateReferenceProjects && !RestoreNugetPackages(nugetPath, storePath + "/GeneratedProjects/UWP/Assembly-CSharp-firstpass"))
            {
                Debug.LogError("Failed to restore nuget packages");
                EditorUtility.ClearProgressBar();
                return false;
            }

            EditorUtility.DisplayProgressBar("Build AppX", "Building AppX Package...", 25);

            // Ensure that the generated .appx version increments by modifying
            // Package.appxmanifest
            if (incrementVersion)
            {
                IncrementPackageVersion();
            }

            // Now do the actual build
            var pInfo = new ProcessStartInfo
            {
                FileName = vs,
                CreateNoWindow = false,
                Arguments = string.Format("\"{0}\" /t:{2} /p:Configuration={1} /p:Platform=x86 /verbosity:m",
                    solutionProjectPath,
                    buildConfig,
                    forceRebuildAppx ? "Rebuild" : "Build")
            };

            // Uncomment out to debug by copying into command window
            //Debug.Log("\"" + vs + "\"" + " " + pInfo.Arguments);

            var process = new Process { StartInfo = pInfo };

            try
            {
                if (!process.Start())
                {
                    Debug.LogError("Failed to start Cmd process!");
                    EditorUtility.ClearProgressBar();
                    return false;
                }

                process.WaitForExit();

                EditorUtility.ClearProgressBar();

                if (process.ExitCode == 0 &&
                    showDialog &&
                    !EditorUtility.DisplayDialog("Build AppX", "AppX Build Successful!", "OK", "Open Project Folder"))
                {
                    Process.Start("explorer.exe", "/select," + storePath);
                }

                if (process.ExitCode != 0)
                {
                    Debug.LogError("MSBuild error (code = " + process.ExitCode + ")");
                    EditorUtility.DisplayDialog(PlayerSettings.productName + " build Failed!", "Failed to build appx from solution. Error code: " + process.ExitCode, "OK");
                    return false;
                }

                process.Close();
                process.Dispose();

            }
            catch (Exception e)
            {
                Debug.LogError("Cmd Process EXCEPTION: " + e);
                EditorUtility.ClearProgressBar();
                return false;
            }

            return true;
        }

        private static void IncrementPackageVersion()
        {
            // Find the manifest, assume the one we want is the first one
            string[] manifests = Directory.GetFiles(BuildDeployPrefs.AbsoluteBuildDirectory, "Package.appxmanifest", SearchOption.AllDirectories);

            if (manifests.Length == 0)
            {
                Debug.LogError("Unable to find Package.appxmanifest file for build (in path - " + BuildDeployPrefs.AbsoluteBuildDirectory + ")");
                return;
            }

            string manifest = manifests[0];
            var rootNode = XElement.Load(manifest);
            var identityNode = rootNode.Element(rootNode.GetDefaultNamespace() + "Identity");

            if (identityNode == null)
            {
                Debug.LogError("Package.appxmanifest for build (in path - " + BuildDeployPrefs.AbsoluteBuildDirectory + ") is missing an <Identity /> node");
                return;
            }

            // We use XName.Get instead of string -> XName implicit conversion because
            // when we pass in the string "Version", the program doesn't find the attribute.
            // Best guess as to why this happens is that implicit string conversion doesn't set the namespace to empty
            var versionAttr = identityNode.Attribute(XName.Get("Version"));

            if (versionAttr == null)
            {
                Debug.LogError("Package.appxmanifest for build (in path - " + BuildDeployPrefs.AbsoluteBuildDirectory + ") is missing a version attribute in the <Identity /> node.");
                return;
            }

            // Assume package version always has a '.'.
            // According to https://msdn.microsoft.com/en-us/library/windows/apps/br211441.aspx
            // Package versions are always of the form Major.Minor.Build.Revision
            var version = new Version(versionAttr.Value);
            var newVersion = new Version(version.Major, version.Minor, version.Build, version.Revision + 1);

            versionAttr.Value = newVersion.ToString();
            rootNode.Save(manifest);
        }
    }
}<|MERGE_RESOLUTION|>--- conflicted
+++ resolved
@@ -92,17 +92,6 @@
 
             // For MSBuild 15+ we should to use vswhere to give us the correct instance
             string output = @"/C vswhere -version " + msBuildVersion + " -products * -requires Microsoft.Component.MSBuild -property installationPath";
-<<<<<<< HEAD
-
-            // get the right program files path based on whether the pc is x86 or x64
-            string programFiles = @"C:\Program Files\";
-            if (System.Environment.GetEnvironmentVariable("PROCESSOR_ARCHITECTURE", EnvironmentVariableTarget.Machine).ToString() == "AMD64")
-            {
-                programFiles = @"C:\Program Files (x86)\";
-            }
-
-=======
->>>>>>> a7e31a5e
 
             // get the right program files path based on whether the pc is x86 or x64
             string programFiles = @"C:\Program Files\";
@@ -122,12 +111,7 @@
                 WorkingDirectory = programFiles + @"Microsoft Visual Studio\Installer"
             };
 
-<<<<<<< HEAD
-
-            using (var vswhereP = new System.Diagnostics.Process())
-=======
             using (var vswhereP = new Process())
->>>>>>> a7e31a5e
             {
                 vswhereP.StartInfo = vswherePInfo;
                 vswhereP.Start();
@@ -137,10 +121,6 @@
 
             string[] paths = output.Split(new[] { Environment.NewLine }, StringSplitOptions.RemoveEmptyEntries);
 
-<<<<<<< HEAD
-
-=======
->>>>>>> a7e31a5e
             // if there are multiple 2017 installs,
             // prefer enterprise, then pro, then community
             string bestPath = paths.OrderBy(p => p.ToLower().Contains("enterprise")).ThenBy(p => p.ToLower().Contains("professional")).First();
@@ -148,7 +128,6 @@
             {
                 return bestPath + @"\MSBuild\" + msBuildVersion + @"\Bin\MSBuild.exe";
             }
-
 
             Debug.LogError("Unable to find a valid path to Visual Studio Instance!");
             return string.Empty;
