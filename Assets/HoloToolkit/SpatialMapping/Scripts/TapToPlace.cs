﻿// Copyright (c) Microsoft Corporation. All rights reserved.
// Licensed under the MIT License. See LICENSE in the project root for license information.

using UnityEngine;

namespace HoloToolkit.Unity
{
    /// <summary>
    /// The TapToPlace class is a basic way to enable users to move objects 
    /// and place them on real world surfaces.
    /// Put this script on the object you want to be able to move. 
    /// Users will be able to tap objects, gaze elsewhere, and perform the
    /// tap gesture again to place.
    /// This script is used in conjunction with GazeManager, GestureManager,
    /// and SpatialMappingManager.
    /// TapToPlace also adds a WorldAnchor component to enable persistence.
    /// </summary>

    public partial class TapToPlace : MonoBehaviour
    {
        [Tooltip("Supply a friendly name for the anchor as the key name for the WorldAnchorStore.")]
        public string SavedAnchorFriendlyName = "SavedAnchorFriendlyName";

        /// <summary>
        /// Manages persisted anchors.
        /// </summary>
<<<<<<< HEAD
        private WorldAnchorStore anchorStore;
=======
        private WorldAnchorManager anchorManager;
>>>>>>> 6add2451

        /// <summary>
        /// Controls spatial mapping.  In this script we access spatialMappingManager
        /// to control rendering and to access the physics layer mask.
        /// </summary>
<<<<<<< HEAD
        private WorldAnchor savedAnchor;

        private bool placing;

        private void Start()
        {
            WorldAnchorStore.GetAsync(AnchorStoreReady);
        }
=======
        private SpatialMappingManager spatialMappingManager;
>>>>>>> 6add2451

        private void OnEnable()
        {
            GestureManager.Instance.OnTap += OnTap;
        }

        private void OnDisable()
        {
            GestureManager.Instance.OnTap -= OnTap;
        }

        /// <summary>
        /// Keeps track of if the user is moving the object or not.
        /// </summary>
<<<<<<< HEAD
        /// <param name="store">Anchor Store.</param>
        private void AnchorStoreReady(WorldAnchorStore store)
        {
            anchorStore = store;

            // Try to load a previously saved world anchor.
            savedAnchor = anchorStore.Load(SavedAnchorFriendlyName, gameObject);
            if (savedAnchor == null)
            {
                // Either world anchor was not saved / does not exist or has a different name.
                Debug.LogFormat("{0} : World anchor could not be loaded for this game object. Creating a new anchor.", gameObject.name);

                // Create anchor since one does not exist.
                CreateAnchor();
            }
            else
            {
                Debug.LogFormat("{0} : World anchor loaded from anchor store and updated for this game object.", gameObject.name);
            }
        }

        // Called by GazeGestureManager when the user performs a tap gesture.
        private void OnTap(GameObject go)
=======
        private bool placing;

        private void Start()
>>>>>>> 6add2451
        {
            // Make sure we have all the components in the scene we need.
            anchorManager = WorldAnchorManager.Instance;
            if (anchorManager == null)
            {
<<<<<<< HEAD
                // On each tap gesture, toggle whether the user is in placing mode.
                placing = !placing;

                // If the user is in placing mode, display the spatial mapping mesh.
                if (placing)
                {
                    SpatialMappingManager.Instance.DrawVisualMeshes = true;

                    Debug.LogFormat("{0} : Removing existing world anchor if any.", gameObject.name);

                    // Remove existing world anchor when moving an object.
                    DestroyImmediate(gameObject.GetComponent<WorldAnchor>());

                    // Delete existing world anchor from anchor store when moving an object.
                    if (anchorStore != null)
                    {
                        anchorStore.Delete(SavedAnchorFriendlyName);
                    }
                }
                // If the user is not in placing mode, hide the spatial mapping mesh.
                else
                {
                    SpatialMappingManager.Instance.DrawVisualMeshes = false;

                    // Add world anchor when object placement is done.
                    CreateAnchor();
                }
=======
                Debug.LogError("This script expects that you have a WorldAnchorManager component in your scene.");
>>>>>>> 6add2451
            }

            spatialMappingManager = SpatialMappingManager.Instance;
            if (spatialMappingManager == null)
            {
                Debug.LogError("This script expects that you have a SpatialMappingManager component in your scene.");
            }

            if (anchorManager != null && spatialMappingManager != null)
            {
<<<<<<< HEAD
                Debug.LogFormat("{0} : World anchor saved successfully.", gameObject.name);
            }
            else
            {
                Debug.LogErrorFormat("{0} : World anchor save failed.", gameObject.name);
=======
                anchorManager.AttachAnchor(this.gameObject, SavedAnchorFriendlyName);
            }
            else
            {
                // If we don't have what we need to proceed, we may as well remove ourselves.
                Destroy(this);
>>>>>>> 6add2451
            }
        }

        // Called by GazeGestureManager when the user performs a tap gesture.
        public void OnSelect()
        {
            // On each tap gesture, toggle whether the user is in placing mode.
            placing = !placing;

            // If the user is in placing mode, display the spatial mapping mesh.
            if (placing)
            {
<<<<<<< HEAD
                Debug.LogFormat("{0} : World anchor located successfully.", gameObject.name);
=======
                spatialMappingManager.DrawVisualMeshes = true;

                Debug.Log(gameObject.name + " : Removing existing world anchor if any.");
>>>>>>> 6add2451

                anchorManager.RemoveAnchor(gameObject);
            }
            // If the user is not in placing mode, hide the spatial mapping mesh.
            else
            {
<<<<<<< HEAD
                Debug.LogErrorFormat("{0} : World anchor failed to be located.", gameObject.name);
=======
                spatialMappingManager.DrawVisualMeshes = false;
                // Add world anchor when object placement is done.
                anchorManager.AttachAnchor(gameObject, SavedAnchorFriendlyName);
>>>>>>> 6add2451
            }
        }

        private void Update()
        {
            // If the user is in placing mode,
            // update the placement to match the user's gaze.
            if (placing)
            {
                // Do a raycast into the world that will only hit the Spatial Mapping mesh.
                Vector3 headPosition = Camera.main.transform.position;
                Vector3 gazeDirection = Camera.main.transform.forward;

                RaycastHit hitInfo;
                if (Physics.Raycast(headPosition, gazeDirection, out hitInfo,
                    30.0f, spatialMappingManager.LayerMask))
                {
                    // Move this object to where the raycast
                    // hit the Spatial Mapping mesh.
                    // Here is where you might consider adding intelligence
                    // to how the object is placed.  For example, consider
                    // placing based on the bottom of the object's
                    // collider so it sits properly on surfaces.
                    transform.position = hitInfo.point;

                    // Rotate this object to face the user.
                    Quaternion toQuat = Camera.main.transform.localRotation;
                    toQuat.x = 0;
                    toQuat.z = 0;
                    transform.rotation = toQuat;
                }
            }
        }
    }
}<|MERGE_RESOLUTION|>--- conflicted
+++ resolved
@@ -24,28 +24,44 @@
         /// <summary>
         /// Manages persisted anchors.
         /// </summary>
-<<<<<<< HEAD
-        private WorldAnchorStore anchorStore;
-=======
         private WorldAnchorManager anchorManager;
->>>>>>> 6add2451
 
         /// <summary>
         /// Controls spatial mapping.  In this script we access spatialMappingManager
         /// to control rendering and to access the physics layer mask.
         /// </summary>
-<<<<<<< HEAD
-        private WorldAnchor savedAnchor;
+        private SpatialMappingManager spatialMappingManager;
 
+        /// <summary>
+        /// Keeps track of if the user is moving the object or not.
+        /// </summary>
         private bool placing;
 
         private void Start()
         {
-            WorldAnchorStore.GetAsync(AnchorStoreReady);
+            // Make sure we have all the components in the scene we need.
+            anchorManager = WorldAnchorManager.Instance;
+            if (anchorManager == null)
+            {
+                Debug.LogError("This script expects that you have a WorldAnchorManager component in your scene.");
+            }
+
+            spatialMappingManager = SpatialMappingManager.Instance;
+            if (spatialMappingManager == null)
+            {
+                Debug.LogError("This script expects that you have a SpatialMappingManager component in your scene.");
+            }
+
+            if (anchorManager != null && spatialMappingManager != null)
+            {
+                anchorManager.AttachAnchor(gameObject, SavedAnchorFriendlyName);
+            }
+            else
+            {
+                // If we don't have what we need to proceed, we may as well remove ourselves.
+                Destroy(this);
+            }
         }
-=======
-        private SpatialMappingManager spatialMappingManager;
->>>>>>> 6add2451
 
         private void OnEnable()
         {
@@ -57,130 +73,31 @@
             GestureManager.Instance.OnTap -= OnTap;
         }
 
-        /// <summary>
-        /// Keeps track of if the user is moving the object or not.
-        /// </summary>
-<<<<<<< HEAD
-        /// <param name="store">Anchor Store.</param>
-        private void AnchorStoreReady(WorldAnchorStore store)
+        // Called by GazeGestureManager when the user performs a tap gesture.
+        private void OnTap(GameObject tappedObject)
         {
-            anchorStore = store;
-
-            // Try to load a previously saved world anchor.
-            savedAnchor = anchorStore.Load(SavedAnchorFriendlyName, gameObject);
-            if (savedAnchor == null)
+            // If we've tapped our GameObject, do something.
+            if (tappedObject == gameObject)
             {
-                // Either world anchor was not saved / does not exist or has a different name.
-                Debug.LogFormat("{0} : World anchor could not be loaded for this game object. Creating a new anchor.", gameObject.name);
-
-                // Create anchor since one does not exist.
-                CreateAnchor();
-            }
-            else
-            {
-                Debug.LogFormat("{0} : World anchor loaded from anchor store and updated for this game object.", gameObject.name);
-            }
-        }
-
-        // Called by GazeGestureManager when the user performs a tap gesture.
-        private void OnTap(GameObject go)
-=======
-        private bool placing;
-
-        private void Start()
->>>>>>> 6add2451
-        {
-            // Make sure we have all the components in the scene we need.
-            anchorManager = WorldAnchorManager.Instance;
-            if (anchorManager == null)
-            {
-<<<<<<< HEAD
                 // On each tap gesture, toggle whether the user is in placing mode.
                 placing = !placing;
 
                 // If the user is in placing mode, display the spatial mapping mesh.
                 if (placing)
                 {
-                    SpatialMappingManager.Instance.DrawVisualMeshes = true;
+                    spatialMappingManager.DrawVisualMeshes = true;
 
                     Debug.LogFormat("{0} : Removing existing world anchor if any.", gameObject.name);
 
-                    // Remove existing world anchor when moving an object.
-                    DestroyImmediate(gameObject.GetComponent<WorldAnchor>());
-
-                    // Delete existing world anchor from anchor store when moving an object.
-                    if (anchorStore != null)
-                    {
-                        anchorStore.Delete(SavedAnchorFriendlyName);
-                    }
+                    anchorManager.RemoveAnchor(gameObject);
                 }
                 // If the user is not in placing mode, hide the spatial mapping mesh.
                 else
                 {
-                    SpatialMappingManager.Instance.DrawVisualMeshes = false;
-
+                    spatialMappingManager.DrawVisualMeshes = false;
                     // Add world anchor when object placement is done.
-                    CreateAnchor();
+                    anchorManager.AttachAnchor(gameObject, SavedAnchorFriendlyName);
                 }
-=======
-                Debug.LogError("This script expects that you have a WorldAnchorManager component in your scene.");
->>>>>>> 6add2451
-            }
-
-            spatialMappingManager = SpatialMappingManager.Instance;
-            if (spatialMappingManager == null)
-            {
-                Debug.LogError("This script expects that you have a SpatialMappingManager component in your scene.");
-            }
-
-            if (anchorManager != null && spatialMappingManager != null)
-            {
-<<<<<<< HEAD
-                Debug.LogFormat("{0} : World anchor saved successfully.", gameObject.name);
-            }
-            else
-            {
-                Debug.LogErrorFormat("{0} : World anchor save failed.", gameObject.name);
-=======
-                anchorManager.AttachAnchor(this.gameObject, SavedAnchorFriendlyName);
-            }
-            else
-            {
-                // If we don't have what we need to proceed, we may as well remove ourselves.
-                Destroy(this);
->>>>>>> 6add2451
-            }
-        }
-
-        // Called by GazeGestureManager when the user performs a tap gesture.
-        public void OnSelect()
-        {
-            // On each tap gesture, toggle whether the user is in placing mode.
-            placing = !placing;
-
-            // If the user is in placing mode, display the spatial mapping mesh.
-            if (placing)
-            {
-<<<<<<< HEAD
-                Debug.LogFormat("{0} : World anchor located successfully.", gameObject.name);
-=======
-                spatialMappingManager.DrawVisualMeshes = true;
-
-                Debug.Log(gameObject.name + " : Removing existing world anchor if any.");
->>>>>>> 6add2451
-
-                anchorManager.RemoveAnchor(gameObject);
-            }
-            // If the user is not in placing mode, hide the spatial mapping mesh.
-            else
-            {
-<<<<<<< HEAD
-                Debug.LogErrorFormat("{0} : World anchor failed to be located.", gameObject.name);
-=======
-                spatialMappingManager.DrawVisualMeshes = false;
-                // Add world anchor when object placement is done.
-                anchorManager.AttachAnchor(gameObject, SavedAnchorFriendlyName);
->>>>>>> 6add2451
             }
         }
 
