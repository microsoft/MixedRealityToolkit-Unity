--- conflicted
+++ resolved
@@ -246,11 +246,7 @@
         /// <returns>Placement position in front of the user</returns>
         private static Vector3 GetGazePlacementPosition(Vector3 headPosition, Vector3 gazeDirection, float defaultGazeDistance)
         {
-<<<<<<< HEAD
-            if (GazeManager.Instance.GazeTarget != null)
-=======
             if (GazeManager.GazeTarget != null)
->>>>>>> e67be1bc
             {
                 return GazeManager.HitPosition;
             }
