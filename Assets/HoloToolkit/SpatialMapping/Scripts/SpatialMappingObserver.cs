--- conflicted
+++ resolved
@@ -96,19 +96,11 @@
         /// </summary>
         private float updateTime;
 
-<<<<<<< HEAD
-        /// <summary>
-        /// Indicates the current state of the Surface Observer.
-        /// </summary>
-        public ObserverStates ObserverState { get; private set; }
-
         /// <summary>
         /// Used to pulse the material for a ripple effect.
         /// </summary>
         private bool pulse;
 
-=======
->>>>>>> dd450377
         protected override void Awake()
         {
             base.Awake();
