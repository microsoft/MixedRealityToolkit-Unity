--- conflicted
+++ resolved
@@ -149,14 +149,10 @@
 #### Wireframe.shader
 A basic wire frame shader that can be used for rendering spatial mapping meshes. Use SpatialMappingManager.SetSurfaceMaterial() to use this material with the spatial mapping data.
 
-<<<<<<< HEAD
 #### SpatialMappingTap.shader
 Draws a ring originating from a location in space. Useful for showing where a user tapped. Requires a component to drive it's radius and set the tap location in world space.
 
-### [Tests/Scenes](Tests)
-=======
 ### [Tests Scenes](Tests/Scenes)
->>>>>>> b21f68eb
 
 #### PlaneFinding.unity
 To use this sample code, load the PlaneFinding scene and hit Play. The PlaneFinding algorithm will run in a loop. Switch to the scene view to see a visualization of the planes found.
