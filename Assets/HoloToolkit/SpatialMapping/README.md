## [SpatialMapping]()
Scripts that leverage SpatialMapping related features.

1. Enable the "SpatialPerception" capability in Player Settings -> Windows Store -> Publishing Settings -> Capabilities.
2. If using the RemoteMapping components, you will also need to set the InternetClientServer, PrivateNetworkClientServer, and Microphone capabilities. 

**IMPORTANT**: Please make sure to add the Spatial Perception capability in your app, in Unity under  
Edit -> Project Settings -> Player -> Settings for Windows Store -> Publishing Settings -> Capabilities  
or in your Visual Studio Package.appxmanifest capabilities.

### [Plugins](Plugins)
PlaneFinding addon that can be used to find planar surfaces (ie: walls/floors/tables/etc) in the mesh data returned by Spatial Mapping.

### [Prefabs](Prefabs)

The following prefabs make it easy to quickly access and visualize spatial mapping data in the HoloLens or in the Unity Editor.

#### RemoteMapping.prefab
Use with SpatialMapping prefab, it allows you to send meshes from the HoloLens to Unity and save/load the meshes for use later.

#### SpatialMapping.prefab
Base prefab which allows you to visualize and access spatial mapping data on the HoloLens. It can also save/load room models that were captured from the Windows Device Portal.

#### SurfacePlane.prefab
Helper prefab which should be referenced by the SurfaceMeshesToPlanes component for classifying planes as floor, ceiling, wall, etc during processing.

### [Scripts](Scripts)

The following scripts give you the ability to access spatial mapping data on the HoloLens and load spatial mapping data in the Unity Editor.

#### ObjectSurfaceObserver.cs
A SpatialMappingSource that loads spatial mapping data saved from the Windows Device Portal.

**RoomModel** The room model to use when loading meshes in Unity.

#### SpatialMappingManager.cs
Manages interactions between the application and all spatial mapping data sources (file, observer, network).

**PhysicsLayer** The physics layer to use for all spatial mapping mesh data.

**SurfaceMaterial** The material to apply when rendering the spatial mapping mesh data.

**DrawVisualMeshes** Determines if spatial mapping meshes will be rendered.

**CastShadows** Determines if spatial mapping meshes can cast shadows.

#### SpatialMappingObserver.cs
Adds and updates spatial mapping data for all surfaces discovered by the SurfaceObserver running on the HoloLens.

**TrianglesPerCubicMeter** Level of detail to use for each mesh found by the SurfaceObserver.

**Extents** Extents of the observation volume which expand out from the camera's position.

**TimeBetweenUpdates** Time to wait (sec) before processing updates from the SurfaceObserver.

#### SpatialMappingSource.cs
Generates and retrieves meshes based on spatial mapping data coming from the current source object (file, observer, network). 
SpatialMappingManager.cs manages switching between source types and interacting with this class.

#### TapToPlace.cs
Simple extendable script to add to a GameObject that allows users to tap and place the GameObject along the spatial mapping mesh. 

TapToPlace also allows the user to specify a parent GameObject to move along with the selected GameObject.

Requires GazeManager, GestureManager, and SpatialMappingManager in the scene.

### [Scripts\RemoteMapping](Scripts/RemoteMapping)

The following scripts allow you to send spatial mapping data from the HoloLens to the Unity Editor and to save/load the meshes for use later.

#### FileSurfaceObserver.cs
A SpatialMappingSource that loads spatial mapping data saved during a remote mapping session.

**MeshFileName** Name of file to use when saving mesh data from the network or loading surface mesh data into Unity.

**SaveFileKey** Key to press when running in the Unity Editor to save meshes that came from the network.

**LoadFileKey** Key to press when running in the Unity Editor to load meshes that were save from the network.

#### MeshSaver.cs
Static class that can read and write mesh data sent during a remote mapping session to the file specified in FileSurfaceObserver.cs.

#### RemoteMappingManager.cs
Allows sending meshes remotely from HoloLens to Unity.

**RemoteMappingKey** The key to press when running in the Unity editor to enable spatial mapping over the network.

**SendMeshesKeyword** The phrase to speak when you are ready to send meshes over the network from HoloLens to Unity.

#### RemoteMeshSource.cs
Networking component that runs on the HoloLens and can send meshes to Unity.

**ServerIP** The IPv4 address of the machine running the Unity editor.

**ConnectionPort** The network port of the Unity machine that will receive spatial mapping data from the HoloLens.

#### RemoteMeshTarget.cs
SpatialMappingSource object that runs in the Unity editor and receive spatial mapping data from the HoloLens.

**ServerIP** The IPv4 address of the machine running the Unity editor.

**ConnectionPort** The network port of the Unity machine that will receive mesh data from the HoloLens.

#### SimpleMeshSerializer.cs
Static class that converts a Unity mesh to an array of bytes. Used by MeshSaver.cs to serialize and deserialize mesh data sent during a remote mapping session.

### [Scripts\SpatialProcessing](Scripts)

The following scripts allow you to process the raw spatial mapping data in order to find planes, remove vertices, etc.

#### PlaneFinding.cs
Unity script that wraps the native PlaneFinding DLL. Used by SurfaceMeshesToPlanes.cs.

#### RemoveSurfaceVertices.cs
A spatial processing component that will remove any spatial mapping vertices that fall within the specified bounding volumes.

**BoundsExpansion** The amount, if any, to expand each bounding volume by.

#### SurfaceMeshesToPlanes.cs
A spatial processing component that can find and create planes based on spatial mapping meshes. Uses PlaneFinding.cs and requires the PlaneFinding plug-in.

**ActivePlanes** Collection of planes found within the spatial mapping data.

**_SurfacePlanePrefab_** A GameObject that will be used for generating planes. If no prefab is provided, a Unity cube primitive will be used instead.

**MinArea** Minimum area required for a plane to be created.

**DrawPlanes** Bit mask which specifies the type of planes that should be rendered (walls, floors, ceilings, etc).

**DestroyPlanes** Bit mask which specifies the type of planes that should be discarded.

#### SurfacePlane.cs
Generates planes and classifies them by type (wall, ceiling, floor, table, unknown). Should be a component on the SurfacePlanePrefab used by SurfaceMeshesToPlanes.cs.

**PlaneThickness** How thick each plane should be.

**UpNormalThreshold** Threshold for acceptable normals. Used to determine if a plane is horizontal or vertical.

**FloorBuffer** Max distance from the largest floor plane before a horizontal plane will be classified as a table.

**CeilingBuffer** Max distance from the largest ceiling plane before a horizontal plane will be classified as a table.

**WallMaterial** Material to use when rendering wall plane types.

**FloorMaterial** Material to use when rendering ceiling plane types.

**TableMaterial** Material to use when rendering table plane types.

**UnknownMaterial** Material to use when rendering unknown plane types.

### [Shaders](Shaders)

#### Occlusion.shader
A basic occlusion shader that can be used to occlude objects behind spatial mapping meshes. Use SpatialMappingManager.SetSurfaceMaterial() to use this material with the spatial mapping data. If you want to create an occlusion 'window', a better shader to use is WindowOcclusion.shader.

#### Wireframe.shader
A basic wire frame shader that can be used for rendering spatial mapping meshes. Use SpatialMappingManager.SetSurfaceMaterial() to use this material with the spatial mapping data.

<<<<<<< HEAD
#### SpatialMappingTap.shader
Draws a ring originating from a location in space. Useful for showing where a user tapped. Requires a component to drive it's radius and set the tap location in world space.

=======
>>>>>>> f6fcfbd5
### [Tests Scenes](Tests/Scenes)

#### PlaneFinding.unity
To use this sample code, load the PlaneFinding scene and hit Play. The PlaneFinding algorithm will run in a loop. Switch to the scene view to see a visualization of the planes found.
The PlaneFindingTest component exposes a couple of properties that let you manipulate the PlaneFinding API parameters in real-time and observe their impact on the algorithm.

NOTE: In the interest of simplicity, this test script calls the PlaneFinding APIs directly from the main Unity thread in Update(). 
In a real application, the PlaneFinding APIs **MUST** be called from a background thread in order to avoid stalling the rendering thread and causing a drop in frame rate.

#### RemoteMapping.unity
The RemoteMapping scene uses the SpatialMapping and RemoteMapping prefabs to send spatial mapping data between the HoloLens and the app running in the Unity editor.
To run this test, you must first open port 11000 on your firewall and then set the IPv4 address of your PC in the 'RemoteMeshTarget' and 'RemoteMeshSource' components.
You can then build and deploy to the HoloLens. Once you see the wireframe mesh appear in your HoloLens, press the 'play' button in Unity to run the app in Editor. Ensure that the 'Game view' has focus, and then press the 'N' key (RemoteMappingKey) to switch to using the network as the spatial mapping source in the Editor.
Once you are confident that you have a good mesh, say the 'Send Meshes' (SendMeshesKeyword) to send the meshes from the HoloLens to the Unity Editor.
Press the 'S' key (SaveFileKey) to save the mesh to your PC. Press the 'play' button to stop the app from running in the Unity editor. Now, press 'play' one more time to restart the app. This time, press the 'L' key (LoadFileKey) to load the mesh that you previously saved into the Editor.

#### SpatialProcessing.unity
The SpatialProcessing scene tests the two processing scripts available in HoloToolkit: SufraceMeshesToPlanes and RemoveSurfaceVertices. 
If running in the Editor, the ObjectSurfaceObserver will load the SRMesh.obj file set in the SpatialMapping object of the scene. If you don't already have a file, you can capture one from the '3D View' page of the Windows Device Portal.  If running on the HoloLens, real-world surfaces will be scanned. After 15 seconds, the meshes will be converted to planes. If a floor plane is found, the test will remove vertices from surface meshes that fall within the bounds of any active plane.

#### TapToPlace.unity
This scene is the minimum setup to use the TapToPlace script.  It includes GazeManager, GestureManager, and SpatialMapping prefab.  BasicCursor prefab is included for ease of use. There is a cube in the scene with TapToPlace added on it. Gaze at and tap the cube.  It will move along the spatial mapping mesh based on user's gaze. While the cube is in 'placement' mode, the spatial mapping mesh will be visible. When tap is performed again, the cube will be placed on the mesh and the mesh will no longer be visible.

---
##### [Go back up to the table of contents.](../../../README.md)
---<|MERGE_RESOLUTION|>--- conflicted
+++ resolved
@@ -156,12 +156,9 @@
 #### Wireframe.shader
 A basic wire frame shader that can be used for rendering spatial mapping meshes. Use SpatialMappingManager.SetSurfaceMaterial() to use this material with the spatial mapping data.
 
-<<<<<<< HEAD
 #### SpatialMappingTap.shader
 Draws a ring originating from a location in space. Useful for showing where a user tapped. Requires a component to drive it's radius and set the tap location in world space.
 
-=======
->>>>>>> f6fcfbd5
 ### [Tests Scenes](Tests/Scenes)
 
 #### PlaneFinding.unity
