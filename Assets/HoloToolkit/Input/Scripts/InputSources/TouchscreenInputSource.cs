--- conflicted
+++ resolved
@@ -30,11 +30,7 @@
             public readonly Ray ScreenPointRay;
             public float Lifetime;
 
-<<<<<<< HEAD
-            public TouchInputSource(uint sourceId, string name, Touch touch, Ray ray) : base(sourceId, name, SupportedInputInfo.Position | SupportedInputInfo.Pointing)
-=======
             public TouchInputSource(string name, Touch touch, Ray ray) : base(name, SupportedInputInfo.Position | SupportedInputInfo.Pointing)
->>>>>>> e67be1bc
             {
                 TouchData = touch;
                 ScreenPointRay = ray;
@@ -94,12 +90,7 @@
                 }
             }
 
-<<<<<<< HEAD
-            uint newInputSourceId = InputManager.GenerateNewSourceId();
-            var newTouch = new TouchInputSource(newInputSourceId, string.Format("Touch {0}", newInputSourceId), touch, ray);
-=======
             var newTouch = new TouchInputSource(string.Format("Touch {0}", touch.fingerId), touch, ray);
->>>>>>> e67be1bc
             activeTouches.Add(newTouch);
             InputManager.Instance.RaiseSourceDetected(newTouch);
             InputManager.Instance.RaiseHoldStarted(newTouch);
