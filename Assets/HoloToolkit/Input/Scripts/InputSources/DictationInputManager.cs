﻿// Copyright (c) Microsoft Corporation. All rights reserved.
// Licensed under the MIT License. See LICENSE in the project root for license information.

using System.Collections;
using UnityEngine;

#if UNITY_WSA || UNITY_STANDALONE_WIN
using System.Text;
using UnityEngine.Windows.Speech;
#endif

namespace HoloToolkit.Unity.InputModule
{
    /// <summary>
    /// Singleton class that implements the DictationRecognizer to convert the user's speech to text.
    /// The DictationRecognizer exposes dictation functionality and supports registering and listening for hypothesis and phrase completed events.
    /// </summary>
    public class DictationInputManager : Singleton<DictationInputManager>, IInputSource
    {
#if UNITY_WSA || UNITY_STANDALONE_WIN
        /// <summary>
        /// Caches the text currently being displayed in dictation display text.
        /// </summary>
        private static StringBuilder textSoFar;

        /// <summary>
        /// <remarks>Using an empty string specifies the default microphone.</remarks>
        /// </summary>
        private static readonly string DeviceName = string.Empty;

        /// <summary>
        /// The device audio sampling rate.
        /// <remarks>Set by UnityEngine.Microphone.<see cref="Microphone.GetDeviceCaps"/></remarks>
        /// </summary>
        private static int samplingRate;

        /// <summary>
        /// Is the Dictation Manager currently running?
        /// </summary>
        public static bool IsListening { get; private set; }

        /// <summary>
        /// String result of the current dictation.
        /// </summary>
        private static string dictationResult;

        /// <summary>
        /// Audio clip of the last dictation session.
        /// </summary>
        private static AudioClip dictationAudioClip;

        private static DictationRecognizer dictationRecognizer;

        private static bool isTransitioning;
        private static bool hasFailed;

#endif // UNITY_WSA || UNITY_STANDALONE_WIN

        #region IInputSource Implementation

        public uint SourceId { get; protected set; }

<<<<<<< HEAD
        public string Name { get { return "Dictation"; } }
=======
        public string SourceName { get { return "Dictation"; } }

        public IPointer[] Pointers { get { return null; } }
>>>>>>> e67be1bc

        public SupportedInputInfo GetSupportedInputInfo()
        {
            return SupportedInputInfo.Voice;
        }

        public bool SupportsInputInfo(SupportedInputInfo inputInfo)
        {
            return (GetSupportedInputInfo() & inputInfo) == inputInfo;
        }

        #endregion IInputSource Implementation

        #region IEquality Implementation

        private bool Equals(IInputSource other)
        {
<<<<<<< HEAD
            return base.Equals(other) && SourceId == other.SourceId && string.Equals(Name, other.Name);
=======
            return base.Equals(other) && SourceId == other.SourceId && string.Equals(SourceName, other.SourceName);
>>>>>>> e67be1bc
        }

        public override bool Equals(object obj)
        {
            if (ReferenceEquals(null, obj)) { return false; }
            if (ReferenceEquals(this, obj)) { return true; }
            if (obj.GetType() != GetType()) { return false; }

            return Equals((IInputSource)obj);
        }

        public static bool Equals(IInputSource left, IInputSource right)
        {
            return left.SourceId == right.SourceId;
        }

        bool IEqualityComparer.Equals(object x, object y)
        {
            var left = (IInputSource)x;
            var right = (IInputSource)y;
            if (left != null && right != null)
            {
                return Equals(left, right);
            }

            return false;
        }

        int IEqualityComparer.GetHashCode(object obj)
        {
            return obj.GetHashCode();
        }

        public override int GetHashCode()
        {
            unchecked
            {
                int hashCode = base.GetHashCode();
                hashCode = (hashCode * 397) ^ (int)SourceId;
<<<<<<< HEAD
                hashCode = (hashCode * 397) ^ (Name != null ? Name.GetHashCode() : 0);
=======
                hashCode = (hashCode * 397) ^ (SourceName != null ? SourceName.GetHashCode() : 0);
>>>>>>> e67be1bc
                return hashCode;
            }
        }

        #endregion IEquality Implementation

        #region Unity Methods

#if UNITY_WSA || UNITY_STANDALONE_WIN
        protected override void Awake()
        {
            base.Awake();

            dictationResult = string.Empty;

            dictationRecognizer = new DictationRecognizer();
            dictationRecognizer.DictationHypothesis += DictationRecognizer_DictationHypothesis;
            dictationRecognizer.DictationResult += DictationRecognizer_DictationResult;
            dictationRecognizer.DictationComplete += DictationRecognizer_DictationComplete;
            dictationRecognizer.DictationError += DictationRecognizer_DictationError;

            // Query the maximum frequency of the default microphone.
            int minSamplingRate; // Not used.
            Microphone.GetDeviceCaps(DeviceName, out minSamplingRate, out samplingRate);
        }

        private void Start()
        {
            SourceId = InputManager.GenerateNewSourceId();
        }

        private void LateUpdate()
        {
            if (IsListening && !Microphone.IsRecording(DeviceName) && dictationRecognizer.Status == SpeechSystemStatus.Running)
            {
                // If the microphone stops as a result of timing out, make sure to manually stop the dictation recognizer.
                StartCoroutine(StopRecording());
            }

            if (!hasFailed && dictationRecognizer.Status == SpeechSystemStatus.Failed)
            {
                hasFailed = true;
                InputManager.Instance.RaiseDictationError(Instance, "Dictation recognizer has failed!");
            }
        }

        protected override void OnDestroy()
        {
            dictationRecognizer.Dispose();

            base.OnDestroy();
        }
#endif

        #endregion // Unity Methods

        /// <summary>
        /// Turns on the dictation recognizer and begins recording audio from the default microphone.
        /// </summary>
        /// <param name="initialSilenceTimeout">The time length in seconds before dictation recognizer session ends due to lack of audio input in case there was no audio heard in the current session.</param>
        /// <param name="autoSilenceTimeout">The time length in seconds before dictation recognizer session ends due to lack of audio input.</param>
        /// <param name="recordingTime">Length in seconds for the manager to listen.</param>
        /// <returns></returns>
        public static IEnumerator StartRecording(float initialSilenceTimeout = 5f, float autoSilenceTimeout = 20f, int recordingTime = 10)
        {
#if UNITY_WSA || UNITY_STANDALONE_WIN
            if (IsListening || isTransitioning)
            {
                Debug.LogWarning("Unable to start recording");
                yield break;
            }

            IsListening = true;
            isTransitioning = true;

            if (PhraseRecognitionSystem.Status == SpeechSystemStatus.Running)
            {
                PhraseRecognitionSystem.Shutdown();
            }

            while (PhraseRecognitionSystem.Status == SpeechSystemStatus.Running)
            {
                yield return null;
            }

            dictationRecognizer.InitialSilenceTimeoutSeconds = initialSilenceTimeout;
            dictationRecognizer.AutoSilenceTimeoutSeconds = autoSilenceTimeout;
            dictationRecognizer.Start();

            while (dictationRecognizer.Status == SpeechSystemStatus.Failed)
            {
                InputManager.Instance.RaiseDictationError(Instance, "Dictation recognizer failed to start!");
                yield break;
            }

            while (dictationRecognizer.Status == SpeechSystemStatus.Stopped)
            {
                yield return null;
            }

            // Start recording from the microphone.
            dictationAudioClip = Microphone.Start(DeviceName, false, recordingTime, samplingRate);
            textSoFar = new StringBuilder();
            isTransitioning = false;
#else
            return null;
#endif
        }

        /// <summary>
        /// Ends the recording session.
        /// </summary>
        public static IEnumerator StopRecording()
        {
#if UNITY_WSA || UNITY_STANDALONE_WIN
            if (!IsListening || isTransitioning)
            {
                Debug.LogWarning("Unable to stop recording");
                yield break;
            }

            IsListening = false;
            isTransitioning = true;

            Microphone.End(DeviceName);

            if (dictationRecognizer.Status == SpeechSystemStatus.Running)
            {
                dictationRecognizer.Stop();
            }

            while (dictationRecognizer.Status == SpeechSystemStatus.Running)
            {
                yield return null;
            }

            PhraseRecognitionSystem.Restart();
            isTransitioning = false;
#else
            return null;
#endif
        }

        #region Dictation Recognizer Callbacks

#if UNITY_WSA || UNITY_STANDALONE_WIN

        /// <summary>
        /// This event is fired while the user is talking. As the recognizer listens, it provides text of what it's heard so far.
        /// </summary>
        /// <param name="text">The currently hypothesized recognition.</param>
        private static void DictationRecognizer_DictationHypothesis(string text)
        {
            // We don't want to append to textSoFar yet, because the hypothesis may have changed on the next event.
            dictationResult = textSoFar.ToString() + " " + text + "...";

            InputManager.Instance.RaiseDictationHypothesis(Instance, dictationResult);
        }

        /// <summary>
        /// This event is fired after the user pauses, typically at the end of a sentence. The full recognized string is returned here.
        /// </summary>
        /// <param name="text">The text that was heard by the recognizer.</param>
        /// <param name="confidence">A representation of how confident (rejected, low, medium, high) the recognizer is of this recognition.</param>
        private static void DictationRecognizer_DictationResult(string text, ConfidenceLevel confidence)
        {
            textSoFar.Append(text + ". ");

            dictationResult = textSoFar.ToString();

            InputManager.Instance.RaiseDictationResult(Instance, dictationResult);
        }

        /// <summary>
        /// This event is fired when the recognizer stops, whether from StartRecording() being called, a timeout occurring, or some other error.
        /// Typically, this will simply return "Complete". In this case, we check to see if the recognizer timed out.
        /// </summary>
        /// <param name="cause">An enumerated reason for the session completing.</param>
        private static void DictationRecognizer_DictationComplete(DictationCompletionCause cause)
        {
            // If Timeout occurs, the user has been silent for too long.
            if (cause == DictationCompletionCause.TimeoutExceeded)
            {
                Microphone.End(DeviceName);

                dictationResult = "Dictation has timed out. Please try again.";
            }

            InputManager.Instance.RaiseDictationComplete(Instance, dictationResult, dictationAudioClip);
            textSoFar = null;
            dictationResult = string.Empty;
        }

        /// <summary>
        /// This event is fired when an error occurs.
        /// </summary>
        /// <param name="error">The string representation of the error reason.</param>
        /// <param name="hresult">The int representation of the hresult.</param>
        private static void DictationRecognizer_DictationError(string error, int hresult)
        {
            dictationResult = error + "\nHRESULT: " + hresult.ToString();

            InputManager.Instance.RaiseDictationError(Instance, dictationResult);
            textSoFar = null;
            dictationResult = string.Empty;
        }

#endif // UNITY_WSA || UNITY_STANDALONE_WIN

        #endregion // Dictation Recognizer Callbacks
    }
}<|MERGE_RESOLUTION|>--- conflicted
+++ resolved
@@ -60,13 +60,9 @@
 
         public uint SourceId { get; protected set; }
 
-<<<<<<< HEAD
-        public string Name { get { return "Dictation"; } }
-=======
         public string SourceName { get { return "Dictation"; } }
 
         public IPointer[] Pointers { get { return null; } }
->>>>>>> e67be1bc
 
         public SupportedInputInfo GetSupportedInputInfo()
         {
@@ -84,11 +80,7 @@
 
         private bool Equals(IInputSource other)
         {
-<<<<<<< HEAD
-            return base.Equals(other) && SourceId == other.SourceId && string.Equals(Name, other.Name);
-=======
             return base.Equals(other) && SourceId == other.SourceId && string.Equals(SourceName, other.SourceName);
->>>>>>> e67be1bc
         }
 
         public override bool Equals(object obj)
@@ -128,11 +120,7 @@
             {
                 int hashCode = base.GetHashCode();
                 hashCode = (hashCode * 397) ^ (int)SourceId;
-<<<<<<< HEAD
-                hashCode = (hashCode * 397) ^ (Name != null ? Name.GetHashCode() : 0);
-=======
                 hashCode = (hashCode * 397) ^ (SourceName != null ? SourceName.GetHashCode() : 0);
->>>>>>> e67be1bc
                 return hashCode;
             }
         }
