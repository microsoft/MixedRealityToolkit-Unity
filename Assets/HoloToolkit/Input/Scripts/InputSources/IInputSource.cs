﻿// Copyright (c) Microsoft Corporation. All rights reserved.
// Licensed under the MIT License. See LICENSE in the project root for license information.

using System.Collections;

namespace HoloToolkit.Unity.InputModule
{
    /// <summary>
    /// Interface for an input source.
    /// An input source can be anything that a user can use to interact with a device.
    /// </summary>
    public interface IInputSource : IEqualityComparer
    {
        uint SourceId { get; }

<<<<<<< HEAD
        string Name { get; }
=======
        string SourceName { get; }

        IPointer[] Pointers { get; }
>>>>>>> e67be1bc

        /// <summary>
        /// Returns the input info that the input source can provide.
        /// </summary>
        SupportedInputInfo GetSupportedInputInfo();

        /// <summary>
        /// Returns whether the input source supports the specified input info type.
        /// </summary>
        /// <param name="inputInfo">Input info type that we want to get information about.</param>
        bool SupportsInputInfo(SupportedInputInfo inputInfo);
    }
}<|MERGE_RESOLUTION|>--- conflicted
+++ resolved
@@ -13,13 +13,9 @@
     {
         uint SourceId { get; }
 
-<<<<<<< HEAD
-        string Name { get; }
-=======
         string SourceName { get; }
 
         IPointer[] Pointers { get; }
->>>>>>> e67be1bc
 
         /// <summary>
         /// Returns the input info that the input source can provide.
