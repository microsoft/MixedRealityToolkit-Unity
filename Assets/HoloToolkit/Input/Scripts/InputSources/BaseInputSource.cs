﻿// Copyright (c) Microsoft Corporation. All rights reserved.
// Licensed under the MIT License. See LICENSE in the project root for license information.

using System.Collections;
using UnityEngine;

namespace HoloToolkit.Unity.InputModule
{
    /// <summary>
    /// Base class for input sources that inherit from MonoBehaviour.
    /// </summary>
    public abstract class BaseInputSource : MonoBehaviour, IInputSource
    {
        public uint SourceId { get; protected set; }

<<<<<<< HEAD
        public string Name
=======
        public string SourceName
>>>>>>> e67be1bc
        {
            get { return name; }
            set { name = value; }
        }

<<<<<<< HEAD
        public abstract SupportedInputInfo GetSupportedInputInfo();

        public bool SupportsInputInfo(SupportedInputInfo inputInfo)
        {
            return (GetSupportedInputInfo() & inputInfo) == inputInfo;
        }

        #region IEquality Implementation

        private bool Equals(IInputSource other)
        {
            return other != null && SourceId == other.SourceId && string.Equals(Name, other.Name);
        }

        public override bool Equals(object obj)
        {
            if (ReferenceEquals(null, obj)) { return false; }
            if (ReferenceEquals(this, obj)) { return true; }
            if (obj.GetType() != GetType()) { return false; }

            return Equals((IInputSource)obj);
        }

        public static bool Equals(IInputSource left, IInputSource right)
        {
            return left.SourceId == right.SourceId;
        }

        bool IEqualityComparer.Equals(object x, object y)
        {
            var left = (IInputSource)x;
            var right = (IInputSource)y;
            if (left != null && right != null)
            {
                return Equals(left, right);
            }

            return false;
        }

        int IEqualityComparer.GetHashCode(object obj)
        {
            return obj.GetHashCode();
        }

=======
        public IPointer[] Pointers { get { return null; } }

        public abstract SupportedInputInfo GetSupportedInputInfo();

        public bool SupportsInputInfo(SupportedInputInfo inputInfo)
        {
            return (GetSupportedInputInfo() & inputInfo) == inputInfo;
        }

        #region IEquality Implementation

        private bool Equals(IInputSource other)
        {
            return other != null && SourceId == other.SourceId && string.Equals(SourceName, other.SourceName);
        }

        public override bool Equals(object obj)
        {
            if (ReferenceEquals(null, obj)) { return false; }
            if (ReferenceEquals(this, obj)) { return true; }
            if (obj.GetType() != GetType()) { return false; }

            return Equals((IInputSource)obj);
        }

        public static bool Equals(IInputSource left, IInputSource right)
        {
            return left.SourceId == right.SourceId;
        }

        bool IEqualityComparer.Equals(object x, object y)
        {
            var left = (IInputSource)x;
            var right = (IInputSource)y;
            if (left != null && right != null)
            {
                return Equals(left, right);
            }

            return false;
        }

        int IEqualityComparer.GetHashCode(object obj)
        {
            return obj.GetHashCode();
        }

>>>>>>> e67be1bc
        public override int GetHashCode()
        {
            unchecked
            {
                int hashCode = 0;
                hashCode = (hashCode * 397) ^ (int)SourceId;
<<<<<<< HEAD
                hashCode = (hashCode * 397) ^ (Name != null ? Name.GetHashCode() : 0);
=======
                hashCode = (hashCode * 397) ^ (SourceName != null ? SourceName.GetHashCode() : 0);
>>>>>>> e67be1bc
                return hashCode;
            }
        }

        #endregion IEquality Implementation
    }
}<|MERGE_RESOLUTION|>--- conflicted
+++ resolved
@@ -13,63 +13,12 @@
     {
         public uint SourceId { get; protected set; }
 
-<<<<<<< HEAD
-        public string Name
-=======
         public string SourceName
->>>>>>> e67be1bc
         {
             get { return name; }
             set { name = value; }
         }
 
-<<<<<<< HEAD
-        public abstract SupportedInputInfo GetSupportedInputInfo();
-
-        public bool SupportsInputInfo(SupportedInputInfo inputInfo)
-        {
-            return (GetSupportedInputInfo() & inputInfo) == inputInfo;
-        }
-
-        #region IEquality Implementation
-
-        private bool Equals(IInputSource other)
-        {
-            return other != null && SourceId == other.SourceId && string.Equals(Name, other.Name);
-        }
-
-        public override bool Equals(object obj)
-        {
-            if (ReferenceEquals(null, obj)) { return false; }
-            if (ReferenceEquals(this, obj)) { return true; }
-            if (obj.GetType() != GetType()) { return false; }
-
-            return Equals((IInputSource)obj);
-        }
-
-        public static bool Equals(IInputSource left, IInputSource right)
-        {
-            return left.SourceId == right.SourceId;
-        }
-
-        bool IEqualityComparer.Equals(object x, object y)
-        {
-            var left = (IInputSource)x;
-            var right = (IInputSource)y;
-            if (left != null && right != null)
-            {
-                return Equals(left, right);
-            }
-
-            return false;
-        }
-
-        int IEqualityComparer.GetHashCode(object obj)
-        {
-            return obj.GetHashCode();
-        }
-
-=======
         public IPointer[] Pointers { get { return null; } }
 
         public abstract SupportedInputInfo GetSupportedInputInfo();
@@ -117,18 +66,13 @@
             return obj.GetHashCode();
         }
 
->>>>>>> e67be1bc
         public override int GetHashCode()
         {
             unchecked
             {
                 int hashCode = 0;
                 hashCode = (hashCode * 397) ^ (int)SourceId;
-<<<<<<< HEAD
-                hashCode = (hashCode * 397) ^ (Name != null ? Name.GetHashCode() : 0);
-=======
                 hashCode = (hashCode * 397) ^ (SourceName != null ? SourceName.GetHashCode() : 0);
->>>>>>> e67be1bc
                 return hashCode;
             }
         }
