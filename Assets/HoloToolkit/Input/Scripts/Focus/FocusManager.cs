--- conflicted
+++ resolved
@@ -38,7 +38,6 @@
 
         [SerializeField]
         private bool debugDrawPointingRays = false;
-<<<<<<< HEAD
 
         [SerializeField]
         private Color[] debugDrawPointingRayColors = null;
@@ -60,8 +59,6 @@
         /// <remarks>Only used to update UI raycast results.</remarks>
         /// </summary>
         private Vector3 newUiRaycastPosition = Vector3.zero;
-=======
->>>>>>> e67be1bc
 
         /// <summary>
         /// Camera to use for raycasting uGUI pointer events.
@@ -71,7 +68,6 @@
         private Camera uiRaycastCamera;
 
         /// <summary>
-<<<<<<< HEAD
         /// The Camera the Event System uses to raycast against.
         /// <para><remarks>Every uGUI canvas in your scene should use this camera as its event camera.</remarks></para>
         /// </summary>
@@ -90,222 +86,6 @@
             }
         }
 
-        /// <summary>
-        /// To tap on a hologram even when not focused on,
-        /// set OverrideFocusedObject to desired game object.
-        /// If it's null, then focused object will be used.
-        /// </summary>
-        public GameObject OverrideFocusedObject { get; set; }
-
-        private class PointerData : PointerResult, IEquatable<PointerData>
-        {
-            public readonly IPointingSource PointingSource;
-            private FocusDetails focusDetails;
-
-            private GraphicInputEventData graphicData;
-            public GraphicInputEventData GraphicEventData
-            {
-                get
-                {
-                    if (graphicData == null)
-                    {
-                        graphicData = new GraphicInputEventData(EventSystem.current);
-                    }
-
-                    Debug.Assert(graphicData != null);
-
-                    return graphicData;
-                }
-            }
-
-            public PointerData(IPointingSource pointingSource)
-            {
-                PointingSource = pointingSource;
-            }
-
-            public void UpdateHit(RaycastHit hit, RayStep sourceRay, int rayStepIndex)
-            {
-                LastRaycastHit = hit;
-                PreviousPointerTarget = End.Object;
-                RayStepIndex = rayStepIndex;
-                StartPoint = sourceRay.Origin;
-
-                focusDetails.Point = hit.point;
-                focusDetails.Normal = hit.normal;
-                focusDetails.Object = hit.transform.gameObject;
-                End = focusDetails;
-                CurrentPointerTarget = End.Object;
-            }
-
-            public void UpdateHit(RaycastResult result, RaycastHit hit, RayStep sourceRay, int rayStepIndex)
-            {
-                // We do not update the PreviousPointerTarget here because
-                // it's already been updated in the first physics raycast.
-
-                RayStepIndex = rayStepIndex;
-                StartPoint = sourceRay.Origin;
-
-                focusDetails.Point = hit.point;
-                focusDetails.Normal = hit.normal;
-                focusDetails.Object = result.gameObject;
-                End = focusDetails;
-            }
-
-            public void UpdateHit()
-            {
-                PreviousPointerTarget = End.Object;
-
-                RayStep firstStep = PointingSource.Rays[0];
-                RayStep finalStep = PointingSource.Rays[PointingSource.Rays.Length - 1];
-                RayStepIndex = 0;
-
-                StartPoint = firstStep.Origin;
-
-                focusDetails.Point = finalStep.Terminus;
-                focusDetails.Normal = -finalStep.Direction;
-                focusDetails.Object = null;
-                End = focusDetails;
-                CurrentPointerTarget = End.Object;
-            }
-
-            public void ResetFocusedObjects(bool clearPreviousObject = true)
-            {
-                if (clearPreviousObject)
-                {
-                    PreviousPointerTarget = null;
-                }
-
-                focusDetails.Point = End.Point;
-                focusDetails.Normal = End.Normal;
-                focusDetails.Object = null;
-                End = focusDetails;
-                CurrentPointerTarget = null;
-            }
-
-            public bool Equals(PointerData other)
-            {
-                if (ReferenceEquals(null, other)) return false;
-                if (ReferenceEquals(this, other)) return true;
-                return PointingSource.SourceId == other.PointingSource.SourceId;
-=======
-        /// GazeManager is a little special, so we keep track of it even if it's not a registered pointer. For the sake
-        /// of StabilizationPlaneModifier and potentially other components that care where the user's looking, we need
-        /// to do a gaze raycast even if gaze isn't used for focus.
-        /// </summary>
-        private PointerData gazeManagerPointingData;
-
-        private readonly HashSet<PointerData> pointers = new HashSet<PointerData>();
-        private readonly HashSet<GameObject> pendingOverallFocusEnterSet = new HashSet<GameObject>();
-        private readonly HashSet<GameObject> pendingOverallFocusExitSet = new HashSet<GameObject>();
-        private readonly List<PointerData> pendingPointerSpecificFocusChange = new List<PointerData>();
-
-        /// <summary>
-        /// Cached vector 3 reference to the new raycast position.
-        /// <remarks>Only used to update UI raycast results.</remarks>
-        /// </summary>
-        private Vector3 newUiRaycastPosition = Vector3.zero;
-
-        /// <summary>
-        /// Camera to use for raycasting uGUI pointer events.
-        /// </summary>
-        [SerializeField]
-        [Tooltip("Camera to use for raycasting uGUI pointer events.")]
-        private Camera uiRaycastCamera;
-
-        /// <summary>
-        /// The Camera the Event System uses to raycast against.
-        /// <para><remarks>Every uGUI canvas in your scene should use this camera as its event camera.</remarks></para>
-        /// </summary>
-        public Camera UIRaycastCamera
-        {
-            get
-            {
-                if (uiRaycastCamera == null)
-                {
-                    Debug.LogWarning("No UIRaycastCamera assigned! Falling back to the UIRaycastCamera.\n" +
-                                     "It's highly recommended to use the UIRaycastCamera found on the EventSystem of this InputManager.");
-                    uiRaycastCamera = GetComponentInChildren<Camera>();
-                }
-
-                return uiRaycastCamera;
->>>>>>> e67be1bc
-            }
-
-<<<<<<< HEAD
-            public override bool Equals(object obj)
-            {
-                if (ReferenceEquals(null, obj)) return false;
-                if (ReferenceEquals(this, obj)) return true;
-                if (obj.GetType() != this.GetType()) return false;
-                return Equals((PointerData)obj);
-            }
-
-            public override int GetHashCode()
-            {
-                return PointingSource != null ? PointingSource.GetHashCode() : 0;
-            }
-        }
-
-        #region MonoBehaviour Implementation
-
-        private void Start()
-        {
-            // Register the cursor as a global listener to get source events.
-            InputManager.Instance.AddGlobalListener(gameObject);
-        }
-
-        private void Update()
-        {
-            UpdatePointers();
-            UpdateFocusedObjects();
-        }
-
-        #endregion MonoBehaviour Implementation
-
-        #region Focus Details by EventData
-
-        /// <summary>
-        /// Try to get the focus details based on the specified event data.
-        /// </summary>
-        /// <param name="eventData"></param>
-        /// <param name="focusDetails"></param>
-        /// <returns>True, if event data pointer input source is registered.</returns>
-        public bool TryGetFocusDetails(BaseInputEventData eventData, out FocusDetails focusDetails)
-        {
-            foreach (var pointer in pointers)
-            {
-                if (pointer.PointingSource.SourceId == eventData.SourceId)
-                {
-                    focusDetails = pointer.End;
-                    return true;
-                }
-            }
-
-            focusDetails = default(FocusDetails);
-            return false;
-        }
-
-        /// <summary>
-        /// Gets the currently focused object based on specified the event data.
-        /// </summary>
-        /// <param name="eventData"></param>
-        /// <returns>Currently focused <see cref="GameObject"/> for the events input source.</returns>
-        public GameObject GetFocusedObject(BaseInputEventData eventData)
-        {
-            if (OverrideFocusedObject != null) { return OverrideFocusedObject; }
-
-            FocusDetails focusDetails;
-            if (!TryGetFocusDetails(eventData, out focusDetails)) { return null; }
-
-            IPointingSource pointingSource;
-            if (TryGetPointingSource(eventData, out pointingSource))
-            {
-                GraphicInputEventData graphicInputEventData = GetSpecificPointerGraphicEventData(pointingSource);
-                Debug.Assert(graphicInputEventData != null);
-                graphicInputEventData.selectedObject = focusDetails.Object;
-            }
-
-=======
         /// <summary>
         /// To tap on a hologram even when not focused on,
         /// set OverrideFocusedObject to desired game object.
@@ -457,25 +237,10 @@
                 graphicInputEventData.selectedObject = focusDetails.Object;
             }
 
->>>>>>> e67be1bc
             return focusDetails.Object;
         }
 
         /// <summary>
-<<<<<<< HEAD
-        /// Try to get the registered pointer source that raised the event.
-        /// </summary>
-        /// <param name="eventData"></param>
-        /// <param name="pointingSource"></param>
-        /// <returns>True, if event datas pointer input source is registered.</returns>
-        public bool TryGetPointingSource(BaseInputEventData eventData, out IPointingSource pointingSource)
-        {
-            foreach (var pointer in pointers)
-            {
-                if (pointer.PointingSource.SourceId == eventData.SourceId)
-                {
-                    pointingSource = pointer.PointingSource;
-=======
         /// Try to get the focus details based on the specified event data.
         /// </summary>
         /// <param name="eventData"></param>
@@ -488,7 +253,6 @@
                 if (pointerData.Pointer.InputSourceParent.SourceId == eventData.SourceId)
                 {
                     focusDetails = pointerData.End;
->>>>>>> e67be1bc
                     return true;
                 }
             }
@@ -497,61 +261,6 @@
             return false;
         }
 
-<<<<<<< HEAD
-        #endregion Focus Details by EventData
-
-        #region Focus Details by IPointingSource
-
-        /// <summary>
-        /// Get the pointing extent for the specified pointing source.
-        /// </summary>
-        /// <param name="pointingSource"></param>
-        /// <returns></returns>
-        public float GetPointingExtent(IPointingSource pointingSource)
-        {
-            return pointingSource.ExtentOverride ?? pointingExtent;
-        }
-
-        /// <summary>
-        /// Gets the currently focused object for the pointing source.
-        /// <para><remarks>If the pointing source is not registered, then the Gaze's Focused <see cref="GameObject"/> is returned.</remarks></para>
-        /// </summary>
-        /// <param name="pointingSource"></param>
-        /// <returns>Currently Focused Object.</returns>
-        public GameObject GetFocusedObject(IPointingSource pointingSource)
-        {
-            if (OverrideFocusedObject != null) { return OverrideFocusedObject; }
-
-            FocusDetails focusDetails;
-            if (!TryGetFocusDetails(pointingSource, out focusDetails)) { return null; }
-
-            GraphicInputEventData graphicInputEventData = GetSpecificPointerGraphicEventData(pointingSource);
-            Debug.Assert(graphicInputEventData != null);
-            graphicInputEventData.selectedObject = focusDetails.Object;
-
-            return focusDetails.Object;
-        }
-
-        /// <summary>
-        /// Gets the currently focused object for the pointing source.
-        /// <para><remarks>If the pointing source is not registered, then the Gaze's <see cref="FocusDetails"/> is returned.</remarks></para>
-        /// </summary>
-        /// <param name="pointingSource"></param>
-        /// <param name="focusDetails"></param>
-        public bool TryGetFocusDetails(IPointingSource pointingSource, out FocusDetails focusDetails)
-        {
-            foreach (var pointer in pointers)
-            {
-                if (pointer.PointingSource.SourceId == pointingSource.SourceId)
-                {
-                    focusDetails = pointer.End;
-                    return true;
-                }
-            }
-
-            focusDetails = default(FocusDetails);
-            return false;
-=======
         /// <summary>
         /// Try to get the registered pointer source that raised the event.
         /// </summary>
@@ -605,7 +314,6 @@
             graphicInputEventData.selectedObject = focusDetails.Object;
 
             return focusDetails.Object;
->>>>>>> e67be1bc
         }
 
         /// <summary>
@@ -618,15 +326,9 @@
         {
             foreach (var pointerData in pointers)
             {
-<<<<<<< HEAD
-                foreach (var pointer in pointers)
-                {
-                    pointingSource = pointer.PointingSource;
-=======
                 if (pointerData.Pointer.PointerId == pointer.PointerId)
                 {
                     focusDetails = pointerData.End;
->>>>>>> e67be1bc
                     return true;
                 }
             }
@@ -640,20 +342,30 @@
         /// </summary>
         /// <param name="pointer"></param>
         /// <returns></returns>
-<<<<<<< HEAD
-        public GraphicInputEventData GetSpecificPointerGraphicEventData(IPointingSource pointer)
-=======
         public GraphicInputEventData GetSpecificPointerGraphicEventData(IPointer pointer)
->>>>>>> e67be1bc
         {
             var pointerData = GetPointerData(pointer);
             return pointerData == null ? null : pointerData.GraphicEventData;
         }
 
-<<<<<<< HEAD
-        #endregion Focus Details by IPointingSource
+        #endregion Focus Details by IPointer
 
         #region Utilities
+
+        public static uint GenerateNewPointerId()
+        {
+            var newId = (uint)UnityEngine.Random.Range(1, int.MaxValue);
+
+            foreach (var pointerData in Instance.pointers)
+            {
+                if (pointerData.Pointer.PointerId == newId)
+                {
+                    return GenerateNewPointerId();
+                }
+            }
+
+            return newId;
+        }
 
         /// <summary>
         /// Helper for assigning world space canvases event cameras.
@@ -673,63 +385,6 @@
                     sceneCanvases[i].worldCamera = UIRaycastCamera;
                 }
             }
-        }
-
-        /// <summary>
-        /// Returns the registered PointerData for the provided pointing input source.
-        /// </summary>
-        /// <param name="pointingSource"></param>
-        /// <returns>Pointer Data if the pointing source is registered.</returns>
-        private PointerData GetPointerData(IPointingSource pointingSource)
-        {
-            foreach (var pointer in pointers)
-            {
-                if (pointer.PointingSource.SourceId == pointingSource.SourceId)
-                {
-                    return pointer;
-                }
-            }
-
-            return null;
-=======
-        #endregion Focus Details by IPointer
-
-        #region Utilities
-
-        public static uint GenerateNewPointerId()
-        {
-            var newId = (uint)UnityEngine.Random.Range(1, int.MaxValue);
-
-            foreach (var pointerData in Instance.pointers)
-            {
-                if (pointerData.Pointer.PointerId == newId)
-                {
-                    return GenerateNewPointerId();
-                }
-            }
-
-            return newId;
-        }
-
-        /// <summary>
-        /// Helper for assigning world space canvases event cameras.
-        /// <remarks>Can be used at runtime.</remarks>
-        /// </summary>
-        public void UpdateCanvasEventSystems()
-        {
-            Debug.Assert(UIRaycastCamera != null, "You must assign a UIRaycastCamera on the FocusManager before updating your canvases.");
-
-            // This will also find disabled GameObjects in the scene.
-            var sceneCanvases = Resources.FindObjectsOfTypeAll<Canvas>();
-
-            for (var i = 0; i < sceneCanvases.Length; i++)
-            {
-                if (sceneCanvases[i].isRootCanvas && sceneCanvases[i].renderMode == RenderMode.WorldSpace)
-                {
-                    sceneCanvases[i].worldCamera = UIRaycastCamera;
-                }
-            }
->>>>>>> e67be1bc
         }
 
         /// <summary>
@@ -739,41 +394,25 @@
         /// <returns>Pointer Data if the pointing source is registered.</returns>
         private PointerData GetPointerData(IPointer pointer)
         {
-<<<<<<< HEAD
+            foreach (var pointerData in pointers)
+            {
+                if (pointerData.Pointer.PointerId == pointer.PointerId)
+                {
+                    return pointerData;
+                }
+            }
+
+            return null;
+        }
+
+        private void UpdatePointers()
+        {
             int pointerCount = 0;
 
             foreach (var pointer in pointers)
             {
                 UpdatePointer(pointer);
 
-                if (pointer.Equals(gazeManagerPointingData))
-                {
-                    Debug.Assert(gazeManagerPointingData.PointingSource.SourceId == GazeManager.Instance.SourceId);
-                    GazeManager.Instance.UpdateHitDetails(gazeManagerPointingData.End, gazeManagerPointingData.LastRaycastHit);
-=======
-            foreach (var pointerData in pointers)
-            {
-                if (pointerData.Pointer.PointerId == pointer.PointerId)
-                {
-                    return pointerData;
->>>>>>> e67be1bc
-                }
-            }
-
-            return null;
-        }
-
-        private void UpdatePointers()
-        {
-            int pointerCount = 0;
-
-<<<<<<< HEAD
-=======
-            foreach (var pointer in pointers)
-            {
-                UpdatePointer(pointer);
-
->>>>>>> e67be1bc
                 if (debugDrawPointingRays)
                 {
                     Color rayColor;
@@ -849,13 +488,8 @@
             RayStep rayStep = default(RayStep);
             RaycastHit physicsHit = default(RaycastHit);
 
-<<<<<<< HEAD
-            Debug.Assert(pointer.PointingSource.Rays != null, "No valid rays for pointer");
-            Debug.Assert(pointer.PointingSource.Rays.Length > 0, "No valid rays for pointer");
-=======
             Debug.Assert(pointer.Pointer.Rays != null, "No valid rays for pointer");
             Debug.Assert(pointer.Pointer.Rays.Length > 0, "No valid rays for pointer");
->>>>>>> e67be1bc
 
             // Check raycast for each step in the pointing source
             for (int i = 0; i < pointer.Pointer.Rays.Length; i++)
@@ -953,22 +587,13 @@
             RayStep rayStep = default(RayStep);
             int rayStepIndex = 0;
 
-<<<<<<< HEAD
-            Debug.Assert(pointer.PointingSource.Rays != null, "No valid rays for pointer");
-            Debug.Assert(pointer.PointingSource.Rays.Length > 0, "No valid rays for pointer");
-=======
             Debug.Assert(pointer.Pointer.Rays != null, "No valid rays for pointer");
             Debug.Assert(pointer.Pointer.Rays.Length > 0, "No valid rays for pointer");
->>>>>>> e67be1bc
 
             // Cast rays for every step until we score a hit
             for (int i = 0; i < pointer.Pointer.Rays.Length; i++)
             {
-<<<<<<< HEAD
-                if (RaycastUnityUIStep(pointer, pointer.PointingSource.Rays[i], prioritizedLayerMasks, out overridePhysicsRaycast, out raycastResult))
-=======
                 if (RaycastGraphicsStep(pointer, pointer.Pointer.Rays[i], prioritizedLayerMasks, out overridePhysicsRaycast, out raycastResult))
->>>>>>> e67be1bc
                 {
                     rayStepIndex = i;
                     rayStep = pointer.Pointer.Rays[i];
@@ -1100,37 +725,21 @@
                 GameObject pendingUnfocusObject = change.PreviousPointerTarget;
                 GameObject pendingFocusObject = change.CurrentPointerTarget;
 
-<<<<<<< HEAD
-                InputManager.Instance.RaisePreFocusChangedEvent(change.PointingSource, pendingUnfocusObject, pendingFocusObject);
+                InputManager.Instance.RaisePreFocusChangedEvent(change.Pointer, pendingUnfocusObject, pendingFocusObject);
 
                 if (pendingOverallFocusExitSet.Contains(pendingUnfocusObject))
                 {
-                    InputManager.Instance.RaiseFocusExit(change.PointingSource, pendingUnfocusObject);
-=======
-                InputManager.Instance.RaisePreFocusChangedEvent(change.Pointer, pendingUnfocusObject, pendingFocusObject);
-
-                if (pendingOverallFocusExitSet.Contains(pendingUnfocusObject))
-                {
                     InputManager.Instance.RaiseFocusExit(change.Pointer, pendingUnfocusObject);
->>>>>>> e67be1bc
                     pendingOverallFocusExitSet.Remove(pendingUnfocusObject);
                 }
 
                 if (pendingOverallFocusEnterSet.Contains(pendingFocusObject))
                 {
-<<<<<<< HEAD
-                    InputManager.Instance.RaiseFocusEnter(change.PointingSource, pendingFocusObject);
-                    pendingOverallFocusEnterSet.Remove(pendingFocusObject);
-                }
-
-                InputManager.Instance.OnFocusChangedEvent(change.PointingSource, pendingUnfocusObject, pendingFocusObject);
-=======
                     InputManager.Instance.RaiseFocusEnter(change.Pointer, pendingFocusObject);
                     pendingOverallFocusEnterSet.Remove(pendingFocusObject);
                 }
 
                 InputManager.Instance.OnFocusChangedEvent(change.Pointer, pendingUnfocusObject, pendingFocusObject);
->>>>>>> e67be1bc
             }
 
             Debug.Assert(pendingOverallFocusExitSet.Count == 0);
@@ -1144,40 +753,6 @@
 
         public void OnSourceDetected(SourceStateEventData eventData)
         {
-<<<<<<< HEAD
-            var pointingSource = eventData.PointingSource;
-            if (pointingSource == null) { return; }
-
-            PointerData pointer = GetPointerData(pointingSource);
-
-            Debug.Assert(pointer == null, "This pointing source is already registered!");
-
-            // Special Registration for Gaze
-            if (pointingSource.SourceId == GazeManager.Instance.SourceId)
-            {
-                if (gazeManagerPointingData == null)
-                {
-                    if (GazeManager.IsInitialized)
-                    {
-                        gazeManagerPointingData = new PointerData(GazeManager.Instance);
-                    }
-                }
-                else
-                {
-                    Debug.Assert(gazeManagerPointingData.PointingSource.SourceId == GazeManager.Instance.SourceId);
-                    gazeManagerPointingData.ResetFocusedObjects();
-                }
-
-                Debug.Assert(gazeManagerPointingData != null);
-                pointer = gazeManagerPointingData;
-            }
-            else
-            {
-                pointer = new PointerData(pointingSource);
-            }
-
-            pointers.Add(pointer);
-=======
             foreach (var sourcePointer in eventData.InputSource.Pointers)
             {
                 PointerData pointerData = GetPointerData(sourcePointer);
@@ -1210,32 +785,10 @@
 
                 pointers.Add(pointerData);
             }
->>>>>>> e67be1bc
         }
 
         public void OnSourceLost(SourceStateEventData eventData)
         {
-<<<<<<< HEAD
-            var pointingSource = eventData.PointingSource;
-
-            if (pointingSource == null) { return; }
-
-            PointerData pointer = GetPointerData(pointingSource);
-            Debug.Assert(pointer != null, "Pointing Source was never registered!");
-
-            // Raise focus events if needed
-            if (pointer.CurrentPointerTarget != null)
-            {
-                GameObject unfocusedObject = pointer.CurrentPointerTarget;
-                bool objectIsStillFocusedByOtherPointer = false;
-
-                foreach (var otherPointer in pointers)
-                {
-                    if (otherPointer.CurrentPointerTarget == unfocusedObject)
-                    {
-                        objectIsStillFocusedByOtherPointer = true;
-                        break;
-=======
             foreach (var sourcePointer in eventData.InputSource.Pointers)
             {
                 PointerData pointerData = GetPointerData(sourcePointer);
@@ -1254,20 +807,8 @@
                             objectIsStillFocusedByOtherPointer = true;
                             break;
                         }
->>>>>>> e67be1bc
-                    }
-
-<<<<<<< HEAD
-                if (!objectIsStillFocusedByOtherPointer)
-                {
-                    InputManager.Instance.RaiseFocusExit(pointingSource, unfocusedObject);
-                }
-
-                InputManager.Instance.RaisePreFocusChangedEvent(pointingSource, unfocusedObject, null);
-            }
-
-            pointers.Remove(pointer);
-=======
+                    }
+
                     if (!objectIsStillFocusedByOtherPointer)
                     {
                         InputManager.Instance.RaiseFocusExit(sourcePointer, unfocusedObject);
@@ -1278,7 +819,6 @@
 
                 pointers.Remove(pointerData);
             }
->>>>>>> e67be1bc
         }
 
         public void OnSourcePositionChanged(SourcePositionEventData eventData) { }
