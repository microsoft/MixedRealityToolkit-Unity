﻿// Copyright (c) Microsoft Corporation. All rights reserved.
// Licensed under the MIT License. See LICENSE in the project root for license information.

using System;
using System.Collections.Generic;
using UnityEngine;
using UnityEngine.EventSystems;

namespace HoloToolkit.Unity.InputModule
{
    /// <summary>
    /// Focus manager is the bridge that handles different types of pointing sources like gaze cursor
    /// or pointing ray enabled motion controllers.
    /// If you don't have pointing ray enabled controllers, it defaults to GazeManager.
    /// </summary>
    public class FocusManager : Singleton<FocusManager>
    {
        #region MonoBehaviour Implementation

        protected override void Awake()
        {
            base.Awake();

            if (registeredPointers != null)
            {
                for (int iPointer = 0; iPointer < registeredPointers.Length; iPointer++)
                {
                    GameObject owner = registeredPointers[iPointer];

                    if (owner == null)
                    {
                        Debug.LogError("AutoRegisteredPointers contains a null (\"None\") object.");
                        break;
                    }

                    IPointingSource pointingSource = owner.GetComponent<IPointingSource>();

                    if (pointingSource == null)
                    {
                        Debug.LogErrorFormat("AutoRegisteredPointers contains object \"{0}\" which is missing its {1} component.",
                            owner.name,
                            typeof(IPointingSource).Name
                        );
                        break;
                    }

                    RegisterPointer(pointingSource);
                }
            }
        }

        private void Start()
        {
            if (gazeManagerPointingData == null)
            {
                if (GazeManager.IsInitialized)
                {
                    gazeManagerPointingData = new PointerData(GazeManager.Instance);
                }
            }
            else
            {
                Debug.Assert(ReferenceEquals(gazeManagerPointingData.PointingSource, GazeManager.Instance));
            }

            if ((pointers.Count == 0) && autoRegisterGazePointerIfNoPointersRegistered && GazeManager.IsInitialized)
            {
                RegisterPointer(GazeManager.Instance);
            }
        }

        private void Update()
        {
            UpdatePointers();
            UpdateFocusedObjects();
        }

        /// <summary>
        /// It's assumed that if you're using the MRTK's input system you'll
        /// need to update your canvases to use the proper raycast camera for input.
        /// </summary>
        private void OnValidate()
        {
            if (UIRaycastCamera != null)
            {
                UpdateCanvasEventSystems();
            }
        }

        #endregion

        #region Settings

        /// <summary>
        /// Maximum distance at which the pointer can collide with an object.
        /// </summary>
        [SerializeField]
        private float pointingExtent = 10f;

        /// <summary>
        /// The LayerMasks, in prioritized order, that are used to determine the HitObject when raycasting.
        ///
        /// Example Usage:
        ///
        /// Allow the cursor to hit SR, but first prioritize any DefaultRaycastLayers (potentially behind SR)
        ///
        /// int sr = LayerMask.GetMask("SR");
        /// int nonSR = Physics.DefaultRaycastLayers &amp; ~sr;
        /// GazeManager.Instance.RaycastLayerMasks = new LayerMask[] { nonSR, sr };
        /// </summary>
        [SerializeField]
        [Tooltip("The LayerMasks, in prioritized order, that are used to determine the HitObject when raycasting.")]
        private LayerMask[] pointingRaycastLayerMasks = { Physics.DefaultRaycastLayers };

        [SerializeField]
        private GameObject[] registeredPointers = null;

        [SerializeField]
        private bool autoRegisterGazePointerIfNoPointersRegistered = true;

        [SerializeField]
        private bool debugDrawPointingRays = false;

        [SerializeField]
        private Color[] debugDrawPointingRayColors = null;

        #endregion

        #region Data

        private class PointerData : PointerResult
        {
            public readonly IPointingSource PointingSource;
            
            private PointerInputEventData pointerData;
            public PointerInputEventData UnityUIPointerData
            {
                get
                {
                    if (pointerData == null)
                    {
                        pointerData = new PointerInputEventData(EventSystem.current);
                    }

<<<<<<< HEAD
                    return pointerData;
                }
            }

=======
>>>>>>> 90075632
            public PointerData(IPointingSource pointingSource)
            {
                PointingSource = pointingSource;
            }

            [Obsolete]
            public void UpdateHit(RaycastHit hit)
            {
                throw new NotImplementedException();
            }

            public void UpdateHit(RaycastHit hit, RayStep sourceRay, int rayStepIndex)
            {
                LastRaycastHit = hit;
                PreviousEndObject = End.Object;
                RayStepIndex = rayStepIndex;

                StartPoint = sourceRay.origin;
                End = new FocusDetails
                {
                    Point = hit.point,
                    Normal = hit.normal,
                    Object = hit.transform.gameObject
                };
            }

            public void UpdateHit(RaycastResult result, RaycastHit hit, RayStep sourceRay, int rayStepIndex)
            {
                // We do not update the PreviousEndObject here because
                // it's already been updated in the first physics raycast.

                RayStepIndex = rayStepIndex;
                StartPoint = sourceRay.origin;
                End = new FocusDetails
                {
                    Point = hit.point,
                    Normal = hit.normal,
                    Object = result.gameObject
                };
            }

            public void UpdateHit(float extent)
            {
                PreviousEndObject = End.Object;

                RayStep firstStep = PointingSource.Rays[0];
                RayStep finalStep = PointingSource.Rays[PointingSource.Rays.Length - 1];
                RayStepIndex = 0;

                StartPoint = firstStep.origin;
                End = new FocusDetails
                {
                    Point = finalStep.terminus,
                    Normal = (-finalStep.direction),
                    Object = null
                };
            }
           
            public void ResetFocusedObjects(bool clearPreviousObject = true)
            {
                if (clearPreviousObject)
                {
                    PreviousEndObject = null;
                }

                End = new FocusDetails
                {
                    Point = End.Point,
                    Normal = End.Normal,
                    Object = null
                };
            }
        }

        private readonly List<PointerData> pointers = new List<PointerData>(0);

        /// <summary>
        /// GazeManager is a little special, so we keep track of it even if it's not a registered pointer. For the sake
        /// of StabilizationPlaneModifier and potentially other components that care where the user's looking, we need
        /// to do a gaze raycast even if gaze isn't used for focus.
        /// </summary>
        private PointerData gazeManagerPointingData;

        [Obsolete("Use GetGazePointerEventData or GetSpecificPointerEventData")]
        public PointerInputEventData UnityUIPointerEvent { get; private set; }

        private readonly HashSet<GameObject> pendingOverallFocusEnterSet = new HashSet<GameObject>();
        private readonly HashSet<GameObject> pendingOverallFocusExitSet = new HashSet<GameObject>();
        private readonly List<PointerData> pendingPointerSpecificFocusChange = new List<PointerData>();

        /// <summary>
        /// Cached vector 3 reference to the new raycast position.
        /// <remarks>Only used to update UI raycast results.</remarks>
        /// </summary>
        private Vector3 newUiRaycastPosition = Vector3.zero;

        /// <summary>
        /// Private uiRaycastCamera used primarily for UI pointer data.
        /// </summary>
        [SerializeField]
        private Camera uiRaycastCamera;

        /// <summary>
        /// The Camera the Event System uses to raycast against.
        /// <remarks>Every uGUI canvas in your scene should use this camera as its event camera.</remarks>
        /// </summary>
        public Camera UIRaycastCamera
        {
            get
            {
                if (uiRaycastCamera == null)
                {
                    Debug.LogWarning("No UIRaycastCamera assigned! Falling back to the RaycastCamera.\n" +
                                     "It's highly recommended to use the RaycastCamera found on the EventSystem of this InputManager.");
                    uiRaycastCamera = GetComponentInChildren<Camera>();
                }

                return uiRaycastCamera;
            }
        }

        #endregion

        #region Accessors

        public void RegisterPointer(IPointingSource pointingSource)
        {
            Debug.Assert(pointingSource != null);

            if (TryGetPointerIndex(pointingSource) != null)
            {
                // This pointing source is already registered and active.
                return;
            }

            PointerData pointer;

            if (pointingSource is GazeManager)
            {
                if (gazeManagerPointingData == null)
                {
                    gazeManagerPointingData = new PointerData(pointingSource);
                }
                else
                {
                    gazeManagerPointingData.ResetFocusedObjects();
                }

                pointer = gazeManagerPointingData;
            }
            else
            {
                pointer = new PointerData(pointingSource);
            }

            pointers.Add(pointer);
        }

        public void UnregisterPointer(IPointingSource pointingSource)
        {
            Debug.Assert(pointingSource != null);

            int? iPointer = TryGetPointerIndex(pointingSource);
            Debug.Assert(iPointer != null);

            PointerData pointer = pointers[iPointer.Value];

            pointers.RemoveAt(iPointer.Value);

            // Raise focus events if needed:

            if (pointer.End.Object != null)
            {
                GameObject unfocusedObject = pointer.End.Object;

                bool objectIsStillFocusedByOtherPointer = false;

                for (int iOther = 0; iOther < pointers.Count; iOther++)
                {
                    if (pointers[iOther].End.Object == unfocusedObject)
                    {
                        objectIsStillFocusedByOtherPointer = true;
                        break;
                    }
                }

                if (!objectIsStillFocusedByOtherPointer)
                {
                    RaiseFocusExitedEvents(unfocusedObject);
                }

                RaisePointerSpecificFocusChangedEvents(pointer.PointingSource, unfocusedObject, null);
            }
        }

        public FocusDetails? TryGetFocusDetails(BaseEventData eventData)
        {
            for (int iPointer = 0; iPointer < pointers.Count; iPointer++)
            {
                PointerData pointer = pointers[iPointer];

                if (pointer.PointingSource.OwnsInput(eventData))
                {
                    return pointer.End;
                }
            }

            return null;
        }

        public GameObject TryGetFocusedObject(BaseEventData eventData)
        {
            FocusDetails? details = TryGetFocusDetails(eventData);

            if (details == null)
            {
                return null;
            }

            IPointingSource pointingSource;
            TryGetPointingSource(eventData, out pointingSource);
            PointerInputEventData pointerInputEventData = GetSpecificPointerEventData(pointingSource);
            pointerInputEventData.selectedObject = details.Value.Object;

            return details.Value.Object;
        }

        public bool TryGetPointingSource(BaseEventData eventData, out IPointingSource pointingSource)
        {
            for (int iPointer = 0; iPointer < pointers.Count; iPointer++)
            {
                PointerData pointer = pointers[iPointer];

                if (pointer.PointingSource.OwnsInput(eventData))
                {
                    pointingSource = pointer.PointingSource;
                    return true;
                }
            }

            pointingSource = null;
            return false;
        }

        public FocusDetails GetFocusDetails(IPointingSource pointingSource)
        {
            return GetPointer(pointingSource).End;
        }

        public GameObject GetFocusedObject(IPointingSource pointingSource)
        {
            return GetPointer(pointingSource).End.Object;
        }

        /// <summary>
        /// Checks if exactly one pointer is registered and returns it if so.
        /// </summary>
        /// <returns>The registered pointer if exactly one is registered, null otherwise.</returns>
        public bool TryGetSinglePointer(out IPointingSource pointingSource)
        {
            if (pointers.Count == 1)
            {
                pointingSource = pointers[0].PointingSource;
                return true;
            }

            pointingSource = null;
            return false;
        }

        public delegate void FocusEnteredMethod(GameObject focusedObject);
        public event FocusEnteredMethod FocusEntered;

        public delegate void FocusExitedMethod(GameObject unfocusedObject);
        public event FocusExitedMethod FocusExited;

        public delegate void PointerSpecificFocusChangedMethod(IPointingSource pointer, GameObject oldFocusedObject, GameObject newFocusedObject);
        public event PointerSpecificFocusChangedMethod PointerSpecificFocusChanged;

        [Obsolete("Use either GetGazePointerEventData or GetSpecificPointerEventData")]
        public PointerInputEventData GetPointerEventData()
        {
            return GetGazePointerEventData();
        }

        public PointerInputEventData GetGazePointerEventData()
        {
            return gazeManagerPointingData.UnityUIPointerData;
        }

        public PointerInputEventData GetSpecificPointerEventData(IPointingSource pointer)
        {
            return GetPointer(pointer).UnityUIPointerData;
        }

        public float GetPointingExtent(IPointingSource pointingSource)
        {
            return GetPointingExtent(GetPointer(pointingSource));
        }

        #endregion

        #region Utilities

        private void UpdatePointers()
        {
            bool gazeManagerIsRegistered = false;

            for (int iPointer = 0; iPointer < pointers.Count; iPointer++)
            {
                PointerData pointer = pointers[iPointer];

                if (pointer == gazeManagerPointingData)
                {
                    gazeManagerIsRegistered = true;
                }

                UpdatePointer(pointer);

                if (debugDrawPointingRays)
                {
                    Color rayColor;

                    if ((debugDrawPointingRayColors != null) && (debugDrawPointingRayColors.Length > 0))
                    {
                        rayColor = debugDrawPointingRayColors[iPointer % debugDrawPointingRayColors.Length];
                    }
                    else
                    {
                        rayColor = Color.green;
                    }

                    Debug.DrawRay(pointer.StartPoint, (pointer.End.Point - pointer.StartPoint), rayColor);
                }
            }

            if (gazeManagerPointingData != null)
            {
                Debug.Assert(ReferenceEquals(gazeManagerPointingData.PointingSource, GazeManager.Instance));

                if (!gazeManagerIsRegistered)
                {
                    UpdatePointer(gazeManagerPointingData);
                }

                GazeManager.Instance.UpdateHitDetails(gazeManagerPointingData.End, gazeManagerPointingData.LastRaycastHit, gazeManagerIsRegistered);
            }
        }

        private void UpdatePointer(PointerData pointer)
        {
            // Call the pointer's update function first
            pointer.PointingSource.UpdatePointer();

            // If pointer interaction isn't enabled, clear its result object and return
            if (!pointer.PointingSource.InteractionEnabled)
            {
                // Don't clear the previous focused object since we still want to trigger FocusExit events
                pointer.ResetFocusedObjects(false);
                return;
            }

            // Otherwise, continue
            var prioritizedLayerMasks = (pointer.PointingSource.PrioritizedLayerMasksOverride ?? pointingRaycastLayerMasks);

            // Perform raycast to determine focused object
            RaycastPhysics(pointer, prioritizedLayerMasks);

            // If we have a unity event system, perform graphics raycasts as well to support Unity UI interactions
            if (EventSystem.current != null)
            {
                // NOTE: We need to do this AFTER RaycastPhysics so we use the current hit point to perform the correct 2D UI Raycast.
                RaycastUnityUI(pointer, prioritizedLayerMasks);
            }

            // Set the pointer's result last
            pointer.PointingSource.Result = pointer;
        }

        /// <summary>
        /// Perform a Unity physics Raycast to determine which scene objects with a collider is currently being gazed at, if any.
        /// </summary>
        private void RaycastPhysics(PointerData pointer, LayerMask[] prioritizedLayerMasks)
        {
            RaycastHit physicsHit = default(RaycastHit);
            RayStep rayStep = default(RayStep);
            bool isHit = false;
            int rayStepIndex = 0;

            // Check raycast for each step in the pointing source
            for (int i = 0; i < pointer.PointingSource.Rays.Length; i++)
            {
                if (RaycastPhysicsStep(pointer.PointingSource.Rays[i], prioritizedLayerMasks, out physicsHit))
                {
                    // Set the pointer source's origin ray to this step
                    isHit = true;
                    rayStep = pointer.PointingSource.Rays[i];
                    rayStepIndex = i;
                    // No need to continue once we've hit something
                    break;
                }
            }

            if (isHit)
            {
                pointer.UpdateHit(physicsHit, rayStep, rayStepIndex);
            }
            else
            {
                pointer.UpdateHit(GetPointingExtent(pointer));
            }
        }

        private bool RaycastPhysicsStep(RayStep step, LayerMask[] prioritizedLayerMasks, out RaycastHit physicsHit)
        {
            bool isHit = false;
            physicsHit = default(RaycastHit);

            // If there is only one priority, don't prioritize
            if (prioritizedLayerMasks.Length == 1)
            {
                isHit = Physics.Raycast(step.origin, step.direction, out physicsHit, step.length, prioritizedLayerMasks[0]);
            }
            else
            {
                // Raycast across all layers and prioritize
                RaycastHit? hit = PrioritizeHits(Physics.RaycastAll(step.origin, step.direction, step.length, /*All layers*/ -1), prioritizedLayerMasks);
                isHit = hit.HasValue;

                if (isHit)
                {
                    physicsHit = hit.Value;
                }
            }

            return isHit;
<<<<<<< HEAD
        }

        private void RaycastUnityUI(PointerData pointer, LayerMask[] prioritizedLayerMasks)
        {
            Debug.Assert(pointer.End.Point != Vector3.zero, string.Format("No pointer {0} end point found to raycast against!", pointer.PointingSource.GetType()));
            Debug.Assert(UIRaycastCamera != null, "You must assign a UIRaycastCamera on the FocusManager before you can process uGUI raycasting.");

            RaycastResult uiRaycastResult = default(RaycastResult);
            bool overridePhysicsRaycast = false;
            RayStep rayStep = default(RayStep);
            int rayStepIndex = 0;

            // Cast rays for every step until we score a hit
            for (int i = 0; i < pointer.PointingSource.Rays.Length; i++)
            {
                if (RaycastUnityUIStep(pointer, pointer.PointingSource.Rays[i], prioritizedLayerMasks, out overridePhysicsRaycast, out uiRaycastResult))
                {
                    rayStepIndex = i;
                    rayStep = pointer.PointingSource.Rays[i];
                    break;
                }
            }

            // Check if we need to overwrite the physics raycast info
            if ((pointer.End.Object == null || overridePhysicsRaycast) && uiRaycastResult.module.eventCamera == UIRaycastCamera)
            {
                newUiRaycastPosition.x = uiRaycastResult.screenPosition.x;
                newUiRaycastPosition.y = uiRaycastResult.screenPosition.y;
                newUiRaycastPosition.z = uiRaycastResult.distance;

                Vector3 worldPos = UIRaycastCamera.ScreenToWorldPoint(newUiRaycastPosition);

                var hitInfo = new RaycastHit
                {
                    point = worldPos,
                    normal = -uiRaycastResult.gameObject.transform.forward
                };

                pointer.UpdateHit(uiRaycastResult, hitInfo, rayStep, rayStepIndex);
            }
=======
>>>>>>> 90075632
        }

        private bool RaycastUnityUIStep(PointerData pointer, RayStep step, LayerMask[] prioritizedLayerMasks, out bool overridePhysicsRaycast, out RaycastResult uiRaycastResult)
        {
            // Move the uiRaycast camera to the the current pointer's position.
            UIRaycastCamera.transform.position = pointer.PointingSource.Ray.origin;
            UIRaycastCamera.transform.forward = pointer.PointingSource.Ray.direction;

<<<<<<< HEAD
            // We always raycast from the center of the camera.
            pointer.UnityUIPointerData.position = new Vector2(UIRaycastCamera.pixelWidth * 0.5f, UIRaycastCamera.pixelHeight * 0.5f);

            // Graphics raycast
            uiRaycastResult = EventSystem.current.Raycast(pointer.UnityUIPointerData, prioritizedLayerMasks);
            pointer.UnityUIPointerData.pointerCurrentRaycast = uiRaycastResult;

            overridePhysicsRaycast = false;
=======
            RaycastResult uiRaycastResult = default(RaycastResult);
            bool overridePhysicsRaycast = false;
            RayStep rayStep = default(RayStep);
            int rayStepIndex = 0;

            // Cast rays for every step until we score a hit
            for (int i = 0; i < pointer.PointingSource.Rays.Length; i++)
            {
                if (RaycastUnityUIStep(pointer, pointer.PointingSource.Rays[i], prioritizedLayerMasks, out overridePhysicsRaycast, out uiRaycastResult))
                {
                    rayStepIndex = i;
                    rayStep = pointer.PointingSource.Rays[i];
                    break;
                }
            }

            // Check if we need to overwrite the physics raycast info
            if (overridePhysicsRaycast)
            {
                Vector3 worldPos = CameraCache.Main.ScreenToWorldPoint(new Vector3(uiRaycastResult.screenPosition.x, uiRaycastResult.screenPosition.y, uiRaycastResult.distance));
                var hitInfo = new RaycastHit
                {
                    distance = uiRaycastResult.distance,
                    normal = -uiRaycastResult.gameObject.transform.forward,
                    point = worldPos
                };
                                
                pointer.UpdateHit(uiRaycastResult, hitInfo, rayStep, rayStepIndex);
            }
        }

        private bool RaycastUnityUIStep(PointerData pointer, RayStep step, LayerMask[] prioritizedLayerMasks, out bool overridePhysicsRaycast, out RaycastResult uiRaycastResult)
        {
            // 2D pointer position
            UnityUIPointerEvent.position = CameraCache.Main.WorldToScreenPoint(pointer.End.Point);

            // Graphics raycast
            uiRaycastResult = EventSystem.current.Raycast(UnityUIPointerEvent, prioritizedLayerMasks);
            UnityUIPointerEvent.pointerCurrentRaycast = uiRaycastResult;
>>>>>>> 90075632

            overridePhysicsRaycast = false;

            // If we have a raycast result, check if we need to overwrite the physics raycast info
            if (uiRaycastResult.gameObject != null)
            {
                if (pointer.End.Object != null)
                {
                    // Check layer prioritization
                    if (prioritizedLayerMasks.Length > 1)
                    {
                        // Get the index in the prioritized layer masks
                        int uiLayerIndex = uiRaycastResult.gameObject.layer.FindLayerListIndex(prioritizedLayerMasks);
                        int threeDLayerIndex = pointer.LastRaycastHit.collider.gameObject.layer.FindLayerListIndex(prioritizedLayerMasks);

                        if (threeDLayerIndex > uiLayerIndex)
                        {
                            overridePhysicsRaycast = true;
                        }
                        else if (threeDLayerIndex == uiLayerIndex)
                        {
                            if (pointer.LastRaycastHit.distance > uiRaycastResult.distance)
                            {
                                overridePhysicsRaycast = true;
                            }
                        }
                    }
                    else
                    {
                        if (pointer.LastRaycastHit.distance > uiRaycastResult.distance)
                        {
                            overridePhysicsRaycast = true;
                        }
                    }
                }
<<<<<<< HEAD
=======
                Debug.Log("Hit raycast result " + uiRaycastResult.gameObject.name);
>>>>>>> 90075632
                // If we've hit somthing, no need to go further
                return true;
            }
            // If we haven't hit something, keep going
            return false;
        }

        private void UpdateFocusedObjects()
        {
            Debug.Assert(pendingPointerSpecificFocusChange.Count == 0);
            Debug.Assert(pendingOverallFocusExitSet.Count == 0);
            Debug.Assert(pendingOverallFocusEnterSet.Count == 0);

            // NOTE: We compute the set of events to send before sending the first event
            //       just in case someone responds to the event by adding/removing a
            //       pointer which would change the structures we're iterating over.

            for (int iPointer = 0; iPointer < pointers.Count; iPointer++)
            {
                PointerData pointer = pointers[iPointer];

                if (pointer.PreviousEndObject != pointer.End.Object)
                {
                    pendingPointerSpecificFocusChange.Add(pointer);

                    // Initially, we assume all pointer-specific focus changes will result
                    // also result in an overall focus change...

                    if (pointer.PreviousEndObject != null)
                    {
                        pendingOverallFocusExitSet.Add(pointer.PreviousEndObject);
                    }

                    if (pointer.End.Object != null)
                    {
                        pendingOverallFocusEnterSet.Add(pointer.End.Object);
                    }
                }
            }

            // ... but now we trim out objects whose overall focus was maintained the same by a different pointer:

            for (int iPointer = 0; iPointer < pointers.Count; iPointer++)
            {
                PointerData pointer = pointers[iPointer];

                pendingOverallFocusExitSet.Remove(pointer.End.Object);

                pendingOverallFocusEnterSet.Remove(pointer.PreviousEndObject);
            }

            // Now we raise the events:

            foreach (GameObject exit in pendingOverallFocusExitSet)
            {
                RaiseFocusExitedEvents(exit);
            }

            foreach (GameObject enter in pendingOverallFocusEnterSet)
            {
                RaiseFocusEnteredEvents(enter);
            }

            for (int iChange = 0; iChange < pendingPointerSpecificFocusChange.Count; iChange++)
            {
                PointerData change = pendingPointerSpecificFocusChange[iChange];

                RaisePointerSpecificFocusChangedEvents(change.PointingSource, change.PreviousEndObject, change.End.Object);
            }

            pendingOverallFocusEnterSet.Clear();
            pendingOverallFocusExitSet.Clear();
            pendingPointerSpecificFocusChange.Clear();
        }

        private void RaiseFocusExitedEvents(GameObject unfocusedObject)
        {
            InputManager.Instance.RaiseFocusExit(unfocusedObject);
            //Debug.Log("Focus Exit: " + unfocusedObject.name);
            if (FocusExited != null)
            {
                FocusExited(unfocusedObject);
            }
        }

        private void RaiseFocusEnteredEvents(GameObject focusedObject)
        {
            InputManager.Instance.RaiseFocusEnter(focusedObject);
            //Debug.Log("Focus Enter: " + focusedObject.name);
            if (FocusEntered != null)
            {
                FocusEntered(focusedObject);
            }
        }

        private void RaisePointerSpecificFocusChangedEvents(IPointingSource pointer, GameObject oldFocusedObject, GameObject newFocusedObject)
        {
            InputManager.Instance.RaisePointerSpecificFocusChangedEvents(pointer, oldFocusedObject, newFocusedObject);

            if (PointerSpecificFocusChanged != null)
            {
                PointerSpecificFocusChanged(pointer, oldFocusedObject, newFocusedObject);
            }
        }

        private PointerData GetPointer(IPointingSource pointingSource)
        {
            int? iPointer = TryGetPointerIndex(pointingSource);
            Debug.Assert(iPointer != null);
            return pointers[iPointer.Value];
        }

        private int? TryGetPointerIndex(IPointingSource pointingSource)
        {
            int? found = null;

            for (int i = 0; i < pointers.Count; i++)
            {
                if (pointers[i].PointingSource == pointingSource)
                {
                    found = i;
                    break;
                }
            }

            return found;
        }

        private float GetPointingExtent(PointerData pointer)
        {
            return (pointer.PointingSource.ExtentOverride ?? pointingExtent);
        }

        private RaycastHit? PrioritizeHits(RaycastHit[] hits, LayerMask[] layerMasks)
        {
            if (hits.Length == 0)
            {
                return null;
            }

            // Return the minimum distance hit within the first layer that has hits.
            // In other words, sort all hit objects first by layerMask, then by distance.
            for (int layerMaskIdx = 0; layerMaskIdx < layerMasks.Length; layerMaskIdx++)
            {
                RaycastHit? minHit = null;

                for (int hitIdx = 0; hitIdx < hits.Length; hitIdx++)
                {
                    RaycastHit hit = hits[hitIdx];
                    if (hit.transform.gameObject.layer.IsInLayerMask(layerMasks[layerMaskIdx]) &&
                        (minHit == null || hit.distance < minHit.Value.distance))
                    {
                        minHit = hit;
                    }
                }

                if (minHit != null)
                {
                    return minHit;
                }
            }

            return null;
        }

        /// <summary>
        /// Helper for assigning world space canvases event cameras.
        /// <remarks>Can be used at runtime.</remarks>
        /// </summary>
        public void UpdateCanvasEventSystems()
        {
            Debug.Assert(UIRaycastCamera != null, "You must assign a UIRaycastCamera on the FocusManager before updating your canvases.");

            // This will also find disabled GameObjects in the scene.
            var sceneCanvases = Resources.FindObjectsOfTypeAll<Canvas>();

            for (var i = 0; i < sceneCanvases.Length; i++)
            {
                if (sceneCanvases[i].isRootCanvas && sceneCanvases[i].renderMode == RenderMode.WorldSpace)
                {
                    sceneCanvases[i].worldCamera = UIRaycastCamera;
                }
            }
        }

        #endregion
    }
}<|MERGE_RESOLUTION|>--- conflicted
+++ resolved
@@ -141,14 +141,11 @@
                     {
                         pointerData = new PointerInputEventData(EventSystem.current);
                     }
-
-<<<<<<< HEAD
+                    
                     return pointerData;
                 }
             }
-
-=======
->>>>>>> 90075632
+            
             public PointerData(IPointingSource pointingSource)
             {
                 PointingSource = pointingSource;
@@ -585,7 +582,6 @@
             }
 
             return isHit;
-<<<<<<< HEAD
         }
 
         private void RaycastUnityUI(PointerData pointer, LayerMask[] prioritizedLayerMasks)
@@ -626,8 +622,6 @@
 
                 pointer.UpdateHit(uiRaycastResult, hitInfo, rayStep, rayStepIndex);
             }
-=======
->>>>>>> 90075632
         }
 
         private bool RaycastUnityUIStep(PointerData pointer, RayStep step, LayerMask[] prioritizedLayerMasks, out bool overridePhysicsRaycast, out RaycastResult uiRaycastResult)
@@ -636,56 +630,12 @@
             UIRaycastCamera.transform.position = pointer.PointingSource.Ray.origin;
             UIRaycastCamera.transform.forward = pointer.PointingSource.Ray.direction;
 
-<<<<<<< HEAD
             // We always raycast from the center of the camera.
             pointer.UnityUIPointerData.position = new Vector2(UIRaycastCamera.pixelWidth * 0.5f, UIRaycastCamera.pixelHeight * 0.5f);
 
             // Graphics raycast
             uiRaycastResult = EventSystem.current.Raycast(pointer.UnityUIPointerData, prioritizedLayerMasks);
             pointer.UnityUIPointerData.pointerCurrentRaycast = uiRaycastResult;
-
-            overridePhysicsRaycast = false;
-=======
-            RaycastResult uiRaycastResult = default(RaycastResult);
-            bool overridePhysicsRaycast = false;
-            RayStep rayStep = default(RayStep);
-            int rayStepIndex = 0;
-
-            // Cast rays for every step until we score a hit
-            for (int i = 0; i < pointer.PointingSource.Rays.Length; i++)
-            {
-                if (RaycastUnityUIStep(pointer, pointer.PointingSource.Rays[i], prioritizedLayerMasks, out overridePhysicsRaycast, out uiRaycastResult))
-                {
-                    rayStepIndex = i;
-                    rayStep = pointer.PointingSource.Rays[i];
-                    break;
-                }
-            }
-
-            // Check if we need to overwrite the physics raycast info
-            if (overridePhysicsRaycast)
-            {
-                Vector3 worldPos = CameraCache.Main.ScreenToWorldPoint(new Vector3(uiRaycastResult.screenPosition.x, uiRaycastResult.screenPosition.y, uiRaycastResult.distance));
-                var hitInfo = new RaycastHit
-                {
-                    distance = uiRaycastResult.distance,
-                    normal = -uiRaycastResult.gameObject.transform.forward,
-                    point = worldPos
-                };
-                                
-                pointer.UpdateHit(uiRaycastResult, hitInfo, rayStep, rayStepIndex);
-            }
-        }
-
-        private bool RaycastUnityUIStep(PointerData pointer, RayStep step, LayerMask[] prioritizedLayerMasks, out bool overridePhysicsRaycast, out RaycastResult uiRaycastResult)
-        {
-            // 2D pointer position
-            UnityUIPointerEvent.position = CameraCache.Main.WorldToScreenPoint(pointer.End.Point);
-
-            // Graphics raycast
-            uiRaycastResult = EventSystem.current.Raycast(UnityUIPointerEvent, prioritizedLayerMasks);
-            UnityUIPointerEvent.pointerCurrentRaycast = uiRaycastResult;
->>>>>>> 90075632
 
             overridePhysicsRaycast = false;
 
@@ -721,10 +671,6 @@
                         }
                     }
                 }
-<<<<<<< HEAD
-=======
-                Debug.Log("Hit raycast result " + uiRaycastResult.gameObject.name);
->>>>>>> 90075632
                 // If we've hit somthing, no need to go further
                 return true;
             }
