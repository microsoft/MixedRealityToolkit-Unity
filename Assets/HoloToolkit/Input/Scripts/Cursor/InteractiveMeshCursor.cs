--- conflicted
+++ resolved
@@ -141,11 +141,7 @@
             }
 
             // handle scale of main cursor go
-<<<<<<< HEAD
-            float distance = Vector3.Distance(GazeManager.Instance.GazeOrigin, transform.position);
-=======
             float distance = Vector3.Distance(GazeManager.GazeOrigin, transform.position);
->>>>>>> e67be1bc
             float smoothScaling = 1 - DefaultCursorDistance * DistanceScaleFactor;
             transform.localScale = mAwakeScale * (distance * DistanceScaleFactor + smoothScaling);
         }
