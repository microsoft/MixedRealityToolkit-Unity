--- conflicted
+++ resolved
@@ -8,11 +8,7 @@
     /// <summary>
     /// Cursor Interface for handling input events and setting visibility.
     /// </summary>
-<<<<<<< HEAD
-    public interface ICursor : IFocusHandler, ISourceStateHandler, IPointerHandler
-=======
     public interface ICursor : IFocusChangedHandler, ISourceStateHandler, IPointerHandler
->>>>>>> 58776f0f
     {
         /// <summary>
         /// The pointer this cursor is associated with.
