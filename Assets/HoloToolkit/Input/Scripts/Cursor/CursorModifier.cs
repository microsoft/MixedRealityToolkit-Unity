--- conflicted
+++ resolved
@@ -9,11 +9,7 @@
     /// Component that can be added to any game object with a collider to modify 
     /// how a cursor reacts when on that collider.
     /// </summary>
-<<<<<<< HEAD
-    public class CursorModifier : MonoBehaviour, ICursorModifier, IFocusHandler
-=======
     public class CursorModifier : MonoBehaviour, ICursorModifier, IFocusChangedHandler
->>>>>>> 58776f0f
     {
         [SerializeField]
         [Tooltip("Transform for which this cursor modifier applies its various properties.")]
@@ -110,19 +106,6 @@
             scale = GetModifiedScale(cursor);
         }
 
-<<<<<<< HEAD
-        void IFocusHandler.OnFocusEnter(FocusEventData eventData)
-        {
-            eventData.Pointer.CursorModifier = this;
-        }
-
-        void IFocusHandler.OnFocusExit(FocusEventData eventData)
-        {
-            eventData.Pointer.CursorModifier = null;
-        }
-
-        void IFocusHandler.OnFocusChanged(FocusEventData eventData) { }
-=======
         #endregion ICursorModifier Implementation
 
         #region IFocusChangedHandler Implementation
@@ -141,6 +124,5 @@
         }
 
         #endregion IFocusChangedHandler Implementation
->>>>>>> 58776f0f
     }
 }