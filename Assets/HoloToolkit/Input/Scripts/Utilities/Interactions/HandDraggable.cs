--- conflicted
+++ resolved
@@ -15,11 +15,7 @@
     /// Dragging is done by calculating the angular delta and z-delta between the current and previous hand positions,
     /// and then repositioning the object based on that.
     /// </summary>
-<<<<<<< HEAD
-    public class HandDraggable : MonoBehaviour, IFocusHandler, IInputHandler, ISourceStateHandler
-=======
     public class HandDraggable : FocusTarget, IInputHandler, ISourceStateHandler
->>>>>>> 58776f0f
     {
         /// <summary>
         /// Event triggered when dragging starts.
@@ -297,11 +293,7 @@
             StoppedDragging.RaiseEvent();
         }
 
-<<<<<<< HEAD
-        void IFocusHandler.OnFocusEnter(FocusEventData eventData)
-=======
         public override void OnFocusEnter(FocusEventData eventData)
->>>>>>> 58776f0f
         {
             base.OnFocusEnter(eventData);
 
@@ -311,11 +303,7 @@
             }
         }
 
-<<<<<<< HEAD
-        void IFocusHandler.OnFocusExit(FocusEventData eventData)
-=======
         public override void OnFocusExit(FocusEventData eventData)
->>>>>>> 58776f0f
         {
             base.OnFocusEnter(eventData);
 
@@ -325,11 +313,7 @@
             }
         }
 
-<<<<<<< HEAD
-        void IFocusHandler.OnFocusChanged(FocusEventData eventData) { }
-=======
         public override void OnFocusChanged(FocusEventData eventData) { }
->>>>>>> 58776f0f
 
         void IInputHandler.OnInputUp(InputEventData eventData)
         {
