--- conflicted
+++ resolved
@@ -2,13 +2,6 @@
 // Licensed under the MIT License. See LICENSE in the project root for license information.
 
 using UnityEngine;
-<<<<<<< HEAD
-
-#if UNITY_WSA
-using UnityEngine.XR.WSA.Input;
-#endif
-=======
->>>>>>> f9dbf4ca
 
 namespace HoloToolkit.Unity.InputModule
 {
@@ -17,19 +10,6 @@
     /// </summary>
     public class AttachToController : ControllerFinder
     {
-<<<<<<< HEAD
-#if  UNITY_WSA
-        public InteractionSourceHandedness Handedness { get { return handedness; } }
-
-        [Header("AttachToController Elements")]
-        [SerializeField]
-        protected new InteractionSourceHandedness handedness = InteractionSourceHandedness.Left;
-#endif
-        [SerializeField]
-        protected new MotionControllerInfo.ControllerElementEnum element = MotionControllerInfo.ControllerElementEnum.PointingPose;
-
-=======
->>>>>>> f9dbf4ca
         public bool SetChildrenInactiveWhenDetached = true;
 
         [SerializeField]
@@ -50,11 +30,10 @@
         protected virtual void OnDetachFromController() { }
 
         protected override void OnEnable()
-
         {
             SetChildrenActive(false);
 
-#if UNITY_WSA
+#if UNITY_WSA && UNITY_2017_2_OR_NEWER
             // Look if the controller has loaded.
             if (MotionControllerVisualizer.Instance.TryGetControllerModel(Handedness, out ControllerInfo))
             {
@@ -67,14 +46,8 @@
 
         protected override void AddControllerTransform(MotionControllerInfo newController)
         {
-<<<<<<< HEAD
-#if UNITY_WSA
-            // Check handedness
-            if (!IsAttached && newController.Handedness == handedness)
-=======
 #if UNITY_WSA && UNITY_2017_2_OR_NEWER
             if (!IsAttached && newController.Handedness == Handedness)
->>>>>>> f9dbf4ca
             {
                 base.AddControllerTransform(newController);
 
@@ -100,13 +73,8 @@
 
         protected override void RemoveControllerTransform(MotionControllerInfo oldController)
         {
-<<<<<<< HEAD
-#if UNITY_WSA
-            if (IsAttached && oldController.Handedness == handedness)
-=======
 #if UNITY_WSA && UNITY_2017_2_OR_NEWER
             if (IsAttached && oldController.Handedness == Handedness)
->>>>>>> f9dbf4ca
             {
                 base.RemoveControllerTransform(oldController);
 
