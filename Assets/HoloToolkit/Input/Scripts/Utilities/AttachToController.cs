--- conflicted
+++ resolved
@@ -1,12 +1,4 @@
-<<<<<<< HEAD
-<<<<<<< HEAD
 // Copyright (c) Microsoft Corporation. All rights reserved.
-=======
-﻿// Copyright (c) Microsoft Corporation. All rights reserved.
->>>>>>> 3ec95ee58034fe4c2b6fd2e921efd7467f53f870
-=======
-// Copyright (c) Microsoft Corporation. All rights reserved.
->>>>>>> 7bd6526e
 // Licensed under the MIT License. See LICENSE in the project root for license information.
 
 using UnityEngine;
@@ -21,7 +13,6 @@
     /// </summary>
     public class AttachToController : ControllerFinder
     {
-<<<<<<< HEAD
 
 #if UNITY_WSA && UNITY_2017_2_OR_NEWER
         [Header("AttachToController Elements")]
@@ -29,14 +20,6 @@
         protected new InteractionSourceHandedness handedness = InteractionSourceHandedness.Left;
 #endif
         public new MotionControllerInfo.ControllerElementEnum Element { get { return element; } }
-=======
-    #if  UNITY_WSA && UNITY_2017_2_OR_NEWER
-        [Header("AttachToController Elements")]
-        [SerializeField]
-        protected new InteractionSourceHandedness handedness = InteractionSourceHandedness.Left;
-    #endif
-        public MotionControllerInfo.ControllerElementEnum Element { get { return element; } }
->>>>>>> 7bd6526e
 
         [SerializeField]
         protected new MotionControllerInfo.ControllerElementEnum element = MotionControllerInfo.ControllerElementEnum.PointingPose;
@@ -55,7 +38,6 @@
         [SerializeField]
         protected bool setScaleOnAttach = false;
 
-<<<<<<< HEAD
         public bool IsAttached { get; private set; }
 
         protected virtual void OnAttachToController() { }
@@ -74,21 +56,6 @@
             {
                 base.AddControllerTransform(newController);
             }
-=======
-        protected virtual void OnAttachToController() { }
-        protected virtual void OnDetachFromController() { }
-        
-  #if UNITY_WSA && UNITY_2017_2_OR_NEWER
-        private void AttachElementToController(MotionControllerInfo newController)
-        {
-            if (!IsAttached && newController.Handedness == handedness)
-            {
-                if (!newController.TryGetElement(element, out elementTransform))
-                {
-                    Debug.LogError("Unable to find element of type " + element + " under controller " + newController.ControllerParent.name + "; not attaching.");
-                    return;
-                }
->>>>>>> 7bd6526e
 
             SetChildrenActive(true);
 
@@ -135,9 +102,5 @@
                 }
             }
         }
-<<<<<<< HEAD
-=======
-    #endif
->>>>>>> 7bd6526e
     }
 }