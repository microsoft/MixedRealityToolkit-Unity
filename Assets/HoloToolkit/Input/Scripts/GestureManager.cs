--- conflicted
+++ resolved
@@ -43,7 +43,6 @@
         /// <param name="sourceKind">The Interaction Source Kind that cancelled the event.</param>
         public delegate void OnManipulationCanceled(InteractionSourceKind sourceKind);
         public event OnManipulationCanceled ManipulationCanceled;
-<<<<<<< HEAD
 
         /// <summary>
         /// Occurs when a user calls the TappedEvent from the gesture recognizer.
@@ -51,8 +50,21 @@
         /// <param name="tappedObject">Selected GameObject User has tapped.</param>
         public delegate void OnTapEvent(GameObject tappedObject);
         public event OnTapEvent OnTap;
-=======
->>>>>>> 8f4beac1
+
+
+        /// <summary>
+        /// Occurs when a Focused Object is pressed.
+        /// </summary>
+        /// <param name="sourceKind">The Interaction Source Kind that started the event.</param>
+        public delegate void OnPressDelegate(InteractionSourceKind sourceKind);
+        public event OnPressDelegate OnPressed;
+
+        /// <summary>
+        /// Occurs when a Focused Object that is currently being pressed, is released.
+        /// </summary>
+        /// <param name="sourceKind">The Interaction Source Kind that completed the event.</param>
+        public delegate void OnReseaseDelegate(InteractionSourceKind sourceKind);
+        public event OnReseaseDelegate OnRelease;
 
         /// <summary>
         /// Key to press in the editor to select the currently gazed hologram
@@ -109,7 +121,7 @@
         /// </summary>
         private GestureRecognizer manipulationRecognizer;
 
-        private bool hasRecognitionStarted = false;
+        private bool hasRecognitionStarted;
 
         private bool HandPressed { get { return pressedHands.Count > 0; } }
 
@@ -180,26 +192,22 @@
             pressedHands.Remove(state.source.id);
         }
 
-        private void GestureRecognizer_TappedEvent(InteractionSourceKind source, int tapCount, Ray headRay)
+        private void GestureRecognizer_TappedEvent(InteractionSourceKind sourceKind, int tapCount, Ray headRay)
         {
             ProcessTap();
         }
 
-<<<<<<< HEAD
+        private void GestureRecognizer_RecognitionStartedEvent(InteractionSourceKind sourceKind, Ray headRay)
+        {
+            OnRecognitionStarted(sourceKind);
+        }
+
+        private void GestureRecogniser_RecognitionEndedEvent(InteractionSourceKind sourceKind, Ray headRay)
+        {
+            OnRecognitionEndeded(sourceKind);
+        }
+
         private void ProcessTap()
-=======
-        private void GestureRecognizer_RecognitionStartedEvent(InteractionSourceKind source, Ray headRay)
-        {
-            OnRecognitionStarted();
-        }
-
-        private void GestureRecogniser_RecognitionEndedEvent(InteractionSourceKind source, Ray headRay)
-        {
-            OnRecognitionEndeded();
-        }
-
-        private void OnTap()
->>>>>>> 8f4beac1
         {
             if (FocusedObject != null)
             {
@@ -220,19 +228,30 @@
             }
         }
 
-        private void OnRecognitionStarted()
+        private void OnRecognitionStarted(InteractionSourceKind sourceKind)
         {
             if (FocusedObject != null)
             {
                 hasRecognitionStarted = true;
+
+                if (OnPressed != null)
+                {
+                    OnPressed(sourceKind);
+                }
+
                 FocusedObject.SendMessage("OnPressed", SendMessageOptions.DontRequireReceiver);
             }
         }
 
-        private void OnRecognitionEndeded()
+        private void OnRecognitionEndeded(InteractionSourceKind sourceKind)
         {
             if (FocusedObject != null && hasRecognitionStarted)
             {
+                if (OnRelease != null)
+                {
+                    OnRelease(sourceKind);
+                }
+
                 FocusedObject.SendMessage("OnReleased", SendMessageOptions.DontRequireReceiver);
             }
 
@@ -301,42 +320,27 @@
                 newFocusedObject = OverrideFocusedObject;
             }
 
-<<<<<<< HEAD
-            if (FocusedObject != newFocusedObject)
-            {
-                // If the currently focused object doesn't match the old focused object, cancel the current gesture.
-                // Start looking for new gestures.  This is to prevent applying gestures from one hologram to another.
-                gestureRecognizer.CancelGestures();
-                FocusedObject = newFocusedObject;
-                gestureRecognizer.StartCapturingGestures();
-
-                if (FocusedObject != null)
-                {
-                    if (!interactableCache.TryGetValue(FocusedObject, out focusedInteractable))
-                    {
-                        focusedInteractable = FocusedObject.GetComponent<IInteractable>();
-                        interactableCache.Add(FocusedObject, focusedInteractable);
-                    }
-                }
-            }
-=======
             bool focusedChanged = FocusedObject != newFocusedObject;
->>>>>>> 8f4beac1
+
+            if (focusedChanged && FocusedObject != null)
+            {
+                if (!interactableCache.TryGetValue(FocusedObject, out focusedInteractable))
+                {
+                    focusedInteractable = FocusedObject.GetComponent<IInteractable>();
+                    interactableCache.Add(FocusedObject, focusedInteractable);
+                }
+            }
 
 #if UNITY_EDITOR
             if (Input.GetMouseButtonDown(1) || Input.GetKeyDown(EditorSelectKey))
             {
-<<<<<<< HEAD
                 ProcessTap();
-=======
-                OnTap();
-                OnRecognitionStarted();
+                OnRecognitionStarted(InteractionSourceKind.Other);
             }
 
             if (Input.GetMouseButtonUp(1) || Input.GetKeyUp(EditorSelectKey) || focusedChanged)
             {
-                OnRecognitionEndeded();
->>>>>>> 8f4beac1
+                OnRecognitionEndeded(InteractionSourceKind.Other);
             }
 #endif
             if (focusedChanged)
