--- conflicted
+++ resolved
@@ -113,18 +113,10 @@
         [Tooltip("True to draw a debug view of the ray.")]
         public bool DebugDrawRay;
         public PointerResult Result { get; set; }
-
-<<<<<<< HEAD
+        
         [Obsolete]
         public Ray Ray { get { return Rays[0]; } }
-
-=======
-        public PointerResult Result { get; set; }
-
-        [Obsolete]
-        public Ray Ray { get { return Rays[0]; } }
-
->>>>>>> 90075632
+        
         public RayStep[] Rays { get { return rays; } }
 
         private RayStep[] rays = new RayStep[1] { new RayStep(Vector3.zero, Vector3.zero) };
