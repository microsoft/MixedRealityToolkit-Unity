﻿// Copyright (c) Microsoft Corporation. All rights reserved.
// Licensed under the MIT License. See LICENSE in the project root for license information.

using System.Collections.Generic;
using UnityEngine;
using UnityEngine.EventSystems;
using UnityEngine.VR.WSA.Input;

namespace HoloToolkit.Unity.InputModule
{
    /// <summary>
    /// The gaze manager manages everything related to a gaze ray that can interact with other objects.
    /// </summary>
    public class GazeManager : BaseSingletonInputSource<GazeManager>
    {
        /// <summary>
        /// Indicates whether the user is currently gazing at an object.
        /// </summary>
        public bool IsGazingAtObject { get; private set; }

        /// <summary>
        /// HitInfo property gives access to information at the object being gazed at, if any.
        /// </summary>
        public RaycastHit HitInfo { get { return hitInfo; } }
        private RaycastHit hitInfo;

        /// <summary>
        /// The game object that is currently being gazed at, if any.
        /// </summary>
        public GameObject HitObject { get; private set; }

        /// <summary>
        /// Position at which the gaze manager hit an object.
        /// If no object is currently being hit, this will use the last hit distance.
        /// </summary>
        public Vector3 HitPosition { get; private set; }

        /// <summary>
        /// Origin of the gaze.
        /// </summary>
        public Vector3 GazeOrigin { get; private set; }

        /// <summary>
        /// Normal of the gaze.
        /// </summary>
        public Vector3 GazeNormal { get; private set; }

        /// <summary>
        /// Maximum distance at which the gaze can collide with an object.
        /// </summary>
        public float MaxGazeCollisionDistance = 10.0f;

        /// <summary>
        /// The LayerMasks, in prioritized order, that are used to determine the HitObject when raycasting.
        ///
        /// Example Usage:
        ///
        /// // Allow the cursor to hit SR, but first prioritize any DefaultRaycastLayers (potentially behind SR)
        ///
        /// int sr = LayerMask.GetMask("SR");
        /// int nonSR = Physics.DefaultRaycastLayers & ~sr;
        /// GazeManager.Instance.RaycastLayerMasks = new LayerMask[] { nonSR, sr };
        /// </summary>
        [Tooltip("The LayerMasks, in prioritized order, that are used to determine the HitObject when raycasting.\n\nExample Usage:\n\n// Allow the cursor to hit SR, but first prioritize any DefaultRaycastLayers (potentially behind SR)\n\nint sr = LayerMask.GetMask(\"SR\");\nint nonSR = Physics.DefaultRaycastLayers & ~sr;\nGazeManager.Instance.RaycastLayerMasks = new LayerMask[] { nonSR, sr };")]
        public LayerMask[] RaycastLayerMasks = new LayerMask[] { Physics.DefaultRaycastLayers };

        /// <summary>
        /// Current stabilization method, used to smooth out the gaze ray data.
        /// If left null, no stabilization will be performed.
        /// </summary>
        [Tooltip("Stabilizer, if any, used to smooth out the gaze ray data.")]
        public BaseRayStabilizer Stabilizer = null;

        /// <summary>
        /// Transform that should be used as the source of the gaze position and orientation.
        /// Defaults to the main camera.
        /// </summary>
        [Tooltip("Transform that should be used to represent the gaze position and orientation. Defaults to Camera.Main")]
        public Transform GazeTransform;

        private float lastHitDistance = 2.0f;

        /// <summary>
        /// Unity UI pointer event.  This will be null if the EventSystem is not defined in the scene.
        /// </summary>
        public PointerEventData UnityUIPointerEvent { get; private set; }

<<<<<<< HEAD
        public override SupportedInputEvents SupportedEvents
        {
            get
            {
                return SupportedInputEvents.Focus;
            }
        }
=======
        /// <summary>
        /// Cached results of racast results.
        /// </summary>
        private List<RaycastResult> raycastResultList = new List<RaycastResult>();
>>>>>>> 8873903a

        protected override void Awake()
        {
            base.Awake();

            // Add default RaycastLayers as first layerPriority
            if (RaycastLayerMasks == null || RaycastLayerMasks.Length == 0)
            {
                RaycastLayerMasks = new LayerMask[] { Physics.DefaultRaycastLayers };
            }

            if (GazeTransform == null)
            {
                if (Camera.main != null)
                {
                    GazeTransform = Camera.main.transform;
                }
                else
                {
                    Debug.LogError("Gaze Manager was not given a GazeTransform and no main camera exists to default to.");
                }
            }
        }

        private void Update()
        {
            if (GazeTransform == null)
            {
                return;
            }

            UpdateGazeInfo();

            // Perform raycast to determine gazed object
            GameObject previousFocusObject = RaycastPhysics();

            // If we have a unity event system, perform graphics raycasts as well to support Unity UI interactions
            if (EventSystem.current != null)
            {
                // NOTE: We need to do this AFTER we set the HitPosition and HitObject since we need to use HitPosition to perform the correct 2D UI Raycast.
                RaycastUnityUI();
            }

            // Dispatch changed event if focus is different
            if (previousFocusObject != HitObject)
            {
                OnFocusChangedEvent(previousFocusObject, HitObject);
            }
        }

        /// <summary>
        /// Updates the current gaze information, so that the gaze origin and normal are accurate.
        /// </summary>
        private void UpdateGazeInfo()
        {
            Vector3 newGazeOrigin = GazeTransform.position;
            Vector3 newGazeNormal = GazeTransform.forward;

            // Update gaze info from stabilizer
            if (Stabilizer != null)
            {
                Stabilizer.UpdateStability(newGazeOrigin, GazeTransform.rotation);
                newGazeOrigin = Stabilizer.StablePosition;
                newGazeNormal = Stabilizer.StableRay.direction;
            }

            GazeOrigin = newGazeOrigin;
            GazeNormal = newGazeNormal;
        }

        /// <summary>
        /// Perform a Unity physics Raycast to determine which scene objects with a collider is currently being gazed at, if any.
        /// </summary>
        private GameObject RaycastPhysics()
        {
            GameObject previousFocusObject = HitObject;

            // If there is only one priority, don't prioritize
            if (RaycastLayerMasks.Length == 1)
            {
                IsGazingAtObject = Physics.Raycast(GazeOrigin, GazeNormal, out hitInfo, MaxGazeCollisionDistance, RaycastLayerMasks[0]);
            }
            else
            {
                // Raycast across all layers and prioritize
                RaycastHit? hit = PrioritizeHits(Physics.RaycastAll(new Ray(GazeOrigin, GazeNormal), MaxGazeCollisionDistance, -1));

                IsGazingAtObject = hit.HasValue;
                if (IsGazingAtObject)
                {
                    hitInfo = hit.Value;
                }
            }

            if (IsGazingAtObject)
            {
                HitObject = HitInfo.collider.gameObject;
                HitPosition = HitInfo.point;
                lastHitDistance = HitInfo.distance;
            }
            else
            {
                HitObject = null;
                HitPosition = GazeOrigin + (GazeNormal * lastHitDistance);
            }
            return previousFocusObject;
        }

        /// <summary>
        /// Perform a Unity UI Raycast, compare with the latest 3D raycast, and overwrite the hit object info if the UI gets focus
        /// </summary>
        private void RaycastUnityUI()
        {
            if (UnityUIPointerEvent == null)
            {
                UnityUIPointerEvent = new PointerEventData(EventSystem.current);
            }

            // 2D cursor position
            Vector2 cursorScreenPos = Camera.main.WorldToScreenPoint(HitPosition);
            UnityUIPointerEvent.delta = cursorScreenPos - UnityUIPointerEvent.position;
            UnityUIPointerEvent.position = cursorScreenPos;

            // Graphics raycast
            raycastResultList.Clear();
            EventSystem.current.RaycastAll(UnityUIPointerEvent, raycastResultList);
            RaycastResult uiRaycastResult = FindFirstRaycastInLayermasks(raycastResultList, RaycastLayerMasks);
            UnityUIPointerEvent.pointerCurrentRaycast = uiRaycastResult;

            // If we have a raycast result, check if we need to overwrite the 3D raycast info
            if (uiRaycastResult.gameObject != null)
            {
                // Add the near clip distance since this is where the raycast is from
                float uiRaycastDistance = uiRaycastResult.distance + Camera.main.nearClipPlane;

                bool superseded3DObject = false;
                if (IsGazingAtObject)
                {
                    // Check layer prioritization
                    if (RaycastLayerMasks.Length > 1)
                    {
                        // Get the index in the prioritized layer masks
                        int uiLayerIndex = FindLayerListIndex(uiRaycastResult.gameObject.layer, RaycastLayerMasks);
                        int threeDLayerIndex = FindLayerListIndex(hitInfo.collider.gameObject.layer, RaycastLayerMasks);

                        if (threeDLayerIndex > uiLayerIndex)
                        {
                            superseded3DObject = true;
                        }
                        else if (threeDLayerIndex == uiLayerIndex)
                        {
                            if (hitInfo.distance > uiRaycastDistance)
                            {
                                superseded3DObject = true;
                            }
                        }
                    }
                    else
                    {
                        if (hitInfo.distance > uiRaycastDistance)
                        {
                            superseded3DObject = true;
                        }
                    }
                }

                // Check if we need to overwrite the 3D raycast info
                if (!IsGazingAtObject || superseded3DObject)
                {
                    IsGazingAtObject = true;
                    Vector3 worldPos = Camera.main.ScreenToWorldPoint(new Vector3(uiRaycastResult.screenPosition.x, uiRaycastResult.screenPosition.y, uiRaycastDistance));
                    hitInfo = new RaycastHit()
                    {
                        distance = uiRaycastDistance,
                        normal = -Camera.main.transform.forward,
                        point = worldPos
                    };

                    HitObject = uiRaycastResult.gameObject;
                    HitPosition = HitInfo.point;
                    lastHitDistance = HitInfo.distance;
                }
            }
        }

        public override bool TryGetPosition(uint sourceId, out Vector3 position)
        {
            position = Vector3.zero;
            return false;
        }

        public override bool TryGetOrientation(uint sourceId, out Quaternion orientation)
        {
            orientation = Quaternion.identity;
            return false;
        }

        public override SupportedInputInfo GetSupportedInputInfo(uint sourceId)
        {
            return SupportedInputInfo.None;
        }

        private void OnFocusChangedEvent(GameObject previousObject, GameObject newObject)
        {
            FocusChangedEventArgs args = new FocusChangedEventArgs(this, 0, previousObject, newObject);
            RaiseFocusChangedEvent(args);
        }

        #region Helpers

        /// <summary>
        /// Find the first (closest) raycast in the list of RaycastResults that is also included in the LayerMask list.  
        /// </summary>
        /// <param name="candidates">List of RaycastResults from a Unity UI raycast</param>
        /// <param name="layerMaskList">List of layers to support</param>
        /// <returns>RaycastResult if hit, or an empty RaycastResult if nothing was hit</returns>
        private RaycastResult FindFirstRaycastInLayermasks(List<RaycastResult> candidates, LayerMask[] layerMaskList)
        {
            int combinedLayerMask = 0;
            for (int i = 0; i < layerMaskList.Length; i++)
            {
                combinedLayerMask = combinedLayerMask | layerMaskList[i].value;
            }

            for (var i = 0; i < candidates.Count; ++i)
            {
                if (candidates[i].gameObject == null || !IsLayerInLayerMask(candidates[i].gameObject.layer, combinedLayerMask))
                {
                    continue;
                }

                return candidates[i];
            }

            return new RaycastResult();
        }

        /// <summary>
        /// Look through the layerMaskList and find the index in that list for which the supplied layer is part of
        /// </summary>
        /// <param name="layer">Layer to search for</param>
        /// <param name="layerMaskList">List of LayerMasks to search</param>
        /// <returns>LayerMaskList index, or -1 for not found</returns>
        private int FindLayerListIndex(int layer, LayerMask[] layerMaskList)
        {
            for (int i = 0; i < layerMaskList.Length; i++)
            {
                if (IsLayerInLayerMask(layer, layerMaskList[i].value))
                {
                    return i;
                }
            }

            return -1;
        }

        private bool IsLayerInLayerMask(int layer, int layerMask)
        {
            return ((1 << layer) & layerMask) != 0;
        }

        private RaycastHit? PrioritizeHits(RaycastHit[] hits)
        {
            if (hits.Length == 0)
            {
                return null;
            }

            // Return the minimum distance hit within the first layer that has hits.
            // In other words, sort all hit objects first by layerMask, then by distance.
            for (int layerMaskIdx = 0; layerMaskIdx < RaycastLayerMasks.Length; layerMaskIdx++)
            {
                RaycastHit? minHit = null;

                for (int hitIdx = 0; hitIdx < hits.Length; hitIdx++)
                {
                    RaycastHit hit = hits[hitIdx];
                    if (IsLayerInLayerMask(hit.transform.gameObject.layer, RaycastLayerMasks[layerMaskIdx]) &&
                        (minHit == null || hit.distance < minHit.Value.distance))
                    {
                        minHit = hit;
                    }
                }

                if (minHit != null)
                {
                    return minHit;
                }
            }

            return null;
        }

        #endregion Helpers
    }
}<|MERGE_RESOLUTION|>--- conflicted
+++ resolved
@@ -85,7 +85,11 @@
         /// </summary>
         public PointerEventData UnityUIPointerEvent { get; private set; }
 
-<<<<<<< HEAD
+        /// <summary>
+        /// Cached results of racast results.
+        /// </summary>
+        private List<RaycastResult> raycastResultList = new List<RaycastResult>();
+
         public override SupportedInputEvents SupportedEvents
         {
             get
@@ -93,12 +97,6 @@
                 return SupportedInputEvents.Focus;
             }
         }
-=======
-        /// <summary>
-        /// Cached results of racast results.
-        /// </summary>
-        private List<RaycastResult> raycastResultList = new List<RaycastResult>();
->>>>>>> 8873903a
 
         protected override void Awake()
         {
