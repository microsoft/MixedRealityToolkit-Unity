--- conflicted
+++ resolved
@@ -224,17 +224,10 @@
   m_Script: {fileID: 11500000, guid: 4d1a2a33ffcac354298137001635a001, type: 3}
   m_Name: 
   m_EditorClassIdentifier: 
-<<<<<<< HEAD
-  CursorPrefab: {fileID: 1000012072213228, guid: a611e772ef8ddf64d8106a9cbb70f31c,
-    type: 2}
-  MaxGazeCollisionDistance: 10
-  RaycastLayerMasks:
-=======
   cursorPrefab: {fileID: 1000012072213228, guid: a611e772ef8ddf64d8106a9cbb70f31c,
     type: 2}
   maxGazeCollisionDistance: 10
   raycastLayerMasks:
->>>>>>> e67be1bc
   - serializedVersion: 2
     m_Bits: 4294967291
   stabilizer: {fileID: 114000011980027866}
