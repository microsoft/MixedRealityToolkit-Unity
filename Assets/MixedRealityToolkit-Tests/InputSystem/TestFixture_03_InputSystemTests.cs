--- conflicted
+++ resolved
@@ -1,21 +1,16 @@
 ﻿// Copyright (c) Microsoft Corporation. All rights reserved.
 // Licensed under the MIT License. See LICENSE in the project root for license information.
 
-<<<<<<< HEAD
-using Microsoft.MixedReality.Toolkit.Core.DataProviders.Controllers;
-=======
->>>>>>> 54df3e37
-using Microsoft.MixedReality.Toolkit.Core.Definitions.InputSystem;
 using Microsoft.MixedReality.Toolkit.Core.Interfaces.InputSystem;
 using Microsoft.MixedReality.Toolkit.Core.Services;
 using Microsoft.MixedReality.Toolkit.Core.Services.InputSystem;
-using Microsoft.MixedReality.Toolkit.SDK.Input;
 using NUnit.Framework;
 using UnityEngine;
 using UnityEngine.TestTools;
 
 namespace Microsoft.MixedReality.Toolkit.Tests.InputSystem
 {
+    [TestFixture]
     public class TestFixture_03_InputSystemTests
     {
         [Test]
@@ -23,26 +18,10 @@
         {
             TestUtilities.InitializeMixedRealityToolkitScene();
 
-            // Create a Input System Profiles
-            var inputSystemProfile = ScriptableObject.CreateInstance<MixedRealityInputSystemProfile>();
-            inputSystemProfile.FocusProviderType = typeof(FocusProvider);
-            inputSystemProfile.InputActionsProfile = ScriptableObject.CreateInstance<MixedRealityInputActionsProfile>();
-            inputSystemProfile.InputActionRulesProfile = ScriptableObject.CreateInstance<MixedRealityInputActionRulesProfile>();
-            inputSystemProfile.PointerProfile = ScriptableObject.CreateInstance<MixedRealityPointerProfile>();
-            inputSystemProfile.PointerProfile.GazeProviderType = typeof(GazeProvider);
-            inputSystemProfile.GesturesProfile = ScriptableObject.CreateInstance<MixedRealityGesturesProfile>();
-            inputSystemProfile.SpeechCommandsProfile = ScriptableObject.CreateInstance<MixedRealitySpeechCommandsProfile>();
-            inputSystemProfile.ControllerVisualizationProfile = ScriptableObject.CreateInstance<MixedRealityControllerVisualizationProfile>();
-            inputSystemProfile.ControllerMappingProfiles = ScriptableObject.CreateInstance<MixedRealityControllerMappingProfiles>();
-
-            MixedRealityToolkit.Instance.ActiveProfile.InputSystemProfile = inputSystemProfile;
 
             // Add Input System
-<<<<<<< HEAD
-            MixedRealityToolkit.Instance.RegisterService(typeof(IMixedRealityInputSystem), new MixedRealityInputSystem());
-=======
-            MixedRealityToolkit.Instance.RegisterService(typeof(IMixedRealityInputSystem), new MixedRealityInputManager(ScriptableObject.CreateInstance<MixedRealityInputSystemProfile>()));
->>>>>>> 54df3e37
+            MixedRealityToolkit.Instance.ActiveProfile.InputSystemProfile = InputSystemTestUtilities.CreateInputSystemProfile();
+            MixedRealityToolkit.Instance.RegisterService(typeof(IMixedRealityInputSystem), new MixedRealityInputSystem(MixedRealityToolkit.Instance.ActiveProfile.InputSystemProfile));
 
             // Tests
             Assert.IsNotEmpty(MixedRealityToolkit.ActiveSystems);
@@ -53,14 +32,11 @@
         [Test]
         public void Test02_TestGetMixedRealityInputSystem()
         {
-<<<<<<< HEAD
-            TestUtilities.InitializeMixedRealityToolkitScene(true);
-=======
             TestUtilities.InitializeMixedRealityToolkitScene();
 
             // Add Input System
-            MixedRealityToolkit.Instance.RegisterService(typeof(IMixedRealityInputSystem), new MixedRealityInputManager(ScriptableObject.CreateInstance<MixedRealityInputSystemProfile>()));
->>>>>>> 54df3e37
+            MixedRealityToolkit.Instance.ActiveProfile.InputSystemProfile = InputSystemTestUtilities.CreateInputSystemProfile();
+            MixedRealityToolkit.Instance.RegisterService(typeof(IMixedRealityInputSystem), new MixedRealityInputSystem(MixedRealityToolkit.Instance.ActiveProfile.InputSystemProfile));
 
             // Retrieve Input System
             var inputSystem = MixedRealityToolkit.Instance.GetService<IMixedRealityInputSystem>();
@@ -85,14 +61,11 @@
         [Test]
         public void Test04_TestMixedRealityInputSystemExists()
         {
-<<<<<<< HEAD
-            TestUtilities.InitializeMixedRealityToolkitScene(true);
-=======
             TestUtilities.InitializeMixedRealityToolkitScene();
 
             // Add Input System
-            MixedRealityToolkit.Instance.RegisterService(typeof(IMixedRealityInputSystem), new MixedRealityInputManager(ScriptableObject.CreateInstance<MixedRealityInputSystemProfile>()));
->>>>>>> 54df3e37
+            MixedRealityToolkit.Instance.ActiveProfile.InputSystemProfile = InputSystemTestUtilities.CreateInputSystemProfile();
+            MixedRealityToolkit.Instance.RegisterService(typeof(IMixedRealityInputSystem), new MixedRealityInputSystem(MixedRealityToolkit.Instance.ActiveProfile.InputSystemProfile));
 
             // Check for Input System
             var inputSystemExists = MixedRealityToolkit.Instance.IsServiceRegistered<IMixedRealityInputSystem>();
