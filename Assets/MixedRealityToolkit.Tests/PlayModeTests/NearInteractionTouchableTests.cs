﻿// Copyright (c) Microsoft Corporation. All rights reserved.
// Licensed under the MIT License. See LICENSE in the project root for license information.

#if !WINDOWS_UWP
// When the .NET scripting backend is enabled and C# projects are built
// Unity doesn't include the required assemblies (i.e. the ones below).
// Given that the .NET backend is deprecated by Unity at this point it's we have
// to work around this on our end.
using Microsoft.MixedReality.Toolkit.Input;
using Microsoft.MixedReality.Toolkit.Input.Utilities;
using Microsoft.MixedReality.Toolkit.Utilities;
using NUnit.Framework;
using System.Collections;
using UnityEngine;
using UnityEngine.TestTools;
using UnityEngine.UI;

namespace Microsoft.MixedReality.Toolkit.Tests
{
    public class NearInteractionTouchableTests
    {
        [SetUp]
        public void SetupMrtk()
        {
            TestUtilities.InitializeMixedRealityToolkitAndCreateScenes(true);
            TestUtilities.InitializePlayspace();

            inputSim = PlayModeTestUtilities.GetInputSimulationService();
            Assert.NotNull(inputSim);

            Assert.IsTrue(MixedRealityServiceRegistry.TryGetService<IMixedRealityInputSystem>(out inputSystem));
            Assert.NotNull(inputSystem);

            GameObject lightObj = new GameObject("Light");
            lightObj.transform.rotation = Quaternion.FromToRotation(Vector3.forward, new Vector3(1, -4, 2));
            Light light = lightObj.AddComponent<Light>();
            light.type = LightType.Directional;

            var shader = Shader.Find("Mixed Reality Toolkit/Standard");

            idleMaterial = new Material(shader);
            idleMaterial.color = Color.yellow;

            pokeMaterial = new Material(shader);
            pokeMaterial.color = Color.green;
        }

        [TearDown]
        public void ShutdownMrtk()
        {
            TestUtilities.ShutdownMixedRealityToolkit();
        }

        /// <summary>
        /// Test creating adding a NearInteractionTouchable to GameObject programmatically.
        /// Should be able to run scene without getting any exceptions.
        /// </summary>
        /// <returns></returns>
        [UnityTest]
        public IEnumerator NearInteractionTouchableInstantiate()
        {
            var testObject = GameObject.CreatePrimitive(PrimitiveType.Cube);
            testObject.transform.localScale = Vector3.one * 0.2f;

            var touchable = testObject.AddComponent<NearInteractionTouchable>();
            // Wait for two frames to make sure we don't get null pointer exception.
            yield return null;
            yield return null;

            GameObject.Destroy(testObject);
            // Wait for a frame to give Unity a change to actually destroy the object
            yield return null;
        }

        private const int numSteps = 30;
        // Scale larger than bounds vector to test bounds checks
        private float objectScale = 0.4f;
        private Vector3 initialHandPosition = new Vector3(0, 0, 0.5f);
        private Vector3 objectPosition = new Vector3(0f, 0f, 1f);
        private Vector3 rightPosition = new Vector3(1f, 0f, 1f);
        private Vector3 backPosition = new Vector3(0f, 0f, 2f);
        private Vector3 outOfBoundsOffset = new Vector3(0.15f, 0f, 0f);
        private Vector3 touchNormal = new Vector3(0, 0, -1);

        private Material idleMaterial;
        private Material pokeMaterial;

        // 96 float triplets, random points inside a unit sphere
        const int numRandomPoints = 96;
        private static readonly float[] randomPoints = new float[]
        {
            0.235f,0.517f,-0.594f,0.783f,0.248f,-0.513f,0.242f,-0.805f,-0.405f,0.172f,-0.533f,-0.359f,-0.629f,0.133f,-0.091f,-0.385f,-0.109f,0.171f,-0.282f,-0.001f,0.837f,0.225f,-0.676f,0.581f,-0.923f,-0.137f,0.057f,0.682f,-0.355f,0.182f,-0.409f,-0.411f,0.402f,-0.762f,-0.089f,-0.400f,
            0.747f,-0.140f,-0.639f,-0.622f,0.128f,0.485f,-0.460f,-0.232f,0.475f,0.088f,0.645f,-0.257f,0.251f,-0.516f,-0.273f,0.794f,-0.394f,0.168f,0.733f,-0.297f,-0.234f,0.313f,0.460f,0.454f,0.102f,-0.445f,0.289f,0.236f,0.333f,-0.287f,0.560f,-0.715f,0.194f,0.161f,0.705f,0.303f,
            -0.182f,-0.506f,-0.115f,0.442f,-0.568f,-0.019f,0.457f,0.186f,0.291f,0.844f,0.175f,0.322f,0.612f,0.116f,0.169f,-0.437f,0.137f,-0.594f,-0.651f,0.558f,-0.358f,0.222f,-0.355f,-0.564f,-0.340f,-0.772f,0.514f,-0.072f,-0.002f,0.687f,0.551f,0.219f,-0.498f,0.027f,-0.164f,0.750f,
            0.334f,-0.593f,-0.374f,-0.407f,-0.868f,-0.212f,-0.387f,0.734f,-0.152f,-0.326f,0.242f,0.680f,-0.659f,0.307f,0.362f,0.108f,0.816f,0.107f,0.357f,-0.089f,-0.712f,0.065f,-0.766f,0.602f,-0.233f,-0.691f,-0.390f,0.824f,0.061f,0.519f,-0.276f,-0.168f,0.584f,0.076f,-0.206f,0.706f,
            -0.084f,0.434f,-0.760f,0.752f,-0.408f,-0.482f,0.206f,0.132f,0.483f,-0.093f,0.096f,0.591f,0.557f,-0.310f,0.569f,0.824f,0.457f,0.059f,-0.658f,-0.354f,0.604f,0.257f,0.029f,-0.793f,-0.026f,-0.744f,0.064f,-0.144f,-0.590f,-0.754f,0.261f,-0.490f,-0.025f,-0.625f,0.524f,0.051f,
            -0.102f,0.072f,0.793f,0.124f,-0.136f,-0.672f,0.278f,-0.764f,-0.351f,-0.728f,-0.431f,-0.324f,0.270f,-0.421f,-0.434f,-0.985f,-0.037f,-0.150f,0.167f,0.157f,-0.803f,-0.757f,-0.078f,0.122f,-0.223f,-0.570f,0.021f,0.203f,0.634f,-0.743f,0.154f,0.581f,-0.147f,0.108f,0.486f,-0.658f,
            -0.106f,0.490f,0.121f,0.130f,-0.422f,-0.746f,0.058f,0.345f,0.865f,-0.773f,0.397f,0.495f,0.076f,0.633f,-0.423f,0.333f,-0.175f,0.192f,0.130f,0.405f,-0.409f,0.145f,-0.668f,-0.003f,0.704f,0.191f,0.597f,0.203f,0.540f,0.306f,-0.369f,0.808f,-0.354f,-0.406f,-0.586f,-0.039f,
            -0.461f,-0.653f,-0.124f,-0.137f,-0.367f,-0.386f,-0.653f,0.305f,0.010f,0.550f,-0.114f,0.445f,0.362f,0.279f,0.126f,-0.206f,-0.226f,-0.664f,-0.052f,-0.334f,-0.870f,0.503f,0.589f,0.456f,0.766f,-0.091f,0.575f,-0.175f,-0.142f,-0.308f,-0.228f,-0.364f,0.215f,-0.738f,-0.494f,-0.325f,
        };

        private static Vector3 GetRandomPoint(int i)
        {
            int idx = i % numRandomPoints;
            return new Vector3(randomPoints[3*idx + 0], randomPoints[3*idx + 1], randomPoints[3*idx + 2]);
        }

        private InputSimulationService inputSim;
        IMixedRealityInputSystem inputSystem;

        private T CreateTouchable<T>(float scale) where T : BaseNearInteractionTouchable
        {
            // Set up cube with touchable
            var testObject = GameObject.CreatePrimitive(PrimitiveType.Cube);
            testObject.transform.localScale = new Vector3(1.0f, 1.0f, 0.1f) * scale;
            testObject.transform.position = objectPosition;

            testObject.GetComponent<Renderer>().material = idleMaterial;

            var touchable = testObject.AddComponent<T>();

            return touchable;
        }

        private TouchEventCatcher CreateEventCatcher(BaseNearInteractionTouchable touchable)
        {
            var catcher = TouchEventCatcher.Create(touchable.gameObject);

            catcher.OnTouchStartedEvent.AddListener(() =>
            {
                touchable.GetComponent<Renderer>().material = pokeMaterial;
            });
            catcher.OnTouchCompletedEvent.AddListener(() =>
            {
                touchable.GetComponent<Renderer>().material = idleMaterial;
            });

            return catcher;
        }

        /// <summary>
        /// Test creates an object with NearInteractionTouchable
        /// </summary>
        /// <returns></returns>
        [UnityTest]
        public IEnumerator NearInteractionTouchableVariant()
        {
            var touchable = CreateTouchable<NearInteractionTouchable>(objectScale);
            touchable.SetLocalForward(touchNormal);
            touchable.Bounds = new Vector2(0.5f, 0.5f);

            yield return new WaitForFixedUpdate();
            yield return null;

            yield return PlayModeTestUtilities.ShowHand(Handedness.Right, inputSim);

            using (var catcher = CreateEventCatcher(touchable))
            {
                // Touch started and completed when entering and exiting
                yield return PlayModeTestUtilities.MoveHandFromTo(initialHandPosition, objectPosition, numSteps, ArticulatedHandPose.GestureId.Open, Handedness.Right, inputSim);
                Assert.AreEqual(1, catcher.EventsStarted);
                Assert.AreEqual(0, catcher.EventsCompleted);
                yield return PlayModeTestUtilities.MoveHandFromTo(objectPosition, rightPosition, numSteps, ArticulatedHandPose.GestureId.Pinch, Handedness.Right, inputSim);
                Assert.AreEqual(1, catcher.EventsStarted);
                Assert.AreEqual(1, catcher.EventsCompleted);

                // Touch started and completed when entering and exiting behind the plane
                yield return PlayModeTestUtilities.MoveHandFromTo(initialHandPosition, objectPosition, numSteps, ArticulatedHandPose.GestureId.Open, Handedness.Right, inputSim);
                Assert.AreEqual(2, catcher.EventsStarted);
                Assert.AreEqual(1, catcher.EventsCompleted);
                yield return PlayModeTestUtilities.MoveHandFromTo(objectPosition, backPosition, numSteps, ArticulatedHandPose.GestureId.Pinch, Handedness.Right, inputSim);
                Assert.AreEqual(2, catcher.EventsStarted);
                Assert.AreEqual(2, catcher.EventsCompleted);

                // No touch when moving at behind the plane
                yield return PlayModeTestUtilities.MoveHandFromTo(backPosition, rightPosition, numSteps, ArticulatedHandPose.GestureId.Pinch, Handedness.Right, inputSim);
                Assert.AreEqual(2, catcher.EventsStarted);
                Assert.AreEqual(2, catcher.EventsCompleted);

                // No touch when moving outside the bounds
                yield return PlayModeTestUtilities.MoveHandFromTo(initialHandPosition + outOfBoundsOffset, objectPosition + outOfBoundsOffset, numSteps, ArticulatedHandPose.GestureId.Open, Handedness.Right, inputSim);
                yield return PlayModeTestUtilities.MoveHandFromTo(objectPosition + outOfBoundsOffset, rightPosition, numSteps, ArticulatedHandPose.GestureId.Open, Handedness.Right, inputSim);
                Assert.AreEqual(2, catcher.EventsStarted);
                Assert.AreEqual(2, catcher.EventsCompleted);
            }

            yield return PlayModeTestUtilities.HideHand(Handedness.Right, inputSim);

            UnityEngine.Object.Destroy(touchable.gameObject);
        }

        /// <summary>
<<<<<<< HEAD
        /// Test creates an object with NearInteractionTouchableUnboundedPlane
        /// </summary>
        /// <returns></returns>
        [UnityTest]
        public IEnumerator NearInteractionTouchableUnboundedPlaneVariant()
        {
            var touchable = CreateTouchable<NearInteractionTouchableUnboundedPlane>(objectScale);
            touchable.SetLocalNormal(touchNormal);

            yield return new WaitForFixedUpdate();
            yield return null;

            yield return PlayModeTestUtilities.ShowHand(Handedness.Right, inputSim);

            using (var catcher = CreateEventCatcher(touchable))
            {
                // Touch started and completed when entering and exiting
                yield return PlayModeTestUtilities.MoveHandFromTo(initialHandPosition, objectPosition, numSteps, ArticulatedHandPose.GestureId.Open, Handedness.Right, inputSim);
                Assert.AreEqual(1, catcher.EventsStarted);
                Assert.AreEqual(0, catcher.EventsCompleted);
                yield return PlayModeTestUtilities.MoveHandFromTo(objectPosition, rightPosition, numSteps, ArticulatedHandPose.GestureId.Pinch, Handedness.Right, inputSim);
                Assert.AreEqual(1, catcher.EventsStarted);
                Assert.AreEqual(1, catcher.EventsCompleted);

                // Touch started and completed when entering and exiting behind the plane
                yield return PlayModeTestUtilities.MoveHandFromTo(initialHandPosition, objectPosition, numSteps, ArticulatedHandPose.GestureId.Open, Handedness.Right, inputSim);
                Assert.AreEqual(2, catcher.EventsStarted);
                Assert.AreEqual(1, catcher.EventsCompleted);
                yield return PlayModeTestUtilities.MoveHandFromTo(objectPosition, backPosition, numSteps, ArticulatedHandPose.GestureId.Pinch, Handedness.Right, inputSim);
                Assert.AreEqual(2, catcher.EventsStarted);
                Assert.AreEqual(2, catcher.EventsCompleted);

                // No touch when moving at behind the plane
                yield return PlayModeTestUtilities.MoveHandFromTo(backPosition, rightPosition, numSteps, ArticulatedHandPose.GestureId.Pinch, Handedness.Right, inputSim);
                Assert.AreEqual(2, catcher.EventsStarted);
                Assert.AreEqual(2, catcher.EventsCompleted);

                // Touch when moving off-center
                yield return PlayModeTestUtilities.MoveHandFromTo(initialHandPosition + outOfBoundsOffset, objectPosition + outOfBoundsOffset, numSteps, ArticulatedHandPose.GestureId.Open, Handedness.Right, inputSim);
                yield return PlayModeTestUtilities.MoveHandFromTo(objectPosition + outOfBoundsOffset, rightPosition, numSteps, ArticulatedHandPose.GestureId.Open, Handedness.Right, inputSim);
                Assert.AreEqual(3, catcher.EventsStarted);
                Assert.AreEqual(3, catcher.EventsCompleted);
            }

            yield return PlayModeTestUtilities.HideHand(Handedness.Right, inputSim);

            UnityEngine.Object.Destroy(touchable.gameObject);
        }

        /// <summary>
=======
>>>>>>> 5312e4a1
        /// Test creates an object with NearInteractionTouchableVolume
        /// </summary>
        /// <returns></returns>
        [UnityTest]
        public IEnumerator NearInteractionTouchableVolumeVariant()
        {
            var touchable = CreateTouchable<NearInteractionTouchableVolume>(objectScale);

            yield return new WaitForFixedUpdate();
            yield return null;

            yield return PlayModeTestUtilities.ShowHand(Handedness.Right, inputSim);

            using (var catcher = CreateEventCatcher(touchable))
            {
                // Touch started and completed when entering and exiting the collider
                yield return PlayModeTestUtilities.MoveHandFromTo(initialHandPosition, objectPosition, numSteps, ArticulatedHandPose.GestureId.Open, Handedness.Right, inputSim);
                Assert.AreEqual(1, catcher.EventsStarted);
                Assert.AreEqual(0, catcher.EventsCompleted);
                yield return PlayModeTestUtilities.MoveHandFromTo(objectPosition, rightPosition, numSteps, ArticulatedHandPose.GestureId.Pinch, Handedness.Right, inputSim);
                Assert.AreEqual(1, catcher.EventsStarted);
                Assert.AreEqual(1, catcher.EventsCompleted);

                // No touch when moving outside the collider
                yield return PlayModeTestUtilities.MoveHandFromTo(backPosition, rightPosition, numSteps, ArticulatedHandPose.GestureId.Pinch, Handedness.Right, inputSim);
                Assert.AreEqual(1, catcher.EventsStarted);
                Assert.AreEqual(1, catcher.EventsCompleted);

                // Touch when moving off-center
                yield return PlayModeTestUtilities.MoveHandFromTo(initialHandPosition + outOfBoundsOffset, objectPosition + outOfBoundsOffset, numSteps, ArticulatedHandPose.GestureId.Open, Handedness.Right, inputSim);
                yield return PlayModeTestUtilities.MoveHandFromTo(objectPosition + outOfBoundsOffset, rightPosition, numSteps, ArticulatedHandPose.GestureId.Open, Handedness.Right, inputSim);
                Assert.AreEqual(2, catcher.EventsStarted);
                Assert.AreEqual(2, catcher.EventsCompleted);
            }

            yield return PlayModeTestUtilities.HideHand(Handedness.Right, inputSim);

            UnityEngine.Object.Destroy(touchable.gameObject);
        }

        private static void TestEvents(TouchEventCatcher[] catchers, int[] eventsStarted, int[] eventsCompleted)
        {
            Assert.AreEqual(catchers.Length, eventsCompleted.Length);
            Assert.AreEqual(catchers.Length, eventsStarted.Length);
            for (int i = 0; i < catchers.Length; ++i)
            {
                Assert.AreEqual(catchers[i].EventsStarted, eventsStarted[i]);
                Assert.AreEqual(catchers[i].EventsCompleted, eventsCompleted[i]);
            }
        }

        /// <summary>
        /// Test scene query with stacked touchables.
        /// </summary>
        /// <returns></returns>
        [UnityTest]
        public IEnumerator NearInteractionTouchableStack()
        {
            int numTouchables = 10;
            var touchables = new NearInteractionTouchable[numTouchables];
            var catchers = new TouchEventCatcher[numTouchables];
            for (int i = 0; i < numTouchables; ++i)
            {
                Vector3 r = GetRandomPoint(i);

                touchables[i] = CreateTouchable<NearInteractionTouchable>(0.15f);
                touchables[i].SetLocalForward(touchNormal);
                touchables[i].Bounds = new Vector2(0.5f, 0.5f);
                touchables[i].transform.position = objectPosition + new Vector3(0.02f * r.x, 0.015f * r.y, 0.1f * i - 0.5f);

                catchers[i] = CreateEventCatcher(touchables[i]);
            }

            yield return new WaitForFixedUpdate();
            yield return null;

            yield return PlayModeTestUtilities.ShowHand(Handedness.Right, inputSim);

            yield return PlayModeTestUtilities.MoveHandFromTo(initialHandPosition, objectPosition, numSteps, ArticulatedHandPose.GestureId.Open, Handedness.Right, inputSim);
            // No. 0 is touched initially
            TestEvents(catchers, new int [] { 1, 0, 0, 0, 0, 0, 0, 0, 0, 0 }, new int [] { 1, 0, 0, 0, 0, 0, 0, 0, 0, 0 });
            yield return PlayModeTestUtilities.MoveHandFromTo(objectPosition, rightPosition, numSteps, ArticulatedHandPose.GestureId.Pinch, Handedness.Right, inputSim);
            // Only No. 3 gets touched when moving through the row, because No. 0 is still active while inside the poke threshold
            TestEvents(catchers, new int [] { 1, 0, 0, 1, 0, 0, 0, 0, 0, 0 }, new int [] { 1, 0, 0, 1, 0, 0, 0, 0, 0, 0 });
            yield return PlayModeTestUtilities.MoveHandFromTo(rightPosition, objectPosition, numSteps, ArticulatedHandPose.GestureId.Pinch, Handedness.Right, inputSim);
            // No. 3 touched a second time
            TestEvents(catchers, new int [] { 1, 0, 0, 2, 0, 0, 0, 0, 0, 0 }, new int [] { 1, 0, 0, 2, 0, 0, 0, 0, 0, 0 });

            yield return PlayModeTestUtilities.HideHand(Handedness.Right, inputSim);

            foreach (var touchable in touchables)
            {
                UnityEngine.Object.Destroy(touchable.gameObject);
            }
        }

        /// <summary>
        /// Test buffer saturation for the overlap query
        /// </summary>
        /// <returns></returns>
        [UnityTest]
        public IEnumerator NearInteractionTouchableOverlapQuerySaturation()
        {
            // Use all the points
            int numTouchables = numRandomPoints;
            var touchables = new NearInteractionTouchable[numTouchables];
            var catchers = new TouchEventCatcher[numTouchables];

            // Spread out touchables over a radius, decrease over time to increase density and fill the buffer
            float radiusStart = 1.0f;
            float radiusEnd = 0.01f;

            for (int i = 0; i < numTouchables; ++i)
            {
                Vector3 r = GetRandomPoint(i);

                touchables[i] = CreateTouchable<NearInteractionTouchable>(0.15f);
                touchables[i].SetLocalForward(touchNormal);
                touchables[i].Bounds = new Vector2(0.5f, 0.5f);
                touchables[i].transform.position = objectPosition + r * radiusStart;

                catchers[i] = CreateEventCatcher(touchables[i]);
            }

            yield return new WaitForFixedUpdate();
            yield return null;

            yield return PlayModeTestUtilities.ShowHand(Handedness.Right, inputSim);
            yield return PlayModeTestUtilities.MoveHandFromTo(initialHandPosition, objectPosition, 1, ArticulatedHandPose.GestureId.Open, Handedness.Right, inputSim);

            for (int i = 0; i < numSteps; ++i)
            {
                float scale = radiusStart + (radiusEnd - radiusStart) * (float)(i + 1) / (float)numSteps;
                for (int j = 0; j < numTouchables; ++j)
                {
                    Vector3 r = GetRandomPoint(j + 10);
                    touchables[j].transform.position = objectPosition + r * scale;
                }
                yield return null;
            }

            yield return PlayModeTestUtilities.HideHand(Handedness.Right, inputSim);

            foreach (var touchable in touchables)
            {
                UnityEngine.Object.Destroy(touchable.gameObject);
            }
        }

        /// <summary>
        /// Test Unity UI elements with touchables
        /// </summary>
        /// <returns></returns>
        [UnityTest]
        public IEnumerator NearInteractionTouchableUnityUiTest()
        {
            var canvas = UnityUiUtilities.CreateCanvas(0.002f);
            canvas.transform.position = objectPosition;

            var touchable = canvas.GetComponent<NearInteractionTouchable>();
            touchable.SetLocalForward(touchNormal);

            // var img = UnityUiUtilities.CreateImage(Color.blue);
            // img.transform.SetParent(canvas.transform, false);
            var button = UnityUiUtilities.CreateButton("test", Color.gray, Color.blue, Color.green);
            button.transform.SetParent(canvas.transform, false);

            canvas.transform.position = objectPosition;

            yield return new WaitForFixedUpdate();
            yield return null;

            yield return PlayModeTestUtilities.ShowHand(Handedness.Right, inputSim);

            UnityEditor.EditorApplication.isPaused = true;
            using (var catcher = new UnityButtonEventCatcher(button))
            {
                // Touch started and completed when entering and exiting
                yield return PlayModeTestUtilities.MoveHandFromTo(initialHandPosition, objectPosition, numSteps, ArticulatedHandPose.GestureId.Open, Handedness.Right, inputSim);
                Assert.AreEqual(1, catcher.Click);
                yield return PlayModeTestUtilities.MoveHandFromTo(objectPosition, initialHandPosition, numSteps, ArticulatedHandPose.GestureId.Pinch, Handedness.Right, inputSim);
                Assert.AreEqual(1, catcher.Click);
            }

            UnityEngine.Object.Destroy(touchable.gameObject);
        }

    }
}
#endif<|MERGE_RESOLUTION|>--- conflicted
+++ resolved
@@ -190,59 +190,6 @@
         }
 
         /// <summary>
-<<<<<<< HEAD
-        /// Test creates an object with NearInteractionTouchableUnboundedPlane
-        /// </summary>
-        /// <returns></returns>
-        [UnityTest]
-        public IEnumerator NearInteractionTouchableUnboundedPlaneVariant()
-        {
-            var touchable = CreateTouchable<NearInteractionTouchableUnboundedPlane>(objectScale);
-            touchable.SetLocalNormal(touchNormal);
-
-            yield return new WaitForFixedUpdate();
-            yield return null;
-
-            yield return PlayModeTestUtilities.ShowHand(Handedness.Right, inputSim);
-
-            using (var catcher = CreateEventCatcher(touchable))
-            {
-                // Touch started and completed when entering and exiting
-                yield return PlayModeTestUtilities.MoveHandFromTo(initialHandPosition, objectPosition, numSteps, ArticulatedHandPose.GestureId.Open, Handedness.Right, inputSim);
-                Assert.AreEqual(1, catcher.EventsStarted);
-                Assert.AreEqual(0, catcher.EventsCompleted);
-                yield return PlayModeTestUtilities.MoveHandFromTo(objectPosition, rightPosition, numSteps, ArticulatedHandPose.GestureId.Pinch, Handedness.Right, inputSim);
-                Assert.AreEqual(1, catcher.EventsStarted);
-                Assert.AreEqual(1, catcher.EventsCompleted);
-
-                // Touch started and completed when entering and exiting behind the plane
-                yield return PlayModeTestUtilities.MoveHandFromTo(initialHandPosition, objectPosition, numSteps, ArticulatedHandPose.GestureId.Open, Handedness.Right, inputSim);
-                Assert.AreEqual(2, catcher.EventsStarted);
-                Assert.AreEqual(1, catcher.EventsCompleted);
-                yield return PlayModeTestUtilities.MoveHandFromTo(objectPosition, backPosition, numSteps, ArticulatedHandPose.GestureId.Pinch, Handedness.Right, inputSim);
-                Assert.AreEqual(2, catcher.EventsStarted);
-                Assert.AreEqual(2, catcher.EventsCompleted);
-
-                // No touch when moving at behind the plane
-                yield return PlayModeTestUtilities.MoveHandFromTo(backPosition, rightPosition, numSteps, ArticulatedHandPose.GestureId.Pinch, Handedness.Right, inputSim);
-                Assert.AreEqual(2, catcher.EventsStarted);
-                Assert.AreEqual(2, catcher.EventsCompleted);
-
-                // Touch when moving off-center
-                yield return PlayModeTestUtilities.MoveHandFromTo(initialHandPosition + outOfBoundsOffset, objectPosition + outOfBoundsOffset, numSteps, ArticulatedHandPose.GestureId.Open, Handedness.Right, inputSim);
-                yield return PlayModeTestUtilities.MoveHandFromTo(objectPosition + outOfBoundsOffset, rightPosition, numSteps, ArticulatedHandPose.GestureId.Open, Handedness.Right, inputSim);
-                Assert.AreEqual(3, catcher.EventsStarted);
-                Assert.AreEqual(3, catcher.EventsCompleted);
-            }
-
-            yield return PlayModeTestUtilities.HideHand(Handedness.Right, inputSim);
-
-            UnityEngine.Object.Destroy(touchable.gameObject);
-        }
-
-        /// <summary>
-=======
->>>>>>> 5312e4a1
         /// Test creates an object with NearInteractionTouchableVolume
         /// </summary>
         /// <returns></returns>
@@ -402,8 +349,7 @@
             var canvas = UnityUiUtilities.CreateCanvas(0.002f);
             canvas.transform.position = objectPosition;
 
-            var touchable = canvas.GetComponent<NearInteractionTouchable>();
-            touchable.SetLocalForward(touchNormal);
+            var touchable = canvas.GetComponent<NearInteractionTouchableUnityUI>();
 
             // var img = UnityUiUtilities.CreateImage(Color.blue);
             // img.transform.SetParent(canvas.transform, false);
