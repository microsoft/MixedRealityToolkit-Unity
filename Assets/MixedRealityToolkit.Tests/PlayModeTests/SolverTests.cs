--- conflicted
+++ resolved
@@ -24,11 +24,8 @@
     public class SolverTests : BasePlayModeTests
     {
         private const float DistanceThreshold = 1.5f;
-<<<<<<< HEAD
         private const float HandDistanceThreshold = 0.5f;
         private const float SolverUpdateWaitTime = 1.0f; //seconds
-=======
->>>>>>> a884f6b3
 
         /// <summary>
         /// Internal class used to store data for setup
@@ -248,7 +245,6 @@
             TestUtilities.AssertAboutEqual(testObjects.target.transform.position, rightPost.transform.position, "InBetween solver did not move to the left post");
         }
 
-<<<<<<< HEAD
         /// <summary>
         /// Test the HandConstraint to make sure it tracks hands correctly.
         /// </summary>
@@ -294,9 +290,6 @@
         }
 
         #region Test Helpers
-=======
-#region Test Helpers
->>>>>>> a884f6b3
 
         private IEnumerator TestHandSolver(GameObject target, InputSimulationService inputSimulationService, Vector3 handPos, Handedness hand)
         {
