--- conflicted
+++ resolved
@@ -26,14 +26,6 @@
         [UnityTest]
         public IEnumerator Test01_ManipulationHandlerInstantiate()
         {
-<<<<<<< HEAD
-=======
-            TestUtilities.InitializeMixedRealityToolkitAndCreateScenes(true);
-            TestUtilities.InitializePlayspace();
-
-            RenderSettings.skybox = null;
-
->>>>>>> c5de66d1
             var testObject = GameObject.CreatePrimitive(PrimitiveType.Cube);
             testObject.transform.localScale = Vector3.one * 0.2f;
 
@@ -50,7 +42,7 @@
         [SetUp]
         public void SetupMrtk()
         {
-            TestUtilities.InitializeMixedRealityToolkitScene(true);
+            TestUtilities.InitializeMixedRealityToolkitAndCreateScenes(true);
             TestUtilities.InitializePlayspace();
         }
 
@@ -68,11 +60,6 @@
         [UnityTest]
         public IEnumerator Test02_ManipulationHandlerGazeHover()
         {
-<<<<<<< HEAD
-=======
-            TestUtilities.InitializeMixedRealityToolkitAndCreateScenes(true);
-            TestUtilities.InitializePlayspace();
->>>>>>> c5de66d1
 
             var testObject = GameObject.CreatePrimitive(PrimitiveType.Cube);
             testObject.transform.localScale = Vector3.one * 0.2f;
