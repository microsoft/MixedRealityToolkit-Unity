﻿// Copyright (c) Microsoft Corporation. All rights reserved.
// Licensed under the MIT License. See LICENSE in the project root for license information.

#if !WINDOWS_UWP
// When the .NET scripting backend is enabled and C# projects are built
// Unity doesn't include the the required assemblies (i.e. the ones below).
// Given that the .NET backend is deprecated by Unity at this point it's we have
// to work around this on our end.
using Microsoft.MixedReality.Toolkit.UI;
using NUnit.Framework;
using System.Collections;
using UnityEditor.SceneManagement;
using UnityEngine;
using UnityEngine.SceneManagement;
using UnityEngine.TestTools;
using Microsoft.MixedReality.Toolkit;
using Microsoft.MixedReality.Toolkit.Input;
using Microsoft.MixedReality.Toolkit.Utilities;
using System.Linq;

namespace Microsoft.MixedReality.Toolkit.Tests
{
    public class FocusProviderTests
    {
        /// <summary>
        /// </summary>
        /// <returns></returns>
        [UnityTest]
        public IEnumerator TestGazeCursorArticulated()
        {
<<<<<<< HEAD
=======
            TestUtilities.InitializeMixedRealityToolkitAndCreateScenes(true);
            TestUtilities.InitializePlayspace();

>>>>>>> c5de66d1
            RenderSettings.skybox = null;

            IMixedRealityInputSystem inputSystem;
            MixedRealityServiceRegistry.TryGetService(out inputSystem);
            Assert.IsNotNull(inputSystem, "MixedRealityInputSystem is null!");

            yield return null;
            // Verify that the gaze cursor is visible at the start
            Assert.IsTrue(inputSystem.GazeProvider.GazePointer.IsInteractionEnabled, "Gaze cursor should be visible at start");

            // raise hand up -- gaze cursor should no longer be visible
            // disable user input
            InputSimulationService inputSimulationService = MixedRealityToolkit.Instance.GetService<InputSimulationService>();
            Assert.IsNotNull(inputSimulationService, "InputSimulationService is null!");

            inputSimulationService.UserInputEnabled = false;
            ArticulatedHandPose gesturePose = ArticulatedHandPose.GetGesturePose(ArticulatedHandPose.GestureId.Open);
            var handOpenPose = PlayModeTestUtilities.GenerateHandPose(ArticulatedHandPose.GestureId.Open, Handedness.Right, Vector3.forward * 0.1f);
            inputSimulationService.HandDataRight.Update(true, false, handOpenPose);
            yield return null;
            // Gaze cursor should not be visible
            Assert.IsFalse(inputSystem.GazeProvider.GazePointer.IsInteractionEnabled, "Gaze cursor should not be visible when one articulated hand is up");
            inputSimulationService.HandDataRight.Update(false, false, handOpenPose);
            yield return null;

            // Say "select" to make gaze cursor active again
            // Really we need to tear down the scene and create it again but MRTK doesn't support that yet
            var gazeInputSource = inputSystem.DetectedInputSources.Where(x => x.SourceName.Equals("Gaze")).First();
            inputSystem.RaiseSpeechCommandRecognized(gazeInputSource, RecognitionConfidenceLevel.High, new System.TimeSpan(), System.DateTime.Now, new SpeechCommands("select", KeyCode.Alpha1, MixedRealityInputAction.None));
            yield return null;
            Assert.IsTrue(inputSystem.GazeProvider.GazePointer.IsInteractionEnabled, "Gaze cursor should be visible after select command");
        }

        [SetUp]
        public void SetupMrtk()
        {
            TestUtilities.InitializeMixedRealityToolkitScene(true);
            TestUtilities.InitializePlayspace();
        }

        [TearDown]
        public void ShutdownMrtk()
        {
            TestUtilities.ShutdownMixedRealityToolkit();
        }
    }
}
#endif<|MERGE_RESOLUTION|>--- conflicted
+++ resolved
@@ -28,12 +28,6 @@
         [UnityTest]
         public IEnumerator TestGazeCursorArticulated()
         {
-<<<<<<< HEAD
-=======
-            TestUtilities.InitializeMixedRealityToolkitAndCreateScenes(true);
-            TestUtilities.InitializePlayspace();
-
->>>>>>> c5de66d1
             RenderSettings.skybox = null;
 
             IMixedRealityInputSystem inputSystem;
@@ -70,7 +64,7 @@
         [SetUp]
         public void SetupMrtk()
         {
-            TestUtilities.InitializeMixedRealityToolkitScene(true);
+            TestUtilities.InitializeMixedRealityToolkitAndCreateScenes(true);
             TestUtilities.InitializePlayspace();
         }
 
