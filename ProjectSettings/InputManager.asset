%YAML 1.1
%TAG !u! tag:unity3d.com,2011:
--- !u!13 &1
InputManager:
  m_ObjectHideFlags: 0
  serializedVersion: 2
  m_Axes:
  - serializedVersion: 3
    m_Name: Horizontal
    descriptiveName: 
    descriptiveNegativeName: 
    negativeButton: left
    positiveButton: right
    altNegativeButton: a
    altPositiveButton: d
    gravity: 3
    dead: 0.001
    sensitivity: 3
    snap: 1
    invert: 0
    type: 0
    axis: 0
    joyNum: 0
  - serializedVersion: 3
    m_Name: Vertical
    descriptiveName: 
    descriptiveNegativeName: 
    negativeButton: down
    positiveButton: up
    altNegativeButton: s
    altPositiveButton: w
    gravity: 3
    dead: 0.001
    sensitivity: 3
    snap: 1
    invert: 0
    type: 0
    axis: 0
    joyNum: 0
  - serializedVersion: 3
    m_Name: Fire1
    descriptiveName: 
    descriptiveNegativeName: 
    negativeButton: 
    positiveButton: left ctrl
    altNegativeButton: 
    altPositiveButton: mouse 0
    gravity: 1000
    dead: 0.001
    sensitivity: 1000
    snap: 0
    invert: 0
    type: 0
    axis: 0
    joyNum: 0
  - serializedVersion: 3
    m_Name: Fire2
    descriptiveName: 
    descriptiveNegativeName: 
    negativeButton: 
    positiveButton: left alt
    altNegativeButton: 
    altPositiveButton: mouse 1
    gravity: 1000
    dead: 0.001
    sensitivity: 1000
    snap: 0
    invert: 0
    type: 0
    axis: 0
    joyNum: 0
  - serializedVersion: 3
    m_Name: Fire3
    descriptiveName: 
    descriptiveNegativeName: 
    negativeButton: 
    positiveButton: left shift
    altNegativeButton: 
    altPositiveButton: mouse 2
    gravity: 1000
    dead: 0.001
    sensitivity: 1000
    snap: 0
    invert: 0
    type: 0
    axis: 0
    joyNum: 0
  - serializedVersion: 3
    m_Name: Jump
    descriptiveName: 
    descriptiveNegativeName: 
    negativeButton: 
    positiveButton: space
    altNegativeButton: 
    altPositiveButton: 
    gravity: 1000
    dead: 0.001
    sensitivity: 1000
    snap: 0
    invert: 0
    type: 0
    axis: 0
    joyNum: 0
  - serializedVersion: 3
    m_Name: Mouse X
    descriptiveName: 
    descriptiveNegativeName: 
    negativeButton: 
    positiveButton: 
    altNegativeButton: 
    altPositiveButton: 
    gravity: 0
    dead: 0
    sensitivity: 0.1
    snap: 0
    invert: 0
    type: 1
    axis: 0
    joyNum: 0
  - serializedVersion: 3
    m_Name: Mouse Y
    descriptiveName: 
    descriptiveNegativeName: 
    negativeButton: 
    positiveButton: 
    altNegativeButton: 
    altPositiveButton: 
    gravity: 0
    dead: 0
    sensitivity: 0.1
    snap: 0
    invert: 0
    type: 1
    axis: 1
    joyNum: 0
  - serializedVersion: 3
    m_Name: Mouse ScrollWheel
    descriptiveName: 
    descriptiveNegativeName: 
    negativeButton: 
    positiveButton: 
    altNegativeButton: 
    altPositiveButton: 
    gravity: 0
    dead: 0
    sensitivity: 0.1
    snap: 0
    invert: 0
    type: 1
    axis: 2
    joyNum: 0
  - serializedVersion: 3
    m_Name: Horizontal
    descriptiveName: 
    descriptiveNegativeName: 
    negativeButton: 
    positiveButton: 
    altNegativeButton: 
    altPositiveButton: 
    gravity: 0
    dead: 0.19
    sensitivity: 1
    snap: 0
    invert: 0
    type: 2
    axis: 0
    joyNum: 0
  - serializedVersion: 3
    m_Name: Vertical
    descriptiveName: 
    descriptiveNegativeName: 
    negativeButton: 
    positiveButton: 
    altNegativeButton: 
    altPositiveButton: 
    gravity: 0
    dead: 0.19
    sensitivity: 1
    snap: 0
    invert: 1
    type: 2
    axis: 1
    joyNum: 0
  - serializedVersion: 3
    m_Name: Fire1
    descriptiveName: 
    descriptiveNegativeName: 
    negativeButton: 
    positiveButton: joystick button 0
    altNegativeButton: 
    altPositiveButton: 
    gravity: 1000
    dead: 0.001
    sensitivity: 1000
    snap: 0
    invert: 0
    type: 0
    axis: 0
    joyNum: 0
  - serializedVersion: 3
    m_Name: Fire2
    descriptiveName: 
    descriptiveNegativeName: 
    negativeButton: 
    positiveButton: joystick button 1
    altNegativeButton: 
    altPositiveButton: 
    gravity: 1000
    dead: 0.001
    sensitivity: 1000
    snap: 0
    invert: 0
    type: 0
    axis: 0
    joyNum: 0
  - serializedVersion: 3
    m_Name: Fire3
    descriptiveName: 
    descriptiveNegativeName: 
    negativeButton: 
    positiveButton: joystick button 2
    altNegativeButton: 
    altPositiveButton: 
    gravity: 1000
    dead: 0.001
    sensitivity: 1000
    snap: 0
    invert: 0
    type: 0
    axis: 0
    joyNum: 0
  - serializedVersion: 3
    m_Name: Jump
    descriptiveName: 
    descriptiveNegativeName: 
    negativeButton: 
    positiveButton: joystick button 3
    altNegativeButton: 
    altPositiveButton: 
    gravity: 1000
    dead: 0.001
    sensitivity: 1000
    snap: 0
    invert: 0
    type: 0
    axis: 0
    joyNum: 0
  - serializedVersion: 3
    m_Name: Submit
    descriptiveName: 
    descriptiveNegativeName: 
    negativeButton: 
    positiveButton: return
    altNegativeButton: 
    altPositiveButton: joystick button 0
    gravity: 1000
    dead: 0.001
    sensitivity: 1000
    snap: 0
    invert: 0
    type: 0
    axis: 0
    joyNum: 0
  - serializedVersion: 3
    m_Name: Submit
    descriptiveName: 
    descriptiveNegativeName: 
    negativeButton: 
    positiveButton: enter
    altNegativeButton: 
    altPositiveButton: space
    gravity: 1000
    dead: 0.001
    sensitivity: 1000
    snap: 0
    invert: 0
    type: 0
    axis: 0
    joyNum: 0
  - serializedVersion: 3
    m_Name: Cancel
    descriptiveName: 
    descriptiveNegativeName: 
    negativeButton: 
    positiveButton: escape
    altNegativeButton: 
    altPositiveButton: joystick button 1
    gravity: 1000
    dead: 0.001
    sensitivity: 1000
    snap: 0
    invert: 0
    type: 0
    axis: 0
    joyNum: 0
  - serializedVersion: 3
<<<<<<< HEAD
    m_Name: OPENVR_TOUCHPAD_LEFT_CONTROLLER_HORIZONTAL
=======
    m_Name: MIXEDREALITY_AXIS1
>>>>>>> 8d42bfd3
    descriptiveName: 
    descriptiveNegativeName: 
    negativeButton: 
    positiveButton: 
    altNegativeButton: 
    altPositiveButton: 
    gravity: 0
    dead: 0.1
    sensitivity: 1
    snap: 0
    invert: 0
    type: 2
    axis: 0
    joyNum: 0
  - serializedVersion: 3
<<<<<<< HEAD
    m_Name: OPENVR_TOUCHPAD_LEFT_CONTROLLER_VERTICAL
=======
    m_Name: MIXEDREALITY_AXIS2
>>>>>>> 8d42bfd3
    descriptiveName: 
    descriptiveNegativeName: 
    negativeButton: 
    positiveButton: 
    altNegativeButton: 
    altPositiveButton: 
    gravity: 0
    dead: 0.1
    sensitivity: 1
    snap: 0
    invert: 0
    type: 2
    axis: 1
    joyNum: 0
  - serializedVersion: 3
<<<<<<< HEAD
    m_Name: OPENVR_TOUCHPAD_RIGHT_CONTROLLER_HORIZONTAL
=======
    m_Name: MIXEDREALITY_AXIS4
>>>>>>> 8d42bfd3
    descriptiveName: 
    descriptiveNegativeName: 
    negativeButton: 
    positiveButton: 
    altNegativeButton: 
    altPositiveButton: 
    gravity: 0
    dead: 0.1
    sensitivity: 1
    snap: 0
    invert: 0
    type: 2
    axis: 3
    joyNum: 0
  - serializedVersion: 3
<<<<<<< HEAD
    m_Name: OPENVR_TOUCHPAD_RIGHT_CONTROLLER_VERTICAL
=======
    m_Name: MIXEDREALITY_AXIS5
>>>>>>> 8d42bfd3
    descriptiveName: 
    descriptiveNegativeName: 
    negativeButton: 
    positiveButton: 
    altNegativeButton: 
    altPositiveButton: 
    gravity: 0
    dead: 0.1
    sensitivity: 1
    snap: 0
    invert: 0
    type: 2
    axis: 4
    joyNum: 0
  - serializedVersion: 3
<<<<<<< HEAD
    m_Name: OPENVR_TOUCHPAD_LEFT_CONTROLLER_HORIZONTAL
=======
    m_Name: MIXEDREALITY_AXIS9
>>>>>>> 8d42bfd3
    descriptiveName: 
    descriptiveNegativeName: 
    negativeButton: 
    positiveButton: 
    altNegativeButton: 
    altPositiveButton: 
    gravity: 0
<<<<<<< HEAD
    dead: 0.1
=======
    dead: 0.001
>>>>>>> 8d42bfd3
    sensitivity: 1
    snap: 0
    invert: 0
    type: 2
<<<<<<< HEAD
    axis: 0
    joyNum: 0
  - serializedVersion: 3
    m_Name: OPENVR_TOUCHPAD_LEFT_CONTROLLER_VERTICAL
=======
    axis: 8
    joyNum: 0
  - serializedVersion: 3
    m_Name: MIXEDREALITY_AXIS10
>>>>>>> 8d42bfd3
    descriptiveName: 
    descriptiveNegativeName: 
    negativeButton: 
    positiveButton: 
    altNegativeButton: 
    altPositiveButton: 
    gravity: 0
<<<<<<< HEAD
    dead: 0.1
=======
    dead: 0.001
>>>>>>> 8d42bfd3
    sensitivity: 1
    snap: 0
    invert: 0
    type: 2
<<<<<<< HEAD
    axis: 1
    joyNum: 0
  - serializedVersion: 3
    m_Name: OPENVR_TOUCHPAD_RIGHT_CONTROLLER_HORIZONTAL
=======
    axis: 9
    joyNum: 0
  - serializedVersion: 3
    m_Name: MIXEDREALITY_AXIS11
>>>>>>> 8d42bfd3
    descriptiveName: 
    descriptiveNegativeName: 
    negativeButton: 
    positiveButton: 
    altNegativeButton: 
    altPositiveButton: 
    gravity: 0
<<<<<<< HEAD
    dead: 0.1
=======
    dead: 0.001
>>>>>>> 8d42bfd3
    sensitivity: 1
    snap: 0
    invert: 0
    type: 2
<<<<<<< HEAD
    axis: 3
    joyNum: 0
  - serializedVersion: 3
    m_Name: OPENVR_TOUCHPAD_RIGHT_CONTROLLER_VERTICAL
=======
    axis: 10
    joyNum: 0
  - serializedVersion: 3
    m_Name: MIXEDREALITY_AXIS12
>>>>>>> 8d42bfd3
    descriptiveName: 
    descriptiveNegativeName: 
    negativeButton: 
    positiveButton: 
    altNegativeButton: 
    altPositiveButton: 
    gravity: 0
<<<<<<< HEAD
    dead: 0.1
=======
    dead: 0.001
>>>>>>> 8d42bfd3
    sensitivity: 1
    snap: 0
    invert: 0
    type: 2
<<<<<<< HEAD
    axis: 4
    joyNum: 0
  - serializedVersion: 3
    m_Name: OPENVR_TRIGGER_LEFT_CONTROLLER
=======
    axis: 11
    joyNum: 0
  - serializedVersion: 3
    m_Name: MIXEDREALITY_AXIS13
>>>>>>> 8d42bfd3
    descriptiveName: 
    descriptiveNegativeName: 
    negativeButton: 
    positiveButton: 
    altNegativeButton: 
    altPositiveButton: 
    gravity: 0
    dead: 0.001
    sensitivity: 1
    snap: 0
    invert: 0
    type: 2
<<<<<<< HEAD
    axis: 8
    joyNum: 0
  - serializedVersion: 3
    m_Name: OPENVR_TRIGGER_RIGHT_CONTROLLER
=======
    axis: 12
    joyNum: 0
  - serializedVersion: 3
    m_Name: MIXEDREALITY_AXIS14
>>>>>>> 8d42bfd3
    descriptiveName: 
    descriptiveNegativeName: 
    negativeButton: 
    positiveButton: 
    altNegativeButton: 
    altPositiveButton: 
    gravity: 0
    dead: 0.001
    sensitivity: 1
    snap: 0
    invert: 0
    type: 2
<<<<<<< HEAD
    axis: 9
    joyNum: 0
  - serializedVersion: 3
    m_Name: OPENVR_GRIP_LEFT_CONTROLLER
=======
    axis: 13
    joyNum: 0
  - serializedVersion: 3
    m_Name: MIXEDREALITY_AXIS15
>>>>>>> 8d42bfd3
    descriptiveName: 
    descriptiveNegativeName: 
    negativeButton: 
    positiveButton: 
    altNegativeButton: 
    altPositiveButton: 
    gravity: 0
    dead: 0.001
    sensitivity: 1
    snap: 0
    invert: 0
    type: 2
<<<<<<< HEAD
    axis: 10
    joyNum: 0
  - serializedVersion: 3
    m_Name: OPENVR_GRIP_RIGHT_CONTROLLER
=======
    axis: 14
    joyNum: 0
  - serializedVersion: 3
    m_Name: MIXEDREALITY_AXIS16
>>>>>>> 8d42bfd3
    descriptiveName: 
    descriptiveNegativeName: 
    negativeButton: 
    positiveButton: 
    altNegativeButton: 
    altPositiveButton: 
    gravity: 0
    dead: 0.001
    sensitivity: 1
    snap: 0
    invert: 0
    type: 2
<<<<<<< HEAD
    axis: 11
=======
    axis: 15
    joyNum: 0
  - serializedVersion: 3
    m_Name: MIXEDREALITY_AXIS17
    descriptiveName: 
    descriptiveNegativeName: 
    negativeButton: 
    positiveButton: 
    altNegativeButton: 
    altPositiveButton: 
    gravity: 0
    dead: 0.001
    sensitivity: 1
    snap: 0
    invert: 0
    type: 2
    axis: 16
    joyNum: 0
  - serializedVersion: 3
    m_Name: MIXEDREALITY_AXIS18
    descriptiveName: 
    descriptiveNegativeName: 
    negativeButton: 
    positiveButton: 
    altNegativeButton: 
    altPositiveButton: 
    gravity: 0
    dead: 0.001
    sensitivity: 1
    snap: 0
    invert: 0
    type: 2
    axis: 17
    joyNum: 0
  - serializedVersion: 3
    m_Name: MIXEDREALITY_AXIS20
    descriptiveName: 
    descriptiveNegativeName: 
    negativeButton: 
    positiveButton: 
    altNegativeButton: 
    altPositiveButton: 
    gravity: 0
    dead: 0.001
    sensitivity: 1
    snap: 0
    invert: 0
    type: 2
    axis: 19
    joyNum: 0
  - serializedVersion: 3
    m_Name: MIXEDREALITY_AXIS21
    descriptiveName: 
    descriptiveNegativeName: 
    negativeButton: 
    positiveButton: 
    altNegativeButton: 
    altPositiveButton: 
    gravity: 0
    dead: 0.001
    sensitivity: 1
    snap: 0
    invert: 0
    type: 2
    axis: 20
    joyNum: 0
  - serializedVersion: 3
    m_Name: MIXEDREALITY_AXIS22
    descriptiveName: 
    descriptiveNegativeName: 
    negativeButton: 
    positiveButton: 
    altNegativeButton: 
    altPositiveButton: 
    gravity: 0
    dead: 0.001
    sensitivity: 1
    snap: 0
    invert: 0
    type: 2
    axis: 21
    joyNum: 0
  - serializedVersion: 3
    m_Name: MIXEDREALITY_AXIS23
    descriptiveName: 
    descriptiveNegativeName: 
    negativeButton: 
    positiveButton: 
    altNegativeButton: 
    altPositiveButton: 
    gravity: 0
    dead: 0.001
    sensitivity: 1
    snap: 0
    invert: 0
    type: 2
    axis: 22
    joyNum: 0
  - serializedVersion: 3
    m_Name: MIXEDREALITY_AXIS24
    descriptiveName: 
    descriptiveNegativeName: 
    negativeButton: 
    positiveButton: 
    altNegativeButton: 
    altPositiveButton: 
    gravity: 0
    dead: 0.001
    sensitivity: 1
    snap: 0
    invert: 0
    type: 2
    axis: 23
    joyNum: 0
  - serializedVersion: 3
    m_Name: MIXEDREALITY_AXIS25
    descriptiveName: 
    descriptiveNegativeName: 
    negativeButton: 
    positiveButton: 
    altNegativeButton: 
    altPositiveButton: 
    gravity: 0
    dead: 0.001
    sensitivity: 1
    snap: 0
    invert: 0
    type: 2
    axis: 24
    joyNum: 0
  - serializedVersion: 3
    m_Name: MIXEDREALITY_AXIS26
    descriptiveName: 
    descriptiveNegativeName: 
    negativeButton: 
    positiveButton: 
    altNegativeButton: 
    altPositiveButton: 
    gravity: 0
    dead: 0.001
    sensitivity: 1
    snap: 0
    invert: 0
    type: 2
    axis: 25
    joyNum: 0
  - serializedVersion: 3
    m_Name: MIXEDREALITY_AXIS27
    descriptiveName: 
    descriptiveNegativeName: 
    negativeButton: 
    positiveButton: 
    altNegativeButton: 
    altPositiveButton: 
    gravity: 0
    dead: 0.001
    sensitivity: 1
    snap: 0
    invert: 0
    type: 2
    axis: 26
>>>>>>> 8d42bfd3
    joyNum: 0<|MERGE_RESOLUTION|>--- conflicted
+++ resolved
@@ -294,11 +294,7 @@
     axis: 0
     joyNum: 0
   - serializedVersion: 3
-<<<<<<< HEAD
-    m_Name: OPENVR_TOUCHPAD_LEFT_CONTROLLER_HORIZONTAL
-=======
     m_Name: MIXEDREALITY_AXIS1
->>>>>>> 8d42bfd3
     descriptiveName: 
     descriptiveNegativeName: 
     negativeButton: 
@@ -314,11 +310,7 @@
     axis: 0
     joyNum: 0
   - serializedVersion: 3
-<<<<<<< HEAD
-    m_Name: OPENVR_TOUCHPAD_LEFT_CONTROLLER_VERTICAL
-=======
     m_Name: MIXEDREALITY_AXIS2
->>>>>>> 8d42bfd3
     descriptiveName: 
     descriptiveNegativeName: 
     negativeButton: 
@@ -334,11 +326,7 @@
     axis: 1
     joyNum: 0
   - serializedVersion: 3
-<<<<<<< HEAD
-    m_Name: OPENVR_TOUCHPAD_RIGHT_CONTROLLER_HORIZONTAL
-=======
     m_Name: MIXEDREALITY_AXIS4
->>>>>>> 8d42bfd3
     descriptiveName: 
     descriptiveNegativeName: 
     negativeButton: 
@@ -354,11 +342,7 @@
     axis: 3
     joyNum: 0
   - serializedVersion: 3
-<<<<<<< HEAD
-    m_Name: OPENVR_TOUCHPAD_RIGHT_CONTROLLER_VERTICAL
-=======
     m_Name: MIXEDREALITY_AXIS5
->>>>>>> 8d42bfd3
     descriptiveName: 
     descriptiveNegativeName: 
     negativeButton: 
@@ -374,203 +358,131 @@
     axis: 4
     joyNum: 0
   - serializedVersion: 3
-<<<<<<< HEAD
-    m_Name: OPENVR_TOUCHPAD_LEFT_CONTROLLER_HORIZONTAL
-=======
     m_Name: MIXEDREALITY_AXIS9
->>>>>>> 8d42bfd3
-    descriptiveName: 
-    descriptiveNegativeName: 
-    negativeButton: 
-    positiveButton: 
-    altNegativeButton: 
-    altPositiveButton: 
-    gravity: 0
-<<<<<<< HEAD
-    dead: 0.1
-=======
-    dead: 0.001
->>>>>>> 8d42bfd3
-    sensitivity: 1
-    snap: 0
-    invert: 0
-    type: 2
-<<<<<<< HEAD
-    axis: 0
-    joyNum: 0
-  - serializedVersion: 3
-    m_Name: OPENVR_TOUCHPAD_LEFT_CONTROLLER_VERTICAL
-=======
+    descriptiveName: 
+    descriptiveNegativeName: 
+    negativeButton: 
+    positiveButton: 
+    altNegativeButton: 
+    altPositiveButton: 
+    gravity: 0
+    dead: 0.001
+    sensitivity: 1
+    snap: 0
+    invert: 0
+    type: 2
     axis: 8
     joyNum: 0
   - serializedVersion: 3
     m_Name: MIXEDREALITY_AXIS10
->>>>>>> 8d42bfd3
-    descriptiveName: 
-    descriptiveNegativeName: 
-    negativeButton: 
-    positiveButton: 
-    altNegativeButton: 
-    altPositiveButton: 
-    gravity: 0
-<<<<<<< HEAD
-    dead: 0.1
-=======
-    dead: 0.001
->>>>>>> 8d42bfd3
-    sensitivity: 1
-    snap: 0
-    invert: 0
-    type: 2
-<<<<<<< HEAD
-    axis: 1
-    joyNum: 0
-  - serializedVersion: 3
-    m_Name: OPENVR_TOUCHPAD_RIGHT_CONTROLLER_HORIZONTAL
-=======
+    descriptiveName: 
+    descriptiveNegativeName: 
+    negativeButton: 
+    positiveButton: 
+    altNegativeButton: 
+    altPositiveButton: 
+    gravity: 0
+    dead: 0.001
+    sensitivity: 1
+    snap: 0
+    invert: 0
+    type: 2
     axis: 9
     joyNum: 0
   - serializedVersion: 3
     m_Name: MIXEDREALITY_AXIS11
->>>>>>> 8d42bfd3
-    descriptiveName: 
-    descriptiveNegativeName: 
-    negativeButton: 
-    positiveButton: 
-    altNegativeButton: 
-    altPositiveButton: 
-    gravity: 0
-<<<<<<< HEAD
-    dead: 0.1
-=======
-    dead: 0.001
->>>>>>> 8d42bfd3
-    sensitivity: 1
-    snap: 0
-    invert: 0
-    type: 2
-<<<<<<< HEAD
-    axis: 3
-    joyNum: 0
-  - serializedVersion: 3
-    m_Name: OPENVR_TOUCHPAD_RIGHT_CONTROLLER_VERTICAL
-=======
+    descriptiveName: 
+    descriptiveNegativeName: 
+    negativeButton: 
+    positiveButton: 
+    altNegativeButton: 
+    altPositiveButton: 
+    gravity: 0
+    dead: 0.001
+    sensitivity: 1
+    snap: 0
+    invert: 0
+    type: 2
     axis: 10
     joyNum: 0
   - serializedVersion: 3
     m_Name: MIXEDREALITY_AXIS12
->>>>>>> 8d42bfd3
-    descriptiveName: 
-    descriptiveNegativeName: 
-    negativeButton: 
-    positiveButton: 
-    altNegativeButton: 
-    altPositiveButton: 
-    gravity: 0
-<<<<<<< HEAD
-    dead: 0.1
-=======
-    dead: 0.001
->>>>>>> 8d42bfd3
-    sensitivity: 1
-    snap: 0
-    invert: 0
-    type: 2
-<<<<<<< HEAD
-    axis: 4
-    joyNum: 0
-  - serializedVersion: 3
-    m_Name: OPENVR_TRIGGER_LEFT_CONTROLLER
-=======
+    descriptiveName: 
+    descriptiveNegativeName: 
+    negativeButton: 
+    positiveButton: 
+    altNegativeButton: 
+    altPositiveButton: 
+    gravity: 0
+    dead: 0.001
+    sensitivity: 1
+    snap: 0
+    invert: 0
+    type: 2
     axis: 11
     joyNum: 0
   - serializedVersion: 3
     m_Name: MIXEDREALITY_AXIS13
->>>>>>> 8d42bfd3
-    descriptiveName: 
-    descriptiveNegativeName: 
-    negativeButton: 
-    positiveButton: 
-    altNegativeButton: 
-    altPositiveButton: 
-    gravity: 0
-    dead: 0.001
-    sensitivity: 1
-    snap: 0
-    invert: 0
-    type: 2
-<<<<<<< HEAD
-    axis: 8
-    joyNum: 0
-  - serializedVersion: 3
-    m_Name: OPENVR_TRIGGER_RIGHT_CONTROLLER
-=======
+    descriptiveName: 
+    descriptiveNegativeName: 
+    negativeButton: 
+    positiveButton: 
+    altNegativeButton: 
+    altPositiveButton: 
+    gravity: 0
+    dead: 0.001
+    sensitivity: 1
+    snap: 0
+    invert: 0
+    type: 2
     axis: 12
     joyNum: 0
   - serializedVersion: 3
     m_Name: MIXEDREALITY_AXIS14
->>>>>>> 8d42bfd3
-    descriptiveName: 
-    descriptiveNegativeName: 
-    negativeButton: 
-    positiveButton: 
-    altNegativeButton: 
-    altPositiveButton: 
-    gravity: 0
-    dead: 0.001
-    sensitivity: 1
-    snap: 0
-    invert: 0
-    type: 2
-<<<<<<< HEAD
-    axis: 9
-    joyNum: 0
-  - serializedVersion: 3
-    m_Name: OPENVR_GRIP_LEFT_CONTROLLER
-=======
+    descriptiveName: 
+    descriptiveNegativeName: 
+    negativeButton: 
+    positiveButton: 
+    altNegativeButton: 
+    altPositiveButton: 
+    gravity: 0
+    dead: 0.001
+    sensitivity: 1
+    snap: 0
+    invert: 0
+    type: 2
     axis: 13
     joyNum: 0
   - serializedVersion: 3
     m_Name: MIXEDREALITY_AXIS15
->>>>>>> 8d42bfd3
-    descriptiveName: 
-    descriptiveNegativeName: 
-    negativeButton: 
-    positiveButton: 
-    altNegativeButton: 
-    altPositiveButton: 
-    gravity: 0
-    dead: 0.001
-    sensitivity: 1
-    snap: 0
-    invert: 0
-    type: 2
-<<<<<<< HEAD
-    axis: 10
-    joyNum: 0
-  - serializedVersion: 3
-    m_Name: OPENVR_GRIP_RIGHT_CONTROLLER
-=======
+    descriptiveName: 
+    descriptiveNegativeName: 
+    negativeButton: 
+    positiveButton: 
+    altNegativeButton: 
+    altPositiveButton: 
+    gravity: 0
+    dead: 0.001
+    sensitivity: 1
+    snap: 0
+    invert: 0
+    type: 2
     axis: 14
     joyNum: 0
   - serializedVersion: 3
     m_Name: MIXEDREALITY_AXIS16
->>>>>>> 8d42bfd3
-    descriptiveName: 
-    descriptiveNegativeName: 
-    negativeButton: 
-    positiveButton: 
-    altNegativeButton: 
-    altPositiveButton: 
-    gravity: 0
-    dead: 0.001
-    sensitivity: 1
-    snap: 0
-    invert: 0
-    type: 2
-<<<<<<< HEAD
-    axis: 11
-=======
+    descriptiveName: 
+    descriptiveNegativeName: 
+    negativeButton: 
+    positiveButton: 
+    altNegativeButton: 
+    altPositiveButton: 
+    gravity: 0
+    dead: 0.001
+    sensitivity: 1
+    snap: 0
+    invert: 0
+    type: 2
     axis: 15
     joyNum: 0
   - serializedVersion: 3
@@ -732,5 +644,4 @@
     invert: 0
     type: 2
     axis: 26
->>>>>>> 8d42bfd3
     joyNum: 0