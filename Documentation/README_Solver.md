# Solvers

![Solver](../Documentation/Images/Solver/MRTK_Solver_Main.png)

Solvers are components that facilitate the means of calculating an object's position & orientation according to a predefine algorithm. An example may be placing an object on the surface the user's gaze raycast currently hits.  

Furthermore, the Solver system deterministically defines an order of operations for these transform calculations as there is no reliable way to specify to Unity the update order for components.

Solvers offer a range of behaviors to attach objects to other objects or systems. One other example would be a tag-along object that hovers in front of the user (based on the camera). A solver could also be attached to a controller and an object to make the object tag-along the controller. All solvers can be safely stacked, for example a tag-along behavior + surface magnetism + momentum.

## How to use a solver

The Solver system consists of three categories of scripts:

* [`Solver`](xref:Microsoft.MixedReality.Toolkit.Utilities.Solvers.Solver): The base abstract class that all solvers derive from. It provides state tracking, smoothing parameters and implementation, automatic solver system integration, and update order.
* [`SolverHandler`](xref:Microsoft.MixedReality.Toolkit.Utilities.Solvers.SolverHandler): Sets the reference object to track against (ex: the main camera transform, hand ray, etc.), handles gathering of solver components, and executes updating them in the proper order.

The third category is the solver itself. The following solvers provide the building blocks for basic behavior:

<<<<<<< HEAD
* **Orbital**: Locks to a specified position * offset from the referenced object.
* **ConstantViewSize**: Scales to maintain a constant size relative to the view of the referenced object.
* **RadialView**: Keeps the object within a view cone cast by the referenced object.
* **SurfaceMagnetism**, casts rays to surfaces in the world, and align the object to that surface.
* **Momentum**: Applies acceleration/velocity/friction to simulate momentum and springiness for an object being moved by other solvers/components.
* **InBetween**: Keeps an object in between two tracked objects.
* [HandConstraint](xref:Microsoft.MixedReality.Toolkit.Utilities.Solvers.HandConstraint): Constrains object to follow hands in a region that doesn't intersect the GameObject with the hands. Useful for hand constrained interactive content such as menus, etc. This solver is intended to work with [IMixedRealityHand](xref:Microsoft.MixedReality.Toolkit.Input.IMixedRealityHand) but also works with [IMixedRealityController](xref:Microsoft.MixedReality.Toolkit.Input.IMixedRealityController).
* [HandConstraintPalmUp](xref:Microsoft.MixedReality.Toolkit.Utilities.Solvers.HandConstraintPalmUp): Derives from HandConstraint but includes logic to test if the palm is facing the user before activation. This solver only works with [IMixedRealityHand](xref:Microsoft.MixedReality.Toolkit.Input.IMixedRealityHand) controllers, with other controller types this solver will behave just like it's base class.
=======
* [`Orbital`](#orbital): Locks to a specified position and offset from the referenced object.
* [`ConstantViewSize`](xref:Microsoft.MixedReality.Toolkit.Utilities.Solvers.ConstantViewSize): Scales to maintain a constant size relative to the view of the referenced object.
* [`RadialView`](#radialview): Keeps the object within a view cone cast by the referenced object.
* [`SurfaceMagnetism`](#surfacemagnetism): casts rays to surfaces in the world, and align the object to that surface.
* [`Momentum`](xref:Microsoft.MixedReality.Toolkit.Utilities.Solvers.Momentum): Applies acceleration/velocity/friction to simulate momentum and springiness for an object being moved by other solvers/components.
* [`InBetween`](#inbetween): Keeps an object in between two tracked objects.

In order to use the Solver system, simply add one of the components listed above to a GameObject. Since all Solvers require a [`SolverHandler`](xref:Microsoft.MixedReality.Toolkit.Utilities.Solvers.SolverHandler), one will be created automatically by Unity.

> [!NOTE]
> Examples of how to use the Solvers system can be found in the **SolverExamples.scene** file.

## How to change tracking reference

The *Tracked Target Type* property of the [`SolverHandler`](xref:Microsoft.MixedReality.Toolkit.Utilities.Solvers.SolverHandler) component defines the point of reference all solvers will use to calculate their algorithms. For example, a value type of [`Head`](xref:Microsoft.MixedReality.Toolkit.Utilities.TrackedObjectType.Head) with a simple [`SurfaceMagnetism`](xref:Microsoft.MixedReality.Toolkit.Utilities.Solvers.SurfaceMagnetism) component will result in a raycast from the head and in the direction of the user's gaze for solving what surface is hit. Potential values for the `TrackedTargetType` property are:

* *Head* : Point of reference from the camera
* *MotionController*: Point of reference from a motion controller
    * Use the `TrackedHandedness` property to select the handedness preference (i.e Left, Right, Both)
* *HandJoint*: Point of reference from a hand
    * Use the `TrackedHandedness` property to select the handedness preference (i.e Left, Right, Both)
    * Use the  `TrackedHandJoint` property to determine the joint transform to utilize
* *CustomOverride*: Point of reference from the assigned `TransformOverride`

> [!NOTE]
> For both *MotionController* and *HandJoint* types, the solver handler will attempt to provide the left controller/hand transform first and then the right if the former is not available or unless the `TrackedHandedness` property specifies otherwise.

![Solver](../Documentation/Images/Solver/TrackedObjectType-Example.gif)
<br/>
*Example of various properties associated with each TrackedTargetType*

## How to chain Solvers

It is possible to add multiple `Solver` components to the same GameObject thus chaining their algorithms. The `SolverHandler` components handles updating all solvers on the same GameObject. By default the `SolverHandler` calls `GetComponents<Solver>()` on Start which will return the Solvers in the order that they appear in the inspector.

Furthermore, setting the *Updated Linked Transform* property to true will instruct that `Solver` to save it's calculated position, orientation, & scale to an intermediary variable accessible by all Solvers (i.e `GoalPosition`). When false, the `Solver` will update the GameObject's transform directly. By saving the transform properties to an intermediary location, other Solvers are able to perform their calculations starting from the intermediary variable. This is because Unity does not allow updates to gameObject.transform to stack within the same frame.

> [!NOTE]
> Developers can modify the order of execution of Solvers by setting the `SolverHandler.Solvers` property directly.

## How to create a new Solver

All solvers must inherit from the abstract base class, [`Solver`](xref:Microsoft.MixedReality.Toolkit.Utilities.Solvers.Solver). The primary requirements of a Solver extension involves overriding the `SolverUpdate` method. In this method, developers should update the inherited `GoalPosition`, `GoalRotation` and `GoalScale` properties to the desired values. Furthermore, it is generally valuable to leverage `SolverHandler.TransformTarget` as the frame of reference desired by the consumer.

The code provided below gives an example of a new Solver component called `InFront` that places the attached object 2m in front of the `SolverHandler.TransformTarget`. If the `SolverHandler.TrackedTargetType` is set by the consumer as [`Head`](xref:Microsoft.MixedReality.Toolkit.Utilities.TrackedObjectType.Head), then the `SolverHandler.TransformTarget` will be the camera transform and thus this Solver will place the attached GameObject 2m in front of the users' gaze every frame.

```csharp
/// <summary>
/// InFront solver positions an object 2m in front of the tracked transform target
/// </summary>
public class InFront : Solver
{
    ...

    public override void SolverUpdate()
    {
        if (SolverHandler != null && SolverHandler.TransformTarget != null)
        {
            var target = SolverHandler.TransformTarget;
            GoalPosition = target.position + target.forward * 2.0f;
        }
    }
}
```

## Solver implementation guides

### Common Solver properties

Every Solver component has a core-set of identical properties that control the core Solver behavior.

If *Smoothing* is enabled, then the Solver will gradually update the transform of the GameObject over time to the calculated values. The speed of this change is determined by every transform component's *LerpTime* property. For example, a higher *MoveLerpTime* value will result in slower increments in movement between frames.

If *MaintainScale* is enabled, then the Solver will utilize the GameObject's default local scale.

![Core Solver Properties](../Documentation/Images/Solver/GeneralSolverProperties.png)
<br/>
*Common properties inherited by all Solver components*

### Orbital

The [`Orbital`](xref:Microsoft.MixedReality.Toolkit.Utilities.Solvers.Orbital) class is a tag-along component that behaves like planets in a solar system. This Solver will ensure the attached GameObject orbits around the tracked transform. Thus, if the *Tracked Target Type* of the [`SolverHandler`](xref:Microsoft.MixedReality.Toolkit.Utilities.Solvers.SolverHandler) is set to [`Head`](xref:Microsoft.MixedReality.Toolkit.Utilities.TrackedObjectType.Head), then the GameObject will orbit around the user's head with a fixed offset applied.

Developers can modify this fixed offset to keep menus or other scene components at eye-level or at waist level etc. around a user. This is done by modifying the *Local Offset* and *World Offset* properties. The *Orientation Type* property determines the rotation applied to the object if it should maintain it's original rotation or always face the camera or face whatever transform is driving it's position etc.

![Orbital Example](../Documentation/Images/Solver/OrbitalExample.png)
<br/>
*Orbital example*

### RadialView

The [`RadialView`](xref:Microsoft.MixedReality.Toolkit.Utilities.Solvers.RadialView) is another tag-along component that keeps a particular portion of a GameObject within the frustum of the user's view.

The *Min & Max View Degrees* properties determines how large of a portion of the GameObject must always be in view.

The *Min & Max Distance* properties determines how far the GameObject should be kept from the user. For example, walking towards the GameObject with a *Min Distance* of 1m will push the GameObject away to ensure it is never closer than 1m to the user.

Generally, the [`RadialView`](xref:Microsoft.MixedReality.Toolkit.Utilities.Solvers.RadialView) is used in conjunction with *Tracked Target Type* set to [`Head`](xref:Microsoft.MixedReality.Toolkit.Utilities.TrackedObjectType.Head) so that the component follows the user's gaze. However, this component can function to be kept in *"view"* of any *Tracked Target Type*.

![RadialView Example](../Documentation/Images/Solver/RadialViewExample.png)
<br/>
*RadialView example*

### InBetween

The [`InBetween`](xref:Microsoft.MixedReality.Toolkit.Utilities.Solvers.InBetween) class will keep the attached GameObject between two transforms. These two transform endpoints are defined by the GameObject's own [`SolverHandler`](xref:Microsoft.MixedReality.Toolkit.Utilities.Solvers.SolverHandler) *Tracked Target Type* and the [`InBetween`](xref:Microsoft.MixedReality.Toolkit.Utilities.Solvers.InBetween) component's *Second Tracked Target Type* property. Generally, both types will be set to [`CustomOverride`](xref:Microsoft.MixedReality.Toolkit.Utilities.TrackedObjectType.CustomOverride) and the resulting `SolverHandler.TransformOverride` and `InBetween.SecondTransformOverride` values set to the two tracked endpoints.

At runtime, the [`InBetween`](xref:Microsoft.MixedReality.Toolkit.Utilities.Solvers.InBetween) component will create another [`SolverHandler`](xref:Microsoft.MixedReality.Toolkit.Utilities.Solvers.SolverHandler) component based on the *Second Tracked Target Type* and *Second Transform Override* properties.

The `PartwayOffset` defines where along the line between two transforms the object shall be placed with 0.5 as halfway, 1.0 at the first transform, and 0.0 at the second transform.

![InBetween Example](../Documentation/Images/Solver/InBetweenExample.png)
<br/>
*Example of using InBetween solver to keep object between two transforms*

### SurfaceMagnetism

The [`SurfaceMagnetism`](xref:Microsoft.MixedReality.Toolkit.Utilities.Solvers.SurfaceMagnetism) works by performing a raycast against a set LayerMask of surfaces and placing the GameObject at that point of contact.

The *Surface Normal Offset* will place the GameObject a set distance in meters away from the surface in the direction of the normal at the hit point on the surface.

Conversely, the *Surface Ray Offset* will place the GameObject a set distance in meters away from the surface but in the opposite direction of the raycast performed. Thus, if the raycast is the user's gaze, then the GameObject will move closer along the line from the hit point on the surface to the camera.

The *Orientation Mode* determines the type of rotation to apply in relation to the normal on the surface.

* *None* - No rotation applied
* *TrackedTarget* - Object will face the tracked transform driving the raycast
* *SurfaceNormal* - Object will align based on normal at hit point on surface
* *Blended* - Object will align based on normal at hit point on surface AND based on facing the tracked transform.
>>>>>>> a884f6b3

To force the associated GameObject to stay vertical in any mode other than *None*, enable *Keep Orientation Vertical*.

> [!NOTE]
> Use the *Orientation Blend* property to control the balance between rotation factors when *Orientation Mode* is set to *Blended*. A value of 0.0 will have orientation entirely driven by *TrackedTarget* mode and a value of 1.0 will have orientation driven entirely by *SurfaceNormal*.

![SurfaceMagnetism Example](../Documentation/Images/Solver/SurfaceMagExample.png)

#### Determining what surfaces can be hit

When adding a [`SurfaceMagnetism`](xref:Microsoft.MixedReality.Toolkit.Utilities.Solvers.SurfaceMagnetism) component to a GameObject, it is important to consider the layer of the GameObject and it's children, if any have colliders. The component works by performing various types of raycasts to determine what surface to "magnet" itself against. If the Solver GameObject has a collider on one of the layers listed in the `MagneticSurfaces` property of `SurfaceMagnetism`, then the raycast will likely hit itself resulting in the GameObject attaching to it's own collider point. This odd behavior can be avoided by setting the main GameObject and all children to the *Ignore Raycast* layer or modifying the `MagneticSurfaces` LayerMask array appropriately.

Conversely, a [`SurfaceMagnetism`](xref:Microsoft.MixedReality.Toolkit.Utilities.Solvers.SurfaceMagnetism) GameObject will not collide with surfaces on a layer not listed in the `MagneticSurfaces` property. It is generally recommended to place all desired surfaces on a dedicated layer (i.e *Surfaces*) and setting the `MagneticSurfaces` property to just this layer.  Using *default* or *everything* may result in UI components or cursors contributing to the solver.

<<<<<<< HEAD
## Hand constraint solvers ##

The [HandConstraint](xref:Microsoft.MixedReality.Toolkit.Utilities.Solvers.HandConstraint) behavior provides a solver that constrains the tracked object to a region safe for hand constrained content (such as hand UI, menus, etc). Safe regions are considered areas that don't intersect with the hand. A derived class of [HandConstraint](xref:Microsoft.MixedReality.Toolkit.Utilities.Solvers.HandConstraint) called [HandConstraintPalmUp](xref:Microsoft.MixedReality.Toolkit.Utilities.Solvers.HandConstraintPalmUp) is also included to demonstrate a common behavior of activating the solver tracked object when the palm is facing the user. For example use of this behavior please see the HandBasedMenuExample scene under: [MixedRealityToolkit.Examples/Demos/HandTracking/Scenes/](https://github.com/microsoft/MixedRealityToolkit-Unity/tree/mrtk_release/Assets/MixedRealityToolkit.Examples/Demos/HandTracking/Scenes)

Please see the tool tips available for each [HandConstraint](xref:Microsoft.MixedReality.Toolkit.Utilities.Solvers.HandConstraint) property for additional documentation. A few properties are defined in more detail below.

<img src="../Documentation/Images/Solver/MRTK_Solver_HandConstraintPalmUp.PNG" width="450">

* **Safe Zone**: The safe zone specifies where on the hand to constrain content. It is recommended that content be placed on the Ulnar Side to avoid overlap with the hand and improved interaction quality. Safe zones are calculated by taking the hands orientation projected into a plane orthogonal to the camera's view and raycasting against a bounding box around the hands. Safe zones are defined to work with [IMixedRealityHand](xref:Microsoft.MixedReality.Toolkit.Input.IMixedRealityHand) but also works with other controller types. It is recommended to explore what each safe zone represents on different controller types.

<img src="../Documentation/Images/Solver/MRTK_Solver_HandConstraintSafeZones.PNG" width="450">

* **Activation Events**: Currently the [HandConstraint](xref:Microsoft.MixedReality.Toolkit.Utilities.Solvers.HandConstraint) triggers four activation events. These events can be used in many different combinations to create unique [HandConstraint](xref:Microsoft.MixedReality.Toolkit.Utilities.Solvers.HandConstraint) behaviors, please see the HandBasedMenuExample scene under: [MixedRealityToolkit.Examples/Demos/HandTracking/Scenes/](https://github.com/microsoft/MixedRealityToolkit-Unity/tree/mrtk_release/Assets/MixedRealityToolkit.Examples/Demos/HandTracking/Scenes) for examples of these behaviors.


    * OnHandActivate: triggers when a hand satisfies the IsHandActive method
    * OnHandDeactivate: triggers when the IsHandActive method is no longer satisfied. 
    * OnFirstHandDetected: occurs when the hand tracking state changes from no hands in view, to the first hand in view. 
    * OnLastHandDetected: occurs when the hand tracking state changes from at least one hand in view, to no hands in view.
    
## Known Issues ##
Sometimes solvers behave differently than one may expect based on the order in which they're executed. Previous solvers can change or even neutralize the behavior of earlier solvers. Try re-arranging their execution order if the settings on a particular solver aren't having the desired effect.
=======
Finally, surfaces farther than the `MaxRaycastDistance` property setting will be ignored by the Surface Magnetism raycasts.
>>>>>>> a884f6b3
<|MERGE_RESOLUTION|>--- conflicted
+++ resolved
@@ -17,22 +17,14 @@
 
 The third category is the solver itself. The following solvers provide the building blocks for basic behavior:
 
-<<<<<<< HEAD
-* **Orbital**: Locks to a specified position * offset from the referenced object.
-* **ConstantViewSize**: Scales to maintain a constant size relative to the view of the referenced object.
-* **RadialView**: Keeps the object within a view cone cast by the referenced object.
-* **SurfaceMagnetism**, casts rays to surfaces in the world, and align the object to that surface.
-* **Momentum**: Applies acceleration/velocity/friction to simulate momentum and springiness for an object being moved by other solvers/components.
-* **InBetween**: Keeps an object in between two tracked objects.
-* [HandConstraint](xref:Microsoft.MixedReality.Toolkit.Utilities.Solvers.HandConstraint): Constrains object to follow hands in a region that doesn't intersect the GameObject with the hands. Useful for hand constrained interactive content such as menus, etc. This solver is intended to work with [IMixedRealityHand](xref:Microsoft.MixedReality.Toolkit.Input.IMixedRealityHand) but also works with [IMixedRealityController](xref:Microsoft.MixedReality.Toolkit.Input.IMixedRealityController).
-* [HandConstraintPalmUp](xref:Microsoft.MixedReality.Toolkit.Utilities.Solvers.HandConstraintPalmUp): Derives from HandConstraint but includes logic to test if the palm is facing the user before activation. This solver only works with [IMixedRealityHand](xref:Microsoft.MixedReality.Toolkit.Input.IMixedRealityHand) controllers, with other controller types this solver will behave just like it's base class.
-=======
 * [`Orbital`](#orbital): Locks to a specified position and offset from the referenced object.
 * [`ConstantViewSize`](xref:Microsoft.MixedReality.Toolkit.Utilities.Solvers.ConstantViewSize): Scales to maintain a constant size relative to the view of the referenced object.
 * [`RadialView`](#radialview): Keeps the object within a view cone cast by the referenced object.
 * [`SurfaceMagnetism`](#surfacemagnetism): casts rays to surfaces in the world, and align the object to that surface.
 * [`Momentum`](xref:Microsoft.MixedReality.Toolkit.Utilities.Solvers.Momentum): Applies acceleration/velocity/friction to simulate momentum and springiness for an object being moved by other solvers/components.
 * [`InBetween`](#inbetween): Keeps an object in between two tracked objects.
+* [`HandConstraint`](#HandConstraint): Constrains object to follow hands in a region that doesn't intersect the GameObject with the hands. Useful for hand constrained interactive content such as menus, etc. This solver is intended to work with [IMixedRealityHand](xref:Microsoft.MixedReality.Toolkit.Input.IMixedRealityHand) but also works with [IMixedRealityController](xref:Microsoft.MixedReality.Toolkit.Input.IMixedRealityController).
+* [`HandConstraintPalmUp`](#HandConstraint): Derives from HandConstraint but includes logic to test if the palm is facing the user before activation. This solver only works with [IMixedRealityHand](xref:Microsoft.MixedReality.Toolkit.Input.IMixedRealityHand) controllers, with other controller types this solver will behave just like it's base class.
 
 In order to use the Solver system, simply add one of the components listed above to a GameObject. Since all Solvers require a [`SolverHandler`](xref:Microsoft.MixedReality.Toolkit.Utilities.Solvers.SolverHandler), one will be created automatically by Unity.
 
@@ -156,7 +148,6 @@
 * *TrackedTarget* - Object will face the tracked transform driving the raycast
 * *SurfaceNormal* - Object will align based on normal at hit point on surface
 * *Blended* - Object will align based on normal at hit point on surface AND based on facing the tracked transform.
->>>>>>> a884f6b3
 
 To force the associated GameObject to stay vertical in any mode other than *None*, enable *Keep Orientation Vertical*.
 
@@ -165,14 +156,7 @@
 
 ![SurfaceMagnetism Example](../Documentation/Images/Solver/SurfaceMagExample.png)
 
-#### Determining what surfaces can be hit
-
-When adding a [`SurfaceMagnetism`](xref:Microsoft.MixedReality.Toolkit.Utilities.Solvers.SurfaceMagnetism) component to a GameObject, it is important to consider the layer of the GameObject and it's children, if any have colliders. The component works by performing various types of raycasts to determine what surface to "magnet" itself against. If the Solver GameObject has a collider on one of the layers listed in the `MagneticSurfaces` property of `SurfaceMagnetism`, then the raycast will likely hit itself resulting in the GameObject attaching to it's own collider point. This odd behavior can be avoided by setting the main GameObject and all children to the *Ignore Raycast* layer or modifying the `MagneticSurfaces` LayerMask array appropriately.
-
-Conversely, a [`SurfaceMagnetism`](xref:Microsoft.MixedReality.Toolkit.Utilities.Solvers.SurfaceMagnetism) GameObject will not collide with surfaces on a layer not listed in the `MagneticSurfaces` property. It is generally recommended to place all desired surfaces on a dedicated layer (i.e *Surfaces*) and setting the `MagneticSurfaces` property to just this layer.  Using *default* or *everything* may result in UI components or cursors contributing to the solver.
-
-<<<<<<< HEAD
-## Hand constraint solvers ##
+### HandConstraint
 
 The [HandConstraint](xref:Microsoft.MixedReality.Toolkit.Utilities.Solvers.HandConstraint) behavior provides a solver that constrains the tracked object to a region safe for hand constrained content (such as hand UI, menus, etc). Safe regions are considered areas that don't intersect with the hand. A derived class of [HandConstraint](xref:Microsoft.MixedReality.Toolkit.Utilities.Solvers.HandConstraint) called [HandConstraintPalmUp](xref:Microsoft.MixedReality.Toolkit.Utilities.Solvers.HandConstraintPalmUp) is also included to demonstrate a common behavior of activating the solver tracked object when the palm is facing the user. For example use of this behavior please see the HandBasedMenuExample scene under: [MixedRealityToolkit.Examples/Demos/HandTracking/Scenes/](https://github.com/microsoft/MixedRealityToolkit-Unity/tree/mrtk_release/Assets/MixedRealityToolkit.Examples/Demos/HandTracking/Scenes)
 
@@ -191,9 +175,11 @@
     * OnHandDeactivate: triggers when the IsHandActive method is no longer satisfied. 
     * OnFirstHandDetected: occurs when the hand tracking state changes from no hands in view, to the first hand in view. 
     * OnLastHandDetected: occurs when the hand tracking state changes from at least one hand in view, to no hands in view.
-    
-## Known Issues ##
-Sometimes solvers behave differently than one may expect based on the order in which they're executed. Previous solvers can change or even neutralize the behavior of earlier solvers. Try re-arranging their execution order if the settings on a particular solver aren't having the desired effect.
-=======
-Finally, surfaces farther than the `MaxRaycastDistance` property setting will be ignored by the Surface Magnetism raycasts.
->>>>>>> a884f6b3
+
+#### Determining what surfaces can be hit
+
+When adding a [`SurfaceMagnetism`](xref:Microsoft.MixedReality.Toolkit.Utilities.Solvers.SurfaceMagnetism) component to a GameObject, it is important to consider the layer of the GameObject and it's children, if any have colliders. The component works by performing various types of raycasts to determine what surface to "magnet" itself against. If the Solver GameObject has a collider on one of the layers listed in the `MagneticSurfaces` property of `SurfaceMagnetism`, then the raycast will likely hit itself resulting in the GameObject attaching to it's own collider point. This odd behavior can be avoided by setting the main GameObject and all children to the *Ignore Raycast* layer or modifying the `MagneticSurfaces` LayerMask array appropriately.
+
+Conversely, a [`SurfaceMagnetism`](xref:Microsoft.MixedReality.Toolkit.Utilities.Solvers.SurfaceMagnetism) GameObject will not collide with surfaces on a layer not listed in the `MagneticSurfaces` property. It is generally recommended to place all desired surfaces on a dedicated layer (i.e *Surfaces*) and setting the `MagneticSurfaces` property to just this layer.  Using *default* or *everything* may result in UI components or cursors contributing to the solver.
+
+Finally, surfaces farther than the `MaxRaycastDistance` property setting will be ignored by the Surface Magnetism raycasts.