--- conflicted
+++ resolved
@@ -79,54 +79,27 @@
 //Access the current DimensionIndex
 GetDimensionIndex();
 
-<<<<<<< HEAD
 //Set the DimensionIndex - toggled
 SetDimensionIndex(1);
 
 //Set the DimensinIndex - Untoggled
 SetDimensionIndex(0);
 ```
-=======
-### Creating Toggles
-Toggle or multi-step buttons can be created in the Profile using the Dimensions field. The idea is that each set of states can have multiple dimensions and in this case, when the Dimensions value is increased, slots for additional themes are provided for each Target in the Profile. This allows for a Normal Theme and a Toggled Theme to be used depending if the Interactable is toggled or not. 
->>>>>>> f47b1ea3
 
 Every click event will advance the DimensionIndex which will increase until the set Dimensions value is reached then cycle or reset to 0. A good example of working with Dimensions with code is the InteractiveToggleCollection found in the InteractableExamples demo scene on the RadialSet object.
 
 <img src="../External/ReadMeImages/Interactable/InteractableToggleCollection.png" width="450">
 
 **See the Events section to learn about Toggle Events.**
-
-```
-//Access the current DimensionIndex
-GetDimensionIndex();
-
-//Set the DimensionIndex - toggled
-SetDimensionIndex(1);
-
-//Set the DimensinIndex - Untoggled
-SetDimensionIndex(0);
-```
-
-Every click event will advance the DimensionIndex which will increase until the set Dimensions value is reached then cycle or reset to 0. A good example of working with Dimensions with code is the InteractiveToggleCollection found in the InteractableExamples demo scene on the RadialSet object.
-
-<img src="../External/ReadMeImages/Interactable/InteractableToggleCollection.png" width="450">
-
-**See the Events section to learn about Toggle Events.**
-
 
 ## Events
 You can use Interactable to detect input events other than just OnClick. The Events feature provides a way to enable functionality to extend a button, but not really visual or needed to provide feedback based on state changes.
 
 <img src="../Documentation/Images/Interactable/Events.png" width="450">
 
-<<<<<<< HEAD
 **At the bottom of the Interactable component, click the "Add Event" button to reveal additional event options.** A drop down menu contains the current list of supported events like toggle, hold or double tap. The idea of these events is to monitor Interactable state changes and define patterns to detect. When a pattern is detected, an action can be triggered through the inspector or directly in code.
 
 <img src="../Documentation/Images/Interactable/Event_audioClip.png" width="450">
-=======
-**At the bottom of the Interactable component, click the Add Event button to reveal additional event options.** A drop down menu contains the current list of supported events like toggle, hold or double tap. The idea of these events is to monitor Interactable state changes and define patterns to detect. When a pattern is detected, we can make something happen through the inspector or directly in code.
->>>>>>> f47b1ea3
 
 *Example of audio clip to play on click. There is an audio theme for playing audio clips for each state change, like focus*
 
