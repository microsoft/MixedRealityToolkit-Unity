# Microsoft Mixed Reality Toolkit release notes

- [What's new](#whats-new-in-240)
- [Known issues](#known-issues-in-240)
- [Breaking changes](#breaking-changes-in-240)
- [Updating guidance](Updating.md#updating-230-to-240)

This release of the Microsoft Mixed Reality Toolkit supports the following devices and platforms.

- Microsoft HoloLens 2
- Microsoft HoloLens (1st gen)
- Windows Mixed Reality Immersive headsets
- OpenVR
- (Experimental) Unity 2019.3 XR platform
- Mobile AR via Unity AR Foundation
  - Android
  - iOS

The following software is required.

- [Microsoft Visual Studio](https://visualstudio.microsoft.com) (2017 or 2019) Community Edition or higher
- [Windows 10 SDK](https://developer.microsoft.com/windows/downloads/windows-10-sdk) 18362 or later (installed by the Visual Studio Installer)
- [Unity](https://unity3d.com/get-unity/download) 2018.4 LTS or 2019 (2019.3 recommended)

**NuGet requirements**

If importing the [Mixed Reality Toolkit NuGet packages](MRTKNuGetPackage.md), the following software is recommended.

- [NuGet for Unity 2.0.0 or newer](https://github.com/GlitchEnzo/NuGetForUnity/releases/latest)

### What's new in 2.4.0

**MRTK folder layout changes**

This version of MRTK modifies the layout of the MRTK folder structure. This change encapsulates all MRTK code into a single folder hierarchy and reduces the total path length of all MRTK files.

| Previous Folder | New Folder |
| --- | --- |
| MixedRealityToolkit | MRTK\Core |
| MixedRealityToolkit.Examples | MRTK\Examples |
| MixedRealityToolkit.Extensions | MRTK\Extensions |
| MixedRealityToolkit.Providers | MRTK\Providers |
| MixedRealityToolkit.SDK | MRTK\SDK |
| MixedRealityToolkit.Services | MRTK\Services |
| MixedRealityToolkit.Tests | MRTK\Tests |
| MixedRealityToolkit.Tools | MRTK\Tools |

> [!IMPORTANT]
> The `MixedRealityToolkit.Generated` contains customer generated files and remains unchanged.

**Unity Profiler markers**

This version of MRTK has added Unity Profiler markers to the input system and data providers. These markers provide detailed information on where time is spent in
the MRTK input system that can be used to help optimize applications.

Markers take the format of "[MRTK] ClassWithoutNamespace.Method".

_example image coming soon_

**WindowsApiChecker: IsMethodAvailable(), IsPropertyAvailable() and IsTypeAvailable()**

This version of MRTK adds three new methods to the [`WindowsApiChecker`](xref:Microsoft.MixedReality.Toolkit.Windows.Utilities.WindowsApiChecker) class: `IsMethodAvailable`, `IsPropertyAvailable` and `IsTypeAvailable`. These methods allow for checking for feature support on Windows 10 and are prefered over using the `UniversalApiContractV#_IsAvailable` properties.

**Helpers to get text input fields working with MixedRealityKeyboard for UnityUI, TextMeshPro (Experimental)**

<img src="https://user-images.githubusercontent.com/168492/77582981-86e07800-6e9d-11ea-86e5-bf2c0840296c.png" width="300" />

We have introduced two helper components, [`UI_KeyboardInputField`](xref:Microsoft.MixedReality.Toolkit.Experimental.UI.UI_KeyboardInputField) and [`TMP_KeyboardInputField`](xref:Microsoft.MixedReality.Toolkit.Experimental.UI.TMP_KeyboardInputField) that can be added to text input fields in Unity UI to enable the HoloLens 2 and Windows Mixed Reality Keyboard to show up when the fields are clicked.

For more information, see - [Mixed Reality Keyboard Helpers](../Assets/MRTK/SDK/Experimental/MixedRealityKeyboard/README_MixedRealityKeyboard.md).

**Grid Object Collection Alignment Options**

<img src="https://user-images.githubusercontent.com/39840334/79289136-5c228780-7e7d-11ea-82b4-07959e42c3ed.gif" width="300" />

We have added the ability to choose how the elements in the grid are aligned, whether they are aligned in the center or along the left/right axis (top/bottom axis when doing row then column layout)

<<<<<<< HEAD
**Grid Object Collection Anchor Changes**

<img src="https://user-images.githubusercontent.com/39840334/79516745-17bff480-8001-11ea-8492-cfa953c451da.gif" width="300" />

We made changes to Grid Object Collection behavior to be more in line with Unity's layout group behaviors by aligning the anchor along an object's central axis. The old Grid Object Collection behavior can be toggled with the `AnchorAlongAxis` field.
=======
**Hands-free GGV input simulation**

We've enabled the ability to interact with objects without bringing hands within the in-editor input simulation service. Rotate the camera so that the gaze cursor is over an interactable object, and click on the left mouse button to interact with it.

<img src="https://user-images.githubusercontent.com/39840334/79164615-40908180-7d96-11ea-8195-6be34d4df8d6.gif" width="300"/>

>>>>>>> a774df53

### Breaking changes in 2.4.0

**Eye gaze setup change**

This version of MRTK modifies the steps required for eye gaze setup. The _'IsEyeTrackingEnabled'_ checkbox can be found in the gaze settings of the input pointer profile. Checking this box will enable eye based gaze, rather then the default head based gaze.

For more information on these changes and complete instructions for eye tracking setup, please see the [eye tracking](EyeTracking/EyeTracking_BasicSetup.md) article.

### Known issues in 2.4.0

*Coming soon*<|MERGE_RESOLUTION|>--- conflicted
+++ resolved
@@ -75,20 +75,17 @@
 
 We have added the ability to choose how the elements in the grid are aligned, whether they are aligned in the center or along the left/right axis (top/bottom axis when doing row then column layout)
 
-<<<<<<< HEAD
 **Grid Object Collection Anchor Changes**
 
 <img src="https://user-images.githubusercontent.com/39840334/79516745-17bff480-8001-11ea-8492-cfa953c451da.gif" width="300" />
 
 We made changes to Grid Object Collection behavior to be more in line with Unity's layout group behaviors by aligning the anchor along an object's central axis. The old Grid Object Collection behavior can be toggled with the `AnchorAlongAxis` field.
-=======
+
 **Hands-free GGV input simulation**
-
-We've enabled the ability to interact with objects without bringing hands within the in-editor input simulation service. Rotate the camera so that the gaze cursor is over an interactable object, and click on the left mouse button to interact with it.
 
 <img src="https://user-images.githubusercontent.com/39840334/79164615-40908180-7d96-11ea-8195-6be34d4df8d6.gif" width="300"/>
 
->>>>>>> a774df53
+We've enabled the ability to interact with objects without bringing hands within the in-editor input simulation service. Rotate the camera so that the gaze cursor is over an interactable object, and click on the left mouse button to interact with it.
 
 ### Breaking changes in 2.4.0
 
