--- conflicted
+++ resolved
@@ -53,6 +53,8 @@
       href: Tools/ExtensionServiceCreationWizard.md
     - name: Scene Transition Service Overview
       href: Extensions/SceneTransitionService/SceneTransitionServiceOverview.md
+    - name: Hand Physics Service Overview
+      href: Extensions/HandPhysicsService/HandPhysicsServiceOverview.md
   - name: Input System
     items:
     - name: Input Overview
@@ -159,15 +161,6 @@
     - name: Runtime tools
       items:
       - name: Controller Mapping tool
-<<<<<<< HEAD
-        href: Tools/ControllerMappingTool.md
-  - name: Extensions
-    items:
-    - name: Scene Transition Service
-      href: Extensions/SceneTransitionService/SceneTransitionServiceOverview.md
-    - name: Hand Physics Service
-      href: Extensions/HandPhysicsService/HandPhysicsServiceOverview.md
-=======
         href: Tools/ControllerMappingTool.md 
   - name: UX Building Blocks
     items:
@@ -199,7 +192,6 @@
       href: README_HandInteractionExamples.md
     - name: Eye Tracking Interaction Example
       href: EyeTracking/EyeTracking_ExamplesOverview.md
->>>>>>> 3a0af8d1
 - name: Contributing
   items:
   - name: Contributing Overview
