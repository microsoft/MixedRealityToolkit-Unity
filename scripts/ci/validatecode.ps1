<<<<<<< HEAD
<#
.SYNOPSIS
    Validates the code and assets to check for common patterns and usage that shouldn't be
    checked in.
.DESCRIPTION
    This currently checks both CSharp files and Unity serialized assets.

    - That Boo.Lang isn't used anywhere in the code. This is an autocomplete option
      that occurs when using Lists and other collections - the right thing to do
      is to use System.Collections
    - Validates that there are no empty doccomments (e.g. ///<summary></summary>)
    - All checked in profiles should not be marked custom
    - There are no references to hardcoded paths
    - There's only a single MixedRealityWorkspace per scene
    - There aren't any references to Camera.main

    Returns 0 if there are no issues, non-zero if there are.
.EXAMPLE
    .\validatecode.ps1 -Directory c:\path\to\MRTK\Assets -ChangesFile c:\path\to\changes\file.txt -RepoRoot c:\path\to\MRTK
#>
param(
    # The directory containing the code to validate. This won't be used if ChangesFile
    # is specified, but is always required because it's the fallback if
    # ChangesFile doesn't exist or isn't valid.
    [Parameter(Mandatory=$true)]
    [string]$Directory,

    # The filename containing the list of files to scope the code validation
    # to. This is useful in pull request validation when there isn't a need
    # to check every single file in the repo for changes (i.e. only the list
    # of changed files)
    #
    # If ChangesFile doesn't exist (i.e. not specified, null, is specified but
    # the actual file doesn't exist), then this defaults to checking for everything
    # in the repo.
    [string]$ChangesFile,

    # The directory containing the repo root. Used in conjunction with ChangesFile
    [string]$RepoRoot
)

<#
.SYNOPSIS
    Checks if the given file (at the given line number) contains a reference to Boo.Lang
    Returns true if such a reference exists.
#>
function CheckBooLang {
    [CmdletBinding()]
    param(
        [string]$FileName,
        [string[]]$FileContent,
        [int]$LineNumber
    )
    process {
        if ($FileContent[$LineNumber] -match "^using Boo\.Lang;") {
            Write-Host "An instance of Boo.Lang was found in $FileName at line $LineNumber "
            Write-Host "Use System.Collections instead."
            $true;
        }
        $false;
    }
}

<#
.SYNOPSIS
    Checks if the given file (at the given line number) contains an empty <returns></returns>
    or an <param ...></param> doccomment. These are typically added automatically by IDEs,
    but empty doccomments don't add value to code.
#>
function CheckEmptyDoccomment {
    [CmdletBinding()]
    param(
        [string]$FileName,
        [string[]]$FileContent,
        [int]$LineNumber
    )
    process {
        $tags = @("param", "returns")
        $containsEmptyDoccomment = $false

        foreach ($tag in $tags) {
            # This generates regexes that look like:
            # ///\s*<returns[\sa-zA-Z"=]*>\s*</returns>
            # which basically looks for an empty tag (allowing for alphanumeric param names
            # and values in the tag itself)
            $matcher = "///\s*<$tag[\sa-zA-Z0-9`"=]*>\s*</$tag>"
            if ($FileContent[$LineNumber] -match $matcher) {
                Write-Host "An empty doccomment was found in $FileName at line $LineNumber "
                Write-Host "Delete the line or add a description "
                Write-Host $FileContent[$LineNumber]
                $containsEmptyDoccomment = $true
            }
        }
        $containsEmptyDoccomment
    }
}

<#
.SYNOPSIS
    Checks if the given file (at the given line number) contains a reference to Camera.main
    Returns true if such a reference exists.
#>
function CheckMainCamera {
    [CmdletBinding()]
    param(
        [string]$FileName,
        [string[]]$FileContent,
        [int]$LineNumber
    )
    process {
        if ($FileName -notmatch "CameraCache.cs" -and $FileContent[$LineNumber] -match "Camera\.main") {
            Write-Host "An instance of Camera.main was found in $FileName at line $LineNumber "
            Write-Host "Use CameraCache.Main instead."
            $true;
        }
        $false;
    }
}

<#
.SYNOPSIS
    Checks if the given profile contains references to Assembly-CSharp, often indicative of invalid reference.
    Returns true if such a reference exists.
#>
function CheckAssemblyCSharp {
    [CmdletBinding()]
    param(
        [string]$FileName,
        [string[]]$FileContent,
        [int]$LineNumber
    )
    process {
        if ($FileName -and $FileContent[$LineNumber] -match "Assembly-CSharp") {
            Write-Host "An instance of 'Assembly-CSharp' was found in $FileName at line $LineNumber"
            Write-Host "Please update this to reference the correct assembly."
            $true
        }
        $false
    }
}

<#
.SYNOPSIS
    Checks if the given profile is marked as a custom profile.
    Returns true if such a reference exists.
#>
function CheckCustomProfile {
    [CmdletBinding()]
    param(
        [string]$FileName,
        [string[]]$FileContent,
        [int]$LineNumber
    )
    process {
        if ($FileName -notmatch "Examples" -and $FileName -notmatch "Tests" -and $FileContent[$LineNumber] -match "isCustomProfile: 1") {
            Write-Host "An instance of 'isCustomProfile: 1' was found in $FileName at line $LineNumber"
            Write-Host "Please update this to 'isCustomProfile: 0' instead."
            $true
        }
        $false
    }
}

# This dictionary contains the list of all allowed hardcoded path exceptions
# You should NOT add things to this list unless you believe that your scenario should only work
# when the MRTK is placed in a specific location in the root assets folder. This is only valid
# in two locations currently:
# 1) Test code
# 2) Profile cloning code - this code needs to choose some reasonable default, preferring
#    "Assets/MixedRealityToolkit.Generated/CustomProfiles" as that default location
$HardcodedPathExceptions = @{
    "MixedRealityToolkitConfigurationProfileInspector.cs" = @(
        'var newProfile = profile.CreateAsset("Assets/MixedRealityToolkit.Generated/CustomProfiles") as MixedRealityToolkitConfigurationProfile;'
    );
    # This exception should be deleted once https://github.com/microsoft/MixedRealityToolkit-Unity/issues/6448 is resolved
    "MRTKExamplesHub.unity" = @(
        'Path: Assets/MixedRealityToolkit.Examples/Experimental/ExamplesHub/Scenes/MRTKExamplesHubMainMenu.unity'
        'value: Assets/MixedRealityToolkit.Examples/Experimental/ExamplesHub/Scenes/MRTKExamplesHubMainMenu.unity'
    );
    # This exception should be deleted once https://github.com/microsoft/MixedRealityToolkit-Unity/issues/6448 is resolved
    "MRTKExamplesHubMainMenu.unity" = @(
        'value: Assets/MixedRealityToolkit.Examples/Demos/UX/Tooltips/Scenes/TooltipExamples.unity'
        'value: Assets/MixedRealityToolkit.Examples/Demos/HandTracking/Scenes/HandMenuExamples.unity'
        'value: Assets/MixedRealityToolkit.Examples/Demos/HandTracking/Scenes/HandInteractionExamples.unity'
        'value: Assets/MixedRealityToolkit.Examples/Demos/EyeTracking/Scenes/EyeTrackingDemo-04-TargetPositioning.unity'
        'value: Assets/MixedRealityToolkit.Examples/Demos/EyeTracking/Scenes/EyeTrackingDemo-03-Navigation.unity'
        'value: Assets/MixedRealityToolkit.Examples/Demos/EyeTracking/Scenes/EyeTrackingDemo-02-TargetSelection.unity'
        'value: Assets/MixedRealityToolkit.Examples/Demos/UX/Slate/SlateExample.unity'
        'value: Assets/MixedRealityToolkit.Examples/Demos/UX/PressableButton/Scenes/PressableButtonExample.unity'
        'value: Assets/MixedRealityToolkit.Examples/Demos/StandardShader/Scenes/ClippingExamples.unity'
        'value: Assets/MixedRealityToolkit.Examples/Demos/UX/Slider/Scenes/SliderExample.unity'
        'value: Assets/MixedRealityToolkit.Examples/Demos/UX/BoundingBox/Scenes/BoundingBoxExamples.unity'
        'value: Assets/MixedRealityToolkit.Examples/Demos/EyeTracking/Scenes/EyeTrackingDemo-05-Visualizer.unity'
        'value: Assets/MixedRealityToolkit.Examples/Demos/HandTracking/Scenes/NearMenuExamples.unity'
        'value: Assets/MixedRealityToolkit.Examples/Demos/StandardShader/Scenes/MaterialGallery.unity'
    );
}

<#
.SYNOPSIS
    Checks if the line contains a hardcoded path i.e. "Assets/MixedRealityToolkit.Examples"
    Hardcoded paths are generally not allowed, except in certain cases such as:

    - Tests cases (tests are not run by consumers of the toolkit)
    - Default saved location of custom profiles (it will default to a folder in the Assets/ location)
#>
function CheckHardcodedPath {
    [CmdletBinding()]
    param(
        [string]$FileName
    )
    process {
        # Some files have total exceptions (i.e. ones that deal with profile cloning or for tests)
        if ($FileName -match "Assets.MixedRealityToolkit\.Tests" -or
            $FileName -match "MixedRealityProfileCloneWindow\.cs") {
            return $false
        }

        $results = Select-String -Pattern "Assets.MixedRealityToolkit" $FileName -AllMatches
        $containsIssue = $false
        $relativeFileName = Split-Path $FileName -leaf

        foreach ($match in $results) {
            $trimmed = $match.Line.trim()
            if (-Not $HardcodedPathExceptions.Contains($relativeFileName) -Or
                    ($HardcodedPathExceptions.Contains($relativeFileName) -And
                    -Not $HardcodedPathExceptions[$relativeFileName].Contains($trimmed))) {
                Write-Host "Hardcoded path detected in $FileName - $trimmed"
                Write-Host "Please delete usage of hardcoded path or add an exception in HardcodedPathExceptions"
                Write-Host "if this is a valid hardcoded path usage."
                $containsIssue = $true
            }
        }
        $containsIssue
    }
}

<#
.SYNOPSIS
    Checks if the file has a corresponding meta checked in.
    Returns true if the meta is missing.
#>
function CheckForMetaFile {
    [CmdletBinding()]
    param(
        [string]$FileName
    )
    process {
        if (-not (Test-Path ($FileName + ".meta"))) {
            Write-Warning "Meta file missing for $FileName. Please be sure to check it in alongside this file."
            $true;
        }
        $false;
    }
}

<#
.SYNOPSIS
    Checks if the file has a corresponding meta checked in.
    Returns true if the meta is missing.
#>
function CheckForActualFile {
    [CmdletBinding()]
    param(
        [string]$FileName
    )
    process {
        # Remove .meta from path
        if (-not (Test-Path $FileName.Substring(0, $FileName.LastIndexOf('.')))) {
            Write-Warning "Actual file missing for meta file $FileName. Please be sure to check it in or remove this meta."
            $true;
        }
        $false;
    }
}

function CheckScript {
    [CmdletBinding()]
    param(
        [string]$FileName
    )
    process {
        # Each line of each script is checked by all of the validators above - this ensures that in
        # a single pass, we'll get all of the issues highlighted all at once, rather than
        # repeatedly running this script, discovering a single issue, fixing it, and then
        # re-running the script
        $containsIssue = $false
        $fileContent = Get-Content $FileName
        for ($i = 0; $i -lt $fileContent.Length; $i++) {
            if (CheckBooLang $FileName $fileContent $i) {
                $containsIssue = $true
            }
            if (CheckEmptyDoccomment $FileName $fileContent $i) {
                $containsIssue = $true
            }
            if (CheckMainCamera $FileName $fileContent $i) {
                $containsIssue = $true
            }
        }

        if (CheckHardcodedPath $FileName) {
            $containsIssue = $true
        }

        if (CheckForMetaFile $FileName) {
            $containsIssue = $true
        }

        $containsIssue
    }
}

function CheckAsset {
    [CmdletBinding()]
    param(
        [string]$FileName
    )
    process {
        # Each line of each asset is checked by all of the validators above - this ensures that in
        # a single pass, we'll get all of the issues highlighted all at once, rather than
        # repeatedly running this script, discovering a single issue, fixing it, and then
        # re-running the script
        $containsIssue = $false
        $fileContent = Get-Content $FileName
        for ($i = 0; $i -lt $fileContent.Length; $i++) {
            if (CheckCustomProfile $FileName $fileContent $i) {
                $containsIssue = $true
            }
            if (CheckAssemblyCSharp $FileName $fileContent $i) {
                $containsIssue = $true
            }
        }

        # Filter out the ProjectSettings .asset files, which don't have a meta file and don't need one.
        if ((-not $FileName.Contains("\ProjectSettings\")) -and (CheckForMetaFile $FileName)) {
            $containsIssue = $true
        }

        $containsIssue
    }
}

function CheckUnityScene {
    [CmdletBinding()]
    param(
        [string]$FileName
    )
    process {
        # Checks if there is more than one MixedRealityPlayspace objects in each example unity scene
        $containsIssue = $false

        $MatchesPlayspaces = Select-String MixedRealityPlayspace $FileName -AllMatches
        $NumPlayspaces = $MatchesPlayspaces.Matches.Count

        if ($NumPlayspaces -gt 1){
            Write-Warning "There are multiple MixedRealityPlayspace objects in $FileName, delete the extra playspaces from the unity scene."
            $containsIssue = $true
        }

        if (CheckHardcodedPath $FileName) {
            $containsIssue = $true
        }

        if (CheckForMetaFile $FileName) {
            $containsIssue = $true
        }

        $containsIssue
    }
}

# If the file containing the list of changes was provided and actually exists,
# this validation should scope to only those changed files.
if ($ChangesFile -and (Test-Path $ChangesFile -PathType leaf)) {
    # TODO(https://github.com/microsoft/MixedRealityToolkit-Unity/issues/7022)
    # There may be ways to configure common modules so that paths like this aren't required
    Import-Module -Force (Resolve-Path("$RepoRoot\scripts\ci\common.psm1"))

    Write-Host "Checking only changed files for code issues: $ChangesFile"
    $changedFiles = GetChangedFiles -Filename $ChangesFile -RepoRoot $RepoRoot
    ForEach ($changedFile in $changedFiles) {
        Write-Host "Checking file: $changedFile"
        if (((IsCSharpFile -Filename $changedFile) -and (CheckScript $changedFile)) -or
            ((IsAssetFile -Filename $changedFile) -and (CheckAsset $changedFile)) -or
            ((IsUnityScene -Filename $changedFile) -and (CheckUnityScene $changedFile)) -or
            ((IsMetaFile -Filename $changedFile) -and (CheckForActualFile $changedFile))) {
            $containsIssue = $true;
        }
    }
}
else {
    Write-Host "Checking $Directory for common code issues"

    $codeFiles = Get-ChildItem $Directory *.cs -Recurse | Select-Object FullName
    $containsIssue = $false
    foreach ($codeFile in $codeFiles) {
        if (CheckScript $codeFile.FullName) {
            $containsIssue = $true
        }
    }

    $codeFiles = Get-ChildItem $Directory *.asset -Recurse | Select-Object FullName
    foreach ($codeFile in $codeFiles) {
        if (CheckAsset $codeFile.FullName) {
            $containsIssue = $true
        }
    }

    # Check all Unity scenes for extra MixedRealityPlayspace objects 
    $codeFiles = Get-ChildItem $Directory *.unity -Recurse | Select-Object FullName
    foreach ($codeFile in $codeFiles) {
        if (CheckUnityScene $codeFile.FullName) {
            $containsIssue = $true
        }
    }
    
    $metas = Get-ChildItem $Directory *.meta -File -Recurse | Select-Object FullName
    foreach ($meta in $metas) {
        if (CheckForActualFile $meta.FullName) {
            $containsIssue = $true
        }
    }
}

$folders = Get-ChildItem $Directory -Directory -Recurse | Select-Object FullName
foreach ($folder in $folders) {
    if (CheckForMetaFile $folder.FullName) {
        $containsIssue = $true
    }
}

if ($containsIssue) {
    Write-Output "Issues found, please see above for details"
    exit 1;
}
else {
    Write-Output "No issues found"
    exit 0;
}
=======
<#
.SYNOPSIS
    Validates the code and assets to check for common patterns and usage that shouldn't be
    checked in.
.DESCRIPTION
    This currently checks both CSharp files and Unity serialized assets.

    - That Boo.Lang isn't used anywhere in the code. This is an autocomplete option
      that occurs when using Lists and other collections - the right thing to do
      is to use System.Collections
    - Validates that there are no empty doccomments (e.g. ///<summary></summary>)
    - All checked in profiles should not be marked custom
    - There are no references to hardcoded paths
    - There's only a single MixedRealityWorkspace per scene
    - There aren't any references to Camera.main

    Returns 0 if there are no issues, non-zero if there are.
.EXAMPLE
    .\validatecode.ps1 -Directory c:\path\to\MRTK\Assets -ChangesFile c:\path\to\changes\file.txt -RepoRoot c:\path\to\MRTK
#>
param(
    # The directory containing the code to validate. This won't be used if ChangesFile
    # is specified, but is always required because it's the fallback if
    # ChangesFile doesn't exist or isn't valid.
    [Parameter(Mandatory=$true)]
    [string]$Directory,

    # The filename containing the list of files to scope the code validation
    # to. This is useful in pull request validation when there isn't a need
    # to check every single file in the repo for changes (i.e. only the list
    # of changed files)
    #
    # If ChangesFile doesn't exist (i.e. not specified, null, is specified but
    # the actual file doesn't exist), then this defaults to checking for everything
    # in the repo.
    [string]$ChangesFile,

    # The directory containing the repo root. Used in conjunction with ChangesFile
    [string]$RepoRoot
)

<#
.SYNOPSIS
    Checks if the given file (at the given line number) contains a reference to Boo.Lang
    Returns true if such a reference exists.
#>
function CheckBooLang {
    [CmdletBinding()]
    param(
        [string]$FileName,
        [string[]]$FileContent,
        [int]$LineNumber
    )
    process {
        if ($FileContent[$LineNumber] -match "^using Boo\.Lang;") {
            Write-Host "An instance of Boo.Lang was found in $FileName at line $LineNumber "
            Write-Host "Use System.Collections instead."
            $true;
        }
        $false;
    }
}

<#
.SYNOPSIS
    Checks if the given file (at the given line number) contains an empty <returns></returns>
    or an <param ...></param> doccomment. These are typically added automatically by IDEs,
    but empty doccomments don't add value to code.
#>
function CheckEmptyDoccomment {
    [CmdletBinding()]
    param(
        [string]$FileName,
        [string[]]$FileContent,
        [int]$LineNumber
    )
    process {
        $tags = @("param", "returns")
        $containsEmptyDoccomment = $false

        foreach ($tag in $tags) {
            # This generates regexes that look like:
            # ///\s*<returns[\sa-zA-Z"=]*>\s*</returns>
            # which basically looks for an empty tag (allowing for alphanumeric param names
            # and values in the tag itself)
            $matcher = "///\s*<$tag[\sa-zA-Z0-9`"=]*>\s*</$tag>"
            if ($FileContent[$LineNumber] -match $matcher) {
                Write-Host "An empty doccomment was found in $FileName at line $LineNumber "
                Write-Host "Delete the line or add a description "
                Write-Host $FileContent[$LineNumber]
                $containsEmptyDoccomment = $true
            }
        }
        $containsEmptyDoccomment
    }
}

<#
.SYNOPSIS
    Checks if the given file (at the given line number) contains a reference to Camera.main
    Returns true if such a reference exists.
#>
function CheckMainCamera {
    [CmdletBinding()]
    param(
        [string]$FileName,
        [string[]]$FileContent,
        [int]$LineNumber
    )
    process {
        if ($FileName -notmatch "CameraCache.cs" -and $FileContent[$LineNumber] -match "Camera\.main") {
            Write-Host "An instance of Camera.main was found in $FileName at line $LineNumber "
            Write-Host "Use CameraCache.Main instead."
            $true;
        }
        $false;
    }
}

<#
.SYNOPSIS
    Checks if the given profile contains references to Assembly-CSharp, often indicative of invalid reference.
    Returns true if such a reference exists.
#>
function CheckAssemblyCSharp {
    [CmdletBinding()]
    param(
        [string]$FileName,
        [string[]]$FileContent,
        [int]$LineNumber
    )
    process {
        if ($FileName -and $FileContent[$LineNumber] -match "Assembly-CSharp") {
            Write-Host "An instance of 'Assembly-CSharp' was found in $FileName at line $LineNumber"
            Write-Host "Please update this to reference the correct assembly."
            $true
        }
        $false
    }
}

<#
.SYNOPSIS
    Checks if the given profile is marked as a custom profile.
    Returns true if such a reference exists.
#>
function CheckCustomProfile {
    [CmdletBinding()]
    param(
        [string]$FileName,
        [string[]]$FileContent,
        [int]$LineNumber
    )
    process {
        if ($FileName -notmatch "Examples" -and $FileContent[$LineNumber] -match "isCustomProfile: 1") {
            Write-Host "An instance of 'isCustomProfile: 1' was found in $FileName at line $LineNumber"
            Write-Host "Please update this to 'isCustomProfile: 0' instead."
            $true
        }
        $false
    }
}

# This dictionary contains the list of all allowed hardcoded path exceptions
# You should NOT add things to this list unless you believe that your scenario should only work
# when the MRTK is placed in a specific location in the root assets folder. This is only valid
# in two locations currently:
# 1) Test code
# 2) Profile cloning code - this code needs to choose some reasonable default, preferring
#    "Assets/MixedRealityToolkit.Generated/CustomProfiles" as that default location
$HardcodedPathExceptions = @{
    "MixedRealityToolkitConfigurationProfileInspector.cs" = @(
        'var newProfile = profile.CreateAsset("Assets/MixedRealityToolkit.Generated/CustomProfiles") as MixedRealityToolkitConfigurationProfile;'
    );
    # This exception should be deleted once https://github.com/microsoft/MixedRealityToolkit-Unity/issues/6448 is resolved
    "MRTKExamplesHub.unity" = @(
        'Path: Assets/MixedRealityToolkit.Examples/Experimental/ExamplesHub/Scenes/MRTKExamplesHubMainMenu.unity'
        'value: Assets/MixedRealityToolkit.Examples/Experimental/ExamplesHub/Scenes/MRTKExamplesHubMainMenu.unity'
    );
    # This exception should be deleted once https://github.com/microsoft/MixedRealityToolkit-Unity/issues/6448 is resolved
    "MRTKExamplesHubMainMenu.unity" = @(
        'value: Assets/MixedRealityToolkit.Examples/Demos/UX/Tooltips/Scenes/TooltipExamples.unity'
        'value: Assets/MixedRealityToolkit.Examples/Demos/HandTracking/Scenes/HandMenuExamples.unity'
        'value: Assets/MixedRealityToolkit.Examples/Demos/HandTracking/Scenes/HandInteractionExamples.unity'
        'value: Assets/MixedRealityToolkit.Examples/Demos/EyeTracking/Scenes/EyeTrackingDemo-04-TargetPositioning.unity'
        'value: Assets/MixedRealityToolkit.Examples/Demos/EyeTracking/Scenes/EyeTrackingDemo-03-Navigation.unity'
        'value: Assets/MixedRealityToolkit.Examples/Demos/EyeTracking/Scenes/EyeTrackingDemo-02-TargetSelection.unity'
        'value: Assets/MixedRealityToolkit.Examples/Demos/UX/Slate/SlateExample.unity'
        'value: Assets/MixedRealityToolkit.Examples/Demos/UX/PressableButton/Scenes/PressableButtonExample.unity'
        'value: Assets/MixedRealityToolkit.Examples/Demos/StandardShader/Scenes/ClippingExamples.unity'
        'value: Assets/MixedRealityToolkit.Examples/Demos/UX/Slider/Scenes/SliderExample.unity'
        'value: Assets/MixedRealityToolkit.Examples/Demos/UX/BoundingBox/Scenes/BoundingBoxExamples.unity'
        'value: Assets/MixedRealityToolkit.Examples/Demos/EyeTracking/Scenes/EyeTrackingDemo-05-Visualizer.unity'
        'value: Assets/MixedRealityToolkit.Examples/Demos/HandTracking/Scenes/NearMenuExamples.unity'
        'value: Assets/MixedRealityToolkit.Examples/Demos/StandardShader/Scenes/MaterialGallery.unity'
    );
}

<#
.SYNOPSIS
    Checks if the line contains a hardcoded path i.e. "Assets/MixedRealityToolkit.Examples"
    Hardcoded paths are generally not allowed, except in certain cases such as:

    - Tests cases (tests are not run by consumers of the toolkit)
    - Default saved location of custom profiles (it will default to a folder in the Assets/ location)
#>
function CheckHardcodedPath {
    [CmdletBinding()]
    param(
        [string]$FileName
    )
    process {
        # Some files have total exceptions (i.e. ones that deal with profile cloning or for tests)
        if ($FileName -match "Assets.MixedRealityToolkit\.Tests" -or
            $FileName -match "MixedRealityProfileCloneWindow\.cs") {
            return $false
        }

        $results = Select-String -Pattern "Assets.MixedRealityToolkit" $FileName -AllMatches
        $containsIssue = $false
        $relativeFileName = Split-Path $FileName -leaf

        foreach ($match in $results) {
            $trimmed = $match.Line.trim()
            if (-Not $HardcodedPathExceptions.Contains($relativeFileName) -Or
                    ($HardcodedPathExceptions.Contains($relativeFileName) -And
                    -Not $HardcodedPathExceptions[$relativeFileName].Contains($trimmed))) {
                Write-Host "Hardcoded path detected in $FileName - $trimmed"
                Write-Host "Please delete usage of hardcoded path or add an exception in HardcodedPathExceptions"
                Write-Host "if this is a valid hardcoded path usage."
                $containsIssue = $true
            }
        }
        $containsIssue
    }
}

<#
.SYNOPSIS
    Checks if the file has a corresponding meta checked in.
    Returns true if the meta is missing.
#>
function CheckForMetaFile {
    [CmdletBinding()]
    param(
        [string]$FileName
    )
    process {
        if (-not (Test-Path ($FileName + ".meta"))) {
            Write-Warning "Meta file missing for $FileName. Please be sure to check it in alongside this file."
            $true;
        }
        $false;
    }
}

<#
.SYNOPSIS
    Checks if the file has a corresponding meta checked in.
    Returns true if the meta is missing.
#>
function CheckForActualFile {
    [CmdletBinding()]
    param(
        [string]$FileName
    )
    process {
        # Remove .meta from path
        if (-not (Test-Path $FileName.Substring(0, $FileName.LastIndexOf('.')))) {
            Write-Warning "Actual file missing for meta file $FileName. Please be sure to check it in or remove this meta."
            $true;
        }
        $false;
    }
}

<#
.SYNOPSIS
    Checks if all assembly definitions have a corresponding AssemblyInfo.cs checked in.
    Returns true if the AssemblyInfo is missing.
#>
function CheckForAssemblyInfo {
    [CmdletBinding()]
    param(
        [string]$FileName
    )
    process {
        if (-not (Test-Path (Join-Path -Path (Split-Path $FileName) -ChildPath "AssemblyInfo.cs"))) {
            Write-Warning "AssemblyInfo.cs missing for $FileName. Please be sure to check it in alongside this asmdef."
            $true;
        }
        $false;
    }
}

function CheckScript {
    [CmdletBinding()]
    param(
        [string]$FileName
    )
    process {
        # Each line of each script is checked by all of the validators above - this ensures that in
        # a single pass, we'll get all of the issues highlighted all at once, rather than
        # repeatedly running this script, discovering a single issue, fixing it, and then
        # re-running the script
        $containsIssue = $false
        $fileContent = Get-Content $FileName
        for ($i = 0; $i -lt $fileContent.Length; $i++) {
            if (CheckBooLang $FileName $fileContent $i) {
                $containsIssue = $true
            }
            if (CheckEmptyDoccomment $FileName $fileContent $i) {
                $containsIssue = $true
            }
            if (CheckMainCamera $FileName $fileContent $i) {
                $containsIssue = $true
            }
        }

        if (CheckHardcodedPath $FileName) {
            $containsIssue = $true
        }

        if (CheckForMetaFile $FileName) {
            $containsIssue = $true
        }

        $containsIssue
    }
}

function CheckAsset {
    [CmdletBinding()]
    param(
        [string]$FileName
    )
    process {
        # Each line of each asset is checked by all of the validators above - this ensures that in
        # a single pass, we'll get all of the issues highlighted all at once, rather than
        # repeatedly running this script, discovering a single issue, fixing it, and then
        # re-running the script
        $containsIssue = $false
        $fileContent = Get-Content $FileName
        for ($i = 0; $i -lt $fileContent.Length; $i++) {
            if (CheckCustomProfile $FileName $fileContent $i) {
                $containsIssue = $true
            }
            if (CheckAssemblyCSharp $FileName $fileContent $i) {
                $containsIssue = $true
            }
        }

        # Filter out the ProjectSettings .asset files, which don't have a meta file and don't need one.
        if ((-not $FileName.Contains("\ProjectSettings\")) -and (CheckForMetaFile $FileName)) {
            $containsIssue = $true
        }

        $containsIssue
    }
}

function CheckUnityScene {
    [CmdletBinding()]
    param(
        [string]$FileName
    )
    process {
        $containsIssue = $false

        # Checks if there is more than one MixedRealityPlayspace objects in each example unity scene
        $MatchesPlayspaces = Select-String MixedRealityPlayspace $FileName -AllMatches
        $NumPlayspaces = $MatchesPlayspaces.Matches.Count

        if ($NumPlayspaces -gt 1){
            Write-Warning "There are multiple MixedRealityPlayspace objects in $FileName, delete the extra playspaces from the unity scene."
            $containsIssue = $true
        }

        if (CheckHardcodedPath $FileName) {
            $containsIssue = $true
        }

        if (CheckForMetaFile $FileName) {
            $containsIssue = $true
        }

        $containsIssue
    }
}

function CheckAssemblyDefinition {
    [CmdletBinding()]
    param(
        [string]$FileName
    )
    process {
        $containsIssue = $false

        if (CheckForAssemblyInfo $FileName) {
            $containsIssue = $true
        }

        $containsIssue
    }
}

# If the file containing the list of changes was provided and actually exists,
# this validation should scope to only those changed files.
if ($ChangesFile -and (Test-Path $ChangesFile -PathType leaf)) {
    # TODO(https://github.com/microsoft/MixedRealityToolkit-Unity/issues/7022)
    # There may be ways to configure common modules so that paths like this aren't required
    Import-Module -Force (Resolve-Path("$RepoRoot\scripts\ci\common.psm1"))

    Write-Host "Checking only changed files for code issues: $ChangesFile"
    $changedFiles = GetChangedFiles -Filename $ChangesFile -RepoRoot $RepoRoot
    ForEach ($changedFile in $changedFiles) {
        Write-Host "Checking file: $changedFile"
        if (((IsCSharpFile -Filename $changedFile) -and (CheckScript $changedFile)) -or
            ((IsAssetFile -Filename $changedFile) -and (CheckAsset $changedFile)) -or
            ((IsUnityScene -Filename $changedFile) -and (CheckUnityScene $changedFile)) -or
            ((IsMetaFile -Filename $changedFile) -and (CheckForActualFile $changedFile)) -or 
            ((IsAsmDef -Filename $changedFile) -and (CheckAssemblyDefinition $changedFile))) {
            $containsIssue = $true;
        }
    }
}
else {
    Write-Host "Checking $Directory for common code issues"

    $codeFiles = Get-ChildItem $Directory *.cs -Recurse | Select-Object FullName
    $containsIssue = $false
    foreach ($codeFile in $codeFiles) {
        if (CheckScript $codeFile.FullName) {
            $containsIssue = $true
        }
    }

    $codeFiles = Get-ChildItem $Directory *.asset -Recurse | Select-Object FullName
    foreach ($codeFile in $codeFiles) {
        if (CheckAsset $codeFile.FullName) {
            $containsIssue = $true
        }
    }

    # Check all Unity scenes for extra MixedRealityPlayspace objects 
    $codeFiles = Get-ChildItem $Directory *.unity -Recurse | Select-Object FullName
    foreach ($codeFile in $codeFiles) {
        if (CheckUnityScene $codeFile.FullName) {
            $containsIssue = $true
        }
    }
    
    $metas = Get-ChildItem $Directory *.meta -File -Recurse | Select-Object FullName
    foreach ($meta in $metas) {
        if (CheckForActualFile $meta.FullName) {
            $containsIssue = $true
        }
    }

    $asmdefs = Get-ChildItem $Directory *.asmdef -File -Recurse | Select-Object FullName
    foreach ($asmdef in $asmdefs) {
        if (CheckAssemblyDefinition $asmdef.FullName) {
            $containsIssue = $true
        }
    }
}

$folders = Get-ChildItem $Directory -Directory -Recurse | Select-Object FullName
foreach ($folder in $folders) {
    if (CheckForMetaFile $folder.FullName) {
        $containsIssue = $true
    }
}

if ($containsIssue) {
    Write-Output "Issues found, please see above for details"
    exit 1;
}
else {
    Write-Output "No issues found"
    exit 0;
}
>>>>>>> a5314947
<|MERGE_RESOLUTION|>--- conflicted
+++ resolved
@@ -1,4 +1,3 @@
-<<<<<<< HEAD
 <#
 .SYNOPSIS
     Validates the code and assets to check for common patterns and usage that shouldn't be
@@ -275,446 +274,6 @@
     }
 }
 
-function CheckScript {
-    [CmdletBinding()]
-    param(
-        [string]$FileName
-    )
-    process {
-        # Each line of each script is checked by all of the validators above - this ensures that in
-        # a single pass, we'll get all of the issues highlighted all at once, rather than
-        # repeatedly running this script, discovering a single issue, fixing it, and then
-        # re-running the script
-        $containsIssue = $false
-        $fileContent = Get-Content $FileName
-        for ($i = 0; $i -lt $fileContent.Length; $i++) {
-            if (CheckBooLang $FileName $fileContent $i) {
-                $containsIssue = $true
-            }
-            if (CheckEmptyDoccomment $FileName $fileContent $i) {
-                $containsIssue = $true
-            }
-            if (CheckMainCamera $FileName $fileContent $i) {
-                $containsIssue = $true
-            }
-        }
-
-        if (CheckHardcodedPath $FileName) {
-            $containsIssue = $true
-        }
-
-        if (CheckForMetaFile $FileName) {
-            $containsIssue = $true
-        }
-
-        $containsIssue
-    }
-}
-
-function CheckAsset {
-    [CmdletBinding()]
-    param(
-        [string]$FileName
-    )
-    process {
-        # Each line of each asset is checked by all of the validators above - this ensures that in
-        # a single pass, we'll get all of the issues highlighted all at once, rather than
-        # repeatedly running this script, discovering a single issue, fixing it, and then
-        # re-running the script
-        $containsIssue = $false
-        $fileContent = Get-Content $FileName
-        for ($i = 0; $i -lt $fileContent.Length; $i++) {
-            if (CheckCustomProfile $FileName $fileContent $i) {
-                $containsIssue = $true
-            }
-            if (CheckAssemblyCSharp $FileName $fileContent $i) {
-                $containsIssue = $true
-            }
-        }
-
-        # Filter out the ProjectSettings .asset files, which don't have a meta file and don't need one.
-        if ((-not $FileName.Contains("\ProjectSettings\")) -and (CheckForMetaFile $FileName)) {
-            $containsIssue = $true
-        }
-
-        $containsIssue
-    }
-}
-
-function CheckUnityScene {
-    [CmdletBinding()]
-    param(
-        [string]$FileName
-    )
-    process {
-        # Checks if there is more than one MixedRealityPlayspace objects in each example unity scene
-        $containsIssue = $false
-
-        $MatchesPlayspaces = Select-String MixedRealityPlayspace $FileName -AllMatches
-        $NumPlayspaces = $MatchesPlayspaces.Matches.Count
-
-        if ($NumPlayspaces -gt 1){
-            Write-Warning "There are multiple MixedRealityPlayspace objects in $FileName, delete the extra playspaces from the unity scene."
-            $containsIssue = $true
-        }
-
-        if (CheckHardcodedPath $FileName) {
-            $containsIssue = $true
-        }
-
-        if (CheckForMetaFile $FileName) {
-            $containsIssue = $true
-        }
-
-        $containsIssue
-    }
-}
-
-# If the file containing the list of changes was provided and actually exists,
-# this validation should scope to only those changed files.
-if ($ChangesFile -and (Test-Path $ChangesFile -PathType leaf)) {
-    # TODO(https://github.com/microsoft/MixedRealityToolkit-Unity/issues/7022)
-    # There may be ways to configure common modules so that paths like this aren't required
-    Import-Module -Force (Resolve-Path("$RepoRoot\scripts\ci\common.psm1"))
-
-    Write-Host "Checking only changed files for code issues: $ChangesFile"
-    $changedFiles = GetChangedFiles -Filename $ChangesFile -RepoRoot $RepoRoot
-    ForEach ($changedFile in $changedFiles) {
-        Write-Host "Checking file: $changedFile"
-        if (((IsCSharpFile -Filename $changedFile) -and (CheckScript $changedFile)) -or
-            ((IsAssetFile -Filename $changedFile) -and (CheckAsset $changedFile)) -or
-            ((IsUnityScene -Filename $changedFile) -and (CheckUnityScene $changedFile)) -or
-            ((IsMetaFile -Filename $changedFile) -and (CheckForActualFile $changedFile))) {
-            $containsIssue = $true;
-        }
-    }
-}
-else {
-    Write-Host "Checking $Directory for common code issues"
-
-    $codeFiles = Get-ChildItem $Directory *.cs -Recurse | Select-Object FullName
-    $containsIssue = $false
-    foreach ($codeFile in $codeFiles) {
-        if (CheckScript $codeFile.FullName) {
-            $containsIssue = $true
-        }
-    }
-
-    $codeFiles = Get-ChildItem $Directory *.asset -Recurse | Select-Object FullName
-    foreach ($codeFile in $codeFiles) {
-        if (CheckAsset $codeFile.FullName) {
-            $containsIssue = $true
-        }
-    }
-
-    # Check all Unity scenes for extra MixedRealityPlayspace objects 
-    $codeFiles = Get-ChildItem $Directory *.unity -Recurse | Select-Object FullName
-    foreach ($codeFile in $codeFiles) {
-        if (CheckUnityScene $codeFile.FullName) {
-            $containsIssue = $true
-        }
-    }
-    
-    $metas = Get-ChildItem $Directory *.meta -File -Recurse | Select-Object FullName
-    foreach ($meta in $metas) {
-        if (CheckForActualFile $meta.FullName) {
-            $containsIssue = $true
-        }
-    }
-}
-
-$folders = Get-ChildItem $Directory -Directory -Recurse | Select-Object FullName
-foreach ($folder in $folders) {
-    if (CheckForMetaFile $folder.FullName) {
-        $containsIssue = $true
-    }
-}
-
-if ($containsIssue) {
-    Write-Output "Issues found, please see above for details"
-    exit 1;
-}
-else {
-    Write-Output "No issues found"
-    exit 0;
-}
-=======
-<#
-.SYNOPSIS
-    Validates the code and assets to check for common patterns and usage that shouldn't be
-    checked in.
-.DESCRIPTION
-    This currently checks both CSharp files and Unity serialized assets.
-
-    - That Boo.Lang isn't used anywhere in the code. This is an autocomplete option
-      that occurs when using Lists and other collections - the right thing to do
-      is to use System.Collections
-    - Validates that there are no empty doccomments (e.g. ///<summary></summary>)
-    - All checked in profiles should not be marked custom
-    - There are no references to hardcoded paths
-    - There's only a single MixedRealityWorkspace per scene
-    - There aren't any references to Camera.main
-
-    Returns 0 if there are no issues, non-zero if there are.
-.EXAMPLE
-    .\validatecode.ps1 -Directory c:\path\to\MRTK\Assets -ChangesFile c:\path\to\changes\file.txt -RepoRoot c:\path\to\MRTK
-#>
-param(
-    # The directory containing the code to validate. This won't be used if ChangesFile
-    # is specified, but is always required because it's the fallback if
-    # ChangesFile doesn't exist or isn't valid.
-    [Parameter(Mandatory=$true)]
-    [string]$Directory,
-
-    # The filename containing the list of files to scope the code validation
-    # to. This is useful in pull request validation when there isn't a need
-    # to check every single file in the repo for changes (i.e. only the list
-    # of changed files)
-    #
-    # If ChangesFile doesn't exist (i.e. not specified, null, is specified but
-    # the actual file doesn't exist), then this defaults to checking for everything
-    # in the repo.
-    [string]$ChangesFile,
-
-    # The directory containing the repo root. Used in conjunction with ChangesFile
-    [string]$RepoRoot
-)
-
-<#
-.SYNOPSIS
-    Checks if the given file (at the given line number) contains a reference to Boo.Lang
-    Returns true if such a reference exists.
-#>
-function CheckBooLang {
-    [CmdletBinding()]
-    param(
-        [string]$FileName,
-        [string[]]$FileContent,
-        [int]$LineNumber
-    )
-    process {
-        if ($FileContent[$LineNumber] -match "^using Boo\.Lang;") {
-            Write-Host "An instance of Boo.Lang was found in $FileName at line $LineNumber "
-            Write-Host "Use System.Collections instead."
-            $true;
-        }
-        $false;
-    }
-}
-
-<#
-.SYNOPSIS
-    Checks if the given file (at the given line number) contains an empty <returns></returns>
-    or an <param ...></param> doccomment. These are typically added automatically by IDEs,
-    but empty doccomments don't add value to code.
-#>
-function CheckEmptyDoccomment {
-    [CmdletBinding()]
-    param(
-        [string]$FileName,
-        [string[]]$FileContent,
-        [int]$LineNumber
-    )
-    process {
-        $tags = @("param", "returns")
-        $containsEmptyDoccomment = $false
-
-        foreach ($tag in $tags) {
-            # This generates regexes that look like:
-            # ///\s*<returns[\sa-zA-Z"=]*>\s*</returns>
-            # which basically looks for an empty tag (allowing for alphanumeric param names
-            # and values in the tag itself)
-            $matcher = "///\s*<$tag[\sa-zA-Z0-9`"=]*>\s*</$tag>"
-            if ($FileContent[$LineNumber] -match $matcher) {
-                Write-Host "An empty doccomment was found in $FileName at line $LineNumber "
-                Write-Host "Delete the line or add a description "
-                Write-Host $FileContent[$LineNumber]
-                $containsEmptyDoccomment = $true
-            }
-        }
-        $containsEmptyDoccomment
-    }
-}
-
-<#
-.SYNOPSIS
-    Checks if the given file (at the given line number) contains a reference to Camera.main
-    Returns true if such a reference exists.
-#>
-function CheckMainCamera {
-    [CmdletBinding()]
-    param(
-        [string]$FileName,
-        [string[]]$FileContent,
-        [int]$LineNumber
-    )
-    process {
-        if ($FileName -notmatch "CameraCache.cs" -and $FileContent[$LineNumber] -match "Camera\.main") {
-            Write-Host "An instance of Camera.main was found in $FileName at line $LineNumber "
-            Write-Host "Use CameraCache.Main instead."
-            $true;
-        }
-        $false;
-    }
-}
-
-<#
-.SYNOPSIS
-    Checks if the given profile contains references to Assembly-CSharp, often indicative of invalid reference.
-    Returns true if such a reference exists.
-#>
-function CheckAssemblyCSharp {
-    [CmdletBinding()]
-    param(
-        [string]$FileName,
-        [string[]]$FileContent,
-        [int]$LineNumber
-    )
-    process {
-        if ($FileName -and $FileContent[$LineNumber] -match "Assembly-CSharp") {
-            Write-Host "An instance of 'Assembly-CSharp' was found in $FileName at line $LineNumber"
-            Write-Host "Please update this to reference the correct assembly."
-            $true
-        }
-        $false
-    }
-}
-
-<#
-.SYNOPSIS
-    Checks if the given profile is marked as a custom profile.
-    Returns true if such a reference exists.
-#>
-function CheckCustomProfile {
-    [CmdletBinding()]
-    param(
-        [string]$FileName,
-        [string[]]$FileContent,
-        [int]$LineNumber
-    )
-    process {
-        if ($FileName -notmatch "Examples" -and $FileContent[$LineNumber] -match "isCustomProfile: 1") {
-            Write-Host "An instance of 'isCustomProfile: 1' was found in $FileName at line $LineNumber"
-            Write-Host "Please update this to 'isCustomProfile: 0' instead."
-            $true
-        }
-        $false
-    }
-}
-
-# This dictionary contains the list of all allowed hardcoded path exceptions
-# You should NOT add things to this list unless you believe that your scenario should only work
-# when the MRTK is placed in a specific location in the root assets folder. This is only valid
-# in two locations currently:
-# 1) Test code
-# 2) Profile cloning code - this code needs to choose some reasonable default, preferring
-#    "Assets/MixedRealityToolkit.Generated/CustomProfiles" as that default location
-$HardcodedPathExceptions = @{
-    "MixedRealityToolkitConfigurationProfileInspector.cs" = @(
-        'var newProfile = profile.CreateAsset("Assets/MixedRealityToolkit.Generated/CustomProfiles") as MixedRealityToolkitConfigurationProfile;'
-    );
-    # This exception should be deleted once https://github.com/microsoft/MixedRealityToolkit-Unity/issues/6448 is resolved
-    "MRTKExamplesHub.unity" = @(
-        'Path: Assets/MixedRealityToolkit.Examples/Experimental/ExamplesHub/Scenes/MRTKExamplesHubMainMenu.unity'
-        'value: Assets/MixedRealityToolkit.Examples/Experimental/ExamplesHub/Scenes/MRTKExamplesHubMainMenu.unity'
-    );
-    # This exception should be deleted once https://github.com/microsoft/MixedRealityToolkit-Unity/issues/6448 is resolved
-    "MRTKExamplesHubMainMenu.unity" = @(
-        'value: Assets/MixedRealityToolkit.Examples/Demos/UX/Tooltips/Scenes/TooltipExamples.unity'
-        'value: Assets/MixedRealityToolkit.Examples/Demos/HandTracking/Scenes/HandMenuExamples.unity'
-        'value: Assets/MixedRealityToolkit.Examples/Demos/HandTracking/Scenes/HandInteractionExamples.unity'
-        'value: Assets/MixedRealityToolkit.Examples/Demos/EyeTracking/Scenes/EyeTrackingDemo-04-TargetPositioning.unity'
-        'value: Assets/MixedRealityToolkit.Examples/Demos/EyeTracking/Scenes/EyeTrackingDemo-03-Navigation.unity'
-        'value: Assets/MixedRealityToolkit.Examples/Demos/EyeTracking/Scenes/EyeTrackingDemo-02-TargetSelection.unity'
-        'value: Assets/MixedRealityToolkit.Examples/Demos/UX/Slate/SlateExample.unity'
-        'value: Assets/MixedRealityToolkit.Examples/Demos/UX/PressableButton/Scenes/PressableButtonExample.unity'
-        'value: Assets/MixedRealityToolkit.Examples/Demos/StandardShader/Scenes/ClippingExamples.unity'
-        'value: Assets/MixedRealityToolkit.Examples/Demos/UX/Slider/Scenes/SliderExample.unity'
-        'value: Assets/MixedRealityToolkit.Examples/Demos/UX/BoundingBox/Scenes/BoundingBoxExamples.unity'
-        'value: Assets/MixedRealityToolkit.Examples/Demos/EyeTracking/Scenes/EyeTrackingDemo-05-Visualizer.unity'
-        'value: Assets/MixedRealityToolkit.Examples/Demos/HandTracking/Scenes/NearMenuExamples.unity'
-        'value: Assets/MixedRealityToolkit.Examples/Demos/StandardShader/Scenes/MaterialGallery.unity'
-    );
-}
-
-<#
-.SYNOPSIS
-    Checks if the line contains a hardcoded path i.e. "Assets/MixedRealityToolkit.Examples"
-    Hardcoded paths are generally not allowed, except in certain cases such as:
-
-    - Tests cases (tests are not run by consumers of the toolkit)
-    - Default saved location of custom profiles (it will default to a folder in the Assets/ location)
-#>
-function CheckHardcodedPath {
-    [CmdletBinding()]
-    param(
-        [string]$FileName
-    )
-    process {
-        # Some files have total exceptions (i.e. ones that deal with profile cloning or for tests)
-        if ($FileName -match "Assets.MixedRealityToolkit\.Tests" -or
-            $FileName -match "MixedRealityProfileCloneWindow\.cs") {
-            return $false
-        }
-
-        $results = Select-String -Pattern "Assets.MixedRealityToolkit" $FileName -AllMatches
-        $containsIssue = $false
-        $relativeFileName = Split-Path $FileName -leaf
-
-        foreach ($match in $results) {
-            $trimmed = $match.Line.trim()
-            if (-Not $HardcodedPathExceptions.Contains($relativeFileName) -Or
-                    ($HardcodedPathExceptions.Contains($relativeFileName) -And
-                    -Not $HardcodedPathExceptions[$relativeFileName].Contains($trimmed))) {
-                Write-Host "Hardcoded path detected in $FileName - $trimmed"
-                Write-Host "Please delete usage of hardcoded path or add an exception in HardcodedPathExceptions"
-                Write-Host "if this is a valid hardcoded path usage."
-                $containsIssue = $true
-            }
-        }
-        $containsIssue
-    }
-}
-
-<#
-.SYNOPSIS
-    Checks if the file has a corresponding meta checked in.
-    Returns true if the meta is missing.
-#>
-function CheckForMetaFile {
-    [CmdletBinding()]
-    param(
-        [string]$FileName
-    )
-    process {
-        if (-not (Test-Path ($FileName + ".meta"))) {
-            Write-Warning "Meta file missing for $FileName. Please be sure to check it in alongside this file."
-            $true;
-        }
-        $false;
-    }
-}
-
-<#
-.SYNOPSIS
-    Checks if the file has a corresponding meta checked in.
-    Returns true if the meta is missing.
-#>
-function CheckForActualFile {
-    [CmdletBinding()]
-    param(
-        [string]$FileName
-    )
-    process {
-        # Remove .meta from path
-        if (-not (Test-Path $FileName.Substring(0, $FileName.LastIndexOf('.')))) {
-            Write-Warning "Actual file missing for meta file $FileName. Please be sure to check it in or remove this meta."
-            $true;
-        }
-        $false;
-    }
-}
-
 <#
 .SYNOPSIS
     Checks if all assembly definitions have a corresponding AssemblyInfo.cs checked in.
@@ -920,5 +479,4 @@
 else {
     Write-Output "No issues found"
     exit 0;
-}
->>>>>>> a5314947
+}