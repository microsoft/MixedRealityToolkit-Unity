--- conflicted
+++ resolved
@@ -435,8 +435,6 @@
     }
 }
 
-<<<<<<< HEAD
-=======
 <#
 .SYNOPSIS
     Given a full filename path, this returns the MRTK project relative path
@@ -548,7 +546,6 @@
     }
 }
 
->>>>>>> 5c29abeb
 # If the file containing the list of changes was provided and actually exists,
 # this validation should scope to only those changed files.
 if ($ChangesFile -and (Test-Path $ChangesFile -PathType leaf)) {
@@ -563,12 +560,8 @@
         if (((IsCSharpFile -Filename $changedFile) -and (CheckScript $changedFile)) -or
             ((IsAssetFile -Filename $changedFile) -and (CheckAsset $changedFile)) -or
             ((IsUnityScene -Filename $changedFile) -and (CheckUnityScene $changedFile)) -or
-<<<<<<< HEAD
-            ((IsMetaFile -Filename $changedFile) -and (CheckForActualFile $changedFile))) {
-=======
             ((IsMetaFile -Filename $changedFile) -and (CheckForActualFile $changedFile)) -or
             ((IsAsmDef -Filename $changedFile) -and (CheckAsmDef $changedFile))) {
->>>>>>> 5c29abeb
             $containsIssue = $true;
         }
     }
@@ -605,8 +598,6 @@
             $containsIssue = $true
         }
     }
-<<<<<<< HEAD
-=======
 
     $asmdefs = Get-ChildItem $Directory *.asmdef -File -Recurse | Select-Object FullName
     foreach ($asmdef in $asmdefs) {
@@ -614,7 +605,6 @@
             $containsIssue = $true
         }
     }
->>>>>>> 5c29abeb
 }
 
 $folders = Get-ChildItem $Directory -Directory -Recurse | Select-Object FullName
