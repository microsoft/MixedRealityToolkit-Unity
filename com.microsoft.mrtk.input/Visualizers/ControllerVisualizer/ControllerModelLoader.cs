--- conflicted
+++ resolved
@@ -22,12 +22,8 @@
     public static class ControllerModelLoader
     {
         /// <summary>
-<<<<<<< HEAD
         /// A dictionary which caches the controller model gameobject associated with a specified input device
         /// Stores a boolean indicating whether the controller model was successfully loaded to prevent repeated failed loads.
-=======
-        /// A dictionary which caches the controller model GameObject associated with a specified model key
->>>>>>> c6ddeec6
         /// </summary>
         private static Dictionary<InputDevice, (bool, GameObject)> controllerModelDictionary = new Dictionary<InputDevice, (bool, GameObject)>();
 
@@ -35,16 +31,10 @@
         /// Tries to load the controller model game object of the specified input device with the corresponding handedness
         /// Requires the MR OpenXR plugin to work.
         /// </summary>
-<<<<<<< HEAD
         /// <param name="inputDevice">The input device we are trying to get the controller model of</param>
         /// <param name="handedness">The handedness of the input device requesting the controller model</param>
         /// <returns>A gameobject representing the generated controller model in the scene</returns>
         public async static Task<GameObject> TryGenerateControllerModelFromPlatformSDK(InputDevice inputDevice, Handedness handedness)
-=======
-        /// <param name="controllerModelProvider">The OpenXR ControllerModel to load from.</param>
-        /// <returns>A GameObject representing the generated controller model in the scene.</returns>
-        public async static Task<GameObject> TryGenerateControllerModelFromPlatformSDK(Handedness handedness)
->>>>>>> c6ddeec6
         {
             // Sanity check to ensure that the xrInputDevice's usages matches the provided handedness
             InternedString targetUsage = handedness == Handedness.Left ? CommonUsages.LeftHand : CommonUsages.RightHand;
