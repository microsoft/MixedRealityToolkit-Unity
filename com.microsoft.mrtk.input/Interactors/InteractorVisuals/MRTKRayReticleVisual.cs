--- conflicted
+++ resolved
@@ -111,18 +111,11 @@
                     Reticle.SetActive(false);
                 }
 
-<<<<<<< HEAD
-            // The proximity light should only be active when the reticle is
-            if (proximityLight != null)
-            {
-                proximityLight.SetActive(Reticle.activeSelf);
-=======
                 // The proximity light should only be active when the reticle is
-                if (proximityLight.gameObject != null)
+                if (proximityLight != null)
                 {
                     proximityLight.SetActive(Reticle.activeSelf);
                 }
->>>>>>> 87db8123
             }
         }
 
