// Copyright (c) Microsoft Corporation.
// Licensed under the MIT License.

using UnityEngine;
using UnityEngine.Events;
using UnityEngine.UI;
using static Microsoft.MixedReality.Toolkit.UX.NonNativeFunctionKey;
using Microsoft.MixedReality.Toolkit.Subsystems;

namespace Microsoft.MixedReality.Toolkit.UX
{
    /// <summary>
    /// A simple general use keyboard that provides an alternative to the native keyboard offered by each device.
    /// </summary>
    ///  <remarks>
    /// NOTE: This keyboard will not automatically appear when you select an InputField in your
    ///       Canvas. In order for the keyboard to appear you must call Keyboard.Instance.PresentKeyboard(string).
    ///       To retrieve the input from the Keyboard, subscribe to the textEntered event. Note that
    ///       tapping 'Close' on the Keyboard will not fire the textEntered event. You must tap 'Enter' to
    ///       get the textEntered event.
    /// </remarks>
    public class NonNativeKeyboard : MonoBehaviour
    {
        /// <summary>
        /// The instance of NonNativeKeyboard in the scene.
        /// </summary>
        /// <remarks>
        /// There can only be one instance of NonNativeKeyboard in a given scene.
        /// </remarks>
        public static NonNativeKeyboard Instance { get; private set; }

        /// <summary>
        /// Layout type enum for the type of keyboard layout to use.  
        /// Used during keyboard spawning to enable the correct keys based on layout type.
        /// </summary>
        public enum LayoutType
        {
            /// <summary>
            /// Enables the alpha keys section and the alpha space section.
            /// </summary>
            Alpha,
            /// <summary>
            /// Enables the symbol keys section.
            /// </summary>
            Symbol,
            /// <summary>
            /// Enables the alpha keys section and the url space section.
            /// </summary>
            URL,
            /// <summary>
            /// Enables the alpha keys section and the email space section.
            /// </summary>
            Email,
        }

        #region Callbacks

        /// <summary>
        /// Fired when the user submits the text (i.e. when 'Enter' button is pressed and SubmitOnEnter is true).
        /// </summary>
        [field: SerializeField, Tooltip("Fired when the user submits the text (i.e. when 'Enter' button is pressed and SubmitOnEnter is true).")]
        public NonNativeKeyboardTextEvent OnTextSubmit { get; private set; }

        /// <summary>
        /// Fired every time the text changes.
        /// </summary>
        [field: SerializeField, Tooltip("Fired every time the text changes.")]
        public NonNativeKeyboardTextEvent OnTextUpdate { get; private set; }

        /// <summary>
        /// Fired every time the caret index changes.
        /// </summary>
        [field: SerializeField, Tooltip("Fired every time the caret index changes.")]
        public NonNativeKeyboardIntEvent OnCaretIndexUpdate { get; private set; }

        /// <summary>
        /// Fired every time the close button is pressed.
        /// </summary>
        [field: SerializeField, Tooltip("Fired every time the close button is pressed.")]
        public NonNativeKeyboardTextEvent OnClose { get; private set; }

        /// <summary>
        /// Fired when the keyboard is shown.
        /// </summary>
        [field: SerializeField, Tooltip("Fired when the keyboard is shown.")]
        public UnityEvent OnShow { get; private set; }

        /// <summary>
        /// Fired when the shift status is changed.
        /// </summary>
        [field: SerializeField, Tooltip("Fired when the shift status is changed.")]
        public NonNativeKeyboardShiftEvent OnKeyboardShifted { get; private set; }

        /// <summary>
        /// Fired when any key on the keyboard is pressed.
        /// </summary>
        [field: SerializeField, Tooltip("Fired when any key on the keyboard is pressed.")]
        public NonNativeKeyboardPressEvent OnKeyPressed { get; private set; }

        #endregion Callbacks

        #region Properties
        /// <summary>
        /// The preview component that the keyboard uses to show the currently edited text.
        /// </summary>
<<<<<<< HEAD
        /// <remarks>
        /// Text will be stored in this component, so this component must to assigned for the keyboard to function.
        /// The default Non-native Keyboard prefab sets this field by default.
        /// </remarks>
        [field: SerializeField, Tooltip("The preview component that the keyboard uses to show the currently edited text.")]
        public KeyboardPreview Preview { get; set; }
=======
        [field: SerializeField, Tooltip("The input field used to view the typed text.")]
        public TMP_InputField InputField { get; set; }

>>>>>>> e556f81c

        /// <summary>
        /// The text entered in the curret keyboard session.
        /// </summary>
        public string Text
        {
            get => text;
            set
            {
                if (Preview != null)
                {
                    Preview.Text = value;
                }

                if (text != value)
                {
                    text = value;
                    DoTextUpdated(value);
                }
            }
        }

        /// <summary>
        /// The caret index for the current keyboard session.
        /// </summary>
        public int CaretIndex
        {
            get => caretIndex;

            private set
            {
                if (Preview != null)
                {
                    Preview.CaretIndex = value;
                }

                if (caretIndex != value)
                {
                    caretIndex = value;
                    DoCaretIndexUpdated(value);
                }
            }
        }

        /// <summary>
        /// Whether submit on enter.
        /// </summary>
        [field: SerializeField, Tooltip("Whether submit on enter.")]
        public bool SubmitOnEnter { get; set; }

        /// <summary>
        /// Whether make the keyboard disappear automatically after a timeout.
        /// </summary>
        [field: SerializeField, Tooltip("Whether make the keyboard disappear automatically after a timeout.")]
        public bool CloseOnInactivity { get; set; }

        /// <summary>
        /// Inactivity time to wait until making the keyboard disappear in seconds.
        /// </summary>
        [field: SerializeField, Tooltip("Inactivity time to wait until making the keyboard disappear in seconds.")]
        public float CloseOnInactivityTime { get; set; } = 15;

        /// <summary>
        /// Accessor reporting shift state of keyboard.
        /// </summary>
        public bool IsShifted { get; private set; }

        /// <summary>
        /// Accessor reporting caps lock state of keyboard.
        /// </summary>
        public bool IsCapsLocked { get; private set; }

        /// <summary>
        /// The panel that contains the alpha keys.
        /// </summary>
        [field: SerializeField, Tooltip("The panel that contains the alpha keys.")]
        public GameObject AlphaKeysSection { get; set; }

        /// <summary>
        /// The panel that contains the number and symbol keys.
        /// </summary>
        [field: SerializeField, Tooltip("The panel that contains the number and symbol keys.")]
        public GameObject SymbolKeysSection { get; set; }

        /// <summary>
        /// References the default bottom panel.
        /// </summary>
        [field: SerializeField, Tooltip("References the default bottom panel.")]
        public GameObject DefaultBottomKeysSection { get; set; }

        /// <summary>
        /// References the .com bottom panel.
        /// </summary>
        [field: SerializeField, Tooltip("References the .com bottom panel.")]
        public GameObject UrlBottomKeysSection { get; set; }

        /// <summary>
        /// References the @ bottom panel.
        /// </summary>
        [field: SerializeField, Tooltip("References the @ bottom panel.")]
        public GameObject EmailBottomKeysSection { get; set; }

        /// <summary>
        /// Used for changing the color of the icon to indicate if recording is active.
        /// </summary>
        [field: SerializeField, Tooltip("Used for changing the color of the icon to indicate if recording is active.")]
        public Image DictationRecordIcon { get; set; }
        #endregion Properties

        #region Private fields
        /// <summary>
<<<<<<< HEAD
        /// The inner text value set via the `Text` property
        /// </summary>
        private string text = string.Empty;

        /// <summary>
        /// The inner caret index set via the `CaretIndex` property
        /// </summary>
        private int caretIndex = 0;
=======
        /// Dictation System
        /// </summary>
        private DictationSubsystem dictationSubsystem;

        /// <summary>
        /// Tracks whether or not dictation is enabled.
        /// </summary>        
        private bool isDictationEnabled = false;
>>>>>>> e556f81c

        /// <summary>
        /// The default color of the mike key.
        /// </summary>        
        private Color defaultColor;

        /// <summary>
        /// Tracks whether or not dictation is actively recording.
        /// </summary>        
        private bool isRecording = false;

        /// <summary>
        /// On the first recording
        /// </summary>        
        private bool firstRecording = true;

        /// <summary>
        /// The position of the caret in the text field.
        /// </summary>
        private int m_CaretPosition = 0;

        /// <summary>
        /// Tracking the previous keyboard layout.
        /// </summary>
        private LayoutType lastKeyboardLayout = LayoutType.Alpha;

        /// <summary>
        /// Time on which the keyboard should close on inactivity
        /// </summary>
        private float timeToClose;
        #endregion Private fields

        #region MonoBehaviours

        private void Awake()
        {
            if (Instance != null && Instance != this)
            {
                Debug.LogError("There should only be one NonNativeKeyboard in a scene. Destroying a duplicate instance.");
                Destroy(gameObject);
                return;
            }
            Instance = this;

<<<<<<< HEAD
=======
            if (DictationRecordIcon != null)
            {
                defaultColor = DictationRecordIcon.material.color;
            }

            if (InputField != null)
            {
                // Setting the keyboardType to an undefined TouchScreenKeyboardType,
                // which prevents the MRTK keyboard from triggering the system keyboard itself.
                InputField.keyboardType = (TouchScreenKeyboardType)(-1);
            }
            else
            {
                Debug.LogError("You must set an input field for the NonNativeKeyboard.");
            }

>>>>>>> e556f81c
            if (OnKeyPressed == null)
            {
                OnKeyPressed = new NonNativeKeyboardPressEvent();
            }
            if (OnTextSubmit == null)
            {
                OnTextSubmit = new NonNativeKeyboardTextEvent();
            }
            if (OnTextUpdate == null)
            {
                OnTextUpdate = new NonNativeKeyboardTextEvent();
            }
            if (OnClose == null)
            {
                OnTextUpdate = new NonNativeKeyboardTextEvent();
            }
            if (OnShow == null)
            {
                OnShow = new UnityEvent();
            }
            if (OnKeyboardShifted == null)
            {
                OnKeyboardShifted = new NonNativeKeyboardShiftEvent();
            }

            // Hide the keyboard on Awake
            gameObject.SetActive(false);
        }

        /// <summary>
<<<<<<< HEAD
=======
        /// Set up Dictation, CanvasEX, and automatically select the TextInput object.
        /// </summary>
        protected void Start()
        {

            dictationSubsystem = XRSubsystemHelpers.GetFirstRunningSubsystem<DictationSubsystem>();
            if (dictationSubsystem != null)
            {
                isDictationEnabled = true;
            }
            else
            {
                DictationRecordIcon.gameObject.SetActive(false);
            }

            // Delegate Subscription
            if (InputField != null)
            {
                InputField.onValueChanged.AddListener(DoTextUpdated);
            }
        }

        /// <summary>
>>>>>>> e556f81c
        /// Intermediary function for text update events.
        /// Workaround for strange leftover reference when unsubscribing.
        /// </summary>
        /// <param name="value">String value.</param>
        private void DoTextUpdated(string value) => OnTextUpdate?.Invoke(value);

        /// <summary>
        /// Intermediary function for caret index update events.
        /// </summary>
        /// <param name="value">Integer value.</param>
        private void DoCaretIndexUpdated(int value) => OnCaretIndexUpdate?.Invoke(value);

        private void LateUpdate()
        {
            CheckForCloseOnInactivityTimeExpired();
        }

        private void OnDisable()
        {
            // Reset the keyboard layout for next use
            lastKeyboardLayout = LayoutType.Alpha;
            Clear();
        }

        private void OnDestroy()
        {
            if (Instance == this)
            {
                Instance = null;
            }
        }

        #endregion MonoBehaviours

        #region Open Functions

        /// <summary>
        /// Opens the default keyboard
        /// </summary>
        public void Open()
        {
            Open(LayoutType.Alpha);
        }


        /// <summary>
        /// Opens the default keyboard with start text.
        /// </summary>
        /// <param name="startText">The initial text to put into <see cref="InputField"/>.</param>
        public void Open(string startText)
        {
            Clear();
            Text = startText;
            Open();
        }

        /// <summary>
        /// Opens a specific keyboard, with start text.
        /// </summary>
        /// <param name="startText">The initial text to put into <see cref="Text"/>.</param>
        /// <param name="keyboardType">Specify the keyboard type.</param>
        public void Open(string startText, LayoutType keyboardType)
        {
            Clear();
            Text = startText;
            Open(keyboardType);
        }

        /// <summary>
        /// Opens a specific keyboard.
        /// </summary>
        /// <param name="keyboardType">Specify the keyboard type.</param>
        public void Open(LayoutType keyboardType)
        {
            ResetClosingTime();
            gameObject.SetActive(true);
            ActivateSpecificKeyboard(keyboardType);
            OnShow?.Invoke();
            CaretIndex = Text.Length;
        }
        #endregion Open Functions

        #region Keyboard Functions

        /// <summary>
        /// Process key presses from <see cref="NonNativeValueKey"/>.
        /// </summary>
        public void ProcessValueKeyPress(NonNativeValueKey valueKey)
        {
            ResetClosingTime();
            OnKeyPressed?.Invoke(valueKey);
            Text = Text.Insert(CaretIndex, valueKey.CurrentValue);
            CaretIndex += valueKey.CurrentValue.Length;

            if (!IsCapsLocked)
            {
                Shift(false);
            }
        }

        /// <summary>
        /// Process key presses from <see cref="NonNativeFunctionKey"/>.
        /// </summary>
        public void ProcessFunctionKeyPress(NonNativeFunctionKey functionKey)
        {
            ResetClosingTime();
            OnKeyPressed?.Invoke(functionKey);
            switch (functionKey.KeyFunction)
            {
                case Function.Enter:
                    Enter();
                    break;

                case Function.Tab:
                    Tab();
                    break;

                case Function.Alpha:
                    ActivateSpecificKeyboard(lastKeyboardLayout);
                    break;

                case Function.Symbol:
                    ActivateSpecificKeyboard(LayoutType.Symbol);
                    break;

                case Function.Previous:
                    {
                        MoveCaretLeft();
                        break;
                    }

                case Function.Next:
                    {
                        MoveCaretRight();
                        break;
                    }

                case Function.Close:
                    Close();
                    break;

                case Function.Shift:
                    Shift(!IsShifted);
                    break;

                case Function.CapsLock:
                    CapsLock(!IsCapsLocked);
                    break;

<<<<<<< HEAD
                case Function.Space:
                    Space();
                    break;

                case Function.Backspace:
                    Backspace();
                    break;

                case Function.Undefined:
                default:
                    Debug.LogErrorFormat("The {0} key on this keyboard hasn't been assigned a function.", functionKey.name);
                    break;
=======
                    case Function.Dictate:
                        {
                            if (isDictationEnabled)
                            {
                                if (isRecording)
                                {
                                    EndDictation();
                                }
                                else
                                {
                                    BeginDictation();
                                }
                            }
                            break;
                        }

                    case Function.Undefined:
                    default:
                        Debug.LogErrorFormat("The {0} key on this keyboard hasn't been assigned a function.", functionKey.name);
                        break;
                }
            }
            else
            {
                Debug.LogError("You must set an input field for the NonNativeKeyboard.");
>>>>>>> e556f81c
            }
        }

        /// <summary>
        /// Delete the last character.
        /// </summary>
        public void Backspace()
        {
            int caretPosition = CaretIndex;
            if (caretPosition > 0)
            {
                --caretPosition;
                Text = Text.Remove(caretPosition, 1);
                CaretIndex = caretPosition;
            }
        }

        /// <summary>
        /// Fire <see cref="OnTextSubmit"/> and close the keyboard if <see cref="SubmitOnEnter"/> is set to true.
        /// Otherwise append a new line character.
        /// </summary>
        public void Enter()
        {
            if (SubmitOnEnter)
            {
                OnTextSubmit.Invoke(Text);
                Close();
            }
            else
            {
                string enterString = "\n";
                Text = Text.Insert(CaretIndex, enterString);
                CaretIndex += enterString.Length;
            }
        }

        /// <summary>
        /// Set the shift state of the keyboard.
        /// </summary>
        /// <param name="newShiftState">value the shift key should have after calling the method</param>
        public void Shift(bool newShiftState)
        {
            if (newShiftState != IsShifted)
            {
                IsShifted = newShiftState;
                OnKeyboardShifted?.Invoke(IsShifted);
            }

            if (IsCapsLocked && !newShiftState)
            {
                IsCapsLocked = false;
            }
        }

        /// <summary>
        /// Set the caps lock state of the keyboard.
        /// </summary>
        /// <param name="newCapsLockState">Caps lock state the method is switching to</param>
        public void CapsLock(bool newCapsLockState)
        {
            IsCapsLocked = newCapsLockState;
            Shift(newCapsLockState);
        }

        /// <summary>
        /// Insert a space character.
        /// </summary>
        public void Space()
        {
            int caretPosition = CaretIndex;
            Text = Text.Insert(caretPosition++, " ");
            CaretIndex = caretPosition;
        }

        /// <summary>
        /// Insert a tab character.
        /// </summary>
        public void Tab()
        {
            string tabString = "\t";
            Text = Text.Insert(CaretIndex, tabString);
            CaretIndex += tabString.Length;
        }

        /// <summary>
        /// Insert a tab character.
        /// </summary>
        public void MoveCaretRight()
        {
            if (CaretIndex < Text.Length)
            {
                CaretIndex++;
            }
        }

        /// <summary>
        /// Insert a tab character.
        /// </summary>
        public void MoveCaretLeft()
        {
            if (CaretIndex > 0)
            {
                --CaretIndex;
            }
        }

        /// <summary>
        /// Close the keyboard.
        /// </summary>
        public void Close()
        {
<<<<<<< HEAD
            OnClose.Invoke(Text);
=======
            if (isRecording)
            {
                StopRecognition();
            }
            SetMicrophoneDefault();
            if (InputField != null)
            {
                OnClose.Invoke(Text);
            }
>>>>>>> e556f81c
            gameObject.SetActive(false);
        }

        /// <summary>
        /// Clear the text field and reset keyboard state (e.g. Shift and CapsLock).
        /// </summary>
        public void Clear()
        {
            ResetKeyboardState();
            Text = string.Empty;
            CaretIndex = Text.Length;
        }

        #endregion Keyboard Functions

        #region Keyboard Layout Modes

        private void ShowAlphaKeyboardUpperSection()
        {
            if (AlphaKeysSection != null)
            {
                AlphaKeysSection.SetActive(true);
            }
        }

        private void ShowAlphaKeyboardDefaultBottomKeysSection()
        {
            if (DefaultBottomKeysSection != null && !DefaultBottomKeysSection.transform.parent.gameObject.activeSelf)
            {
                DefaultBottomKeysSection.transform.parent.gameObject.SetActive(true);
            }
            if (DefaultBottomKeysSection != null)
            {
                DefaultBottomKeysSection.SetActive(true);
            }
        }

        private void ShowAlphaKeyboardEmailBottomKeysSection()
        {
            if (EmailBottomKeysSection != null && !EmailBottomKeysSection.transform.parent.gameObject.activeSelf)
            {
                EmailBottomKeysSection.transform.parent.gameObject.SetActive(true);
            }
            if (EmailBottomKeysSection != null)
            {
                EmailBottomKeysSection.SetActive(true);
            }
        }

        private void ShowAlphaKeyboardURLBottomKeysSection()
        {
            if (UrlBottomKeysSection != null && !UrlBottomKeysSection.transform.parent.gameObject.activeSelf)
            {
                UrlBottomKeysSection.transform.parent.gameObject.SetActive(true);
            }
            if (UrlBottomKeysSection != null)
            {
                UrlBottomKeysSection.SetActive(true);
            }
        }   

        private void ShowSymbolKeyboard()
        {
            if (SymbolKeysSection != null)
            {
                SymbolKeysSection.gameObject.SetActive(true);
            }
        } 

        /// <summary>
        /// Disable GameObjects for all keyboard elements.
        /// </summary>
        private void DisableAllKeyboards()
        {
            if (AlphaKeysSection != null)
            {
                AlphaKeysSection.SetActive(false);
            }
            if (DefaultBottomKeysSection != null)
            {
                DefaultBottomKeysSection.SetActive(false);
            }
            if (UrlBottomKeysSection != null)
            {
                UrlBottomKeysSection.SetActive(false);
            }
            if (EmailBottomKeysSection != null)
            {
                EmailBottomKeysSection.SetActive(false);
            }
            if (SymbolKeysSection != null)
            {
                SymbolKeysSection.gameObject.SetActive(false);
            }
        }

        #endregion Keyboard Layout Modes

        #region Dictation
        /// <summary>
        /// Start dictation on a DictationSubsystem.
        /// </summary>
        public void StartRecognition()
        {
            // Make sure there isn't an ongoing recognition session
            StopRecognition();

            if (dictationSubsystem != null)
            {
                dictationSubsystem.Recognized += OnDictationResult;
                dictationSubsystem.RecognitionFinished += OnDictationComplete;
                dictationSubsystem.RecognitionFaulted += OnDictationFaulted;
                dictationSubsystem.StartDictation();
            }
            else
            {
                Debug.LogError("Cannot find a running DictationSubsystem. Please check the MRTK profile settings " +
                    "(Project Settings -> MRTK3) and/or ensure a DictationSubsystem is running.");
            }
        }

        /// <summary>
        /// Stop dictation on the current DictationSubsystem.
        /// </summary>
        public void StopRecognition()
        {
            if (dictationSubsystem != null)
            {
                dictationSubsystem.StopDictation();
                dictationSubsystem.Recognized -= OnDictationResult;
                dictationSubsystem.RecognitionFinished -= OnDictationComplete;
                dictationSubsystem.RecognitionFaulted -= OnDictationFaulted;
            }
        }

        /// <summary>
        /// Called when dictation result is obtained
        /// </summary>
        /// <param name="eventData">Dictation event data</param>
        public void OnDictationResult(DictationResultEventArgs eventData)
        {
            var text = eventData.Result;
            ResetClosingTime();
            if (text != null)
            {
                m_CaretPosition = InputField.caretPosition;

                Text = Text.Insert(m_CaretPosition, text);
                m_CaretPosition += text.Length;

                UpdateCaretPosition(m_CaretPosition);
            }
        }

        /// <summary>
        /// Called when dictation is completed
        /// </summary>
        /// <param name="eventData">Dictation event data</param>
        public void OnDictationComplete(DictationSessionEventArgs eventData)
        {
            ResetClosingTime();
            SetMicrophoneDefault();
        }


        /// <summary>
        /// Called when dictation is faulted
        /// </summary>
        /// <param name="eventData">Dictation event data</param>
        public void OnDictationFaulted(DictationSessionEventArgs eventData)
        {
            Debug.LogError("Dictation faulted. Reason: " + eventData.Reason);
            ResetClosingTime();
            SetMicrophoneDefault();
        }
        #endregion Dictation

        #region Private Functions
        /// <summary>
        /// Initialize dictation mode.
        /// </summary>
        private void BeginDictation()
        {
            ResetClosingTime();
            StartRecognition();
            SetMicrophoneRecording();
        }

        /// <summary>
        /// Set mike default look
        /// </summary>
        private void SetMicrophoneDefault()
        {
            if (defaultColor != null && DictationRecordIcon != null)
            {
                DictationRecordIcon.color = defaultColor;
            }
            isRecording = false;
        }

        /// <summary>
        /// Set mike recording look (red)
        /// </summary>
        private void SetMicrophoneRecording()
        {
            if (DictationRecordIcon != null)
            {
                DictationRecordIcon.color = Color.red;
            }
            isRecording = true;
        }

        /// <summary>
        /// Terminate dictation mode.
        /// </summary>
        private void EndDictation()
        {
            StopRecognition();
            SetMicrophoneDefault();
        }

        /// <summary>
        /// Activates a specific keyboard layout, and any sub keys.
        /// </summary>
        /// <param name="keyboardType">The keyboard layout type that should be activated</param>
        private void ActivateSpecificKeyboard(LayoutType keyboardType)
        {
            DisableAllKeyboards();
            ResetKeyboardState();

            switch (keyboardType)
            {
                case LayoutType.URL:
                {
                    lastKeyboardLayout = keyboardType;
                    ShowAlphaKeyboardUpperSection();
                    ShowAlphaKeyboardURLBottomKeysSection();
                    break;
                }

                case LayoutType.Email:
                {
                    lastKeyboardLayout = keyboardType;
                    ShowAlphaKeyboardUpperSection();
                    ShowAlphaKeyboardEmailBottomKeysSection();
                    break;
                }

                case LayoutType.Symbol:
                {
                    ShowSymbolKeyboard();
                    break;
                }

                case LayoutType.Alpha:
                default:
                {
                    lastKeyboardLayout = keyboardType;
                    ShowAlphaKeyboardUpperSection();
                    ShowAlphaKeyboardDefaultBottomKeysSection();
                    break;
                }
            }
            LayoutRebuilder.ForceRebuildLayoutImmediate(GetComponent<RectTransform>());
        }

        /// <summary>
        /// Reset temporary states of keyboard (Shift and Caps Lock).
        /// </summary>
        private void ResetKeyboardState()
        {
            Shift(false);
            CapsLock(false);
        }

        /// <summary>
        /// Reset inactivity closing timer
        /// </summary>
        private void ResetClosingTime()
        {
            timeToClose = Time.time + CloseOnInactivityTime;
        }

        /// <summary>
        /// Check if the keyboard has been left alone for too long and close
        /// </summary>
        private void CheckForCloseOnInactivityTimeExpired()
        {
            if (Time.time > timeToClose && CloseOnInactivity)
            {
                Close();
            }
        }
        #endregion Private Functions
    }
}<|MERGE_RESOLUTION|>--- conflicted
+++ resolved
@@ -103,18 +103,12 @@
         /// <summary>
         /// The preview component that the keyboard uses to show the currently edited text.
         /// </summary>
-<<<<<<< HEAD
         /// <remarks>
         /// Text will be stored in this component, so this component must to assigned for the keyboard to function.
         /// The default Non-native Keyboard prefab sets this field by default.
         /// </remarks>
         [field: SerializeField, Tooltip("The preview component that the keyboard uses to show the currently edited text.")]
         public KeyboardPreview Preview { get; set; }
-=======
-        [field: SerializeField, Tooltip("The input field used to view the typed text.")]
-        public TMP_InputField InputField { get; set; }
-
->>>>>>> e556f81c
 
         /// <summary>
         /// The text entered in the curret keyboard session.
@@ -226,25 +220,19 @@
 
         #region Private fields
         /// <summary>
-<<<<<<< HEAD
+        /// Dictation System
+        /// </summary>
+        private DictationSubsystem dictationSubsystem;
+
+        /// <summary>
         /// The inner text value set via the `Text` property
         /// </summary>
         private string text = string.Empty;
-
-        /// <summary>
-        /// The inner caret index set via the `CaretIndex` property
-        /// </summary>
-        private int caretIndex = 0;
-=======
-        /// Dictation System
-        /// </summary>
-        private DictationSubsystem dictationSubsystem;
 
         /// <summary>
         /// Tracks whether or not dictation is enabled.
         /// </summary>        
         private bool isDictationEnabled = false;
->>>>>>> e556f81c
 
         /// <summary>
         /// The default color of the mike key.
@@ -262,13 +250,13 @@
         private bool firstRecording = true;
 
         /// <summary>
-        /// The position of the caret in the text field.
-        /// </summary>
-        private int m_CaretPosition = 0;
-
-        /// <summary>
         /// Tracking the previous keyboard layout.
         /// </summary>
+        /// <summary>
+        /// The inner caret index set via the `CaretIndex` property
+        /// </summary>
+        private int caretIndex = 0;
+
         private LayoutType lastKeyboardLayout = LayoutType.Alpha;
 
         /// <summary>
@@ -289,25 +277,11 @@
             }
             Instance = this;
 
-<<<<<<< HEAD
-=======
             if (DictationRecordIcon != null)
             {
                 defaultColor = DictationRecordIcon.material.color;
             }
 
-            if (InputField != null)
-            {
-                // Setting the keyboardType to an undefined TouchScreenKeyboardType,
-                // which prevents the MRTK keyboard from triggering the system keyboard itself.
-                InputField.keyboardType = (TouchScreenKeyboardType)(-1);
-            }
-            else
-            {
-                Debug.LogError("You must set an input field for the NonNativeKeyboard.");
-            }
-
->>>>>>> e556f81c
             if (OnKeyPressed == null)
             {
                 OnKeyPressed = new NonNativeKeyboardPressEvent();
@@ -338,13 +312,10 @@
         }
 
         /// <summary>
-<<<<<<< HEAD
-=======
         /// Set up Dictation, CanvasEX, and automatically select the TextInput object.
         /// </summary>
         protected void Start()
         {
-
             dictationSubsystem = XRSubsystemHelpers.GetFirstRunningSubsystem<DictationSubsystem>();
             if (dictationSubsystem != null)
             {
@@ -354,16 +325,9 @@
             {
                 DictationRecordIcon.gameObject.SetActive(false);
             }
-
-            // Delegate Subscription
-            if (InputField != null)
-            {
-                InputField.onValueChanged.AddListener(DoTextUpdated);
-            }
-        }
-
-        /// <summary>
->>>>>>> e556f81c
+        }
+
+        /// <summary>
         /// Intermediary function for text update events.
         /// Workaround for strange leftover reference when unsubscribing.
         /// </summary>
@@ -490,69 +454,51 @@
                     break;
 
                 case Function.Previous:
+                     MoveCaretLeft();
+                    break;
+                case Function.Next:
+                    MoveCaretRight();
+                    break;
+                case Function.Close:
+                    Close();
+                    break;
+
+                case Function.Shift:
+                    Shift(!IsShifted);
+                    break;
+
+                case Function.CapsLock:
+                    CapsLock(!IsCapsLocked);
+                    break;
+
+                case Function.Space:
+                    Space();
+                    break;
+
+                case Function.Backspace:
+                    Backspace();
+                    break;
+
+                case Function.Dictate:
                     {
-                        MoveCaretLeft();
+                        if (isDictationEnabled)
+                        {
+                            if (isRecording)
+                            {
+                                EndDictation();
+                            }
+                            else
+                            {
+                                BeginDictation();
+                            }
+                        }
                         break;
                     }
-
-                case Function.Next:
-                    {
-                        MoveCaretRight();
-                        break;
-                    }
-
-                case Function.Close:
-                    Close();
-                    break;
-
-                case Function.Shift:
-                    Shift(!IsShifted);
-                    break;
-
-                case Function.CapsLock:
-                    CapsLock(!IsCapsLocked);
-                    break;
-
-<<<<<<< HEAD
-                case Function.Space:
-                    Space();
-                    break;
-
-                case Function.Backspace:
-                    Backspace();
-                    break;
 
                 case Function.Undefined:
                 default:
                     Debug.LogErrorFormat("The {0} key on this keyboard hasn't been assigned a function.", functionKey.name);
                     break;
-=======
-                    case Function.Dictate:
-                        {
-                            if (isDictationEnabled)
-                            {
-                                if (isRecording)
-                                {
-                                    EndDictation();
-                                }
-                                else
-                                {
-                                    BeginDictation();
-                                }
-                            }
-                            break;
-                        }
-
-                    case Function.Undefined:
-                    default:
-                        Debug.LogErrorFormat("The {0} key on this keyboard hasn't been assigned a function.", functionKey.name);
-                        break;
-                }
-            }
-            else
-            {
-                Debug.LogError("You must set an input field for the NonNativeKeyboard.");
->>>>>>> e556f81c
             }
         }
 
@@ -664,19 +610,13 @@
         /// </summary>
         public void Close()
         {
-<<<<<<< HEAD
+            if (isRecording)
+            {
+                StopRecognition();
+            }
+            SetMicrophoneDefault();
+
             OnClose.Invoke(Text);
-=======
-            if (isRecording)
-            {
-                StopRecognition();
-            }
-            SetMicrophoneDefault();
-            if (InputField != null)
-            {
-                OnClose.Invoke(Text);
-            }
->>>>>>> e556f81c
             gameObject.SetActive(false);
         }
 
