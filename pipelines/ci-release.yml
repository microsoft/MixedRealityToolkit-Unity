--- conflicted
+++ resolved
@@ -1,21 +1,18 @@
-# CI build for release packages.
-
-variables:
-  UnityVersion: Unity2018.3.7f1
-  MRTKVersion: 2.0.0
-
-pool:
-  name: Analog On-Prem
-  demands:
-  - Unity2018.3.7f1  # variable expansion not allowed here
-<<<<<<< HEAD
-  timeoutInMinutes: 90
-=======
-  - COG-UnityCache-WUS2-01
->>>>>>> e33f8721
-
-steps:
-- template: templates/common.yml
-- template: templates/package.yml
-- template: templates/releasesigning.yml
-- template: templates/end.yml
+# CI build for release packages.
+
+variables:
+  UnityVersion: Unity2018.3.7f1
+  MRTKVersion: 2.0.0
+
+pool:
+  name: Analog On-Prem
+  demands:
+  - Unity2018.3.7f1  # variable expansion not allowed here
+  - COG-UnityCache-WUS2-01
+  timeoutInMinutes: 90
+
+steps:
+- template: templates/common.yml
+- template: templates/package.yml
+- template: templates/releasesigning.yml
+- template: templates/end.yml