--- conflicted
+++ resolved
@@ -1,22 +1,18 @@
-variables:
-  # Unity version on AIPMR build agents
-  Unity2018Version: Unity2018.4.26f1
-  Unity2019Version: Unity2019.4.8f1
-  # Unity version on internal build agents (release builds)
-  Unity2018VersionInternal: Unity2018.4.26f1
-  Unity2019VersionInternal: Unity2019.4.17f1
-  Unity2020VersionInternal: Unity2020.2.2f1
-
-  # Note that when updating this value also ensure that you update the
-  # following locations to match. There will be a CI failure if they don't
-  # match (see scripts/packaging/versionmetadata.ps1)
-  # ProjectSettings/ProjectSettings.asset:  bundleVersion: x.x.x
-  # ProjectSettings/ProjectSettings.asset:  metroPackageVersion: x.x.x.0
-<<<<<<< HEAD
-  MRTKVersion: 3.0.0
-=======
-  MRTKVersion: 2.8.0
->>>>>>> 5a09d576
-  MRTKReleaseTag: ''  # final version component, e.g. 'RC2.1' or empty string
-  ToolsRepoName: mixedrealitytoolkit.build
-  ToolsDir: $(Build.SourcesDirectory)\$(ToolsRepoName)
+variables:
+  # Unity version on AIPMR build agents
+  Unity2018Version: Unity2018.4.26f1
+  Unity2019Version: Unity2019.4.8f1
+  # Unity version on internal build agents (release builds)
+  Unity2018VersionInternal: Unity2018.4.26f1
+  Unity2019VersionInternal: Unity2019.4.17f1
+  Unity2020VersionInternal: Unity2020.2.2f1
+
+  # Note that when updating this value also ensure that you update the
+  # following locations to match. There will be a CI failure if they don't
+  # match (see scripts/packaging/versionmetadata.ps1)
+  # ProjectSettings/ProjectSettings.asset:  bundleVersion: x.x.x
+  # ProjectSettings/ProjectSettings.asset:  metroPackageVersion: x.x.x.0
+  MRTKVersion: 3.0.0
+  MRTKReleaseTag: ''  # final version component, e.g. 'RC2.1' or empty string
+  ToolsRepoName: mixedrealitytoolkit.build
+  ToolsDir: $(Build.SourcesDirectory)\$(ToolsRepoName)