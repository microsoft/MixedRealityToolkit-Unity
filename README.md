--- conflicted
+++ resolved
@@ -2,19 +2,6 @@
 
 # What is MixedRealityToolkit
 
-<<<<<<< HEAD
-MRTK is a Microsoft Driven opensource project. 
-
-MRTK-Unity provides a set of foundational components and features to accelerate MR app development in Unity. Latest Release of MRTK (V2) supports HoloLens/HoloLens 2, WMR, and OpenVR platform. 
-
-# What's MRTK-Unity good for 
- 
-- Provide basic features as an easy to use SDK to reduce the barrier-to-entry to get started.
-- Enable rapid prototyping by providing the basic building blocks for MR app development. 
-- Showcase best practices in MR with UI controls and interactions that matches the WMR and HoloLens Shell. 
-- Support a wide audience, allowing solutions to be built that will run on multiple VR / AR / XR platforms such as Mixed Reality, Steam/Open VR.
-- Ensure an extensive framework for advanced integrators, with the ability to swap out core components with their own should they wish to, or simply extend the framework to add new capabilities.
-=======
 MRTK is a Microsoft Driven open source project. MRTK-Unity...
 * Provides the **basic building blocks for unity development on HoloLens, Windows Mixed Reality, and OpenVR**.
 * Showcases UX best practices with **UI controls that match Windows Mixed Reality and HoloLens Shell**. 
@@ -27,7 +14,6 @@
   * OpenVR headsets (HTC Vive / Oculus Rift)
     
 * Is **extensible**. Provides devs ability to swap out core components and extend the framework.
->>>>>>> fb85ccb2
 
 # Build Status
 
@@ -40,17 +26,6 @@
 | :--- | :--- | :--- | :--- |
 | To develop apps for mixed reality headsets, you need the Windows 10 Fall Creators Update | The Unity 3D engine provides support for building mixed reality projects in Windows 10 | Visual Studio is used for code editing, deploying and building UWP app packages | The Emulators allow you test your app without the device in a simulated environment |
 
-<<<<<<< HEAD
-
-# Supported Platform 
-
-The Mixed Reality Toolkit V2 will includes many APIs to accelerate the development of MR / XR / VR / AR projects for a range of supported devices, starting with
-
- - Microsoft HoloLens
- - Microsoft HoloLens 2
- - Microsoft Immersive headsets (IHMD)
- - OpenVR (HTC Vive / Oculus Rift)
- 
 # Feature areas
 
 - Input System
@@ -65,9 +40,6 @@
 - Spatial Understanding
 - Diagnostic Tool
 
-
-=======
->>>>>>> fb85ccb2
 # Getting Started with MRTK 
 1. [Download MRTK](Documentation/DownloadingTheMRTK.md)
 2. Follow this [Getting Started Guide](Documentation/GettingStartedWithTheMRTK.md)
