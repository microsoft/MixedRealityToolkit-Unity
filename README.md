<img src="External/ReadMeImages/MRTK_Logo_Rev.png">

# What is MixedRealityToolkit-Unity?
The Mixed Reality Toolkit is a collection of scripts and components intended to accelerate development of applications targeting Microsoft HoloLens and Windows Mixed Reality headsets.
The project is aimed at reducing barriers to entry to create mixed reality applications and contribute back to the community as we all grow.

MixedRealityToolkit-Unity uses code from the base [MixedRealityToolkit](https://github.com/Microsoft/MixedRealityToolkit) and makes it easier to consume in [Unity](https://unity3d.com/).

[![Mixed Reality Academy](External/ReadMeImages/MixedRealityStack-Apps.png)](https://developer.microsoft.com/en-us/windows/mixed-reality/academy)
[![View the Mixed Reality Companion Kit](External/ReadMeImages/MixedRealityStack-MRTK-Unity.png)](https://github.com/Microsoft/MixedRealityCompanionKit)
[![Mixed Reality Toolkit GitHub Repo](External/ReadMeImages/MixedRealityStack-MRTK.png)](https://github.com/Microsoft/MixedRealityToolkit)
[![Read the Mixed Reality Developer Guides](External/ReadMeImages/MixedRealityStack-UWP.png)](https://developer.microsoft.com/en-us/windows/mixed-reality)

> Learn more about [Windows Mixed Reality](https://www.microsoft.com/en-gb/windows/windows-mixed-reality) here

[github-rel]:                  https://github.com/Microsoft/MixedRealityToolkit-Unity/releases/tag/v1.Dev.2017.2.1
[github-rel-badge]:            https://img.shields.io/badge/WMR%20MRTK%20Release-%20v1.Dev.2017.2.1-green.svg
[![Github Release][github-rel-badge]][github-rel]

<<<<<<< HEAD
[unity-download]:                 http://beta.unity3d.com/download/b1565bfe4a0c/download.html
[unity-version-badge]:            https://img.shields.io/badge/current%20unity%20editor%20version-2017.2.0p1%20MRTP4-green.svg
[![Github Release][unity-version-badge]][unity-download]

[githubhl-rel]:                  https://github.com/Microsoft/MixedRealityToolkit-Unity/releases/latest
[mrtk-version-badge]:            https://img.shields.io/github/tag/microsoft/MixedRealityToolkit-unity.svg?style=flat-square&label=latest%20master%20branch%20release
=======
[unity-download]:                 http://beta.unity3d.com/download/00283454d7e3/download.html
[unity-version-badge]:            https://img.shields.io/badge/Unity%20Editor%20WMR%20Version-2017.2.0f3%20MRTP3-green.svg
[![Github Release][unity-version-badge]][unity-download]

[githubhl-rel]:                  https://github.com/Microsoft/MixedRealityToolkit-Unity/releases/latest
[mrtk-version-badge]:            https://img.shields.io/github/tag/microsoft/MixedRealityToolkit-unity.svg?style=flat-square&label=Latest%20Master%20Branch%20Release&colorB=007ec6
>>>>>>> 62b0842c

[unity-release]:                 https://unity3d.com/unity/whats-new/unity-2017.1.2
[githubhl-rel-badge]:            https://img.shields.io/badge/Unity%20Editor%20HoloLens%20Version-2017.1.2f1-blue.svg

Check out the updates from the [Fall Creators update](/FallCreatorsUpdate.md) for Windows Mixed Reality

> ## HoloLens Developers
> Currently we are waiting on a fix for HoloLens development from Unity, for now you should use the 2017.1.2 version of Unity and the "Release" version of the MRTK Asset:
>
> [![Github Release][mrtk-version-badge]][githubhl-rel]
>
> [![Github Release][githubhl-rel-badge]][unity-release]
>
> ### For existing HoloLens developers, also check out the [Breaking Changes](/BreakingChanges.md) information from the previous release.

Looking to upgrade your projects to Windows Mixed Reality? [Follow the Upgrade Guide](/UpgradeGuide.md).

# Feature areas
The Mixed Reality Toolkit for Unity includes many API's to accelerate the development of Mixed Reality projects for both HoloLens and the newer Immersive Headsets (IHMD)

| [![Input](External/ReadMeImages/MRTK170802_Short_03.png)](Assets/HoloToolkit/Input/README.md)  [Input](Assets/HoloToolkit/Input/README.md)                                               | [![Sharing](External/ReadMeImages/MRTK170802_Short_04.png)](Assets/HoloToolkit/Sharing/README.md) [Sharing](Assets/HoloToolkit/Sharing/README.md)   | [![Spatial Mapping](External/ReadMeImages/MRTK170802_Short_05.png)](Assets/HoloToolkit/SpatialMapping/README.md) [Spatial Mapping](Assets/HoloToolkit/SpatialMapping/README.md)| 
| :--- | :--- | :--- |
| Scripts that leverage inputs such as gaze, gesture, voice and motion controllers. | Sharing library enables collaboration across multiple devices. | Scripts that allow applications to bring the real world into the digital using HoloLens. | 
| [![Spatial Sound](External/ReadMeImages/MRTK170802_Short_09.png)](Assets/HoloToolkit/SpatialSound/README.md) [Spatial Sound](Assets/HoloToolkit/SpatialSound/README.md) | [![UX Controls](External/ReadMeImages/MRTK170802_Short_10.png)](Assets/HoloToolkit/UX/README.md) [UX Controls](Assets/HoloToolkit/UX/README.md)| [![Utilities](External/ReadMeImages/MRTK170802_Short_11.png)](Assets/HoloToolkit/Utilities/README.md) [Utilities](Assets/HoloToolkit/Utilities/README.md) | 
| Scripts to help plug spatial audio into your application. | Building blocks for creating good UX in your application like common controls. | Common helpers and tools that you can leverage in your application. |
| [![Spatial Understanding](External/ReadMeImages/MRTK170802_Short_06.png)](Assets/HoloToolkit/SpatialUnderstanding/README.md) [Spatial Understanding](Assets/HoloToolkit/SpatialUnderstanding/README.md)| [![Build](External/ReadMeImages/MRTK170802_Short_12.png)](Assets/HoloToolkit/BuildAndDeploy/README.md) [Build](Assets/HoloToolkit/BuildAndDeploy/README.md)| [![Boundary](External/ReadMeImages/MRTK170802_Short_07.png)](Assets/HoloToolkit/Boundary/README.md) [Boundary](Assets/HoloToolkit/Boundary/README.md)                       |
| Tailor experiences based on room semantics like couch, wall etc.                                                                                  | Build and deploy automation window for Unity Editor.                                                        | Scripts that help with rendering the floor and boundaries for Immersive Devices.

# Required Software
| [![Windows 10 Creators Update](External/ReadMeImages/MRTK170802_Short_17.png)](https://www.microsoft.com/software-download/windows10) [Windows 10 FCU](https://www.microsoft.com/software-download/windows10)| [![Unity](External/ReadMeImages/MRTK170802_Short_18.png)](https://unity3d.com/get-unity/download/archive) [Unity 3D](https://unity3d.com/get-unity/download/archive)| [![Visual Studio 2017](External/ReadMeImages/MRTK170802_Short_19.png)](http://dev.windows.com/downloads) [Visual Studio 2017](http://dev.windows.com/downloads)| [![Simulator (optional)](External/ReadMeImages/MRTK170802_Short_20.png)](https://go.microsoft.com/fwlink/?linkid=852626) [Simulator (optional)](https://go.microsoft.com/fwlink/?linkid=852626)|
| :--- | :--- | :--- | :--- |
| To develop apps for mixed reality headsets, you need the Windows 10 Fall Creators Update | The Unity 3D engine provides support for building mixed reality projects in Windows 10 | Visual Studio is used for code editing, deploying and building UWP app packages | The Emulators allow you test your app without the device in a simulated environment |

# Getting started with MRTK
To get up and going as quickly as possible, here are some guides to help you get started building Mixed Reality Projects

| [![Quick Start Guide](External/ReadMeImages/MRTK170802c_Short_22.png)](GettingStarted.md) [Quick start](GettingStarted.md) | [![Contributing to this project](External/ReadMeImages/MRTK170802c_Short_23.png)](CONTRIBUTING.md) [Contributing to this project](CONTRIBUTING.md) | [![Contributing to this project](External/ReadMeImages/MRTK170802c_Short_24.png)](FallCreatorsUpdate.md) [Fall Creators Update](FallCreatorsUpdate.md) |
|:--- | :--- | :--- |
| Please go over the [Getting started guide](GettingStarted.md) to learn more about getting off the ground quickly. | Please go over the [Contributing guidelines](CONTRIBUTING.md) to learn more about the process and thinking. | Check out the recent updates for Windows Mixed reality in the [Fall Creators update](/FallCreatorsUpdate.md) |

# Examples and QuickStart scenes
The MRTK includes many great samples and starter scenes to demonstrate the uses of the MRTK API, these include:

| [![Motion Controller tests](External/ReadMeImages/MRTK_MotionControllerTest.jpg)](/Assets/HoloToolkit-Examples) [Motion Controller tests](/Assets/HoloToolkit-Examples) | [![Input manager tests](External/ReadMeImages/MRTK_InputManagerTest.jpg)](/Assets/HoloToolkit-Examples) [Input manager tests](/Assets/HoloToolkit-Examples) | [![Grab Mechanics demo](External/ReadMeImages/MRTK_GrabMechanics.jpg)](/Assets/HoloToolkit-Examples/MotionControllers-GrabMechanics) [Grab Mechanics demo](/Assets/HoloToolkit-Examples/MotionControllers-GrabMechanics) |
|:--- | :--- | :--- |
| Motion controller test scene demonstrating controller input events | Several gaze interaction demos such as popups, buttons and more |   Examples of direct manipulation with Motion Controllers (IHMD Only) |
| [![Interactable Objects](External/ReadMeImages/MRTK_InteractableObject.jpg)](/Assets/HoloToolkit-Examples/UX/Readme/README_InteractableObjectExample.md) [Interactable Objects](/Assets/HoloToolkit-Examples/UX/Readme/README_InteractableObjectExample.md) | [![Object Collection](External/ReadMeImages/MRTK_ObjectCollection.jpg)](/Assets/HoloToolkit-Examples/UX/Readme/README_ObjectCollection.md) [Object Collection](/Assets/HoloToolkit-Examples/UX/Readme/README_ObjectCollection.md) | [![App Bar and Bounding Box](External/ReadMeImages/MRTK_AppBar_BoundingBox.jpg)](/Assets/HoloToolkit-Examples/UX/Scenes) App Bar and Bounding Box |
| Example of modular and extensible interactable objects with visual states, including Holographic button  | Object collection helps you lay out an array of objects in a three-dimensional shape | **[Coming Soon]** Standard UI for move/rotate/scale 3D objects |
| [![Keyboard input sample](External/ReadMeImages/MRTK_Keyboard.jpg)](/Assets/HoloToolkit-Examples) [Keyboard input sample](/Assets/HoloToolkit-Examples) | [![Interactive button demos](External/ReadMeImages/MRTK_InteractiveButtons.jpg)](/Assets/HoloToolkit-Examples/UX/Readme/README_InteractiveButtonComponents.md) [Interactive button demos](/Assets/HoloToolkit-Examples/UX/Readme/README_InteractiveButtonComponents.md) | [![Scene occulsion demo](External/ReadMeImages/MRTK_OcclusionExample.jpg)](/Assets/HoloToolkit-Examples) [Scene occlusion demo](/Assets/HoloToolkit-Examples) |
| A sample virtual keyboard, similar to system keyboard in Windows Mixed Reality shell  | Example UI buttons and controls for use in Mixed Reality | Scene construction demo on how to make occluded windows |

Check out the [Examples](/Assets/HoloToolkit-Examples) folder for more details.

# Roadmaps
### Master branch
| Target Unity release  | Release timeframe | Master release tag | Toolkit release features |
| --- | --- | --- | --- |
| 2017.2.0 | (current)       | v1.2017.2.0        | <ul><li>Updated master with Windows Mixed Reality support (xR namespace).</li><li>RI Dev_Unity_2017.2.0 into master.</li><li>Toolkit will work on both HoloLens and immersive headsets.</li><li>Windows Mixed Reality motion controller support.</li></ul>|
| 2017.3.0              | End Dec 2017      | v1.2017.3.0        | <ul><li>360 video player prefabs.</li><li>Scriptable foveated rendering prefabs.</li></ul>|

### Dev_Unity_2017.2.0 branch

| Target Unity release  | Release timeframe | Branch release tag | Branch pre-release features | Status |
| --- | --- | --- | --- | --- |
| 2017.2.1              | Mid Oct 2017      | v1.Dev.2017.2.1 | <ul><li>Merge branch into master.</li></ul>| Complete |

# Future work planning
- Updating landing page for the ReadMe.md to help app developers find content better.
- Updating API documentation using tools like Doxygen and not writing them manually. This is something we will work with all of you on.
- Update Wiki to host API documentation instead.
- Move reusable features from [Mixed Reality Design Labs](https://github.com/Microsoft/MRDesignLabs_Unity) project into toolkit.
- Improved samples and test cases

# Release cadence
### Master branch
- **Master branch releases** will align with **major Unity releases marking a release every 3 months**. Please read the [Unity roadmap](https://unity3d.com/unity/roadmap).
- Each release will be marked as a GitHub [release tag](https://github.com/Microsoft/HoloToolkit-Unity/releases). You can consume this release by:
	- Using the zip file available in the release notes
	- Unity packages available in the release notes
	- Syncing to the specific git tag you would like to lock on.
- Release tag name convention: v1.Unity release major number.Unity release minor number.Iteration number
	- For example: For Unity version 2017.1.0 our release tag would be **v1.2017.1.0**
	- If we marked another release with the same Unity version: **v1.2017.1.1**
- Unity packages for each release will be published to the Unity asset store.
- Unity packages for each feature area like Input/SpatialMapping will also be added to the release notes.
- Academy content will be updated with each major toolkit release.

### Development branches
- Development branches are great for incubating features before they make their way into master.
- These branches can be feature work or experimental features.
- Development branches might not be on the same Unity versions as master.
- For being merged into Master the dev branch will have to follow the cadence laid out for master.
- Development branches might choose to mark releases on a faster cadence based on customer/project needs.
- Recommend marking a development branch tag every 2 weeks as needed to ensure stability before making up to master.
- Development branches might be deleted once merged into master. If more work is pending, it's ok to continue working in them.

**External\How To** docs folder is meant to help everyone with migrating forward or any simple doubts they might have about the process.
Please feel free to grow all these sections. We can't wait to see your additions!

This project has adopted the [Microsoft Open Source Code of Conduct](https://opensource.microsoft.com/codeofconduct/). 
For more information see the [Code of Conduct FAQ](https://opensource.microsoft.com/codeofconduct/faq/) or contact [opencode@microsoft.com](mailto:opencode@microsoft.com) with any additional questions or comments.

# Useful resources on Microsoft Windows Dev Center
| ![Academy](External/ReadMeImages/icon_academy.png) [Academy](https://developer.microsoft.com/en-us/windows/mixed-reality/academy)| ![Design](External/ReadMeImages/icon_design.png) [Design](https://developer.microsoft.com/en-us/windows/mixed-reality/design)| ![Development](External/ReadMeImages/icon_development.png) [Development](https://developer.microsoft.com/en-us/windows/mixed-reality/development)| ![Community)](External/ReadMeImages/icon_community.png) [Community](https://developer.microsoft.com/en-us/windows/mixed-reality/community)|
| :--------------------- | :----------------- | :------------------ | :------------------------ |
| See code examples. Do a coding tutorial. Watch guest lectures.          | Get design guides. Build user interface. Learn interactions and input.     | Get development guides. Learn the technology. Understand the science.       | Join open source projects. Ask questions on forums. Attend events and meetups. |<|MERGE_RESOLUTION|>--- conflicted
+++ resolved
@@ -17,21 +17,12 @@
 [github-rel-badge]:            https://img.shields.io/badge/WMR%20MRTK%20Release-%20v1.Dev.2017.2.1-green.svg
 [![Github Release][github-rel-badge]][github-rel]
 
-<<<<<<< HEAD
 [unity-download]:                 http://beta.unity3d.com/download/b1565bfe4a0c/download.html
 [unity-version-badge]:            https://img.shields.io/badge/current%20unity%20editor%20version-2017.2.0p1%20MRTP4-green.svg
 [![Github Release][unity-version-badge]][unity-download]
 
 [githubhl-rel]:                  https://github.com/Microsoft/MixedRealityToolkit-Unity/releases/latest
 [mrtk-version-badge]:            https://img.shields.io/github/tag/microsoft/MixedRealityToolkit-unity.svg?style=flat-square&label=latest%20master%20branch%20release
-=======
-[unity-download]:                 http://beta.unity3d.com/download/00283454d7e3/download.html
-[unity-version-badge]:            https://img.shields.io/badge/Unity%20Editor%20WMR%20Version-2017.2.0f3%20MRTP3-green.svg
-[![Github Release][unity-version-badge]][unity-download]
-
-[githubhl-rel]:                  https://github.com/Microsoft/MixedRealityToolkit-Unity/releases/latest
-[mrtk-version-badge]:            https://img.shields.io/github/tag/microsoft/MixedRealityToolkit-unity.svg?style=flat-square&label=Latest%20Master%20Branch%20Release&colorB=007ec6
->>>>>>> 62b0842c
 
 [unity-release]:                 https://unity3d.com/unity/whats-new/unity-2017.1.2
 [githubhl-rel-badge]:            https://img.shields.io/badge/Unity%20Editor%20HoloLens%20Version-2017.1.2f1-blue.svg
