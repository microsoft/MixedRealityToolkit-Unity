variables:
  # Note that when updating this value also ensure that you update the
  # following locations to match. There will be a CI failure if they don't
  # match (see scripts/packaging/versionmetadata.ps1)
  # ProjectSettings/ProjectSettings.asset:  bundleVersion: x.x.x
  # ProjectSettings/ProjectSettings.asset:  metroPackageVersion: x.x.x.0
<<<<<<< HEAD
  MRTKVersion: 3.0.0        # used for overall build number, but each package version is read from the package.json file in each package directory.
  MRTKReleaseTag: 'pre.16'  # final version component, e.g. 'RC2.1' or empty string
  ReleasePackages: ''       # array of packages that shouldn't get the prerelease tag  e.g.  '"com.microsoft.mrtk.core,com.microsoft.mrtk.tools"'
=======
  MRTKVersion: 3.0.0
  MRTKReleaseTag: 'pre.15'  # final version component, e.g. 'RC2.1' or empty string
>>>>>>> 69e135b4
<|MERGE_RESOLUTION|>--- conflicted
+++ resolved
@@ -4,11 +4,6 @@
   # match (see scripts/packaging/versionmetadata.ps1)
   # ProjectSettings/ProjectSettings.asset:  bundleVersion: x.x.x
   # ProjectSettings/ProjectSettings.asset:  metroPackageVersion: x.x.x.0
-<<<<<<< HEAD
   MRTKVersion: 3.0.0        # used for overall build number, but each package version is read from the package.json file in each package directory.
-  MRTKReleaseTag: 'pre.16'  # final version component, e.g. 'RC2.1' or empty string
-  ReleasePackages: ''       # array of packages that shouldn't get the prerelease tag  e.g.  '"com.microsoft.mrtk.core,com.microsoft.mrtk.tools"'
-=======
-  MRTKVersion: 3.0.0
   MRTKReleaseTag: 'pre.15'  # final version component, e.g. 'RC2.1' or empty string
->>>>>>> 69e135b4
+  ReleasePackages: ''       # array of packages that shouldn't get the prerelease tag  e.g.  '"com.microsoft.mrtk.core,com.microsoft.mrtk.tools"'