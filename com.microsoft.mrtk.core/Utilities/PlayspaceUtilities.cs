// Copyright (c) Microsoft Corporation.
// Licensed under the MIT License.

using System;
using Unity.XR.CoreUtils;
using UnityEngine;

namespace Microsoft.MixedReality.Toolkit
{
    /// <summary>
    /// Utilities for retrieving the XR rig's offset transform, for use in transforming tracked object coordinates.
    /// </summary>
    public static class PlayspaceUtilities
    {
        private static XROrigin xrOrigin;

        /// <summary>
        /// The first detected XROrigin in the current scene. To transform a trackable's pose
        /// into world space, either use <see cref="XROrigin.CameraFloorOffsetObject"/> or use
        /// the <see cref="TransformPose"/> and <see cref="TransformJointPose"/> methods.
        /// </summary>
        public static XROrigin XROrigin
        {
            get
            {
                if (xrOrigin == null)
                {
                    // Unfortunately, the XROrigin has no singleton property.
                    // Instead, we can find it through the main camera.
                    xrOrigin = Camera.main.GetComponentInParent<XROrigin>();
                    Debug.Assert(xrOrigin != null, "PlayspaceUtilities requires the use of an XROrigin. Check if your main camera is a child of an XROrigin.");
                }

                return xrOrigin;
            }
        }
        
        [ObsoleteAttribute("For transforming trackables poses into worldspace, use XROrigin.CameraFloorOffsetObject.transform.")]
        public static Transform ReferenceTransform => XROrigin.CameraFloorOffsetObject.transform;

        /// <summary>
<<<<<<< HEAD
        /// Transforms a HandJointPose from rigspace to worldspace.
        /// </summary>
        public static HandJointPose TransformJointPose(HandJointPose playspaceLocalJoint)
=======
        /// Transforms a <see cref="Pose"/> from OpenXR scene-origin-space to Unity world-space.
        /// Uses the XROrigin's CameraFloorOffsetObject transform.
        /// </summary>
        public static Pose TransformPose(Pose pose)
>>>>>>> 21867463
        {
            // Null-checking Unity objects can be expensive. Caching this here cuts two null checks into one.
            // Here, we use CameraFloorOffsetObject, because poses are reported local to the floor offset.
            Transform origin = XROrigin.CameraFloorOffsetObject.transform;
            return new Pose(
                origin.TransformPoint(pose.position),
                origin.rotation * pose.rotation
            );
        }

        /// <summary>
        /// Transforms a <see cref="HandJointPose"/> from OpenXR scene-origin-space to Unity world-space.
        /// Uses the XROrigin's CameraFloorOffsetObject transform.
        /// </summary>
        public static HandJointPose TransformPose(HandJointPose pose)
        {
            return new HandJointPose(
                TransformPose(pose.Pose),
                pose.Radius
            );
        }

        /// <summary>
        /// Transforms a <see cref="Pose"/> from Unity world-space to OpenXR scene-origin-space.
        /// Uses the XROrigin's CameraFloorOffsetObject transform.
        /// </summary>
        public static Pose InverseTransformPose(Pose pose)
        {
            // Null-checking Unity objects can be expensive. Caching this here cuts two null checks into one.
            // Here, we use CameraFloorOffsetObject, because poses are reported local to the floor offset.
            Transform origin = XROrigin.CameraFloorOffsetObject.transform;
            return new Pose(
                origin.InverseTransformPoint(pose.position),
                Quaternion.Inverse(origin.rotation) * pose.rotation
            );
        }

        /// <summary>
        /// Transforms a <see cref="HandJointPose"/> from Unity world-space to OpenXR scene-origin-space.
        /// Uses the XROrigin's CameraFloorOffsetObject transform.
        /// </summary>
        public static HandJointPose InverseTransformPose(HandJointPose pose)
        {
            return new HandJointPose(
                InverseTransformPose(pose.Pose),
                pose.Radius
            );
        }

        /// <summary>
        /// Transforms a pose from rigspace to worldspace.
        /// </summary>
        public static Pose TransformPose(Pose playspaceLocalPose)
        {
            // Null-checking Unity objects can be expensive. Caching this here cuts two null checks into one.
            Transform referenceTransform = ReferenceTransform;
            return new Pose(
                referenceTransform.TransformPoint(playspaceLocalPose.position),
                referenceTransform.rotation * playspaceLocalPose.rotation
            );
        }
    }
}<|MERGE_RESOLUTION|>--- conflicted
+++ resolved
@@ -39,16 +39,10 @@
         public static Transform ReferenceTransform => XROrigin.CameraFloorOffsetObject.transform;
 
         /// <summary>
-<<<<<<< HEAD
-        /// Transforms a HandJointPose from rigspace to worldspace.
-        /// </summary>
-        public static HandJointPose TransformJointPose(HandJointPose playspaceLocalJoint)
-=======
         /// Transforms a <see cref="Pose"/> from OpenXR scene-origin-space to Unity world-space.
         /// Uses the XROrigin's CameraFloorOffsetObject transform.
         /// </summary>
         public static Pose TransformPose(Pose pose)
->>>>>>> 21867463
         {
             // Null-checking Unity objects can be expensive. Caching this here cuts two null checks into one.
             // Here, we use CameraFloorOffsetObject, because poses are reported local to the floor offset.
