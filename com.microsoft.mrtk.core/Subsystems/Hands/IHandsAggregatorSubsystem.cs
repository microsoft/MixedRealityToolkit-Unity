--- conflicted
+++ resolved
@@ -66,11 +66,7 @@
 
         /// <summary>
         /// Get a read-only reference to the entire hand.
-<<<<<<< HEAD
-        /// Joint poses are returned in an order consistent where each index matches up with the Microsoft.MixedReality.OpenXR.HandJoint enum
-=======
         /// Joint poses are returned in an order consistent where each index matches up with the <see cref="Microsoft.MixedReality.Toolkit.TrackedHandJoint"/> enum
->>>>>>> 95fec18b
         /// </summary>
         bool TryGetEntireHand(XRNode hand, out IReadOnlyList<HandJointPose> jointPoses);
     }
