--- conflicted
+++ resolved
@@ -352,19 +352,9 @@
             {
                 // Generate the hand plane that we're using to generate a distance value.
                 // This is done by using the index knuckle, pinky knuckle, and wrist
-<<<<<<< HEAD
-                HandJointPose indexKnuckle;
-                HandJointPose pinkyKnuckle;
-                HandJointPose wrist;
-
-                if (SolverHandler.HandSubsystem.TryGetJoint(TrackedHandJoint.IndexProximal, hand, out indexKnuckle) &&
-                    SolverHandler.HandSubsystem.TryGetJoint(TrackedHandJoint.LittleProximal, hand, out pinkyKnuckle) &&
-                    SolverHandler.HandSubsystem.TryGetJoint(TrackedHandJoint.Wrist, hand, out wrist))
-=======
                 if (SolverHandler.HandSubsystem.TryGetJoint(TrackedHandJoint.IndexProximal, hand, out HandJointPose indexKnuckle) &&
                     SolverHandler.HandSubsystem.TryGetJoint(TrackedHandJoint.LittleProximal, hand, out HandJointPose pinkyKnuckle) &&
                     SolverHandler.HandSubsystem.TryGetJoint(TrackedHandJoint.Wrist, hand, out HandJointPose wrist))
->>>>>>> da15251b
                 {
                     handPlane = new Plane(indexKnuckle.Position, pinkyKnuckle.Position, wrist.Position);
                     if (TryGenerateActivationPoint(hand, out Vector3 generatedActivationPoint))
