// Copyright (c) Microsoft Corporation.
// Licensed under the MIT License.

using Microsoft.MixedReality.Toolkit.Core.Tests;
using Microsoft.MixedReality.Toolkit.Input.Tests;
using NUnit.Framework;
using System.Collections;
using System.Collections.Generic;
using UnityEditor;
using UnityEngine;
using UnityEngine.TestTools;
using HandshapeId = Microsoft.MixedReality.Toolkit.Input.HandshapeTypes.HandshapeId;

namespace Microsoft.MixedReality.Toolkit.SpatialManipulation.Runtime.Tests
{
    /// <summary>
    /// Tests for BoundsControl (v3)
    /// </summary>
    public class BoundsControlTests : BaseRuntimeInputTests
    {
        private static readonly string BoundsVisuals3DOcclusionPath = AssetDatabase.GUIDToAssetPath("7b542306e34a62f4c9a822fcb19b7d99");

        private static readonly string BoundsVisualsTraditionalPath = AssetDatabase.GUIDToAssetPath("ecbf05ce2121a744cb893e82377ba3cd");

        private static readonly List<string> BoundsVisualsPrefabs = new List<string>
        {
            BoundsVisuals3DOcclusionPath,
            BoundsVisualsTraditionalPath
        };

        /// <summary>
        /// Instantiates <paramref name="target"/> and adds a BoundsControl to it. Or,
        /// if <paramref name="target"/> is null, a default cube is spawned instead (with
        /// a BoundsControl!)
        /// </summary>
        /// <param name="target">An object to spawn and wrap with a <see cref="BoundsControl"/></param>
        /// <param name="boundsVisual">Prefab to use for bounds visuals.</param>
        private BoundsControl InstantiateSceneAndDefaultBoundsControl(string boundsVisualPath, GameObject target = null)
        {
            GameObject boundsControlGameObject;
            if (target != null)
            {
                boundsControlGameObject = GameObject.Instantiate(target);
            }
            else
            {
                boundsControlGameObject = GameObject.CreatePrimitive(PrimitiveType.Cube);
            }

            boundsControlGameObject.transform.position = Vector3.forward * 0.75f;
            boundsControlGameObject.transform.localScale = Vector3.one * 0.1f;

            BoundsControl boundsControl = boundsControlGameObject.AddComponent<BoundsControl>();

            GameObject boundsVisual = AssetDatabase.LoadAssetAtPath(boundsVisualPath, typeof(GameObject)) as GameObject;
            Assert.IsNotNull(boundsVisual, "Couldn't load bounds visual prefab at path " + boundsVisualPath);
            boundsControl.BoundsVisualsPrefab = boundsVisual;
            Assert.IsNotNull(boundsControl.BoundsVisualsPrefab, "Prefab is null");
            InputTestUtilities.InitializeCameraToOriginAndForward();

            return boundsControl;
        }

        [UnityTest]
        public IEnumerator SmokeTest([ValueSource(nameof(BoundsVisualsPrefabs))] string visualsPath)
        {
            BoundsControl bc = InstantiateSceneAndDefaultBoundsControl(visualsPath);
            yield return null;
            Assert.IsNotNull(bc);

            Object.Destroy(bc.gameObject);
            // Wait for a frame to give Unity a change to actually destroy the object
            yield return null;
        }

        [UnityTest]
        public IEnumerator TestNumberOfHandles([ValueSource(nameof(BoundsVisualsPrefabs))] string visualsPath)
        {
            BoundsControl bc = InstantiateSceneAndDefaultBoundsControl(visualsPath);
            yield return null;
            Assert.IsNotNull(bc);

            BoundsHandleInteractable[] allHandles = bc.GetComponentsInChildren<BoundsHandleInteractable>();
            var scaleHandles = new List<BoundsHandleInteractable>();
            var rotateHandles = new List<BoundsHandleInteractable>();

            foreach (var handle in allHandles)
            {
                if (handle.HandleType == HandleType.Scale) { scaleHandles.Add(handle); }
                else if (handle.HandleType == HandleType.Rotation) { rotateHandles.Add(handle); }
            }

            Assert.IsTrue(scaleHandles.Count == 8, $"Incorrect number of scale handles spawned ({scaleHandles.Count})");
            Assert.IsTrue(rotateHandles.Count == 12, $"Incorrect number of rotate handles spawned ({rotateHandles.Count})");

            Object.Destroy(bc.gameObject);
            // Wait for a frame to give Unity a change to actually destroy the object
            yield return null;
        }

        [UnityTest]
        public IEnumerator TestHandlesActive([ValueSource(nameof(BoundsVisualsPrefabs))] string visualsPath)
        {
            BoundsControl bc = InstantiateSceneAndDefaultBoundsControl(visualsPath);
            yield return null;
            Assert.IsNotNull(bc);

            Assert.IsFalse(bc.HandlesActive, "Handles should start inactive by default");

            BoundsHandleInteractable[] allHandles = bc.GetComponentsInChildren<BoundsHandleInteractable>();

            foreach (var handle in allHandles)
            {
                Assert.IsFalse(handle.enabled, "All handles should be disabled when overall HandlesActive = false");
            }

            bc.HandlesActive = true;

            var squeezableVisuals = bc.GetComponentInChildren<SqueezableBoxVisuals>();
            // Show internal, all should be visible now
            if (squeezableVisuals != null)
            {
                squeezableVisuals.ShowInternalHandles = true;
            }

            yield return null;

            foreach (var handle in allHandles)
            {
                Assert.IsTrue(handle.enabled, "All handles should now be enabled, especially now that we set showInternalHandles");
            }

            Object.Destroy(bc.gameObject);
            // Wait for a frame to give Unity a change to actually destroy the object
            yield return null;
        }

        [UnityTest]
        public IEnumerator TestManipulationDetection([ValueSource(nameof(BoundsVisualsPrefabs))] string visualsPath)
        {
            InputTestUtilities.SetHandAnchorPoint(Handedness.Right, Input.Simulation.ControllerAnchorPoint.Grab);

            BoundsControl bc = InstantiateSceneAndDefaultBoundsControl(visualsPath);
            yield return null;
            Assert.IsNotNull(bc);

            Assert.IsFalse(bc.HandlesActive, "Handles should start inactive by default");

            BoundsHandleInteractable[] allHandles = bc.GetComponentsInChildren<BoundsHandleInteractable>();

            BoundsHandleInteractable testHandle = allHandles[0]; // Just grab a random one, we don't care!

            bc.HandlesActive = true;

            var squeezableVisuals = bc.GetComponentInChildren<SqueezableBoxVisuals>();
            // Show internal, all should be visible now
            if (squeezableVisuals != null)
            {
                squeezableVisuals.ShowInternalHandles = true;
            }

            var rightHand = new TestHand(Handedness.Right);
            yield return rightHand.Show(new Vector3(0, 0, 0.5f));

            Assert.IsFalse(bc.IsManipulated, "BC thought we were already manipulated");

            yield return rightHand.MoveTo(testHandle.transform.position);
            yield return RuntimeTestUtilities.WaitForUpdates();

            Assert.IsTrue(testHandle.isHovered, "Handle should be hovered.");

<<<<<<< HEAD
            yield return rightHand.SetHandshape(HandshapeId.Pinch);
            yield return null;
=======
            yield return rightHand.SetGesture(GestureId.Pinch);
            yield return RuntimeTestUtilities.WaitForUpdates();
>>>>>>> c43bb728

            Assert.IsTrue(testHandle.isSelected, "Handle didn't get selected.");
            Assert.IsTrue(bc.IsManipulated, "No manipulation detected when we grabbed a handle.");

            Object.Destroy(bc.gameObject);
            // Wait for a frame to give Unity a change to actually destroy the object
            yield return null;
        }
    }
}<|MERGE_RESOLUTION|>--- conflicted
+++ resolved
@@ -169,13 +169,8 @@
 
             Assert.IsTrue(testHandle.isHovered, "Handle should be hovered.");
 
-<<<<<<< HEAD
             yield return rightHand.SetHandshape(HandshapeId.Pinch);
-            yield return null;
-=======
-            yield return rightHand.SetGesture(GestureId.Pinch);
             yield return RuntimeTestUtilities.WaitForUpdates();
->>>>>>> c43bb728
 
             Assert.IsTrue(testHandle.isSelected, "Handle didn't get selected.");
             Assert.IsTrue(bc.IsManipulated, "No manipulation detected when we grabbed a handle.");
